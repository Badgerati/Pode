{
    "openapi": "3.0.3",
    "info": {
        "license": {
            "name": "Apache 2.0",
            "url": "http://www.apache.org/licenses/LICENSE-2.0.html"
        },
        "title": "Swagger Petstore - OpenAPI 3.0",
        "version": "1.0.17",
        "description": "This is a sample Pet Store Server based on the OpenAPI 3.0 specification.  You can find out more about Swagger at [http://swagger.io](http://swagger.io).\r\nIn the third iteration of the pet store, we've switched to the design first approach!\r\nYou can now help us improve the API whether it's by making changes to the definition itself or to the code.\r\nThat way, with time, we can improve the API in general, and expose some of the new features in OAS3.\r\n\r\nSome useful links:\r\n- [The Pet Store repository](https://github.com/swagger-api/swagger-petstore)\r\n- [The source API definition for the Pet Store](https://github.com/swagger-api/swagger-petstore/blob/master/src/main/resources/openapi.yaml)",
        "termsOfService": "http://swagger.io/terms/",
        "contact": {
            "name": "API Support",
            "email": "apiteam@swagger.io"
        }
    },
    "externalDocs": {
        "description": "Find out more about Swagger",
        "url": "http://swagger.io"
    },
    "servers": [
        {
            "url": "/api/v3",
            "description": "default endpoint"
        }
    ],
    "tags": [
        {
            "name": "user",
            "description": "Operations about user",
            "externalDocs": {
                "description": "Find out more about Swagger",
                "url": "http://swagger.io"
            }
        },
        {
            "name": "store",
            "description": "Access to Petstore orders",
            "externalDocs": {
                "description": "Find out more about Swagger",
                "url": "http://swagger.io"
            }
        },
        {
            "name": "pet",
            "description": "Everything about your Pets",
            "externalDocs": {
                "description": "Find out more about Swagger",
                "url": "http://swagger.io"
            }
        }
    ],
    "paths": {
        "/pet": {
            "post": {
<<<<<<< HEAD
                "tags": [
                    "pet"
                ],
                "summary": "Add a new pet to the store",
                "description": "Add a new pet to the store",
                "operationId": "addPet",
                "requestBody": {
                    "$ref": "#/components/requestBodies/PetBodySchema"
                },
                "security": [
                    {
                        "Login-OAuth2": [
                            "write"
                        ]
                    }
                ],
                "responses": {
                    "200": {
                        "description": "Successful operation",
                        "content": {
                            "application/json": {
                                "schema": {
                                    "$ref": "#/components/schemas/Pet"
                                }
                            },
                            "application/xml": {
                                "schema": {
                                    "$ref": "#/components/schemas/Pet"
                                }
                            }
                        }
                    },
                    "405": {
                        "description": "Validation exception",
                        "content": {
                            "application/json": {
                                "schema": {
                                    "type": "object",
                                    "properties": {
                                        "result": {
                                            "type": "string"
                                        },
                                        "message": {
                                            "type": "string"
                                        }
                                    }
                                }
                            }
                        }
                    }
                }
            },
            "put": {
                "tags": [
                    "pet"
                ],
                "summary": "Update an existing pet",
                "description": "Update an existing pet by Id",
                "operationId": "updatePet",
                "requestBody": {
                    "$ref": "#/components/requestBodies/PetBodySchema"
                },
                "responses": {
                    "200": {
                        "description": "Successful operation",
                        "content": {
                            "application/json": {
                                "schema": {
                                    "$ref": "#/components/schemas/Pet"
                                }
                            },
                            "application/xml": {
                                "schema": {
                                    "$ref": "#/components/schemas/Pet"
                                }
                            }
                        }
                    },
                    "400": {
                        "description": "Invalid ID supplied"
                    },
                    "404": {
                        "description": "Pet not found"
                    },
                    "405": {
                        "description": "Validation exception",
                        "content": {
                            "application/json": {
                                "schema": {
                                    "type": "object",
                                    "properties": {
                                        "result": {
                                            "type": "string"
                                        },
                                        "message": {
                                            "type": "string"
                                        }
                                    }
                                }
                            }
                        }
                    }
                }
            }
        },
        "/pet/{petId}": {
            "post": {
                "tags": [
                    "pet"
                ],
                "summary": "Updates a pet in the store",
                "description": "Updates a pet in the store with form data",
                "operationId": "updatePetWithForm",
                "parameters": [
                    {
                        "$ref": "#/components/parameters/PetIdParam"
                    },
                    {
                        "in": "query",
                        "name": "name",
                        "schema": {
                            "type": "string"
                        },
                        "description": "Name of pet that needs to be updated"
                    },
                    {
                        "in": "query",
                        "name": "status",
                        "schema": {
                            "type": "string"
                        },
                        "description": "Status of pet that needs to be updated"
                    }
                ],
                "requestBody": {
                    "content": {
                        "multipart/form-data": {
                            "schema": {
                                "properties": {
                                    "file": {
                                        "type": "array",
                                        "items": {
                                            "type": "string",
                                            "format": "binary"
                                        }
                                    }
                                }
                            }
                        }
                    }
                },
                "security": [
                    {
                        "Login-OAuth2": [
                            "write"
                        ]
                    }
                ],
                "responses": {
                    "200": {
                        "description": "Successful operation"
                    },
                    "400": {
                        "description": "Invalid ID supplied"
                    },
                    "405": {
                        "description": "Invalid Input"
                    }
                }
            },
            "delete": {
                "tags": [
                    "pet"
                ],
                "summary": "Deletes a pet",
                "description": "Deletes a pet.",
                "operationId": "deletePet",
                "parameters": [
                    {
                        "$ref": "#/components/parameters/PetIdParam"
                    }
                ],
                "responses": {
                    "200": {
                        "description": "Successful operation"
                    },
                    "400": {
                        "description": "Invalid ID supplied"
                    },
                    "404": {
                        "description": "Pet not found"
                    }
                }
            },
            "get": {
                "tags": [
                    "pet"
                ],
                "summary": "Find pet by ID",
                "description": "Returns a single pet.",
                "operationId": "getPetById",
                "parameters": [
                    {
                        "$ref": "#/components/parameters/PetIdParam"
                    }
                ],
                "security": [
                    {
                        "Login-OAuth2": [
                            "read"
                        ]
                    }
                ],
                "responses": {
                    "200": {
                        "description": "Successful operation",
                        "content": {
                            "application/json": {
                                "schema": {
                                    "$ref": "#/components/schemas/Pet"
                                }
                            },
                            "application/xml": {
                                "schema": {
                                    "$ref": "#/components/schemas/Pet"
                                }
                            }
                        }
                    },
                    "400": {
                        "description": "Invalid ID supplied"
                    },
                    "404": {
                        "description": "Pet not found"
                    }
                }
            }
        },
        "/pet/{petId}/uploadImage2": {
            "post": {
                "tags": [
                    "pet"
                ],
                "summary": "Uploads an image",
                "description": "Updates a pet in the store with a new image",
                "operationId": "uploadFile2",
                "parameters": [
                    {
                        "required": true,
                        "in": "path",
                        "name": "petId",
                        "schema": {
                            "type": "integer",
                            "format": "int64"
                        },
                        "description": "ID of pet that needs to be updated"
                    },
                    {
                        "in": "query",
                        "name": "additionalMetadata",
                        "schema": {
                            "type": "string"
                        },
                        "description": "Additional Metadata"
                    }
                ],
                "requestBody": {
                    "content": {
                        "multipart/form-data": {
                            "schema": {
                                "type": "object",
                                "properties": {
                                    "image": {
                                        "type": "string",
                                        "format": "binary"
                                    }
                                }
                            }
                        }
                    },
                    "required": true
                },
                "responses": {
                    "200": {
                        "description": "A simple string response",
                        "headers": {
                            "X-Rate-Limit-Limit": {
                                "schema": {
                                    "type": "integer"
                                },
                                "description": "The number of allowed requests in the current period"
                            },
                            "X-Rate-Limit-Remaining": {
                                "schema": {
                                    "type": "integer"
                                },
                                "description": "The number of remaining requests in the current period"
                            },
                            "X-Rate-Limit-Reset": {
                                "schema": {
                                    "maximum": 3,
                                    "type": "integer"
                                },
                                "description": "The number of seconds left in the current period"
                            }
                        },
                        "content": {
                            "text/plain": {
                                "schema": {
                                    "type": "string",
                                    "example": "whoa!"
                                }
                            }
                        }
                    }
                }
            }
        },
        "/pet/{petId}/uploadImageOctet": {
            "post": {
                "tags": [
                    "pet"
                ],
                "summary": "Uploads an image",
                "description": "Updates a pet in the store with a new image",
                "operationId": "uploadFileOctet",
                "parameters": [
                    {
                        "required": true,
                        "in": "path",
                        "name": "petId",
                        "schema": {
                            "type": "integer",
                            "format": "int64"
                        },
                        "description": "ID of pet that needs to be updated"
                    },
                    {
                        "in": "query",
                        "name": "additionalMetadata",
                        "schema": {
                            "type": "string"
                        },
                        "description": "Additional Metadata"
                    }
                ],
                "requestBody": {
                    "content": {
                        "application/octet-stream": {
                            "schema": {}
                        }
                    },
                    "required": true
                },
                "responses": {
                    "200": {
                        "description": "Successful operation",
                        "content": {
                            "application/json": {
                                "schema": {
                                    "$ref": "#/components/schemas/ApiResponse"
                                }
                            }
                        }
                    },
                    "400": {
                        "description": "Invalid ID supplied"
                    },
                    "405": {
                        "description": "Invalid Input"
                    }
                }
            }
        },
        "/pet/{petId}/uploadmultiImage": {
            "post": {
                "tags": [
                    "pet"
                ],
                "summary": "Uploads an image",
                "description": "Updates a pet in the store with a new image",
                "operationId": "uploadFilemulti",
                "parameters": [
                    {
                        "required": true,
                        "in": "path",
                        "name": "petId",
                        "schema": {
                            "type": "integer",
                            "format": "int64"
                        },
                        "description": "ID of pet that needs to be updated"
                    },
                    {
                        "in": "query",
                        "name": "additionalMetadata",
                        "schema": {
                            "type": "string"
                        },
                        "description": "Additional Metadata"
                    }
                ],
                "requestBody": {
                    "content": {
                        "multipart/form-data": {
                            "schema": {
                                "type": "object",
                                "properties": {
                                    "orderId": {
                                        "type": "integer"
                                    },
                                    "image": {
                                        "type": "string"
                                    }
                                }
                            }
                        }
                    },
                    "required": true
                },
                "responses": {
                    "200": {
                        "description": "Successful operation",
                        "content": {
                            "application/json": {
                                "schema": {
                                    "$ref": "#/components/schemas/ApiResponse"
                                }
                            }
                        }
                    },
                    "400": {
                        "description": "Invalid ID supplied"
                    },
                    "405": {
                        "description": "Invalid Input"
                    }
                }
            }
        },
        "/pet2/{petId}": {
            "post": {
                "tags": [
                    "pet"
                ],
                "summary": "Updates a pet in the store",
                "description": "Updates a pet in the store with form data",
                "operationId": "updatePet2WithForm",
                "parameters": [
                    {
                        "$ref": "#/components/parameters/PetIdParam"
                    },
                    {
                        "in": "query",
                        "name": "name",
                        "schema": {
                            "type": "string"
                        },
                        "description": "Name of pet that needs to be updated"
                    },
                    {
                        "in": "query",
                        "name": "status",
                        "schema": {
                            "type": "string"
                        },
                        "description": "Status of pet that needs to be updated"
                    }
                ],
                "requestBody": {
                    "content": {
                        "application/x-www-form-urlencoded": {
                            "schema": {
                                "type": "object",
                                "properties": {
                                    "id": {
                                        "type": "string",
                                        "format": "uuid"
                                    },
                                    "address": {
                                        "type": "object",
                                        "properties": {}
                                    }
                                }
                            }
                        }
                    }
                },
                "security": [
                    {
                        "Login-OAuth2": [
                            "write"
                        ]
                    }
                ],
                "responses": {
                    "200": {
                        "description": "Successful operation"
                    },
                    "400": {
                        "description": "Invalid ID supplied"
                    },
                    "405": {
                        "description": "Invalid Input"
                    }
                }
            }
        },
        "/pet3/{petId}": {
            "post": {
                "tags": [
                    "pet"
                ],
                "summary": "Updates a pet in the store",
                "description": "Updates a pet in the store with form data",
                "operationId": "updatePet3WithForm",
                "parameters": [
                    {
                        "$ref": "#/components/parameters/PetIdParam"
                    },
                    {
                        "in": "query",
                        "name": "name",
                        "schema": {
                            "type": "string"
                        },
                        "description": "Name of pet that needs to be updated"
                    },
                    {
                        "in": "query",
                        "name": "status",
                        "schema": {
                            "type": "string"
                        },
                        "description": "Status of pet that needs to be updated"
                    }
                ],
                "requestBody": {
                    "content": {
                        "multipart/form-data": {
                            "schema": {
                                "type": "object",
                                "properties": {
                                    "id": {
                                        "type": "string",
                                        "format": "uuid"
                                    },
                                    "address": {
                                        "type": "object",
                                        "properties": {}
                                    },
                                    "children": {
                                        "type": "array",
                                        "items": {
                                            "type": "string"
                                        }
                                    },
                                    "addresses": {
                                        "type": "array",
                                        "items": {
                                            "$ref": "#/components/schemas/Address"
                                        }
                                    }
                                }
                            }
                        }
                    }
                },
                "security": [
                    {
                        "Login-OAuth2": [
                            "write"
                        ]
                    }
                ],
                "responses": {
                    "200": {
                        "description": "Successful operation"
                    },
                    "400": {
                        "description": "Invalid ID supplied"
                    },
                    "405": {
                        "description": "Invalid Input"
                    }
                }
            }
        },
        "/pet4/{petId}": {
            "post": {
                "tags": [
                    "pet"
                ],
                "summary": "Updates a pet in the store",
                "description": "Updates a pet in the store with form data",
                "operationId": "updatePet4WithForm",
                "parameters": [
                    {
                        "$ref": "#/components/parameters/PetIdParam"
                    },
                    {
                        "in": "query",
                        "name": "name",
                        "schema": {
                            "type": "string"
                        },
                        "description": "Name of pet that needs to be updated"
                    },
                    {
                        "in": "query",
                        "name": "status",
                        "schema": {
                            "type": "string"
                        },
                        "description": "Status of pet that needs to be updated"
                    }
                ],
                "requestBody": {
                    "content": {
                        "multipart/form-data": {
                            "schema": {
                                "type": "object",
                                "properties": {
                                    "id": {
                                        "type": "string",
                                        "format": "uuid"
                                    },
                                    "address": {
                                        "type": "object",
                                        "properties": {}
                                    },
                                    "historyMetadata": {
                                        "type": "object",
                                        "description": "metadata in XML format",
                                        "properties": {}
                                    },
                                    "profileImage": {
                                        "type": "string",
                                        "format": "binary"
                                    }
                                }
                            },
                            "encoding": {
                                "historyMetadata": {
                                    "contentType": "application/xml; charset=utf-8"
                                },
                                "profileImage": {
                                    "contentType": "image/png, image/jpeg",
                                    "headers": {
                                        "X-Rate-Limit-Limit": {
                                            "schema": {
                                                "enum": [
                                                    1,
                                                    2,
                                                    3
                                                ],
                                                "default": 3,
                                                "maximum": 3,
                                                "type": "integer"
                                            },
                                            "description": "The number of allowed requests in the current period"
                                        },
                                        "X-Rate-Limit-Reset": {
                                            "schema": {
                                                "minimum": 2,
                                                "type": "integer"
                                            },
                                            "description": "The number of seconds left in the current period"
                                        }
                                    }
                                }
                            }
                        }
                    }
                },
                "security": [
                    {
                        "Login-OAuth2": [
                            "write"
                        ]
                    }
                ],
                "responses": {
                    "200": {
                        "description": "A simple string response",
                        "content": {
                            "text/plain": {
                                "schema": {
                                    "type": "string"
                                }
                            }
                        }
                    },
                    "400": {
                        "description": "Invalid ID supplied"
                    },
                    "405": {
                        "description": "Invalid Input"
                    }
                }
            }
        },
        "/petcallback": {
            "post": {
                "tags": [
                    "pet"
                ],
                "summary": "Add a new pet to the store",
                "description": "Add a new pet to the store",
                "operationId": "addPetcallback",
                "requestBody": {
                    "$ref": "#/components/requestBodies/PetBodySchema"
                },
                "callbacks": {
                    "test": {
                        "'{$request.body#/id}'": {
                            "post": {
                                "requestBody": {
                                    "content": {
                                        "\"*/*\"": {
                                            "schema": {
                                                "type": "string"
                                            }
                                        }
                                    }
                                },
                                "responses": {
                                    "200": {
                                        "description": "Successful operation",
                                        "content": {
                                            "application/json": {
                                                "schema": {
                                                    "type": "array",
                                                    "items": {
                                                        "$ref": "#/components/schemas/Pet"
                                                    }
                                                }
                                            },
                                            "application/xml": {
                                                "schema": {
                                                    "type": "array",
                                                    "items": {
                                                        "$ref": "#/components/schemas/Pet"
                                                    }
                                                }
                                            }
                                        }
                                    },
                                    "400": {
                                        "description": "Invalid ID supplied"
                                    },
                                    "404": {
                                        "description": "Pet not found"
                                    },
                                    "default": {
                                        "description": "Something is wrong"
                                    }
                                }
                            }
                        }
                    }
                },
                "security": [
                    {
                        "Login-OAuth2": [
                            "write"
                        ]
                    }
                ],
                "responses": {
                    "200": {
                        "description": "Successful operation",
                        "content": {
                            "application/json": {
                                "schema": {
                                    "$ref": "#/components/schemas/Pet"
                                }
                            },
                            "application/xml": {
                                "schema": {
                                    "$ref": "#/components/schemas/Pet"
                                }
                            }
                        }
                    },
                    "405": {
                        "description": "Validation exception",
                        "content": {
                            "application/json": {
                                "schema": {
                                    "type": "object",
                                    "properties": {
                                        "result": {
                                            "type": "string"
                                        },
                                        "message": {
                                            "type": "string"
                                        }
                                    }
                                }
                            }
                        }
                    }
                }
            }
        },
        "/petcallbackReference": {
            "post": {
                "tags": [
                    "pet"
                ],
                "summary": "Add a new pet to the store",
                "description": "Add a new pet to the store",
                "operationId": "petcallbackReference",
                "requestBody": {
                    "$ref": "#/components/requestBodies/PetBodySchema"
                },
                "callbacks": {
                    "test1": {
                        "$ref": "#/components/callbacks/test"
                    }
                },
=======
                "tags": [
                    "pet"
                ],
                "summary": "Add a new pet to the store",
                "description": "Add a new pet to the store",
                "operationId": "addPet",
                "requestBody": {
                    "$ref": "#/components/requestBodies/PetBodySchema"
                },
>>>>>>> c8e23fba
                "security": [
                    {
                        "Login-OAuth2": [
                            "write"
                        ]
<<<<<<< HEAD
                    }
                ],
                "responses": {
                    "200": {
                        "description": "Successful operation",
                        "content": {
                            "application/json": {
                                "schema": {
                                    "$ref": "#/components/schemas/Pet"
                                }
                            },
                            "application/xml": {
                                "schema": {
                                    "$ref": "#/components/schemas/Pet"
                                }
                            }
                        }
                    },
                    "405": {
                        "description": "Validation exception",
                        "content": {
                            "application/json": {
                                "schema": {
                                    "type": "object",
                                    "properties": {
                                        "result": {
                                            "type": "string"
                                        },
                                        "message": {
                                            "type": "string"
                                        }
                                    }
                                }
                            }
                        }
                    }
                }
            }
        },
        "/private/pat/{petId}": {
            "post": {
                "tags": [
                    "pet"
                ],
                "summary": "Updates a pet in the store with form data",
                "responses": {
                    "200": {
                        "description": "Pet updated.",
                        "content": {
                            "application/json": {},
                            "application/xml": {}
                        }
                    },
                    "405": {
                        "description": "Method Not Allowed",
                        "content": {
                            "application/json": {},
                            "application/xml": {}
                        }
                    }
                }
            },
            "put": {
                "tags": [
                    "pet"
                ],
                "summary": "Updates a pet in the store with form data",
                "parameters": [
                    {
                        "required": true,
                        "in": "path",
                        "name": "petId",
                        "schema": {
                            "type": "string"
                        },
                        "description": "ID of pet that needs to be updated"
                    }
                ],
                "requestBody": {
                    "content": {
                        "application/json": {
                            "schema": {
                                "$ref": "#/components/schemas/User"
                            },
                            "examples": {
                                "user": {
                                    "summary": "User Example",
                                    "externalValue": "http://foo.bar/examples/user-example.json"
                                }
                            }
                        },
                        "application/xml": {
                            "schema": {
                                "$ref": "#/components/schemas/User"
                            },
                            "examples": {
                                "user": {
                                    "summary": "User Example in XML",
                                    "externalValue": "http://foo.bar/examples/user-example.xml"
                                }
                            }
                        },
                        "text/plain": {
                            "examples": {
                                "user": {
                                    "summary": "User Example in Plain text",
                                    "externalValue": "http://foo.bar/examples/user-example.txt"
                                }
                            }
                        },
                        "\"*/*\"": {
                            "examples": {
                                "user": {
                                    "summary": "User example in other forma",
                                    "externalValue": "http://foo.bar/examples/user-example.whatever"
                                }
                            }
                        }
                    },
                    "description": "user to add to the system"
                },
                "responses": {
                    "200": {
                        "description": "Pet updated.",
                        "content": {
                            "application/json": {},
                            "application/xml": {}
                        }
                    },
                    "405": {
                        "description": "Method Not Allowed",
                        "content": {
                            "application/json": {},
                            "application/xml": {}
                        }
                    }
                }
            }
        },
        "/store/order": {
            "post": {
                "deprecated": true,
                "tags": [
                    "store"
                ],
                "summary": "Place an order for a pet",
                "description": "Place a new order in the store",
                "operationId": "placeOrder",
                "requestBody": {
                    "content": {
                        "application/xml": {
                            "schema": {
                                "$ref": "#/components/schemas/Order"
                            }
                        },
                        "application/json": {
                            "schema": {
                                "$ref": "#/components/schemas/Order"
                            }
                        },
                        "application/x-www-form-urlencoded": {
                            "schema": {
                                "$ref": "#/components/schemas/Order"
                            }
                        }
                    },
                    "required": true
                },
                "responses": {
                    "200": {
                        "description": "Successful operation",
                        "content": {
                            "application/json": {
                                "schema": {
                                    "$ref": "#/components/schemas/Order"
                                }
                            },
                            "application/xml": {
                                "schema": {
                                    "$ref": "#/components/schemas/Order"
                                }
                            }
                        }
                    },
                    "405": {
                        "description": "Invalid Input"
                    }
                }
            }
        },
        "/user": {
            "post": {
                "tags": [
                    "user"
                ],
                "summary": "Create user.",
                "description": "This can only be done by the logged in user.",
                "operationId": "createUser",
                "requestBody": {
                    "content": {
                        "application/xml": {
                            "schema": {
                                "$ref": "#/components/schemas/User"
                            }
                        },
                        "application/json": {
                            "schema": {
                                "$ref": "#/components/schemas/User"
                            }
                        },
                        "application/x-www-form-urlencoded": {
                            "schema": {
                                "$ref": "#/components/schemas/User"
                            }
                        }
                    },
                    "required": true
                },
                "responses": {
                    "200": {
                        "$ref": "#/components/responses/UserOpSuccess"
                    },
                    "405": {
                        "description": "Invalid Input",
                        "content": {
                            "application/json": {
                                "schema": {
                                    "type": "object",
                                    "properties": {
                                        "result": {
                                            "type": "string"
                                        },
                                        "message": {
                                            "type": "string"
                                        }
                                    }
                                }
                            }
                        }
                    }
                }
            }
        },
        "/user/createWithList": {
            "post": {
                "tags": [
                    "user"
                ],
                "summary": "Creates list of users with given input array.",
                "description": "Creates list of users with given input array.",
                "operationId": "createUsersWithListInput",
                "requestBody": {
                    "content": {
                        "application/xml": {
                            "schema": {
                                "$ref": "#/components/schemas/User"
                            }
                        },
                        "application/json": {
                            "schema": {
                                "$ref": "#/components/schemas/User"
                            }
                        },
                        "application/x-www-form-urlencoded": {
                            "schema": {
                                "$ref": "#/components/schemas/User"
                            }
                        }
                    },
                    "required": true
                },
                "responses": {
                    "200": {
                        "$ref": "#/components/responses/UserOpSuccess"
                    },
                    "405": {
                        "description": "Invalid Input"
                    }
                }
            }
        },
        "/store/order/{orderId}": {
            "delete": {
                "tags": [
                    "store"
                ],
                "summary": "Delete purchase order by ID",
                "description": "For valid response try integer IDs with value < 1000. Anything above 1000 or nonintegers will generate API errors.",
                "operationId": "deleteOrder",
                "parameters": [
                    {
                        "required": true,
                        "in": "path",
                        "name": "orderId",
                        "schema": {
                            "type": "integer",
                            "format": "int64"
                        },
                        "description": " ID of the order that needs to be deleted"
                    }
                ],
                "responses": {
                    "200": {
                        "description": "Successful operation"
                    },
                    "400": {
                        "description": "Invalid ID supplied"
                    },
                    "404": {
                        "description": "Order not found"
                    }
                }
            },
            "get": {
                "tags": [
                    "store"
                ],
                "summary": "Find purchase order by ID",
                "description": "For valid response try integer IDs with value <= 5 or > 10. Other values will generate exceptions.",
                "operationId": "getOrderById",
                "parameters": [
                    {
                        "required": true,
                        "in": "path",
                        "name": "orderId",
                        "schema": {
                            "type": "integer",
                            "format": "int64"
                        },
                        "description": "ID of order that needs to be fetched"
                    }
                ],
                "servers": [
                    {
                        "description": "ext test server",
                        "url": "http://ext.server.com/api/v12"
                    },
                    {
                        "description": "ext test server 13",
                        "url": "http://ext13.server.com/api/v12"
                    },
                    {
                        "description": "ext test server 14",
                        "url": "http://ext14.server.com/api/v12"
                    },
                    {
                        "url": "/api/v3",
                        "description": "default endpoint"
                    }
                ],
                "responses": {
                    "200": {
                        "description": "Successful operation",
                        "content": {
                            "application/xml": {
                                "schema": {
                                    "$ref": "#/components/schemas/Order"
                                }
                            },
                            "application/json": {
                                "schema": {
                                    "$ref": "#/components/schemas/Order"
                                }
                            },
                            "application/x-www-form-urlencoded": {
                                "schema": {
                                    "$ref": "#/components/schemas/Order"
                                }
                            }
                        }
                    },
                    "400": {
                        "description": "Invalid ID supplied"
                    },
                    "404": {
                        "description": "Order not found"
                    }
                }
            }
        },
        "/user/{username}": {
            "delete": {
                "tags": [
                    "user"
                ],
                "summary": "Delete user",
                "description": "This can only be done by the logged in user.",
                "operationId": "deleteUser",
                "parameters": [
                    {
                        "required": true,
                        "in": "path",
                        "name": "username",
                        "schema": {
                            "type": "string"
                        },
                        "description": "The name that needs to be deleted."
                    }
                ],
                "responses": {
                    "200": {
                        "description": "Successful operation"
                    },
                    "400": {
                        "description": "Invalid username supplied"
                    },
                    "404": {
                        "description": "User not found"
                    }
                }
            },
            "put": {
                "tags": [
                    "user"
                ],
                "summary": "Update user",
                "description": "This can only be done by the logged in user.",
                "operationId": "updateUser",
                "parameters": [
                    {
                        "required": true,
                        "in": "path",
                        "name": "username",
                        "schema": {
                            "type": "string"
                        },
                        "description": " name that need to be updated."
                    }
                ],
                "requestBody": {
                    "content": {
                        "application/xml": {
                            "schema": {
                                "$ref": "#/components/schemas/User"
                            }
                        },
                        "application/json": {
                            "schema": {
                                "$ref": "#/components/schemas/User"
                            }
                        },
                        "application/x-www-form-urlencoded": {
                            "schema": {
                                "$ref": "#/components/schemas/User"
                            }
                        }
                    },
                    "required": true
                },
                "responses": {
                    "200": {
                        "$ref": "#/components/responses/UserOpSuccess"
                    },
                    "400": {
                        "description": "Invalid username supplied"
                    },
                    "404": {
                        "description": "User not found"
                    },
                    "405": {
                        "description": "Invalid Input"
                    }
                }
            },
            "get": {
                "tags": [
                    "user"
                ],
                "summary": "Get user by user name",
                "description": "Get user by user name.",
                "operationId": "getUserByName",
                "parameters": [
                    {
                        "required": true,
                        "in": "path",
                        "name": "username",
                        "schema": {
                            "type": "string"
                        },
                        "description": "The name that needs to be fetched. Use user1 for testing."
=======
>>>>>>> c8e23fba
                    }
                ],
                "responses": {
                    "200": {
<<<<<<< HEAD
                        "$ref": "#/components/responses/UserOpSuccess"
                    },
                    "400": {
                        "description": "Invalid username supplied"
                    },
                    "404": {
                        "description": "User not found"
                    }
                }
            }
        },
        "/private/paet/{petId}": {
            "put": {
                "tags": [
                    "pet"
                ],
                "summary": "Updates a pet in the store with form data",
                "operationId": "updatepaet",
                "parameters": [
                    {
                        "name": "petId",
                        "schema": {
                            "type": "string"
                        },
                        "in": "path",
                        "description": "ID of pet that needs to be updated",
                        "examples": {
                            "user": {
                                "summary": "User Example",
                                "value": "http://foo.bar/examples/user-example.json"
                            },
                            "user1": {
                                "summary": "User Example in XML",
                                "value": "http://foo.bar/examples/user-example.xml"
                            },
                            "user2": {
                                "summary": "User Example in Plain text",
                                "value": "http://foo.bar/examples/user-example.txt"
                            },
                            "user3": {
                                "summary": "User example in other forma",
                                "value": "http://foo.bar/examples/user-example.whatever"
                            }
                        },
                        "required": true
                    }
                ],
                "requestBody": {
                    "content": {
                        "application/x-www-form-urlencoded": {
                            "schema": {
                                "type": "object",
                                "properties": {
                                    "name": {
                                        "type": "string",
                                        "description": "Updated name of the pet"
                                    },
                                    "status": {
                                        "type": "string",
                                        "description": "Updated status of the pet"
                                    }
                                },
                                "required": [
                                    "status"
                                ]
=======
                        "description": "Successful operation",
                        "content": {
                            "application/json": {
                                "schema": {
                                    "$ref": "#/components/schemas/Pet"
                                }
                            },
                            "application/xml": {
                                "schema": {
                                    "$ref": "#/components/schemas/Pet"
                                }
                            }
                        }
                    },
                    "405": {
                        "description": "Validation exception",
                        "content": {
                            "application/json": {
                                "schema": {
                                    "type": "object",
                                    "properties": {
                                        "result": {
                                            "type": "string"
                                        },
                                        "message": {
                                            "type": "string"
                                        }
                                    }
                                }
>>>>>>> c8e23fba
                            }
                        }
                    },
                    "required": true
                },
                "responses": {
                    "200": {
                        "description": "Pet updated.",
                        "content": {
                            "application/json": {},
                            "application/xml": {}
                        }
                    },
                    "405": {
                        "description": "Method Not Allowed",
                        "content": {
                            "application/json": {},
                            "application/xml": {}
                        }
                    }
                }
<<<<<<< HEAD
            }
        },
        "/private/paet2/{petId}": {
            "put": {
                "tags": [
                    "pet"
                ],
                "summary": "Updates a pet in the store with form data",
                "operationId": "updatepaet2",
                "parameters": [
                    {
                        "required": true,
                        "in": "path",
                        "name": "petId",
                        "schema": {
                            "type": "string"
                        },
                        "description": "ID of pet that needs to be updated"
                    }
                ],
                "requestBody": {
                    "content": {
                        "text/plain": {
                            "schema": {
                                "type": "array",
                                "items": {
                                    "type": "string"
=======
            },
            "put": {
                "tags": [
                    "pet"
                ],
                "summary": "Update an existing pet",
                "description": "Update an existing pet by Id",
                "operationId": "updatePet",
                "requestBody": {
                    "$ref": "#/components/requestBodies/PetBodySchema"
                },
                "responses": {
                    "200": {
                        "description": "Successful operation",
                        "content": {
                            "application/json": {
                                "schema": {
                                    "$ref": "#/components/schemas/Pet"
                                }
                            },
                            "application/xml": {
                                "schema": {
                                    "$ref": "#/components/schemas/Pet"
>>>>>>> c8e23fba
                                }
                            }
                        }
                    },
                    "description": "user to add to the system"
                },
                "responses": {
                    "200": {
                        "description": "Pet updated.",
                        "content": {
                            "application/json": {},
                            "application/xml": {}
                        }
                    },
                    "404": {
                        "description": "Pet not found"
                    },
                    "405": {
<<<<<<< HEAD
                        "description": "Method Not Allowed",
                        "content": {
                            "application/json": {},
                            "application/xml": {}
=======
                        "description": "Validation exception",
                        "content": {
                            "application/json": {
                                "schema": {
                                    "type": "object",
                                    "properties": {
                                        "result": {
                                            "type": "string"
                                        },
                                        "message": {
                                            "type": "string"
                                        }
                                    }
                                }
                            }
>>>>>>> c8e23fba
                        }
                    }
                }
            }
        },
        "/private/paet3/{petId}": {
            "put": {
                "tags": [
                    "pet"
                ],
                "summary": "Updates a pet in the store with form data",
                "operationId": "updatepaet3",
                "parameters": [
                    {
                        "required": true,
                        "in": "path",
                        "name": "petId",
                        "schema": {
                            "type": "string"
                        },
                        "description": "ID of pet that needs to be updated"
                    }
                ],
                "requestBody": {
                    "content": {
                        "application/json": {
                            "schema": {
                                "$ref": "#/components/schemas/NewCat"
                            },
                            "examples": {
                                "cat": {
                                    "summary": "An example of a cat",
                                    "value": {
                                        "breed": "Persian",
                                        "name": "Fluffy",
                                        "gender": "male",
                                        "petType": "Cat",
                                        "color": "White"
                                    }
                                },
<<<<<<< HEAD
                                "dog": {
                                    "summary": "An example of a dog with a cat's name",
                                    "value": {
                                        "breed": "Mixed",
                                        "name": "Puma",
                                        "gender": "Female",
                                        "petType": "Dog",
                                        "color": "Black"
=======
                                "responses": {
                                    "200": {
                                        "description": "Successful operation",
                                        "content": {
                                            "application/json": {
                                                "schema": {
                                                    "type": "array",
                                                    "items": {
                                                        "$ref": "#/components/schemas/Pet"
                                                    }
                                                }
                                            },
                                            "application/xml": {
                                                "schema": {
                                                    "type": "array",
                                                    "items": {
                                                        "$ref": "#/components/schemas/Pet"
                                                    }
                                                }
                                            }
                                        }
                                    },
                                    "400": {
                                        "description": "Invalid ID supplied"
                                    },
                                    "404": {
                                        "description": "Pet not found"
                                    },
                                    "default": {
                                        "description": "Something is wrong"
>>>>>>> c8e23fba
                                    }
                                },
                                "frog-example": {
                                    "$ref": "#/components/examples/frog-example"
                                }
                            }
                        }
                    },
                    "description": "user to add to the system"
                },
                "responses": {
                    "200": {
                        "description": "Pet updated.",
                        "content": {
<<<<<<< HEAD
                            "application/json": {},
                            "application/xml": {}
=======
                            "application/json": {
                                "schema": {
                                    "$ref": "#/components/schemas/Pet"
                                }
                            },
                            "application/xml": {
                                "schema": {
                                    "$ref": "#/components/schemas/Pet"
                                }
                            }
>>>>>>> c8e23fba
                        }
                    },
                    "4XX": {
                        "description": "Method Not Allowed",
                        "content": {
                            "application/json": {},
                            "application/xml": {}
                        }
                    }
                }
            }
        },
        "/private/paet4/{petId}": {
            "put": {
                "tags": [
                    "pet"
                ],
                "summary": "Updates a pet in the store with form data",
                "operationId": "updatepaet4",
                "parameters": [
                    {
<<<<<<< HEAD
                        "required": true,
                        "in": "path",
                        "name": "petId",
=======
                        "Login-OAuth2": [
                            "write"
                        ]
                    }
                ],
                "responses": {
                    "200": {
                        "description": "Successful operation",
                        "content": {
                            "application/json": {
                                "schema": {
                                    "$ref": "#/components/schemas/Pet"
                                }
                            },
                            "application/xml": {
                                "schema": {
                                    "$ref": "#/components/schemas/Pet"
                                }
                            }
                        }
                    },
                    "405": {
                        "description": "Validation exception",
                        "content": {
                            "application/json": {
                                "schema": {
                                    "type": "object",
                                    "properties": {
                                        "result": {
                                            "type": "string"
                                        },
                                        "message": {
                                            "type": "string"
                                        }
                                    }
                                }
                            }
                        }
                    }
                }
            }
        },
        "/pet/findByStatus": {
            "get": {
                "tags": [
                    "pet"
                ],
                "summary": "Finds Pets by status",
                "description": "Multiple status values can be provided with comma separated strings",
                "operationId": "findPetsByStatus",
                "parameters": [
                    {
                        "description": "Status values that need to be considered for filter",
                        "schema": {
                            "type": "string",
                            "default": "available",
                            "enum": [
                                "available",
                                "pending",
                                "sold"
                            ]
                        },
                        "name": "status",
                        "in": "query"
                    }
                ],
                "security": [
                    {},
                    {
                        "Login-OAuth2": [
                            "read"
                        ]
                    }
                ],
                "responses": {
                    "200": {
                        "description": "Successful operation",
                        "content": {
                            "application/json": {
                                "schema": {
                                    "type": "array",
                                    "items": {
                                        "$ref": "#/components/schemas/Pet"
                                    }
                                }
                            },
                            "application/xml": {
                                "schema": {
                                    "type": "array",
                                    "items": {
                                        "$ref": "#/components/schemas/Pet"
                                    }
                                }
                            }
                        }
                    },
                    "400": {
                        "description": "Invalid status value"
                    }
                }
            }
        },
        "/pet/findByTag": {
            "get": {
                "tags": [
                    "pet"
                ],
                "summary": "Finds Pets by tags",
                "description": "Multiple tags can be provided with comma separated strings. Use tag1, tag2, tag3 for testing.",
                "operationId": "findPetsByTags",
                "parameters": [
                    {
                        "explode": true,
                        "description": "Tags to filter by",
                        "schema": {
                            "type": "array",
                            "items": {
                                "type": "string"
                            }
                        },
                        "name": "tag",
                        "in": "query"
                    }
                ],
                "security": [
                    {
                        "api_key": []
                    },
                    {
                        "Login-OAuth2": [
                            "read"
                        ]
                    }
                ],
                "responses": {
                    "200": {
                        "description": "Successful operation",
>>>>>>> c8e23fba
                        "content": {
                            "application/json": {
                                "schema": {
                                    "type": "string"
                                }
                            }
                        },
                        "description": "ID of pet that needs to be updated"
                    }
                ],
                "requestBody": {
                    "content": {
                        "application/json": {
                            "schema": {
                                "$ref": "#/components/schemas/Pet"
                            },
<<<<<<< HEAD
                            "examples": {
                                "cat": {
                                    "summary": "An example of a cat",
                                    "value": {
                                        "breed": "Persian",
                                        "name": "Fluffy",
                                        "gender": "male",
                                        "petType": "Cat",
                                        "color": "White"
                                    }
                                },
                                "dog": {
                                    "summary": "An example of a dog with a cat's name",
                                    "value": {
                                        "breed": "Mixed",
                                        "name": "Puma",
                                        "gender": "Female",
                                        "petType": "Dog",
                                        "color": "Black"
                                    }
                                },
                                "frog-example": {
                                    "$ref": "#/components/examples/frog-example"
                                }
                            }
                        }
                    },
                    "description": "user to add to the system"
                },
                "responses": {
                    "200": {
                        "description": "Pet updated.",
                        "content": {
                            "application/json": {},
                            "application/xml": {}
                        }
                    },
                    "405": {
                        "description": "Method Not Allowed",
                        "content": {
                            "application/json": {},
                            "application/xml": {}
=======
                            "application/xml": {
                                "schema": {
                                    "$ref": "#/components/schemas/Pet"
                                }
                            }
                        }
                    },
                    "400": {
                        "description": "Invalid status value"
                    },
                    "default": {
                        "description": "Unexpected error",
                        "content": {
                            "application/json": {
                                "schema": {
                                    "$ref": "#/components/schemas/ErrorModel"
                                }
                            }
                        }
                    }
                }
            }
        },
        "/store/inventory": {
            "get": {
                "tags": [
                    "store"
                ],
                "summary": "Returns pet inventories by status",
                "description": "Returns a map of status codes to quantities",
                "operationId": "getInventory",
                "responses": {
                    "200": {
                        "description": "Successful operation",
                        "content": {
                            "application/json": {
                                "schema": {
                                    "type": "object",
                                    "properties": {
                                        "none": {
                                            "type": "string"
                                        }
                                    }
                                }
                            }
>>>>>>> c8e23fba
                        }
                    }
                }
            }
        },
        "/user_1/{username}": {
            "put": {
                "tags": [
                    "user"
                ],
                "summary": "Update user",
                "description": "This can only be done by the logged in user.",
                "operationId": "updateUser_1",
                "parameters": [
                    {
                        "required": true,
                        "in": "path",
                        "name": "username",
                        "schema": {
                            "type": "string"
                        },
                        "description": " name that need to be updated."
                    }
                ],
                "requestBody": {
                    "content": {
                        "application/xml": {
                            "schema": {
                                "$ref": "#/components/schemas/StructPart"
                            }
                        },
<<<<<<< HEAD
                        "application/json": {
=======
                        "application/x-www-form-urlencoded": {
>>>>>>> c8e23fba
                            "schema": {
                                "$ref": "#/components/schemas/StructPart"
                            }
                        },
                        "application/x-www-form-urlencoded": {
                            "schema": {
                                "$ref": "#/components/schemas/StructPart"
                            }
                        }
                    },
                    "required": true
                },
                "responses": {
                    "200": {
                        "$ref": "#/components/responses/UserOpSuccess"
                    },
                    "400": {
                        "description": "Invalid username supplied"
                    },
                    "404": {
                        "description": "User not found"
                    },
                    "405": {
                        "description": "Invalid Input"
                    }
                }
            }
        },
        "/userLink/{username}": {
            "put": {
                "tags": [
                    "user"
                ],
                "summary": "Update user",
                "description": "This can only be done by the logged in user.",
                "operationId": "updateUserLink",
                "parameters": [
                    {
                        "required": true,
                        "in": "path",
                        "name": "username",
                        "schema": {
                            "type": "string"
                        },
                        "description": " name that need to be updated."
                    }
                ],
                "requestBody": {
                    "content": {
                        "application/xml": {
                            "schema": {
                                "$ref": "#/components/schemas/User"
                            }
                        },
<<<<<<< HEAD
                        "application/json": {
=======
                        "application/x-www-form-urlencoded": {
>>>>>>> c8e23fba
                            "schema": {
                                "$ref": "#/components/schemas/User"
                            }
                        },
                        "application/x-www-form-urlencoded": {
                            "schema": {
                                "$ref": "#/components/schemas/User"
                            }
                        }
                    },
                    "required": true
                },
                "responses": {
                    "200": {
                        "description": "OK",
                        "content": {
                            "application/json": {
                                "schema": {
                                    "$ref": "#/components/schemas/User"
                                }
                            }
                        },
                        "links": {
                            "address": {
                                "operationId": "getUserByName",
                                "parameters": {
                                    "username": "$request.path.username"
                                }
                            }
                        }
                    },
                    "400": {
                        "description": "Invalid username supplied"
                    },
                    "404": {
                        "description": "User not found"
                    },
                    "405": {
                        "description": "Invalid Input"
                    }
                }
            }
        },
        "/userLinkByRef/{username}": {
            "put": {
                "tags": [
                    "user"
                ],
                "summary": "Update user",
                "description": "This can only be done by the logged in user.",
                "operationId": "updateUserLinkByRef",
                "parameters": [
                    {
                        "required": true,
                        "in": "path",
                        "name": "username",
                        "schema": {
                            "type": "string"
                        },
                        "description": " name that need to be updated."
                    }
                ],
                "requestBody": {
                    "content": {
                        "application/xml": {
                            "schema": {
                                "$ref": "#/components/schemas/User"
                            }
                        },
<<<<<<< HEAD
                        "application/json": {
=======
                        "application/x-www-form-urlencoded": {
>>>>>>> c8e23fba
                            "schema": {
                                "$ref": "#/components/schemas/User"
                            }
                        },
                        "application/x-www-form-urlencoded": {
                            "schema": {
                                "$ref": "#/components/schemas/User"
                            }
                        }
                    },
                    "required": true
                },
                "responses": {
                    "200": {
                        "description": "OK",
                        "content": {
                            "application/json": {
                                "schema": {
                                    "$ref": "#/components/schemas/User"
                                }
                            }
                        },
                        "links": {
                            "address2": {
                                "$ref": "#/components/links/address"
                            }
                        }
                    },
                    "400": {
                        "description": "Invalid username supplied"
                    },
                    "404": {
                        "description": "User not found"
                    },
                    "405": {
                        "description": "Invalid Input"
                    }
                }
            }
        },
<<<<<<< HEAD
        "/pet/findByStatus": {
            "get": {
                "tags": [
                    "pet"
                ],
                "summary": "Finds Pets by status",
                "description": "Multiple status values can be provided with comma separated strings",
                "operationId": "findPetsByStatus",
                "parameters": [
                    {
                        "in": "query",
                        "name": "status",
                        "schema": {
                            "type": "string",
                            "default": "available",
                            "enum": [
                                "available",
                                "pending",
                                "sold"
                            ]
                        },
                        "description": "Status values that need to be considered for filter"
                    }
                ],
                "security": [
                    {},
                    {
                        "Login-OAuth2": [
                            "read"
                        ]
                    }
                ],
                "responses": {
                    "200": {
                        "description": "Successful operation",
                        "content": {
                            "application/json": {
                                "schema": {
                                    "type": "array",
                                    "items": {
                                        "$ref": "#/components/schemas/Pet"
                                    }
                                }
                            },
                            "application/xml": {
                                "schema": {
                                    "type": "array",
                                    "items": {
                                        "$ref": "#/components/schemas/Pet"
                                    }
                                }
                            }
                        }
                    },
                    "400": {
                        "description": "Invalid status value"
                    }
                }
            }
        },
        "/pet/findByTag": {
            "get": {
                "tags": [
                    "pet"
                ],
                "summary": "Finds Pets by tags",
                "description": "Multiple tags can be provided with comma separated strings. Use tag1, tag2, tag3 for testing.",
                "operationId": "findPetsByTags",
                "parameters": [
                    {
                        "explode": true,
                        "in": "query",
                        "name": "tag",
                        "schema": {
                            "type": "array",
                            "items": {
                                "type": "string"
                            }
                        },
                        "description": "Tags to filter by"
                    }
                ],
                "security": [
                    {
                        "api_key": []
                    },
                    {
                        "Login-OAuth2": [
                            "read"
                        ]
                    }
                ],
                "responses": {
                    "200": {
                        "description": "Successful operation",
                        "content": {
                            "application/json": {
                                "schema": {
                                    "$ref": "#/components/schemas/Pet"
                                }
                            },
                            "application/xml": {
                                "schema": {
                                    "$ref": "#/components/schemas/Pet"
                                }
                            }
                        }
                    },
                    "400": {
                        "description": "Invalid status value"
                    },
                    "default": {
                        "description": "Unexpected error",
                        "content": {
                            "application/json": {
                                "schema": {
                                    "$ref": "#/components/schemas/ErrorModel"
                                }
                            }
                        }
                    }
                }
            }
        },
        "/store/inventory": {
            "get": {
                "tags": [
                    "store"
                ],
                "summary": "Returns pet inventories by status",
                "description": "Returns a map of status codes to quantities",
                "operationId": "getInventory",
                "responses": {
                    "200": {
                        "description": "Successful operation",
                        "content": {
                            "application/json": {
                                "schema": {
                                    "type": "object",
                                    "properties": {
                                        "none": {
                                            "type": "string"
                                        }
                                    }
                                }
                            }
                        }
                    }
                }
            }
        },
=======
>>>>>>> c8e23fba
        "/user/login": {
            "get": {
                "tags": [
                    "user"
                ],
                "summary": "Logs user into the system.",
                "description": "Logs user into the system.",
                "operationId": "loginUser",
                "parameters": [
                    {
<<<<<<< HEAD
                        "in": "query",
                        "name": "username",
                        "schema": {
                            "type": "string"
                        },
                        "description": "The user name for login"
                    },
                    {
                        "in": "query",
                        "name": "password",
=======
                        "description": "The user name for login",
                        "schema": {
                            "type": "string"
                        },
                        "name": "username",
                        "in": "query"
                    },
                    {
                        "description": "The password for login in clear text",
>>>>>>> c8e23fba
                        "schema": {
                            "type": "string",
                            "format": "password"
                        },
<<<<<<< HEAD
                        "description": "The password for login in clear text"
=======
                        "name": "password",
                        "in": "query"
>>>>>>> c8e23fba
                    }
                ],
                "responses": {
                    "200": {
                        "description": "Successful operation",
                        "headers": {
                            "X-Rate-Limit": {
                                "$ref": "#/components/headers/X-Rate-Limit"
                            },
                            "X-Expires-After": {
                                "$ref": "#/components/headers/X-Expires-After"
                            }
                        },
                        "content": {
                            "application/json": {
                                "schema": {
                                    "type": "string"
                                }
                            },
                            "application/xml": {
                                "schema": {
                                    "type": "string"
                                }
                            }
                        }
                    },
                    "400": {
                        "description": "Invalid username/password supplied"
                    }
                }
            }
        },
        "/user/logout": {
            "get": {
                "tags": [
                    "user"
                ],
                "summary": "Logs out current logged in user session.",
                "description": "Logs out current logged in user session.",
                "operationId": "logoutUser",
                "responses": {
                    "200": {
                        "description": "Successful operation"
                    }
                }
            }
        },
        "/stores/order/{orderId}": {
            "get": {
                "tags": [
                    "store"
                ],
                "summary": "Find purchase order by ID",
                "description": "For valid response try integer IDs with value <= 5 or > 10. Other values will generate exceptions.",
                "operationId": "getOrderExternalById",
                "parameters": [
                    {
<<<<<<< HEAD
                        "required": true,
                        "in": "path",
                        "name": "orderId",
=======
                        "description": "ID of order that needs to be fetched",
                        "required": true,
>>>>>>> c8e23fba
                        "schema": {
                            "type": "integer",
                            "format": "int64"
                        },
<<<<<<< HEAD
                        "description": "ID of order that needs to be fetched"
=======
                        "name": "orderId",
                        "in": "path"
>>>>>>> c8e23fba
                    }
                ],
                "servers": [
                    {
                        "url": "http://ext.server.com/api/v12",
                        "description": "ext test server"
                    },
                    {
                        "url": "http://ext13.server.com/api/v12",
                        "description": "ext test server 13"
                    },
                    {
                        "url": "http://ext14.server.com/api/v12",
                        "description": "ext test server 14"
                    }
                ],
                "responses": {
                    "200": {
                        "description": "Successful operation",
                        "content": {
                            "application/xml": {
                                "schema": {
                                    "$ref": "#/components/schemas/Order"
                                }
                            },
<<<<<<< HEAD
                            "application/json": {
=======
                            "application/x-www-form-urlencoded": {
>>>>>>> c8e23fba
                                "schema": {
                                    "$ref": "#/components/schemas/Order"
                                }
                            },
                            "application/x-www-form-urlencoded": {
                                "schema": {
                                    "$ref": "#/components/schemas/Order"
                                }
                            }
                        }
                    },
                    "400": {
                        "description": "Invalid ID supplied"
                    },
                    "404": {
                        "description": "Order not found"
                    }
                }
            }
        }
    },
    "components": {
        "schemas": {
            "Address": {
                "type": "object",
                "description": "Shipping Address",
                "xml": {
                    "name": "address"
                },
                "properties": {
                    "street": {
                        "type": "string",
                        "example": "437 Lytton"
                    },
                    "city": {
                        "type": "string",
                        "example": "Palo Alto"
                    },
                    "state": {
                        "type": "string",
                        "example": "CA"
                    },
                    "zip": {
                        "type": "string",
                        "example": "94031"
                    }
                },
                "required": [
                    "street",
                    "city",
                    "state",
                    "zip"
                ]
            },
            "Order": {
                "type": "object",
                "xml": {
                    "name": "order"
                },
                "properties": {
                    "id": {
                        "type": "integer",
                        "readOnly": true,
                        "example": 10,
                        "format": "int64"
                    },
                    "petId": {
                        "type": "integer",
                        "example": 198772,
                        "format": "int64"
                    },
                    "quantity": {
                        "type": "integer",
                        "example": 7,
                        "format": "int32"
                    },
                    "shipDate": {
                        "type": "string",
                        "format": "date-time"
                    },
                    "status": {
                        "type": "string",
                        "description": "Order Status",
                        "example": "approved",
                        "enum": [
                            "placed",
                            "approved",
                            "delivered"
                        ]
                    },
                    "complete": {
                        "type": "boolean"
                    },
                    "Address": {
                        "$ref": "#/components/schemas/Address"
                    }
                },
                "additionalProperties": {
                    "type": "string"
                }
            },
            "Category": {
                "type": "object",
                "xml": {
                    "name": "category"
                },
                "properties": {
                    "id": {
                        "type": "integer",
                        "example": 1,
                        "format": "int64"
                    },
                    "name": {
                        "type": "string",
                        "example": "Dogs"
                    }
                }
            },
            "User": {
                "type": "object",
                "xml": {
                    "name": "user"
                },
                "properties": {
                    "id": {
                        "type": "integer",
                        "readOnly": true,
                        "example": 1,
                        "format": "int64"
                    },
                    "username": {
                        "type": "string",
                        "example": "theUser"
                    },
                    "firstName": {
                        "type": "string",
                        "example": "John"
                    },
                    "lastName": {
                        "type": "string",
                        "example": "James"
                    },
                    "email": {
                        "type": "string",
                        "example": "john@email.com",
                        "format": "email"
                    },
                    "password": {
                        "type": "string",
                        "example": "12345",
                        "format": "password"
                    },
                    "phone": {
                        "type": "string",
                        "example": "12345"
                    },
                    "userStatus": {
                        "type": "integer",
                        "description": "User Status",
                        "example": 1,
                        "format": "int32"
                    }
                },
                "required": [
                    "username",
                    "password"
                ]
            },
            "aaaaa": {
                "allOf": [
                    {
                        "$ref": "#/components/schemas/Address"
                    },
                    {
                        "$ref": "#/components/schemas/User"
                    }
                ]
            },
            "Tag": {
                "type": "object",
                "xml": {
                    "name": "tag"
                },
                "properties": {
                    "id": {
                        "type": "integer",
                        "format": "int64"
                    },
                    "name": {
                        "type": "string"
                    }
                }
            },
            "Pet": {
                "type": "object",
                "xml": {
                    "name": "pet"
                },
                "properties": {
                    "id": {
                        "type": "integer",
                        "readOnly": true,
                        "example": [
                            10,
                            2,
                            4
                        ],
                        "format": "int64"
                    },
                    "name": {
                        "type": "string",
                        "example": "doggie"
                    },
                    "category": {
                        "$ref": "#/components/schemas/Category"
                    },
                    "petType": {
                        "type": "string",
                        "example": "dog"
                    },
                    "photoUrls": {
                        "type": "array",
                        "items": {
                            "type": "string"
                        }
                    },
                    "tags": {
                        "$ref": "#/components/schemas/Tag"
                    },
                    "status": {
                        "type": "string",
                        "description": "pet status in the store",
                        "enum": [
                            "available",
                            "pending",
                            "sold"
                        ]
                    }
                },
                "required": [
                    "name",
                    "petType"
                ]
            },
            "NewCat": {
                "allOf": [
                    {
                        "$ref": "#/components/schemas/Pet"
                    },
                    {
                        "type": "object",
                        "properties": {
                            "huntingSkill": {
                                "type": "string",
                                "description": "The measured skill for hunting",
                                "enum": [
                                    "clueless",
                                    "lazy",
                                    "adventurous",
                                    "aggressive"
                                ]
                            }
                        }
                    }
                ]
            },
            "XmlPrefixAndNamespace": {
                "type": "object",
                "properties": {
                    "id": {
                        "type": "integer",
                        "xml": {
                            "attribute": true
                        },
                        "format": "int32"
                    },
                    "name": {
                        "type": "string",
                        "xml": {
                            "namespace": "http://example.com/schema/sample",
                            "prefix": "sample"
                        }
                    }
                }
            },
            "animals": {
                "type": "array",
                "items": {
                    "type": "string",
                    "xml": {
                        "name": "animal"
                    }
                }
            },
            "AnimalsNoAliens": {
                "type": "array",
                "xml": {
                    "name": "aliens"
                },
                "items": {
                    "type": "string",
                    "xml": {
                        "name": "animal"
                    }
                }
            },
            "WrappedAnimals": {
                "type": "array",
                "xml": {
                    "wrapped": true
                },
                "items": {
                    "type": "string"
                }
            },
            "WrappedAnimal": {
                "type": "array",
                "xml": {
                    "wrapped": true
                },
                "items": {
                    "type": "string",
                    "xml": {
                        "name": "animal"
                    }
                }
            },
            "WrappedAliens": {
                "type": "array",
                "xml": {
                    "name": "aliens",
                    "wrapped": true
                },
                "items": {
                    "type": "string",
                    "xml": {
                        "name": "animal"
                    }
                }
            },
            "WrappedAliensWithItems": {
                "type": "array",
                "xml": {
                    "name": "aliens",
                    "wrapped": true
                },
                "items": {
                    "type": "string"
                }
            },
            "StructPart": {
                "type": "object",
                "properties": {
                    "name": {
                        "type": "string"
                    },
                    "type": {
                        "type": "string"
                    },
                    "children": {
                        "type": "array",
                        "items": {
                            "$ref": "#/components/schemas/StructPart"
                        }
                    }
                }
            },
            "Pet2": {
                "type": "object",
                "properties": {
                    "name": {
                        "type": "string"
                    },
                    "petType": {
                        "type": "string"
                    }
                },
                "discriminator": {
                    "propertyName": "petType"
                }
            },
            "Cat2": {
                "allOf": [
                    {
                        "$ref": "#/components/schemas/Pet2"
                    },
                    {
                        "type": "object",
                        "properties": {
                            "huntingSkill": {
                                "type": "string",
                                "description": "The measured skill for hunting",
                                "default": "lazy",
                                "enum": [
                                    "clueless",
                                    "lazy",
                                    "adventurous",
                                    "aggressive"
                                ]
                            }
                        },
                        "required": [
                            "huntingSkill"
                        ]
                    }
                ],
                "description": "A representation of a cat. Note that Cat will be used as the discriminator value."
            },
            "Dog2": {
                "allOf": [
                    {
                        "$ref": "#/components/schemas/Pet2"
                    },
                    {
                        "type": "object",
                        "properties": {
                            "packSize": {
                                "type": "integer",
                                "description": "the size of the pack the dog is from",
                                "minimum": 0,
                                "format": "int32"
                            }
                        },
                        "required": [
                            "packSize"
                        ]
                    }
                ],
                "description": "A representation of a dog. Note that Dog will be used as the discriminator value."
            },
            "ExtendedErrorModel": {
                "allOf": [
                    {
                        "$ref": "#/components/schemas/Pet"
                    },
                    {
                        "type": "object",
                        "properties": {
                            "rootCause": {
                                "type": "string"
                            }
                        },
                        "required": [
                            "rootCause"
                        ]
                    }
                ]
            },
            "Cat": {
                "type": "object",
                "description": "Type of cat",
                "properties": {
                    "breed": {
                        "type": "string",
                        "description": "Type of Breed",
                        "enum": [
                            "Abyssinian",
                            "Balinese-Javanese",
                            "Burmese",
                            "British Shorthair"
                        ]
                    }
                },
                "allOf": [
                    {
                        "$ref": "#/components/schemas/Pet"
                    },
                    {
                        "type": "object",
                        "properties": {
                            "huntingSkill": {
                                "type": "string",
                                "description": "The measured skill for hunting",
                                "enum": [
                                    "clueless",
                                    "lazy",
                                    "adventurous",
                                    "aggressive"
                                ]
                            }
                        }
                    }
                ]
            },
            "Dog": {
                "allOf": [
                    {
                        "$ref": "#/components/schemas/Pet"
                    },
                    {
                        "type": "object",
                        "properties": {
                            "breed": {
                                "type": "string",
                                "description": "Type of Breed",
                                "enum": [
                                    "Dingo",
                                    "Husky",
                                    "Retriever",
                                    "Shepherd"
                                ]
                            },
                            "bark": {
                                "type": "boolean"
                            }
                        }
                    }
                ]
            },
            "Pets": {
                "oneOf": [
                    {
                        "$ref": "#/components/schemas/Cat"
                    },
                    {
                        "$ref": "#/components/schemas/Dog"
                    }
                ],
                "discriminator": {
                    "propertyName": "petType"
                }
            },
            "ApiResponse": {
                "type": "object",
                "xml": {
                    "name": "##default"
                },
                "properties": {
                    "code": {
                        "type": "integer",
                        "format": "int32"
                    },
                    "type": {
                        "type": "string",
                        "example": "doggie"
                    },
                    "message": {
                        "type": "string"
                    }
                }
            },
            "ErrorModel": {
                "type": "object",
                "properties": {
                    "message": {
                        "type": "string"
                    },
                    "code": {
                        "type": "integer",
                        "format": "int32"
                    }
                }
            }
        },
        "responses": {
            "UserOpSuccess": {
                "description": "Successful operation",
                "content": {
                    "application/json": {
                        "schema": {
                            "$ref": "#/components/schemas/User"
                        }
                    },
                    "application/xml": {
                        "schema": {
                            "$ref": "#/components/schemas/User"
                        }
                    }
                }
            }
        },
        "parameters": {
            "PetIdParam": {
<<<<<<< HEAD
                "required": true,
                "in": "path",
                "name": "petId",
=======
                "description": "ID of the pet",
                "required": true,
>>>>>>> c8e23fba
                "schema": {
                    "type": "integer",
                    "format": "int64"
                },
<<<<<<< HEAD
                "description": "ID of the pet"
=======
                "name": "petId",
                "in": "path"
>>>>>>> c8e23fba
            }
        },
        "examples": {
            "frog-example": {
                "summary": "An example of a frog with a cat's name",
                "value": {
                    "name": "Jaguar",
                    "gender": "Male",
                    "color": "Lion",
                    "breed": "Mantella Baroni",
                    "petType": "Panthera"
                }
            }
        },
        "requestBodies": {
            "PetBodySchema": {
                "content": {
                    "application/xml": {
                        "schema": {
                            "$ref": "#/components/schemas/Pets"
                        }
                    },
                    "application/json": {
                        "schema": {
                            "$ref": "#/components/schemas/Pets"
                        }
                    },
                    "application/x-www-form-urlencoded": {
                        "schema": {
                            "$ref": "#/components/schemas/Pets"
                        }
                    }
                },
                "required": true,
                "description": "Pet in the store"
            }
        },
        "headers": {
            "X-Rate-Limit": {
                "schema": {
                    "type": "integer",
                    "format": "int32"
                }
            },
            "X-Expires-After": {
                "schema": {
                    "type": "string",
                    "format": "date-time"
                }
            }
        },
        "links": {
            "address": {
                "operationId": "getUserByName",
                "parameters": {
                    "username": "$request.path.username"
                }
            }
        },
        "callbacks": {
            "test": {
                "'{$request.body#/id}'": {
                    "post": {
                        "requestBody": {
                            "content": {
                                "\"*/*\"": {
                                    "schema": {
                                        "type": "string"
                                    }
                                }
                            }
                        },
                        "responses": {
                            "200": {
                                "description": "Successful operation",
                                "content": {
                                    "application/json": {
                                        "schema": {
                                            "type": "array",
                                            "items": {
                                                "$ref": "#/components/schemas/Pet"
                                            }
                                        }
                                    },
                                    "application/xml": {
                                        "schema": {
                                            "type": "array",
                                            "items": {
                                                "$ref": "#/components/schemas/Pet"
                                            }
                                        }
                                    }
                                }
                            },
                            "400": {
                                "description": "Invalid ID supplied"
                            },
                            "404": {
                                "description": "Pet not found"
                            },
                            "default": {
                                "description": "Something is wrong"
                            }
                        }
                    }
                }
            }
        },
        "securitySchemes": {
<<<<<<< HEAD
=======
            "LoginApiKey": {
                "type": "apiKey",
                "in": "header",
                "name": "X-API-KEY"
            },
            "Login": {
                "type": "http",
                "scheme": "basic"
            },
            "Jwt": {
                "type": "http",
                "scheme": "bearer"
            },
            "api_key": {
                "type": "apiKey",
                "in": "header",
                "name": "api_key"
            },
>>>>>>> c8e23fba
            "Login-OAuth2": {
                "type": "oauth2",
                "flows": {
                    "authorizationCode": {
                        "tokenUrl": "http://example.org/api/oauth/token",
                        "authorizationUrl": "http://example.org/api/oauth/dialog",
                        "scopes": {
                            "read": "Grant read-only access to all your data except for the account and user info",
                            "write": "Grant write-only access to all your data except for the account and user info"
                        }
                    }
                }
<<<<<<< HEAD
            },
            "Jwt": {
                "type": "http",
                "scheme": "bearer"
            },
            "LoginApiKey": {
                "type": "apiKey",
                "in": "header",
                "name": "X-API-KEY"
            },
            "api_key": {
                "type": "apiKey",
                "in": "header",
                "name": "api_key"
            },
            "Login": {
                "type": "http",
                "scheme": "basic"
=======
>>>>>>> c8e23fba
            }
        }
    }
}<|MERGE_RESOLUTION|>--- conflicted
+++ resolved
@@ -53,7 +53,6 @@
     "paths": {
         "/pet": {
             "post": {
-<<<<<<< HEAD
                 "tags": [
                     "pet"
                 ],
@@ -118,826 +117,53 @@
                 },
                 "responses": {
                     "200": {
-                        "description": "Successful operation",
-                        "content": {
-                            "application/json": {
-                                "schema": {
-                                    "$ref": "#/components/schemas/Pet"
-                                }
-                            },
-                            "application/xml": {
-                                "schema": {
-                                    "$ref": "#/components/schemas/Pet"
-                                }
-                            }
-                        }
-                    },
-                    "400": {
-                        "description": "Invalid ID supplied"
-                    },
-                    "404": {
-                        "description": "Pet not found"
+                        "description": "Pet updated.",
+                        "content": {
+                            "application/json": {},
+                            "application/xml": {}
+                        }
                     },
                     "405": {
-                        "description": "Validation exception",
-                        "content": {
-                            "application/json": {
-                                "schema": {
-                                    "type": "object",
-                                    "properties": {
-                                        "result": {
-                                            "type": "string"
-                                        },
-                                        "message": {
-                                            "type": "string"
-                                        }
-                                    }
-                                }
-                            }
-                        }
-                    }
-                }
-            }
-        },
-        "/pet/{petId}": {
-            "post": {
+                        "description": "Method Not Allowed",
+                        "content": {
+                            "application/json": {},
+                            "application/xml": {}
+                        }
+                    }
+                }
+            }
+        },
+        "/private/paet2/{petId}": {
+            "put": {
                 "tags": [
                     "pet"
                 ],
-                "summary": "Updates a pet in the store",
-                "description": "Updates a pet in the store with form data",
-                "operationId": "updatePetWithForm",
-                "parameters": [
-                    {
-                        "$ref": "#/components/parameters/PetIdParam"
-                    },
-                    {
-                        "in": "query",
-                        "name": "name",
+                "summary": "Updates a pet in the store with form data",
+                "operationId": "updatepaet2",
+                "parameters": [
+                    {
+                        "name": "petId",
                         "schema": {
                             "type": "string"
                         },
-                        "description": "Name of pet that needs to be updated"
-                    },
-                    {
-                        "in": "query",
-                        "name": "status",
-                        "schema": {
-                            "type": "string"
-                        },
-                        "description": "Status of pet that needs to be updated"
+                        "in": "path",
+                        "required": true,
+                        "description": "ID of pet that needs to be updated"
                     }
                 ],
                 "requestBody": {
                     "content": {
-                        "multipart/form-data": {
-                            "schema": {
-                                "properties": {
-                                    "file": {
-                                        "type": "array",
-                                        "items": {
-                                            "type": "string",
-                                            "format": "binary"
-                                        }
-                                    }
-                                }
-                            }
-                        }
-                    }
-                },
-                "security": [
-                    {
-                        "Login-OAuth2": [
-                            "write"
-                        ]
-                    }
-                ],
-                "responses": {
-                    "200": {
-                        "description": "Successful operation"
-                    },
-                    "400": {
-                        "description": "Invalid ID supplied"
-                    },
-                    "405": {
-                        "description": "Invalid Input"
-                    }
-                }
-            },
-            "delete": {
-                "tags": [
-                    "pet"
-                ],
-                "summary": "Deletes a pet",
-                "description": "Deletes a pet.",
-                "operationId": "deletePet",
-                "parameters": [
-                    {
-                        "$ref": "#/components/parameters/PetIdParam"
-                    }
-                ],
-                "responses": {
-                    "200": {
-                        "description": "Successful operation"
-                    },
-                    "400": {
-                        "description": "Invalid ID supplied"
-                    },
-                    "404": {
-                        "description": "Pet not found"
-                    }
-                }
-            },
-            "get": {
-                "tags": [
-                    "pet"
-                ],
-                "summary": "Find pet by ID",
-                "description": "Returns a single pet.",
-                "operationId": "getPetById",
-                "parameters": [
-                    {
-                        "$ref": "#/components/parameters/PetIdParam"
-                    }
-                ],
-                "security": [
-                    {
-                        "Login-OAuth2": [
-                            "read"
-                        ]
-                    }
-                ],
-                "responses": {
-                    "200": {
-                        "description": "Successful operation",
-                        "content": {
-                            "application/json": {
-                                "schema": {
-                                    "$ref": "#/components/schemas/Pet"
-                                }
-                            },
-                            "application/xml": {
-                                "schema": {
-                                    "$ref": "#/components/schemas/Pet"
-                                }
-                            }
-                        }
-                    },
-                    "400": {
-                        "description": "Invalid ID supplied"
-                    },
-                    "404": {
-                        "description": "Pet not found"
-                    }
-                }
-            }
-        },
-        "/pet/{petId}/uploadImage2": {
-            "post": {
-                "tags": [
-                    "pet"
-                ],
-                "summary": "Uploads an image",
-                "description": "Updates a pet in the store with a new image",
-                "operationId": "uploadFile2",
-                "parameters": [
-                    {
-                        "required": true,
-                        "in": "path",
-                        "name": "petId",
-                        "schema": {
-                            "type": "integer",
-                            "format": "int64"
-                        },
-                        "description": "ID of pet that needs to be updated"
-                    },
-                    {
-                        "in": "query",
-                        "name": "additionalMetadata",
-                        "schema": {
-                            "type": "string"
-                        },
-                        "description": "Additional Metadata"
-                    }
-                ],
-                "requestBody": {
-                    "content": {
-                        "multipart/form-data": {
-                            "schema": {
-                                "type": "object",
-                                "properties": {
-                                    "image": {
-                                        "type": "string",
-                                        "format": "binary"
-                                    }
-                                }
-                            }
-                        }
-                    },
-                    "required": true
-                },
-                "responses": {
-                    "200": {
-                        "description": "A simple string response",
-                        "headers": {
-                            "X-Rate-Limit-Limit": {
-                                "schema": {
-                                    "type": "integer"
-                                },
-                                "description": "The number of allowed requests in the current period"
-                            },
-                            "X-Rate-Limit-Remaining": {
-                                "schema": {
-                                    "type": "integer"
-                                },
-                                "description": "The number of remaining requests in the current period"
-                            },
-                            "X-Rate-Limit-Reset": {
-                                "schema": {
-                                    "maximum": 3,
-                                    "type": "integer"
-                                },
-                                "description": "The number of seconds left in the current period"
-                            }
-                        },
-                        "content": {
-                            "text/plain": {
-                                "schema": {
-                                    "type": "string",
-                                    "example": "whoa!"
-                                }
-                            }
-                        }
-                    }
-                }
-            }
-        },
-        "/pet/{petId}/uploadImageOctet": {
-            "post": {
-                "tags": [
-                    "pet"
-                ],
-                "summary": "Uploads an image",
-                "description": "Updates a pet in the store with a new image",
-                "operationId": "uploadFileOctet",
-                "parameters": [
-                    {
-                        "required": true,
-                        "in": "path",
-                        "name": "petId",
-                        "schema": {
-                            "type": "integer",
-                            "format": "int64"
-                        },
-                        "description": "ID of pet that needs to be updated"
-                    },
-                    {
-                        "in": "query",
-                        "name": "additionalMetadata",
-                        "schema": {
-                            "type": "string"
-                        },
-                        "description": "Additional Metadata"
-                    }
-                ],
-                "requestBody": {
-                    "content": {
-                        "application/octet-stream": {
-                            "schema": {}
-                        }
-                    },
-                    "required": true
-                },
-                "responses": {
-                    "200": {
-                        "description": "Successful operation",
-                        "content": {
-                            "application/json": {
-                                "schema": {
-                                    "$ref": "#/components/schemas/ApiResponse"
-                                }
-                            }
-                        }
-                    },
-                    "400": {
-                        "description": "Invalid ID supplied"
-                    },
-                    "405": {
-                        "description": "Invalid Input"
-                    }
-                }
-            }
-        },
-        "/pet/{petId}/uploadmultiImage": {
-            "post": {
-                "tags": [
-                    "pet"
-                ],
-                "summary": "Uploads an image",
-                "description": "Updates a pet in the store with a new image",
-                "operationId": "uploadFilemulti",
-                "parameters": [
-                    {
-                        "required": true,
-                        "in": "path",
-                        "name": "petId",
-                        "schema": {
-                            "type": "integer",
-                            "format": "int64"
-                        },
-                        "description": "ID of pet that needs to be updated"
-                    },
-                    {
-                        "in": "query",
-                        "name": "additionalMetadata",
-                        "schema": {
-                            "type": "string"
-                        },
-                        "description": "Additional Metadata"
-                    }
-                ],
-                "requestBody": {
-                    "content": {
-                        "multipart/form-data": {
-                            "schema": {
-                                "type": "object",
-                                "properties": {
-                                    "orderId": {
-                                        "type": "integer"
-                                    },
-                                    "image": {
-                                        "type": "string"
-                                    }
-                                }
-                            }
-                        }
-                    },
-                    "required": true
-                },
-                "responses": {
-                    "200": {
-                        "description": "Successful operation",
-                        "content": {
-                            "application/json": {
-                                "schema": {
-                                    "$ref": "#/components/schemas/ApiResponse"
-                                }
-                            }
-                        }
-                    },
-                    "400": {
-                        "description": "Invalid ID supplied"
-                    },
-                    "405": {
-                        "description": "Invalid Input"
-                    }
-                }
-            }
-        },
-        "/pet2/{petId}": {
-            "post": {
-                "tags": [
-                    "pet"
-                ],
-                "summary": "Updates a pet in the store",
-                "description": "Updates a pet in the store with form data",
-                "operationId": "updatePet2WithForm",
-                "parameters": [
-                    {
-                        "$ref": "#/components/parameters/PetIdParam"
-                    },
-                    {
-                        "in": "query",
-                        "name": "name",
-                        "schema": {
-                            "type": "string"
-                        },
-                        "description": "Name of pet that needs to be updated"
-                    },
-                    {
-                        "in": "query",
-                        "name": "status",
-                        "schema": {
-                            "type": "string"
-                        },
-                        "description": "Status of pet that needs to be updated"
-                    }
-                ],
-                "requestBody": {
-                    "content": {
-                        "application/x-www-form-urlencoded": {
-                            "schema": {
-                                "type": "object",
-                                "properties": {
-                                    "id": {
-                                        "type": "string",
-                                        "format": "uuid"
-                                    },
-                                    "address": {
-                                        "type": "object",
-                                        "properties": {}
-                                    }
-                                }
-                            }
-                        }
-                    }
-                },
-                "security": [
-                    {
-                        "Login-OAuth2": [
-                            "write"
-                        ]
-                    }
-                ],
-                "responses": {
-                    "200": {
-                        "description": "Successful operation"
-                    },
-                    "400": {
-                        "description": "Invalid ID supplied"
-                    },
-                    "405": {
-                        "description": "Invalid Input"
-                    }
-                }
-            }
-        },
-        "/pet3/{petId}": {
-            "post": {
-                "tags": [
-                    "pet"
-                ],
-                "summary": "Updates a pet in the store",
-                "description": "Updates a pet in the store with form data",
-                "operationId": "updatePet3WithForm",
-                "parameters": [
-                    {
-                        "$ref": "#/components/parameters/PetIdParam"
-                    },
-                    {
-                        "in": "query",
-                        "name": "name",
-                        "schema": {
-                            "type": "string"
-                        },
-                        "description": "Name of pet that needs to be updated"
-                    },
-                    {
-                        "in": "query",
-                        "name": "status",
-                        "schema": {
-                            "type": "string"
-                        },
-                        "description": "Status of pet that needs to be updated"
-                    }
-                ],
-                "requestBody": {
-                    "content": {
-                        "multipart/form-data": {
-                            "schema": {
-                                "type": "object",
-                                "properties": {
-                                    "id": {
-                                        "type": "string",
-                                        "format": "uuid"
-                                    },
-                                    "address": {
-                                        "type": "object",
-                                        "properties": {}
-                                    },
-                                    "children": {
-                                        "type": "array",
-                                        "items": {
-                                            "type": "string"
-                                        }
-                                    },
-                                    "addresses": {
-                                        "type": "array",
-                                        "items": {
-                                            "$ref": "#/components/schemas/Address"
-                                        }
-                                    }
-                                }
-                            }
-                        }
-                    }
-                },
-                "security": [
-                    {
-                        "Login-OAuth2": [
-                            "write"
-                        ]
-                    }
-                ],
-                "responses": {
-                    "200": {
-                        "description": "Successful operation"
-                    },
-                    "400": {
-                        "description": "Invalid ID supplied"
-                    },
-                    "405": {
-                        "description": "Invalid Input"
-                    }
-                }
-            }
-        },
-        "/pet4/{petId}": {
-            "post": {
-                "tags": [
-                    "pet"
-                ],
-                "summary": "Updates a pet in the store",
-                "description": "Updates a pet in the store with form data",
-                "operationId": "updatePet4WithForm",
-                "parameters": [
-                    {
-                        "$ref": "#/components/parameters/PetIdParam"
-                    },
-                    {
-                        "in": "query",
-                        "name": "name",
-                        "schema": {
-                            "type": "string"
-                        },
-                        "description": "Name of pet that needs to be updated"
-                    },
-                    {
-                        "in": "query",
-                        "name": "status",
-                        "schema": {
-                            "type": "string"
-                        },
-                        "description": "Status of pet that needs to be updated"
-                    }
-                ],
-                "requestBody": {
-                    "content": {
-                        "multipart/form-data": {
-                            "schema": {
-                                "type": "object",
-                                "properties": {
-                                    "id": {
-                                        "type": "string",
-                                        "format": "uuid"
-                                    },
-                                    "address": {
-                                        "type": "object",
-                                        "properties": {}
-                                    },
-                                    "historyMetadata": {
-                                        "type": "object",
-                                        "description": "metadata in XML format",
-                                        "properties": {}
-                                    },
-                                    "profileImage": {
-                                        "type": "string",
-                                        "format": "binary"
-                                    }
-                                }
-                            },
-                            "encoding": {
-                                "historyMetadata": {
-                                    "contentType": "application/xml; charset=utf-8"
-                                },
-                                "profileImage": {
-                                    "contentType": "image/png, image/jpeg",
-                                    "headers": {
-                                        "X-Rate-Limit-Limit": {
-                                            "schema": {
-                                                "enum": [
-                                                    1,
-                                                    2,
-                                                    3
-                                                ],
-                                                "default": 3,
-                                                "maximum": 3,
-                                                "type": "integer"
-                                            },
-                                            "description": "The number of allowed requests in the current period"
-                                        },
-                                        "X-Rate-Limit-Reset": {
-                                            "schema": {
-                                                "minimum": 2,
-                                                "type": "integer"
-                                            },
-                                            "description": "The number of seconds left in the current period"
-                                        }
-                                    }
-                                }
-                            }
-                        }
-                    }
-                },
-                "security": [
-                    {
-                        "Login-OAuth2": [
-                            "write"
-                        ]
-                    }
-                ],
-                "responses": {
-                    "200": {
-                        "description": "A simple string response",
-                        "content": {
-                            "text/plain": {
-                                "schema": {
+                        "text/plain": {
+                            "schema": {
+                                "type": "array",
+                                "items": {
                                     "type": "string"
                                 }
                             }
                         }
                     },
-                    "400": {
-                        "description": "Invalid ID supplied"
-                    },
-                    "405": {
-                        "description": "Invalid Input"
-                    }
-                }
-            }
-        },
-        "/petcallback": {
-            "post": {
-                "tags": [
-                    "pet"
-                ],
-                "summary": "Add a new pet to the store",
-                "description": "Add a new pet to the store",
-                "operationId": "addPetcallback",
-                "requestBody": {
-                    "$ref": "#/components/requestBodies/PetBodySchema"
-                },
-                "callbacks": {
-                    "test": {
-                        "'{$request.body#/id}'": {
-                            "post": {
-                                "requestBody": {
-                                    "content": {
-                                        "\"*/*\"": {
-                                            "schema": {
-                                                "type": "string"
-                                            }
-                                        }
-                                    }
-                                },
-                                "responses": {
-                                    "200": {
-                                        "description": "Successful operation",
-                                        "content": {
-                                            "application/json": {
-                                                "schema": {
-                                                    "type": "array",
-                                                    "items": {
-                                                        "$ref": "#/components/schemas/Pet"
-                                                    }
-                                                }
-                                            },
-                                            "application/xml": {
-                                                "schema": {
-                                                    "type": "array",
-                                                    "items": {
-                                                        "$ref": "#/components/schemas/Pet"
-                                                    }
-                                                }
-                                            }
-                                        }
-                                    },
-                                    "400": {
-                                        "description": "Invalid ID supplied"
-                                    },
-                                    "404": {
-                                        "description": "Pet not found"
-                                    },
-                                    "default": {
-                                        "description": "Something is wrong"
-                                    }
-                                }
-                            }
-                        }
-                    }
-                },
-                "security": [
-                    {
-                        "Login-OAuth2": [
-                            "write"
-                        ]
-                    }
-                ],
-                "responses": {
-                    "200": {
-                        "description": "Successful operation",
-                        "content": {
-                            "application/json": {
-                                "schema": {
-                                    "$ref": "#/components/schemas/Pet"
-                                }
-                            },
-                            "application/xml": {
-                                "schema": {
-                                    "$ref": "#/components/schemas/Pet"
-                                }
-                            }
-                        }
-                    },
-                    "405": {
-                        "description": "Validation exception",
-                        "content": {
-                            "application/json": {
-                                "schema": {
-                                    "type": "object",
-                                    "properties": {
-                                        "result": {
-                                            "type": "string"
-                                        },
-                                        "message": {
-                                            "type": "string"
-                                        }
-                                    }
-                                }
-                            }
-                        }
-                    }
-                }
-            }
-        },
-        "/petcallbackReference": {
-            "post": {
-                "tags": [
-                    "pet"
-                ],
-                "summary": "Add a new pet to the store",
-                "description": "Add a new pet to the store",
-                "operationId": "petcallbackReference",
-                "requestBody": {
-                    "$ref": "#/components/requestBodies/PetBodySchema"
-                },
-                "callbacks": {
-                    "test1": {
-                        "$ref": "#/components/callbacks/test"
-                    }
-                },
-=======
-                "tags": [
-                    "pet"
-                ],
-                "summary": "Add a new pet to the store",
-                "description": "Add a new pet to the store",
-                "operationId": "addPet",
-                "requestBody": {
-                    "$ref": "#/components/requestBodies/PetBodySchema"
-                },
->>>>>>> c8e23fba
-                "security": [
-                    {
-                        "Login-OAuth2": [
-                            "write"
-                        ]
-<<<<<<< HEAD
-                    }
-                ],
-                "responses": {
-                    "200": {
-                        "description": "Successful operation",
-                        "content": {
-                            "application/json": {
-                                "schema": {
-                                    "$ref": "#/components/schemas/Pet"
-                                }
-                            },
-                            "application/xml": {
-                                "schema": {
-                                    "$ref": "#/components/schemas/Pet"
-                                }
-                            }
-                        }
-                    },
-                    "405": {
-                        "description": "Validation exception",
-                        "content": {
-                            "application/json": {
-                                "schema": {
-                                    "type": "object",
-                                    "properties": {
-                                        "result": {
-                                            "type": "string"
-                                        },
-                                        "message": {
-                                            "type": "string"
-                                        }
-                                    }
-                                }
-                            }
-                        }
-                    }
-                }
-            }
-        },
-        "/private/pat/{petId}": {
-            "post": {
-                "tags": [
-                    "pet"
-                ],
-                "summary": "Updates a pet in the store with form data",
+                    "description": "user to add to the system"
+                },
                 "responses": {
                     "200": {
                         "description": "Pet updated.",
@@ -954,20 +180,23 @@
                         }
                     }
                 }
-            },
+            }
+        },
+        "/private/paet3/{petId}": {
             "put": {
                 "tags": [
                     "pet"
                 ],
                 "summary": "Updates a pet in the store with form data",
-                "parameters": [
-                    {
+                "operationId": "updatepaet3",
+                "parameters": [
+                    {
+                        "name": "petId",
+                        "schema": {
+                            "type": "string"
+                        },
+                        "in": "path",
                         "required": true,
-                        "in": "path",
-                        "name": "petId",
-                        "schema": {
-                            "type": "string"
-                        },
                         "description": "ID of pet that needs to be updated"
                     }
                 ],
@@ -975,912 +204,8 @@
                     "content": {
                         "application/json": {
                             "schema": {
-                                "$ref": "#/components/schemas/User"
-                            },
-                            "examples": {
-                                "user": {
-                                    "summary": "User Example",
-                                    "externalValue": "http://foo.bar/examples/user-example.json"
-                                }
-                            }
-                        },
-                        "application/xml": {
-                            "schema": {
-                                "$ref": "#/components/schemas/User"
-                            },
-                            "examples": {
-                                "user": {
-                                    "summary": "User Example in XML",
-                                    "externalValue": "http://foo.bar/examples/user-example.xml"
-                                }
-                            }
-                        },
-                        "text/plain": {
-                            "examples": {
-                                "user": {
-                                    "summary": "User Example in Plain text",
-                                    "externalValue": "http://foo.bar/examples/user-example.txt"
-                                }
-                            }
-                        },
-                        "\"*/*\"": {
-                            "examples": {
-                                "user": {
-                                    "summary": "User example in other forma",
-                                    "externalValue": "http://foo.bar/examples/user-example.whatever"
-                                }
-                            }
-                        }
-                    },
-                    "description": "user to add to the system"
-                },
-                "responses": {
-                    "200": {
-                        "description": "Pet updated.",
-                        "content": {
-                            "application/json": {},
-                            "application/xml": {}
-                        }
-                    },
-                    "405": {
-                        "description": "Method Not Allowed",
-                        "content": {
-                            "application/json": {},
-                            "application/xml": {}
-                        }
-                    }
-                }
-            }
-        },
-        "/store/order": {
-            "post": {
-                "deprecated": true,
-                "tags": [
-                    "store"
-                ],
-                "summary": "Place an order for a pet",
-                "description": "Place a new order in the store",
-                "operationId": "placeOrder",
-                "requestBody": {
-                    "content": {
-                        "application/xml": {
-                            "schema": {
-                                "$ref": "#/components/schemas/Order"
-                            }
-                        },
-                        "application/json": {
-                            "schema": {
-                                "$ref": "#/components/schemas/Order"
-                            }
-                        },
-                        "application/x-www-form-urlencoded": {
-                            "schema": {
-                                "$ref": "#/components/schemas/Order"
-                            }
-                        }
-                    },
-                    "required": true
-                },
-                "responses": {
-                    "200": {
-                        "description": "Successful operation",
-                        "content": {
-                            "application/json": {
-                                "schema": {
-                                    "$ref": "#/components/schemas/Order"
-                                }
-                            },
-                            "application/xml": {
-                                "schema": {
-                                    "$ref": "#/components/schemas/Order"
-                                }
-                            }
-                        }
-                    },
-                    "405": {
-                        "description": "Invalid Input"
-                    }
-                }
-            }
-        },
-        "/user": {
-            "post": {
-                "tags": [
-                    "user"
-                ],
-                "summary": "Create user.",
-                "description": "This can only be done by the logged in user.",
-                "operationId": "createUser",
-                "requestBody": {
-                    "content": {
-                        "application/xml": {
-                            "schema": {
-                                "$ref": "#/components/schemas/User"
-                            }
-                        },
-                        "application/json": {
-                            "schema": {
-                                "$ref": "#/components/schemas/User"
-                            }
-                        },
-                        "application/x-www-form-urlencoded": {
-                            "schema": {
-                                "$ref": "#/components/schemas/User"
-                            }
-                        }
-                    },
-                    "required": true
-                },
-                "responses": {
-                    "200": {
-                        "$ref": "#/components/responses/UserOpSuccess"
-                    },
-                    "405": {
-                        "description": "Invalid Input",
-                        "content": {
-                            "application/json": {
-                                "schema": {
-                                    "type": "object",
-                                    "properties": {
-                                        "result": {
-                                            "type": "string"
-                                        },
-                                        "message": {
-                                            "type": "string"
-                                        }
-                                    }
-                                }
-                            }
-                        }
-                    }
-                }
-            }
-        },
-        "/user/createWithList": {
-            "post": {
-                "tags": [
-                    "user"
-                ],
-                "summary": "Creates list of users with given input array.",
-                "description": "Creates list of users with given input array.",
-                "operationId": "createUsersWithListInput",
-                "requestBody": {
-                    "content": {
-                        "application/xml": {
-                            "schema": {
-                                "$ref": "#/components/schemas/User"
-                            }
-                        },
-                        "application/json": {
-                            "schema": {
-                                "$ref": "#/components/schemas/User"
-                            }
-                        },
-                        "application/x-www-form-urlencoded": {
-                            "schema": {
-                                "$ref": "#/components/schemas/User"
-                            }
-                        }
-                    },
-                    "required": true
-                },
-                "responses": {
-                    "200": {
-                        "$ref": "#/components/responses/UserOpSuccess"
-                    },
-                    "405": {
-                        "description": "Invalid Input"
-                    }
-                }
-            }
-        },
-        "/store/order/{orderId}": {
-            "delete": {
-                "tags": [
-                    "store"
-                ],
-                "summary": "Delete purchase order by ID",
-                "description": "For valid response try integer IDs with value < 1000. Anything above 1000 or nonintegers will generate API errors.",
-                "operationId": "deleteOrder",
-                "parameters": [
-                    {
-                        "required": true,
-                        "in": "path",
-                        "name": "orderId",
-                        "schema": {
-                            "type": "integer",
-                            "format": "int64"
-                        },
-                        "description": " ID of the order that needs to be deleted"
-                    }
-                ],
-                "responses": {
-                    "200": {
-                        "description": "Successful operation"
-                    },
-                    "400": {
-                        "description": "Invalid ID supplied"
-                    },
-                    "404": {
-                        "description": "Order not found"
-                    }
-                }
-            },
-            "get": {
-                "tags": [
-                    "store"
-                ],
-                "summary": "Find purchase order by ID",
-                "description": "For valid response try integer IDs with value <= 5 or > 10. Other values will generate exceptions.",
-                "operationId": "getOrderById",
-                "parameters": [
-                    {
-                        "required": true,
-                        "in": "path",
-                        "name": "orderId",
-                        "schema": {
-                            "type": "integer",
-                            "format": "int64"
-                        },
-                        "description": "ID of order that needs to be fetched"
-                    }
-                ],
-                "servers": [
-                    {
-                        "description": "ext test server",
-                        "url": "http://ext.server.com/api/v12"
-                    },
-                    {
-                        "description": "ext test server 13",
-                        "url": "http://ext13.server.com/api/v12"
-                    },
-                    {
-                        "description": "ext test server 14",
-                        "url": "http://ext14.server.com/api/v12"
-                    },
-                    {
-                        "url": "/api/v3",
-                        "description": "default endpoint"
-                    }
-                ],
-                "responses": {
-                    "200": {
-                        "description": "Successful operation",
-                        "content": {
-                            "application/xml": {
-                                "schema": {
-                                    "$ref": "#/components/schemas/Order"
-                                }
-                            },
-                            "application/json": {
-                                "schema": {
-                                    "$ref": "#/components/schemas/Order"
-                                }
-                            },
-                            "application/x-www-form-urlencoded": {
-                                "schema": {
-                                    "$ref": "#/components/schemas/Order"
-                                }
-                            }
-                        }
-                    },
-                    "400": {
-                        "description": "Invalid ID supplied"
-                    },
-                    "404": {
-                        "description": "Order not found"
-                    }
-                }
-            }
-        },
-        "/user/{username}": {
-            "delete": {
-                "tags": [
-                    "user"
-                ],
-                "summary": "Delete user",
-                "description": "This can only be done by the logged in user.",
-                "operationId": "deleteUser",
-                "parameters": [
-                    {
-                        "required": true,
-                        "in": "path",
-                        "name": "username",
-                        "schema": {
-                            "type": "string"
-                        },
-                        "description": "The name that needs to be deleted."
-                    }
-                ],
-                "responses": {
-                    "200": {
-                        "description": "Successful operation"
-                    },
-                    "400": {
-                        "description": "Invalid username supplied"
-                    },
-                    "404": {
-                        "description": "User not found"
-                    }
-                }
-            },
-            "put": {
-                "tags": [
-                    "user"
-                ],
-                "summary": "Update user",
-                "description": "This can only be done by the logged in user.",
-                "operationId": "updateUser",
-                "parameters": [
-                    {
-                        "required": true,
-                        "in": "path",
-                        "name": "username",
-                        "schema": {
-                            "type": "string"
-                        },
-                        "description": " name that need to be updated."
-                    }
-                ],
-                "requestBody": {
-                    "content": {
-                        "application/xml": {
-                            "schema": {
-                                "$ref": "#/components/schemas/User"
-                            }
-                        },
-                        "application/json": {
-                            "schema": {
-                                "$ref": "#/components/schemas/User"
-                            }
-                        },
-                        "application/x-www-form-urlencoded": {
-                            "schema": {
-                                "$ref": "#/components/schemas/User"
-                            }
-                        }
-                    },
-                    "required": true
-                },
-                "responses": {
-                    "200": {
-                        "$ref": "#/components/responses/UserOpSuccess"
-                    },
-                    "400": {
-                        "description": "Invalid username supplied"
-                    },
-                    "404": {
-                        "description": "User not found"
-                    },
-                    "405": {
-                        "description": "Invalid Input"
-                    }
-                }
-            },
-            "get": {
-                "tags": [
-                    "user"
-                ],
-                "summary": "Get user by user name",
-                "description": "Get user by user name.",
-                "operationId": "getUserByName",
-                "parameters": [
-                    {
-                        "required": true,
-                        "in": "path",
-                        "name": "username",
-                        "schema": {
-                            "type": "string"
-                        },
-                        "description": "The name that needs to be fetched. Use user1 for testing."
-=======
->>>>>>> c8e23fba
-                    }
-                ],
-                "responses": {
-                    "200": {
-<<<<<<< HEAD
-                        "$ref": "#/components/responses/UserOpSuccess"
-                    },
-                    "400": {
-                        "description": "Invalid username supplied"
-                    },
-                    "404": {
-                        "description": "User not found"
-                    }
-                }
-            }
-        },
-        "/private/paet/{petId}": {
-            "put": {
-                "tags": [
-                    "pet"
-                ],
-                "summary": "Updates a pet in the store with form data",
-                "operationId": "updatepaet",
-                "parameters": [
-                    {
-                        "name": "petId",
-                        "schema": {
-                            "type": "string"
-                        },
-                        "in": "path",
-                        "description": "ID of pet that needs to be updated",
-                        "examples": {
-                            "user": {
-                                "summary": "User Example",
-                                "value": "http://foo.bar/examples/user-example.json"
-                            },
-                            "user1": {
-                                "summary": "User Example in XML",
-                                "value": "http://foo.bar/examples/user-example.xml"
-                            },
-                            "user2": {
-                                "summary": "User Example in Plain text",
-                                "value": "http://foo.bar/examples/user-example.txt"
-                            },
-                            "user3": {
-                                "summary": "User example in other forma",
-                                "value": "http://foo.bar/examples/user-example.whatever"
-                            }
-                        },
-                        "required": true
-                    }
-                ],
-                "requestBody": {
-                    "content": {
-                        "application/x-www-form-urlencoded": {
-                            "schema": {
-                                "type": "object",
-                                "properties": {
-                                    "name": {
-                                        "type": "string",
-                                        "description": "Updated name of the pet"
-                                    },
-                                    "status": {
-                                        "type": "string",
-                                        "description": "Updated status of the pet"
-                                    }
-                                },
-                                "required": [
-                                    "status"
-                                ]
-=======
-                        "description": "Successful operation",
-                        "content": {
-                            "application/json": {
-                                "schema": {
-                                    "$ref": "#/components/schemas/Pet"
-                                }
-                            },
-                            "application/xml": {
-                                "schema": {
-                                    "$ref": "#/components/schemas/Pet"
-                                }
-                            }
-                        }
-                    },
-                    "405": {
-                        "description": "Validation exception",
-                        "content": {
-                            "application/json": {
-                                "schema": {
-                                    "type": "object",
-                                    "properties": {
-                                        "result": {
-                                            "type": "string"
-                                        },
-                                        "message": {
-                                            "type": "string"
-                                        }
-                                    }
-                                }
->>>>>>> c8e23fba
-                            }
-                        }
-                    },
-                    "required": true
-                },
-                "responses": {
-                    "200": {
-                        "description": "Pet updated.",
-                        "content": {
-                            "application/json": {},
-                            "application/xml": {}
-                        }
-                    },
-                    "405": {
-                        "description": "Method Not Allowed",
-                        "content": {
-                            "application/json": {},
-                            "application/xml": {}
-                        }
-                    }
-                }
-<<<<<<< HEAD
-            }
-        },
-        "/private/paet2/{petId}": {
-            "put": {
-                "tags": [
-                    "pet"
-                ],
-                "summary": "Updates a pet in the store with form data",
-                "operationId": "updatepaet2",
-                "parameters": [
-                    {
-                        "required": true,
-                        "in": "path",
-                        "name": "petId",
-                        "schema": {
-                            "type": "string"
-                        },
-                        "description": "ID of pet that needs to be updated"
-                    }
-                ],
-                "requestBody": {
-                    "content": {
-                        "text/plain": {
-                            "schema": {
-                                "type": "array",
-                                "items": {
-                                    "type": "string"
-=======
-            },
-            "put": {
-                "tags": [
-                    "pet"
-                ],
-                "summary": "Update an existing pet",
-                "description": "Update an existing pet by Id",
-                "operationId": "updatePet",
-                "requestBody": {
-                    "$ref": "#/components/requestBodies/PetBodySchema"
-                },
-                "responses": {
-                    "200": {
-                        "description": "Successful operation",
-                        "content": {
-                            "application/json": {
-                                "schema": {
-                                    "$ref": "#/components/schemas/Pet"
-                                }
-                            },
-                            "application/xml": {
-                                "schema": {
-                                    "$ref": "#/components/schemas/Pet"
->>>>>>> c8e23fba
-                                }
-                            }
-                        }
-                    },
-                    "description": "user to add to the system"
-                },
-                "responses": {
-                    "200": {
-                        "description": "Pet updated.",
-                        "content": {
-                            "application/json": {},
-                            "application/xml": {}
-                        }
-                    },
-                    "404": {
-                        "description": "Pet not found"
-                    },
-                    "405": {
-<<<<<<< HEAD
-                        "description": "Method Not Allowed",
-                        "content": {
-                            "application/json": {},
-                            "application/xml": {}
-=======
-                        "description": "Validation exception",
-                        "content": {
-                            "application/json": {
-                                "schema": {
-                                    "type": "object",
-                                    "properties": {
-                                        "result": {
-                                            "type": "string"
-                                        },
-                                        "message": {
-                                            "type": "string"
-                                        }
-                                    }
-                                }
-                            }
->>>>>>> c8e23fba
-                        }
-                    }
-                }
-            }
-        },
-        "/private/paet3/{petId}": {
-            "put": {
-                "tags": [
-                    "pet"
-                ],
-                "summary": "Updates a pet in the store with form data",
-                "operationId": "updatepaet3",
-                "parameters": [
-                    {
-                        "required": true,
-                        "in": "path",
-                        "name": "petId",
-                        "schema": {
-                            "type": "string"
-                        },
-                        "description": "ID of pet that needs to be updated"
-                    }
-                ],
-                "requestBody": {
-                    "content": {
-                        "application/json": {
-                            "schema": {
                                 "$ref": "#/components/schemas/NewCat"
                             },
-                            "examples": {
-                                "cat": {
-                                    "summary": "An example of a cat",
-                                    "value": {
-                                        "breed": "Persian",
-                                        "name": "Fluffy",
-                                        "gender": "male",
-                                        "petType": "Cat",
-                                        "color": "White"
-                                    }
-                                },
-<<<<<<< HEAD
-                                "dog": {
-                                    "summary": "An example of a dog with a cat's name",
-                                    "value": {
-                                        "breed": "Mixed",
-                                        "name": "Puma",
-                                        "gender": "Female",
-                                        "petType": "Dog",
-                                        "color": "Black"
-=======
-                                "responses": {
-                                    "200": {
-                                        "description": "Successful operation",
-                                        "content": {
-                                            "application/json": {
-                                                "schema": {
-                                                    "type": "array",
-                                                    "items": {
-                                                        "$ref": "#/components/schemas/Pet"
-                                                    }
-                                                }
-                                            },
-                                            "application/xml": {
-                                                "schema": {
-                                                    "type": "array",
-                                                    "items": {
-                                                        "$ref": "#/components/schemas/Pet"
-                                                    }
-                                                }
-                                            }
-                                        }
-                                    },
-                                    "400": {
-                                        "description": "Invalid ID supplied"
-                                    },
-                                    "404": {
-                                        "description": "Pet not found"
-                                    },
-                                    "default": {
-                                        "description": "Something is wrong"
->>>>>>> c8e23fba
-                                    }
-                                },
-                                "frog-example": {
-                                    "$ref": "#/components/examples/frog-example"
-                                }
-                            }
-                        }
-                    },
-                    "description": "user to add to the system"
-                },
-                "responses": {
-                    "200": {
-                        "description": "Pet updated.",
-                        "content": {
-<<<<<<< HEAD
-                            "application/json": {},
-                            "application/xml": {}
-=======
-                            "application/json": {
-                                "schema": {
-                                    "$ref": "#/components/schemas/Pet"
-                                }
-                            },
-                            "application/xml": {
-                                "schema": {
-                                    "$ref": "#/components/schemas/Pet"
-                                }
-                            }
->>>>>>> c8e23fba
-                        }
-                    },
-                    "4XX": {
-                        "description": "Method Not Allowed",
-                        "content": {
-                            "application/json": {},
-                            "application/xml": {}
-                        }
-                    }
-                }
-            }
-        },
-        "/private/paet4/{petId}": {
-            "put": {
-                "tags": [
-                    "pet"
-                ],
-                "summary": "Updates a pet in the store with form data",
-                "operationId": "updatepaet4",
-                "parameters": [
-                    {
-<<<<<<< HEAD
-                        "required": true,
-                        "in": "path",
-                        "name": "petId",
-=======
-                        "Login-OAuth2": [
-                            "write"
-                        ]
-                    }
-                ],
-                "responses": {
-                    "200": {
-                        "description": "Successful operation",
-                        "content": {
-                            "application/json": {
-                                "schema": {
-                                    "$ref": "#/components/schemas/Pet"
-                                }
-                            },
-                            "application/xml": {
-                                "schema": {
-                                    "$ref": "#/components/schemas/Pet"
-                                }
-                            }
-                        }
-                    },
-                    "405": {
-                        "description": "Validation exception",
-                        "content": {
-                            "application/json": {
-                                "schema": {
-                                    "type": "object",
-                                    "properties": {
-                                        "result": {
-                                            "type": "string"
-                                        },
-                                        "message": {
-                                            "type": "string"
-                                        }
-                                    }
-                                }
-                            }
-                        }
-                    }
-                }
-            }
-        },
-        "/pet/findByStatus": {
-            "get": {
-                "tags": [
-                    "pet"
-                ],
-                "summary": "Finds Pets by status",
-                "description": "Multiple status values can be provided with comma separated strings",
-                "operationId": "findPetsByStatus",
-                "parameters": [
-                    {
-                        "description": "Status values that need to be considered for filter",
-                        "schema": {
-                            "type": "string",
-                            "default": "available",
-                            "enum": [
-                                "available",
-                                "pending",
-                                "sold"
-                            ]
-                        },
-                        "name": "status",
-                        "in": "query"
-                    }
-                ],
-                "security": [
-                    {},
-                    {
-                        "Login-OAuth2": [
-                            "read"
-                        ]
-                    }
-                ],
-                "responses": {
-                    "200": {
-                        "description": "Successful operation",
-                        "content": {
-                            "application/json": {
-                                "schema": {
-                                    "type": "array",
-                                    "items": {
-                                        "$ref": "#/components/schemas/Pet"
-                                    }
-                                }
-                            },
-                            "application/xml": {
-                                "schema": {
-                                    "type": "array",
-                                    "items": {
-                                        "$ref": "#/components/schemas/Pet"
-                                    }
-                                }
-                            }
-                        }
-                    },
-                    "400": {
-                        "description": "Invalid status value"
-                    }
-                }
-            }
-        },
-        "/pet/findByTag": {
-            "get": {
-                "tags": [
-                    "pet"
-                ],
-                "summary": "Finds Pets by tags",
-                "description": "Multiple tags can be provided with comma separated strings. Use tag1, tag2, tag3 for testing.",
-                "operationId": "findPetsByTags",
-                "parameters": [
-                    {
-                        "explode": true,
-                        "description": "Tags to filter by",
-                        "schema": {
-                            "type": "array",
-                            "items": {
-                                "type": "string"
-                            }
-                        },
-                        "name": "tag",
-                        "in": "query"
-                    }
-                ],
-                "security": [
-                    {
-                        "api_key": []
-                    },
-                    {
-                        "Login-OAuth2": [
-                            "read"
-                        ]
-                    }
-                ],
-                "responses": {
-                    "200": {
-                        "description": "Successful operation",
->>>>>>> c8e23fba
-                        "content": {
-                            "application/json": {
-                                "schema": {
-                                    "type": "string"
-                                }
-                            }
-                        },
-                        "description": "ID of pet that needs to be updated"
-                    }
-                ],
-                "requestBody": {
-                    "content": {
-                        "application/json": {
-                            "schema": {
-                                "$ref": "#/components/schemas/Pet"
-                            },
-<<<<<<< HEAD
                             "examples": {
                                 "cat": {
                                     "summary": "An example of a cat",
@@ -1918,25 +243,1293 @@
                             "application/xml": {}
                         }
                     },
+                    "4XX": {
+                        "description": "Method Not Allowed",
+                        "content": {
+                            "application/json": {},
+                            "application/xml": {}
+                        }
+                    }
+                }
+            }
+        },
+        "/private/paet4/{petId}": {
+            "put": {
+                "tags": [
+                    "pet"
+                ],
+                "summary": "Updates a pet in the store with form data",
+                "operationId": "updatepaet4",
+                "parameters": [
+                    {
+                        "content": {
+                            "application/json": {
+                                "schema": {
+                                    "type": "string"
+                                }
+                            }
+                        },
+                        "name": "petId",
+                        "required": true,
+                        "in": "path",
+                        "description": "ID of pet that needs to be updated"
+                    }
+                ],
+                "requestBody": {
+                    "content": {
+                        "application/json": {
+                            "schema": {
+                                "$ref": "#/components/schemas/Pet"
+                            },
+                            "examples": {
+                                "cat": {
+                                    "summary": "An example of a cat",
+                                    "value": {
+                                        "breed": "Persian",
+                                        "name": "Fluffy",
+                                        "gender": "male",
+                                        "petType": "Cat",
+                                        "color": "White"
+                                    }
+                                },
+                                "dog": {
+                                    "summary": "An example of a dog with a cat's name",
+                                    "value": {
+                                        "breed": "Mixed",
+                                        "name": "Puma",
+                                        "gender": "Female",
+                                        "petType": "Dog",
+                                        "color": "Black"
+                                    }
+                                },
+                                "frog-example": {
+                                    "$ref": "#/components/examples/frog-example"
+                                }
+                            }
+                        }
+                    },
+                    "description": "user to add to the system"
+                },
+                "responses": {
+                    "200": {
+                        "description": "Pet updated.",
+                        "content": {
+                            "application/xml": {},
+                            "application/json": {}
+                        }
+                    },
                     "405": {
                         "description": "Method Not Allowed",
                         "content": {
                             "application/json": {},
                             "application/xml": {}
-=======
+                        }
+                    }
+                }
+            }
+        },
+        "/private/pat/{petId}": {
+            "put": {
+                "tags": [
+                    "pet"
+                ],
+                "summary": "Updates a pet in the store with form data",
+                "parameters": [
+                    {
+                        "name": "petId",
+                        "schema": {
+                            "type": "string"
+                        },
+                        "in": "path",
+                        "required": true,
+                        "description": "ID of pet that needs to be updated"
+                    }
+                ],
+                "requestBody": {
+                    "content": {
+                        "application/json": {
+                            "schema": {
+                                "$ref": "#/components/schemas/User"
+                            },
+                            "examples": {
+                                "user": {
+                                    "summary": "User Example",
+                                    "externalValue": "http://foo.bar/examples/user-example.json"
+                                }
+                            }
+                        },
+                        "application/xml": {
+                            "schema": {
+                                "$ref": "#/components/schemas/User"
+                            },
+                            "examples": {
+                                "user": {
+                                    "summary": "User Example in XML",
+                                    "externalValue": "http://foo.bar/examples/user-example.xml"
+                                }
+                            }
+                        },
+                        "text/plain": {
+                            "examples": {
+                                "user": {
+                                    "summary": "User Example in Plain text",
+                                    "externalValue": "http://foo.bar/examples/user-example.txt"
+                                }
+                            }
+                        },
+                        "\"*/*\"": {
+                            "examples": {
+                                "user": {
+                                    "summary": "User example in other forma",
+                                    "externalValue": "http://foo.bar/examples/user-example.whatever"
+                                }
+                            }
+                        }
+                    },
+                    "description": "user to add to the system"
+                },
+                "responses": {
+                    "200": {
+                        "description": "Pet updated.",
+                        "content": {
+                            "application/json": {},
+                            "application/xml": {}
+                        }
+                    },
+                    "405": {
+                        "description": "Method Not Allowed",
+                        "content": {
+                            "application/json": {},
+                            "application/xml": {}
+                        }
+                    }
+                }
+            },
+            "post": {
+                "tags": [
+                    "pet"
+                ],
+                "summary": "Updates a pet in the store with form data",
+                "parameters": [
+                    {
+                        "name": "petId",
+                        "schema": {
+                            "type": "string"
+                        },
+                        "in": "path",
+                        "required": true,
+                        "description": "ID of pet that needs to be updated"
+                    }
+                ],
+                "requestBody": {
+                    "content": {
+                        "application/json": {
+                            "schema": {
+                                "$ref": "#/components/schemas/User"
+                            },
+                            "examples": {
+                                "user": {
+                                    "summary": "User Example",
+                                    "externalValue": "http://foo.bar/examples/user-example.json"
+                                }
+                            }
+                        },
+                        "application/xml": {
+                            "schema": {
+                                "$ref": "#/components/schemas/User"
+                            },
+                            "examples": {
+                                "user": {
+                                    "summary": "User Example in XML",
+                                    "externalValue": "http://foo.bar/examples/user-example.xml"
+                                }
+                            }
+                        },
+                        "text/plain": {
+                            "examples": {
+                                "user": {
+                                    "summary": "User Example in Plain text",
+                                    "externalValue": "http://foo.bar/examples/user-example.txt"
+                                }
+                            }
+                        },
+                        "\"*/*\"": {
+                            "examples": {
+                                "user": {
+                                    "summary": "User example in other forma",
+                                    "externalValue": "http://foo.bar/examples/user-example.whatever"
+                                }
+                            }
+                        }
+                    },
+                    "description": "user to add to the system"
+                },
+                "responses": {
+                    "200": {
+                        "description": "Pet updated.",
+                        "content": {
+                            "application/json": {},
+                            "application/xml": {}
+                        }
+                    },
+                    "405": {
+                        "description": "Method Not Allowed",
+                        "content": {
+                            "application/json": {},
+                            "application/xml": {}
+                        }
+                    }
+                }
+            }
+        },
+        "/user_1/{username}": {
+            "put": {
+                "tags": [
+                    "user"
+                ],
+                "summary": "Update user",
+                "description": "This can only be done by the logged in user.",
+                "operationId": "updateUser_1",
+                "parameters": [
+                    {
+                        "name": "username",
+                        "schema": {
+                            "type": "string"
+                        },
+                        "in": "path",
+                        "required": true,
+                        "description": " name that need to be updated."
+                    }
+                ],
+                "requestBody": {
+                    "content": {
+                        "application/x-www-form-urlencoded": {
+                            "schema": {
+                                "$ref": "#/components/schemas/StructPart"
+                            }
+                        },
+                        "application/xml": {
+                            "schema": {
+                                "$ref": "#/components/schemas/StructPart"
+                            }
+                        },
+                        "application/json": {
+                            "schema": {
+                                "$ref": "#/components/schemas/StructPart"
+                            }
+                        }
+                    },
+                    "required": true
+                },
+                "responses": {
+                    "200": {
+                        "$ref": "#/components/responses/UserOpSuccess"
+                    },
+                    "400": {
+                        "description": "Invalid username supplied"
+                    },
+                    "404": {
+                        "description": "User not found"
+                    },
+                    "405": {
+                        "description": "Invalid Input"
+                    }
+                }
+            }
+        },
+        "/user/{username}": {
+            "put": {
+                "tags": [
+                    "user"
+                ],
+                "summary": "Update user",
+                "description": "This can only be done by the logged in user.",
+                "operationId": "updateUser",
+                "parameters": [
+                    {
+                        "name": "username",
+                        "schema": {
+                            "type": "string"
+                        },
+                        "in": "path",
+                        "required": true,
+                        "description": " name that need to be updated."
+                    }
+                ],
+                "requestBody": {
+                    "content": {
+                        "application/x-www-form-urlencoded": {
+                            "schema": {
+                                "$ref": "#/components/schemas/User"
+                            }
+                        },
+                        "application/xml": {
+                            "schema": {
+                                "$ref": "#/components/schemas/User"
+                            }
+                        },
+                        "application/json": {
+                            "schema": {
+                                "$ref": "#/components/schemas/User"
+                            }
+                        }
+                    },
+                    "required": true
+                },
+                "responses": {
+                    "200": {
+                        "$ref": "#/components/responses/UserOpSuccess"
+                    },
+                    "400": {
+                        "description": "Invalid username supplied"
+                    },
+                    "404": {
+                        "description": "User not found"
+                    },
+                    "405": {
+                        "description": "Invalid Input"
+                    }
+                }
+            },
+            "delete": {
+                "tags": [
+                    "user"
+                ],
+                "summary": "Delete user",
+                "description": "This can only be done by the logged in user.",
+                "operationId": "deleteUser",
+                "parameters": [
+                    {
+                        "name": "username",
+                        "schema": {
+                            "type": "string"
+                        },
+                        "in": "path",
+                        "required": true,
+                        "description": "The name that needs to be deleted."
+                    }
+                ],
+                "responses": {
+                    "200": {
+                        "description": "Successful operation"
+                    },
+                    "400": {
+                        "description": "Invalid username supplied"
+                    },
+                    "404": {
+                        "description": "User not found"
+                    }
+                }
+            },
+            "get": {
+                "tags": [
+                    "user"
+                ],
+                "summary": "Get user by user name",
+                "description": "Get user by user name.",
+                "operationId": "getUserByName",
+                "parameters": [
+                    {
+                        "name": "username",
+                        "schema": {
+                            "type": "string"
+                        },
+                        "in": "path",
+                        "required": true,
+                        "description": "The name that needs to be fetched. Use user1 for testing."
+                    }
+                ],
+                "responses": {
+                    "200": {
+                        "$ref": "#/components/responses/UserOpSuccess"
+                    },
+                    "400": {
+                        "description": "Invalid username supplied"
+                    },
+                    "404": {
+                        "description": "User not found"
+                    }
+                }
+            }
+        },
+        "/userLink/{username}": {
+            "put": {
+                "tags": [
+                    "user"
+                ],
+                "summary": "Update user",
+                "description": "This can only be done by the logged in user.",
+                "operationId": "updateUserLink",
+                "parameters": [
+                    {
+                        "name": "username",
+                        "schema": {
+                            "type": "string"
+                        },
+                        "in": "path",
+                        "required": true,
+                        "description": " name that need to be updated."
+                    }
+                ],
+                "requestBody": {
+                    "content": {
+                        "application/x-www-form-urlencoded": {
+                            "schema": {
+                                "$ref": "#/components/schemas/User"
+                            }
+                        },
+                        "application/xml": {
+                            "schema": {
+                                "$ref": "#/components/schemas/User"
+                            }
+                        },
+                        "application/json": {
+                            "schema": {
+                                "$ref": "#/components/schemas/User"
+                            }
+                        }
+                    },
+                    "required": true
+                },
+                "responses": {
+                    "200": {
+                        "description": "OK",
+                        "content": {
+                            "application/json": {
+                                "schema": {
+                                    "$ref": "#/components/schemas/User"
+                                }
+                            }
+                        },
+                        "links": {
+                            "address": {
+                                "operationId": "getUserByName",
+                                "parameters": {
+                                    "username": "$request.path.username"
+                                }
+                            }
+                        }
+                    },
+                    "400": {
+                        "description": "Invalid username supplied"
+                    },
+                    "404": {
+                        "description": "User not found"
+                    },
+                    "405": {
+                        "description": "Invalid Input"
+                    }
+                }
+            }
+        },
+        "/userLinkByRef/{username}": {
+            "put": {
+                "tags": [
+                    "user"
+                ],
+                "summary": "Update user",
+                "description": "This can only be done by the logged in user.",
+                "operationId": "updateUserLinkByRef",
+                "parameters": [
+                    {
+                        "name": "username",
+                        "schema": {
+                            "type": "string"
+                        },
+                        "in": "path",
+                        "required": true,
+                        "description": " name that need to be updated."
+                    }
+                ],
+                "requestBody": {
+                    "content": {
+                        "application/x-www-form-urlencoded": {
+                            "schema": {
+                                "$ref": "#/components/schemas/User"
+                            }
+                        },
+                        "application/xml": {
+                            "schema": {
+                                "$ref": "#/components/schemas/User"
+                            }
+                        },
+                        "application/json": {
+                            "schema": {
+                                "$ref": "#/components/schemas/User"
+                            }
+                        }
+                    },
+                    "required": true
+                },
+                "responses": {
+                    "200": {
+                        "description": "OK",
+                        "content": {
+                            "application/json": {
+                                "schema": {
+                                    "$ref": "#/components/schemas/User"
+                                }
+                            }
+                        },
+                        "links": {
+                            "address2": {
+                                "$ref": "#/components/links/address"
+                            }
+                        }
+                    },
+                    "400": {
+                        "description": "Invalid username supplied"
+                    },
+                    "404": {
+                        "description": "User not found"
+                    },
+                    "405": {
+                        "description": "Invalid Input"
+                    }
+                }
+            }
+        },
+        "/pet/{petId}": {
+            "delete": {
+                "tags": [
+                    "pet"
+                ],
+                "summary": "Deletes a pet",
+                "description": "Deletes a pet.",
+                "operationId": "deletePet",
+                "parameters": [
+                    {
+                        "$ref": "#/components/parameters/PetIdParam"
+                    }
+                ],
+                "responses": {
+                    "200": {
+                        "description": "Successful operation"
+                    },
+                    "400": {
+                        "description": "Invalid ID supplied"
+                    },
+                    "404": {
+                        "description": "Pet not found"
+                    }
+                }
+            },
+            "post": {
+                "tags": [
+                    "pet"
+                ],
+                "summary": "Updates a pet in the store",
+                "description": "Updates a pet in the store with form data",
+                "operationId": "updatePetWithForm",
+                "parameters": [
+                    {
+                        "$ref": "#/components/parameters/PetIdParam"
+                    },
+                    {
+                        "name": "name",
+                        "schema": {
+                            "type": "string"
+                        },
+                        "in": "query",
+                        "description": "Name of pet that needs to be updated"
+                    },
+                    {
+                        "name": "status",
+                        "schema": {
+                            "type": "string"
+                        },
+                        "in": "query",
+                        "description": "Status of pet that needs to be updated"
+                    }
+                ],
+                "requestBody": {
+                    "content": {
+                        "multipart/form-data": {
+                            "schema": {
+                                "properties": {
+                                    "file": {
+                                        "type": "array",
+                                        "items": {
+                                            "type": "string",
+                                            "format": "binary"
+                                        }
+                                    }
+                                }
+                            }
+                        }
+                    }
+                },
+                "security": [
+                    {
+                        "Login-OAuth2": [
+                            "write"
+                        ]
+                    }
+                ],
+                "responses": {
+                    "200": {
+                        "description": "Successful operation"
+                    },
+                    "400": {
+                        "description": "Invalid ID supplied"
+                    },
+                    "405": {
+                        "description": "Invalid Input"
+                    }
+                }
+            },
+            "get": {
+                "tags": [
+                    "pet"
+                ],
+                "summary": "Find pet by ID",
+                "description": "Returns a single pet.",
+                "operationId": "getPetById",
+                "parameters": [
+                    {
+                        "$ref": "#/components/parameters/PetIdParam"
+                    }
+                ],
+                "security": [
+                    {
+                        "Login-OAuth2": [
+                            "read"
+                        ]
+                    }
+                ],
+                "responses": {
+                    "200": {
+                        "description": "Successful operation"
+                    },
+                    "400": {
+                        "description": "Invalid ID supplied"
+                    },
+                    "404": {
+                        "description": "Pet not found"
+                    }
+                }
+            }
+        },
+        "/store/order/{orderId}": {
+            "delete": {
+                "tags": [
+                    "store"
+                ],
+                "summary": "Delete purchase order by ID",
+                "description": "For valid response try integer IDs with value < 1000. Anything above 1000 or nonintegers will generate API errors.",
+                "operationId": "deleteOrder",
+                "parameters": [
+                    {
+                        "name": "orderId",
+                        "schema": {
+                            "type": "integer",
+                            "format": "int64"
+                        },
+                        "in": "path",
+                        "required": true,
+                        "description": " ID of the order that needs to be deleted"
+                    }
+                ],
+                "responses": {
+                    "200": {
+                        "description": "Successful operation"
+                    },
+                    "400": {
+                        "description": "Invalid ID supplied"
+                    },
+                    "404": {
+                        "description": "Order not found"
+                    }
+                }
+            },
+            "get": {
+                "tags": [
+                    "store"
+                ],
+                "summary": "Find purchase order by ID",
+                "description": "For valid response try integer IDs with value <= 5 or > 10. Other values will generate exceptions.",
+                "operationId": "getOrderById",
+                "parameters": [
+                    {
+                        "name": "orderId",
+                        "schema": {
+                            "type": "integer",
+                            "format": "int64"
+                        },
+                        "in": "path",
+                        "required": true,
+                        "description": "ID of order that needs to be fetched"
+                    }
+                ],
+                "servers": [
+                    {
+                        "description": "ext test server",
+                        "url": "http://ext.server.com/api/v12"
+                    },
+                    {
+                        "description": "ext test server 13",
+                        "url": "http://ext13.server.com/api/v12"
+                    },
+                    {
+                        "description": "ext test server 14",
+                        "url": "http://ext14.server.com/api/v12"
+                    },
+                    {
+                        "url": "/api/v3",
+                        "description": "default endpoint"
+                    }
+                ],
+                "responses": {
+                    "200": {
+                        "description": "Successful operation",
+                        "content": {
+                            "application/x-www-form-urlencoded": {
+                                "schema": {
+                                    "$ref": "#/components/schemas/Order"
+                                }
+                            },
                             "application/xml": {
                                 "schema": {
+                                    "$ref": "#/components/schemas/Order"
+                                }
+                            },
+                            "application/json": {
+                                "schema": {
+                                    "$ref": "#/components/schemas/Order"
+                                }
+                            }
+                        }
+                    },
+                    "400": {
+                        "description": "Invalid ID supplied"
+                    },
+                    "404": {
+                        "description": "Order not found"
+                    }
+                }
+            }
+        },
+        "/pet/{petId}/uploadImage2": {
+            "post": {
+                "tags": [
+                    "pet"
+                ],
+                "summary": "Uploads an image",
+                "description": "Updates a pet in the store with a new image",
+                "operationId": "uploadFile2",
+                "parameters": [
+                    {
+                        "name": "petId",
+                        "schema": {
+                            "type": "integer",
+                            "format": "int64"
+                        },
+                        "in": "path",
+                        "required": true,
+                        "description": "ID of pet that needs to be updated"
+                    },
+                    {
+                        "name": "additionalMetadata",
+                        "schema": {
+                            "type": "string"
+                        },
+                        "in": "query",
+                        "description": "Additional Metadata"
+                    }
+                ],
+                "requestBody": {
+                    "content": {
+                        "multipart/form-data": {
+                            "schema": {
+                                "type": "object",
+                                "properties": {
+                                    "image": {
+                                        "type": "string",
+                                        "format": "binary"
+                                    }
+                                }
+                            }
+                        }
+                    },
+                    "required": true
+                },
+                "responses": {
+                    "200": {
+                        "description": "A simple string response",
+                        "headers": {
+                            "X-Rate-Limit-Limit": {
+                                "description": "The number of allowed requests in the current period",
+                                "schema": {
+                                    "type": "integer"
+                                }
+                            },
+                            "X-Rate-Limit-Remaining": {
+                                "description": "The number of remaining requests in the current period",
+                                "schema": {
+                                    "type": "integer"
+                                }
+                            },
+                            "X-Rate-Limit-Reset": {
+                                "description": "The number of seconds left in the current period",
+                                "schema": {
+                                    "maximum": 3,
+                                    "type": "integer"
+                                }
+                            }
+                        },
+                        "content": {
+                            "text/plain": {
+                                "schema": {
+                                    "type": "string",
+                                    "example": "whoa!"
+                                }
+                            }
+                        }
+                    }
+                }
+            }
+        },
+        "/petcallbackReference": {
+            "post": {
+                "tags": [
+                    "pet"
+                ],
+                "summary": "Uploads an image",
+                "description": "Updates a pet in the store with a new image",
+                "operationId": "uploadFileOctet",
+                "parameters": [
+                    {
+                        "name": "petId",
+                        "schema": {
+                            "type": "integer",
+                            "format": "int64"
+                        },
+                        "in": "path",
+                        "required": true,
+                        "description": "ID of pet that needs to be updated"
+                    },
+                    {
+                        "name": "additionalMetadata",
+                        "schema": {
+                            "type": "string"
+                        },
+                        "in": "query",
+                        "description": "Additional Metadata"
+                    }
+                },
+                "security": [
+                    {
+                        "Login-OAuth2": [
+                            "write"
+                        ]
+                    }
+                ],
+                "responses": {
+                    "200": {
+                        "description": "Successful operation",
+                        "content": {
+                            "application/json": {
+                                "schema": {
                                     "$ref": "#/components/schemas/Pet"
                                 }
                             }
                         }
+                    },
+                    "400": {
+                        "description": "Invalid ID supplied"
+                    },
+                    "405": {
+                        "description": "Invalid Input"
+                    }
+                }
+            }
+        },
+        "/pet/{petId}/uploadmultiImage": {
+            "post": {
+                "tags": [
+                    "pet"
+                ],
+                "summary": "Uploads an image",
+                "description": "Updates a pet in the store with a new image",
+                "operationId": "uploadFilemulti",
+                "parameters": [
+                    {
+                        "name": "petId",
+                        "schema": {
+                            "type": "integer",
+                            "format": "int64"
+                        },
+                        "in": "path",
+                        "required": true,
+                        "description": "ID of pet that needs to be updated"
+                    },
+                    {
+                        "name": "additionalMetadata",
+                        "schema": {
+                            "type": "string"
+                        },
+                        "in": "query",
+                        "description": "Additional Metadata"
+                    }
+                ],
+                "requestBody": {
+                    "content": {
+                        "multipart/form-data": {
+                            "schema": {
+                                "type": "object",
+                                "properties": {
+                                    "orderId": {
+                                        "type": "integer"
+                                    },
+                                    "image": {
+                                        "type": "string"
+                                    }
+                                }
+                            }
+                        }
+                    },
+                    "required": true
+                },
+                "responses": {
+                    "200": {
+                        "description": "Successful operation",
+                        "content": {
+                            "application/json": {
+                                "schema": {
+                                    "$ref": "#/components/schemas/ApiResponse"
+                                }
+                            }
+                        }
+                    },
+                    "400": {
+                        "description": "Invalid ID supplied"
+                    },
+                    "405": {
+                        "description": "Invalid Input"
+                    }
+                }
+            }
+        },
+        "/pet/findByStatus": {
+            "get": {
+                "tags": [
+                    "pet"
+                ],
+                "summary": "Finds Pets by status",
+                "description": "Multiple status values can be provided with comma separated strings",
+                "operationId": "findPetsByStatus",
+                "parameters": [
+                    {
+                        "$ref": "#/components/parameters/PetIdParam"
+                    },
+                    {
+                        "name": "name",
+                        "schema": {
+                            "type": "string"
+                        },
+                        "in": "query",
+                        "description": "Name of pet that needs to be updated"
+                    },
+                    {
+                        "name": "status",
+                        "schema": {
+                            "type": "string"
+                        },
+                        "in": "query",
+                        "description": "Status of pet that needs to be updated"
+                    }
+                ],
+                "security": [
+                    {},
+                    {
+                        "Login-OAuth2": [
+                            "read"
+                        ]
+                    }
+                ],
+                "responses": {
+                    "200": {
+                        "description": "Successful operation"
+                    },
+                    "400": {
+                        "description": "Invalid ID supplied"
+                    },
+                    "405": {
+                        "description": "Invalid Input"
+                    }
+                }
+            }
+        },
+        "/pet3/{petId}": {
+            "post": {
+                "tags": [
+                    "pet"
+                ],
+                "summary": "Updates a pet in the store",
+                "description": "Updates a pet in the store with form data",
+                "operationId": "updatePet3WithForm",
+                "parameters": [
+                    {
+                        "$ref": "#/components/parameters/PetIdParam"
+                    },
+                    {
+                        "name": "name",
+                        "schema": {
+                            "type": "string"
+                        },
+                        "in": "query",
+                        "description": "Name of pet that needs to be updated"
+                    },
+                    {
+                        "name": "status",
+                        "schema": {
+                            "type": "string"
+                        },
+                        "in": "query",
+                        "description": "Status of pet that needs to be updated"
+                    }
+                ],
+                "requestBody": {
+                    "content": {
+                        "multipart/form-data": {
+                            "schema": {
+                                "type": "object",
+                                "properties": {
+                                    "id": {
+                                        "type": "string",
+                                        "format": "uuid"
+                                    },
+                                    "address": {
+                                        "type": "object",
+                                        "properties": {}
+                                    },
+                                    "children": {
+                                        "type": "array",
+                                        "items": {
+                                            "type": "string"
+                                        }
+                                    },
+                                    "addresses": {
+                                        "type": "array",
+                                        "items": {
+                                            "$ref": "#/components/schemas/Address"
+                                        }
+                                    }
+                                }
+                            }
+                        }
+                    }
+                },
+                "security": [
+                    {
+                        "Login-OAuth2": [
+                            "write"
+                        ]
+                    }
+                ],
+                "responses": {
+                    "200": {
+                        "description": "Successful operation"
                     },
                     "400": {
                         "description": "Invalid status value"
-                    },
-                    "default": {
-                        "description": "Unexpected error",
-                        "content": {
+                    }
+                }
+            }
+        },
+        "/pet/findByTag": {
+            "get": {
+                "tags": [
+                    "pet"
+                ],
+                "summary": "Finds Pets by tags",
+                "description": "Multiple tags can be provided with comma separated strings. Use tag1, tag2, tag3 for testing.",
+                "operationId": "findPetsByTags",
+                "parameters": [
+                    {
+                        "$ref": "#/components/parameters/PetIdParam"
+                    },
+                    {
+                        "name": "name",
+                        "schema": {
+                            "type": "string"
+                        },
+                        "in": "query",
+                        "description": "Name of pet that needs to be updated"
+                    },
+                    {
+                        "name": "status",
+                        "schema": {
+                            "type": "string"
+                        },
+                        "in": "query",
+                        "description": "Status of pet that needs to be updated"
+                    }
+                ],
+                "requestBody": {
+                    "content": {
+                        "multipart/form-data": {
+                            "schema": {
+                                "type": "object",
+                                "properties": {
+                                    "id": {
+                                        "type": "string",
+                                        "format": "uuid"
+                                    },
+                                    "address": {
+                                        "type": "object",
+                                        "properties": {}
+                                    },
+                                    "historyMetadata": {
+                                        "type": "object",
+                                        "description": "metadata in XML format",
+                                        "properties": {}
+                                    },
+                                    "profileImage": {
+                                        "type": "string",
+                                        "format": "binary"
+                                    }
+                                }
+                            },
+                            "encoding": {
+                                "historyMetadata": {
+                                    "contentType": "application/xml; charset=utf-8"
+                                },
+                                "profileImage": {
+                                    "contentType": "image/png, image/jpeg",
+                                    "headers": {
+                                        "X-Rate-Limit-Limit": {
+                                            "description": "The number of allowed requests in the current period",
+                                            "schema": {
+                                                "maximum": 3,
+                                                "default": 3,
+                                                "type": "integer",
+                                                "enum": [
+                                                    1,
+                                                    2,
+                                                    3
+                                                ]
+                                            }
+                                        },
+                                        "X-Rate-Limit-Reset": {
+                                            "description": "The number of seconds left in the current period",
+                                            "schema": {
+                                                "minimum": 2,
+                                                "type": "integer"
+                                            }
+                                        }
+                                    }
+                                }
+                            }
+                        }
+                    }
+                },
+                "security": [
+                    {
+                        "api_key": []
+                    },
+                    {
+                        "Login-OAuth2": [
+                            "write"
+                        ]
+                    }
+                ],
+                "responses": {
+                    "200": {
+                        "description": "A simple string response",
+                        "content": {
+                            "text/plain": {
+                                "schema": {
+                                    "type": "string"
+                                }
+                            }
+                        }
+                    },
+                    "400": {
+                        "description": "Invalid ID supplied"
+                    },
+                    "405": {
+                        "description": "Invalid Input"
+                    }
+                }
+            }
+        },
+        "/petcallback": {
+            "post": {
+                "tags": [
+                    "pet"
+                ],
+                "summary": "Add a new pet to the store",
+                "description": "Add a new pet to the store",
+                "operationId": "addPetcallback",
+                "requestBody": {
+                    "$ref": "#/components/requestBodies/PetBodySchema"
+                },
+                "callbacks": {
+                    "test": {
+                        "'{$request.body#/id}'": {
+                            "post": {
+                                "requestBody": {
+                                    "content": {
+                                        "\"*/*\"": {
+                                            "schema": {
+                                                "type": "string"
+                                            }
+                                        }
+                                    }
+                                },
+                                "responses": {
+                                    "200": {
+                                        "description": "Successful operation",
+                                        "content": {
+                                            "application/xml": {
+                                                "schema": {
+                                                    "type": "array",
+                                                    "items": {
+                                                        "$ref": "#/components/schemas/Pet"
+                                                    }
+                                                }
+                                            },
+                                            "application/json": {
+                                                "schema": {
+                                                    "type": "array",
+                                                    "items": {
+                                                        "$ref": "#/components/schemas/Pet"
+                                                    }
+                                                }
+                                            }
+                                        }
+                                    },
+                                    "400": {
+                                        "description": "Invalid ID supplied"
+                                    },
+                                    "404": {
+                                        "description": "Pet not found"
+                                    },
+                                    "default": {
+                                        "description": "Something is wrong"
+                                    }
+                                }
+                            }
+                        }
+                    }
+                },
+                "security": [
+                    {
+                        "Login-OAuth2": [
+                            "write"
+                        ]
+                    }
+                ],
+                "responses": {
+                    "200": {
+                        "description": "Successful operation",
+                        "content": {
+                            "application/xml": {
+                                "schema": {
+                                    "$ref": "#/components/schemas/Pet"
+                                }
+                            },
                             "application/json": {
                                 "schema": {
                                     "$ref": "#/components/schemas/ErrorModel"
@@ -1958,6 +1551,21 @@
                 "responses": {
                     "200": {
                         "description": "Successful operation",
+                        "content": {
+                            "application/xml": {
+                                "schema": {
+                                    "$ref": "#/components/schemas/Pet"
+                                }
+                            },
+                            "application/json": {
+                                "schema": {
+                                    "$ref": "#/components/schemas/Pet"
+                                }
+                            }
+                        }
+                    },
+                    "405": {
+                        "description": "Validation exception",
                         "content": {
                             "application/json": {
                                 "schema": {
@@ -1969,7 +1577,561 @@
                                     }
                                 }
                             }
->>>>>>> c8e23fba
+                        }
+                    }
+                }
+            }
+        },
+        "/private/pat/{petId}": {
+            "post": {
+                "tags": [
+                    "pet"
+                ],
+                "summary": "Updates a pet in the store with form data",
+                "responses": {
+                    "200": {
+                        "description": "Pet updated.",
+                        "content": {
+                            "application/json": {},
+                            "application/xml": {}
+                        }
+                    },
+                    "405": {
+                        "description": "Method Not Allowed",
+                        "content": {
+                            "application/json": {},
+                            "application/xml": {}
+                        }
+                    }
+                }
+            },
+            "put": {
+                "tags": [
+                    "pet"
+                ],
+                "summary": "Updates a pet in the store with form data",
+                "parameters": [
+                    {
+                        "required": true,
+                        "in": "path",
+                        "name": "petId",
+                        "schema": {
+                            "type": "string"
+                        },
+                        "description": "ID of pet that needs to be updated"
+                    }
+                ],
+                "requestBody": {
+                    "content": {
+                        "application/json": {
+                            "schema": {
+                                "$ref": "#/components/schemas/User"
+                            },
+                            "examples": {
+                                "user": {
+                                    "summary": "User Example",
+                                    "externalValue": "http://foo.bar/examples/user-example.json"
+                                }
+                            }
+                        },
+                        "application/xml": {
+                            "schema": {
+                                "$ref": "#/components/schemas/User"
+                            },
+                            "examples": {
+                                "user": {
+                                    "summary": "User Example in XML",
+                                    "externalValue": "http://foo.bar/examples/user-example.xml"
+                                }
+                            }
+                        },
+                        "text/plain": {
+                            "examples": {
+                                "user": {
+                                    "summary": "User Example in Plain text",
+                                    "externalValue": "http://foo.bar/examples/user-example.txt"
+                                }
+                            }
+                        },
+                        "\"*/*\"": {
+                            "examples": {
+                                "user": {
+                                    "summary": "User example in other forma",
+                                    "externalValue": "http://foo.bar/examples/user-example.whatever"
+                                }
+                            }
+                        }
+                    },
+                    "description": "user to add to the system"
+                },
+                "responses": {
+                    "200": {
+                        "description": "Pet updated.",
+                        "content": {
+                            "application/json": {},
+                            "application/xml": {}
+                        }
+                    },
+                    "405": {
+                        "description": "Method Not Allowed",
+                        "content": {
+                            "application/json": {},
+                            "application/xml": {}
+                        }
+                    }
+                }
+            }
+        },
+        "/store/order": {
+            "post": {
+                "deprecated": true,
+                "tags": [
+                    "store"
+                ],
+                "summary": "Place an order for a pet",
+                "description": "Place a new order in the store",
+                "operationId": "placeOrder",
+                "requestBody": {
+                    "content": {
+                        "application/xml": {
+                            "schema": {
+                                "$ref": "#/components/schemas/Order"
+                            }
+                        },
+                        "application/xml": {
+                            "schema": {
+                                "$ref": "#/components/schemas/Order"
+                            }
+                        },
+                        "application/x-www-form-urlencoded": {
+                            "schema": {
+                                "$ref": "#/components/schemas/Order"
+                            }
+                        }
+                    },
+                    "required": true
+                },
+                "responses": {
+                    "200": {
+                        "description": "Successful operation",
+                        "content": {
+                            "application/json": {
+                                "schema": {
+                                    "$ref": "#/components/schemas/Order"
+                                }
+                            },
+                            "application/xml": {
+                                "schema": {
+                                    "$ref": "#/components/schemas/Order"
+                                }
+                            }
+                        }
+                    },
+                    "405": {
+                        "description": "Invalid Input"
+                    }
+                }
+            }
+        },
+        "/user": {
+            "post": {
+                "tags": [
+                    "user"
+                ],
+                "summary": "Create user.",
+                "description": "This can only be done by the logged in user.",
+                "operationId": "createUser",
+                "requestBody": {
+                    "content": {
+                        "application/xml": {
+                            "schema": {
+                                "$ref": "#/components/schemas/User"
+                            }
+                        },
+                        "application/xml": {
+                            "schema": {
+                                "$ref": "#/components/schemas/User"
+                            }
+                        },
+                        "application/x-www-form-urlencoded": {
+                            "schema": {
+                                "$ref": "#/components/schemas/User"
+                            }
+                        }
+                    },
+                    "required": true
+                },
+                "responses": {
+                    "200": {
+                        "$ref": "#/components/responses/UserOpSuccess"
+                    },
+                    "405": {
+                        "description": "Invalid Input",
+                        "content": {
+                            "application/json": {
+                                "schema": {
+                                    "type": "object",
+                                    "properties": {
+                                        "result": {
+                                            "type": "string"
+                                        },
+                                        "message": {
+                                            "type": "string"
+                                        }
+                                    }
+                                }
+                            }
+                        }
+                    }
+                }
+            }
+        },
+        "/user/createWithList": {
+            "post": {
+                "tags": [
+                    "user"
+                ],
+                "summary": "Creates list of users with given input array.",
+                "description": "Creates list of users with given input array.",
+                "operationId": "createUsersWithListInput",
+                "requestBody": {
+                    "content": {
+                        "application/x-www-form-urlencoded": {
+                            "schema": {
+                                "$ref": "#/components/schemas/User"
+                            }
+                        },
+                        "application/xml": {
+                            "schema": {
+                                "$ref": "#/components/schemas/User"
+                            }
+                        },
+                        "application/json": {
+                            "schema": {
+                                "$ref": "#/components/schemas/User"
+                            }
+                        },
+                        "application/x-www-form-urlencoded": {
+                            "schema": {
+                                "$ref": "#/components/schemas/User"
+                            }
+                        }
+                    },
+                    "required": true
+                },
+                "responses": {
+                    "200": {
+                        "$ref": "#/components/responses/UserOpSuccess"
+                    },
+                    "400": {
+                        "description": "Invalid username supplied"
+                    },
+                    "404": {
+                        "description": "User not found"
+                    },
+                    "405": {
+                        "description": "Invalid Input"
+                    }
+                }
+            },
+            "get": {
+                "tags": [
+                    "user"
+                ],
+                "summary": "Get user by user name",
+                "description": "Get user by user name.",
+                "operationId": "getUserByName",
+                "parameters": [
+                    {
+                        "required": true,
+                        "in": "path",
+                        "name": "username",
+                        "schema": {
+                            "type": "string"
+                        },
+                        "description": "The name that needs to be fetched. Use user1 for testing."
+                    }
+                ],
+                "responses": {
+                    "200": {
+                        "$ref": "#/components/responses/UserOpSuccess"
+                    },
+                    "400": {
+                        "description": "Invalid username supplied"
+                    },
+                    "404": {
+                        "description": "User not found"
+                    }
+                }
+            }
+        },
+        "/private/paet/{petId}": {
+            "put": {
+                "tags": [
+                    "pet"
+                ],
+                "summary": "Updates a pet in the store with form data",
+                "operationId": "updatepaet",
+                "parameters": [
+                    {
+                        "name": "petId",
+                        "schema": {
+                            "type": "string"
+                        },
+                        "in": "path",
+                        "description": "ID of pet that needs to be updated",
+                        "examples": {
+                            "user": {
+                                "summary": "User Example",
+                                "value": "http://foo.bar/examples/user-example.json"
+                            },
+                            "user1": {
+                                "summary": "User Example in XML",
+                                "value": "http://foo.bar/examples/user-example.xml"
+                            },
+                            "user2": {
+                                "summary": "User Example in Plain text",
+                                "value": "http://foo.bar/examples/user-example.txt"
+                            },
+                            "user3": {
+                                "summary": "User example in other forma",
+                                "value": "http://foo.bar/examples/user-example.whatever"
+                            }
+                        },
+                        "required": true
+                    }
+                ],
+                "requestBody": {
+                    "content": {
+                        "application/x-www-form-urlencoded": {
+                            "schema": {
+                                "type": "object",
+                                "properties": {
+                                    "name": {
+                                        "type": "string",
+                                        "description": "Updated name of the pet"
+                                    },
+                                    "status": {
+                                        "type": "string",
+                                        "description": "Updated status of the pet"
+                                    }
+                                },
+                                "required": [
+                                    "status"
+                                ]
+                            }
+                        }
+                    },
+                    "required": true
+                },
+                "responses": {
+                    "200": {
+                        "description": "Pet updated.",
+                        "content": {
+                            "application/json": {},
+                            "application/xml": {}
+                        }
+                    },
+                    "405": {
+                        "description": "Method Not Allowed",
+                        "content": {
+                            "application/json": {},
+                            "application/xml": {}
+                        }
+                    }
+                }
+            }
+        },
+        "/private/paet2/{petId}": {
+            "put": {
+                "tags": [
+                    "pet"
+                ],
+                "summary": "Updates a pet in the store with form data",
+                "operationId": "updatepaet2",
+                "parameters": [
+                    {
+                        "required": true,
+                        "in": "path",
+                        "name": "petId",
+                        "schema": {
+                            "type": "string"
+                        },
+                        "description": "ID of pet that needs to be updated"
+                    }
+                ],
+                "requestBody": {
+                    "content": {
+                        "text/plain": {
+                            "schema": {
+                                "type": "array",
+                                "items": {
+                                    "type": "string"
+                                }
+                            }
+                        }
+                    },
+                    "description": "user to add to the system"
+                },
+                "responses": {
+                    "200": {
+                        "description": "Pet updated.",
+                        "content": {
+                            "application/json": {},
+                            "application/xml": {}
+                        }
+                    },
+                    "405": {
+                        "description": "Method Not Allowed",
+                        "content": {
+                            "application/json": {},
+                            "application/xml": {}
+                        }
+                    }
+                }
+            }
+        },
+        "/private/paet3/{petId}": {
+            "put": {
+                "tags": [
+                    "pet"
+                ],
+                "summary": "Updates a pet in the store with form data",
+                "operationId": "updatepaet3",
+                "parameters": [
+                    {
+                        "required": true,
+                        "in": "path",
+                        "name": "petId",
+                        "schema": {
+                            "type": "string"
+                        },
+                        "description": "ID of pet that needs to be updated"
+                    }
+                ],
+                "requestBody": {
+                    "content": {
+                        "application/json": {
+                            "schema": {
+                                "$ref": "#/components/schemas/NewCat"
+                            },
+                            "examples": {
+                                "cat": {
+                                    "summary": "An example of a cat",
+                                    "value": {
+                                        "breed": "Persian",
+                                        "name": "Fluffy",
+                                        "gender": "male",
+                                        "petType": "Cat",
+                                        "color": "White"
+                                    }
+                                },
+                                "dog": {
+                                    "summary": "An example of a dog with a cat's name",
+                                    "value": {
+                                        "breed": "Mixed",
+                                        "name": "Puma",
+                                        "gender": "Female",
+                                        "petType": "Dog",
+                                        "color": "Black"
+                                    }
+                                },
+                                "frog-example": {
+                                    "$ref": "#/components/examples/frog-example"
+                                }
+                            }
+                        }
+                    },
+                    "description": "user to add to the system"
+                },
+                "responses": {
+                    "200": {
+                        "description": "Pet updated.",
+                        "content": {
+                            "application/json": {},
+                            "application/xml": {}
+                        }
+                    },
+                    "4XX": {
+                        "description": "Method Not Allowed",
+                        "content": {
+                            "application/json": {},
+                            "application/xml": {}
+                        }
+                    }
+                }
+            }
+        },
+        "/private/paet4/{petId}": {
+            "put": {
+                "tags": [
+                    "pet"
+                ],
+                "summary": "Updates a pet in the store with form data",
+                "operationId": "updatepaet4",
+                "parameters": [
+                    {
+                        "required": true,
+                        "in": "path",
+                        "name": "petId",
+                        "content": {
+                            "application/json": {
+                                "schema": {
+                                    "type": "string"
+                                }
+                            }
+                        },
+                        "description": "ID of pet that needs to be updated"
+                    }
+                ],
+                "requestBody": {
+                    "content": {
+                        "application/json": {
+                            "schema": {
+                                "$ref": "#/components/schemas/Pet"
+                            },
+                            "examples": {
+                                "cat": {
+                                    "summary": "An example of a cat",
+                                    "value": {
+                                        "breed": "Persian",
+                                        "name": "Fluffy",
+                                        "gender": "male",
+                                        "petType": "Cat",
+                                        "color": "White"
+                                    }
+                                },
+                                "dog": {
+                                    "summary": "An example of a dog with a cat's name",
+                                    "value": {
+                                        "breed": "Mixed",
+                                        "name": "Puma",
+                                        "gender": "Female",
+                                        "petType": "Dog",
+                                        "color": "Black"
+                                    }
+                                },
+                                "frog-example": {
+                                    "$ref": "#/components/examples/frog-example"
+                                }
+                            }
+                        }
+                    },
+                    "description": "user to add to the system"
+                },
+                "responses": {
+                    "200": {
+                        "description": "Pet updated.",
+                        "content": {
+                            "application/json": {},
+                            "application/xml": {}
+                        }
+                    },
+                    "405": {
+                        "description": "Method Not Allowed",
+                        "content": {
+                            "application/json": {},
+                            "application/xml": {}
                         }
                     }
                 }
@@ -2001,11 +2163,7 @@
                                 "$ref": "#/components/schemas/StructPart"
                             }
                         },
-<<<<<<< HEAD
                         "application/json": {
-=======
-                        "application/x-www-form-urlencoded": {
->>>>>>> c8e23fba
                             "schema": {
                                 "$ref": "#/components/schemas/StructPart"
                             }
@@ -2060,11 +2218,7 @@
                                 "$ref": "#/components/schemas/User"
                             }
                         },
-<<<<<<< HEAD
                         "application/json": {
-=======
-                        "application/x-www-form-urlencoded": {
->>>>>>> c8e23fba
                             "schema": {
                                 "$ref": "#/components/schemas/User"
                             }
@@ -2134,11 +2288,7 @@
                                 "$ref": "#/components/schemas/User"
                             }
                         },
-<<<<<<< HEAD
                         "application/json": {
-=======
-                        "application/x-www-form-urlencoded": {
->>>>>>> c8e23fba
                             "schema": {
                                 "$ref": "#/components/schemas/User"
                             }
@@ -2179,7 +2329,6 @@
                 }
             }
         },
-<<<<<<< HEAD
         "/pet/findByStatus": {
             "get": {
                 "tags": [
@@ -2190,7 +2339,6 @@
                 "operationId": "findPetsByStatus",
                 "parameters": [
                     {
-                        "in": "query",
                         "name": "status",
                         "schema": {
                             "type": "string",
@@ -2201,22 +2349,23 @@
                                 "sold"
                             ]
                         },
+                        "in": "query",
                         "description": "Status values that need to be considered for filter"
                     }
                 ],
                 "security": [
-                    {},
                     {
                         "Login-OAuth2": [
                             "read"
                         ]
-                    }
+                    },
+                    {}
                 ],
                 "responses": {
                     "200": {
                         "description": "Successful operation",
                         "content": {
-                            "application/json": {
+                            "application/xml": {
                                 "schema": {
                                     "type": "array",
                                     "items": {
@@ -2224,7 +2373,7 @@
                                     }
                                 }
                             },
-                            "application/xml": {
+                            "application/json": {
                                 "schema": {
                                     "type": "array",
                                     "items": {
@@ -2250,8 +2399,6 @@
                 "operationId": "findPetsByTags",
                 "parameters": [
                     {
-                        "explode": true,
-                        "in": "query",
                         "name": "tag",
                         "schema": {
                             "type": "array",
@@ -2259,29 +2406,31 @@
                                 "type": "string"
                             }
                         },
+                        "in": "query",
+                        "explode": true,
                         "description": "Tags to filter by"
                     }
                 ],
                 "security": [
-                    {
-                        "api_key": []
-                    },
                     {
                         "Login-OAuth2": [
                             "read"
                         ]
+                    },
+                    {
+                        "api_key": []
                     }
                 ],
                 "responses": {
                     "200": {
                         "description": "Successful operation",
                         "content": {
+                            "application/xml": {
+                                "schema": {
+                                    "$ref": "#/components/schemas/Pet"
+                                }
+                            },
                             "application/json": {
-                                "schema": {
-                                    "$ref": "#/components/schemas/Pet"
-                                }
-                            },
-                            "application/xml": {
                                 "schema": {
                                     "$ref": "#/components/schemas/Pet"
                                 }
@@ -2331,8 +2480,6 @@
                 }
             }
         },
-=======
->>>>>>> c8e23fba
         "/user/login": {
             "get": {
                 "tags": [
@@ -2343,38 +2490,21 @@
                 "operationId": "loginUser",
                 "parameters": [
                     {
-<<<<<<< HEAD
+                        "name": "username",
+                        "schema": {
+                            "type": "string"
+                        },
                         "in": "query",
-                        "name": "username",
-                        "schema": {
-                            "type": "string"
-                        },
                         "description": "The user name for login"
                     },
                     {
-                        "in": "query",
                         "name": "password",
-=======
-                        "description": "The user name for login",
-                        "schema": {
-                            "type": "string"
-                        },
-                        "name": "username",
-                        "in": "query"
-                    },
-                    {
-                        "description": "The password for login in clear text",
->>>>>>> c8e23fba
                         "schema": {
                             "type": "string",
                             "format": "password"
                         },
-<<<<<<< HEAD
+                        "in": "query",
                         "description": "The password for login in clear text"
-=======
-                        "name": "password",
-                        "in": "query"
->>>>>>> c8e23fba
                     }
                 ],
                 "responses": {
@@ -2432,24 +2562,14 @@
                 "operationId": "getOrderExternalById",
                 "parameters": [
                     {
-<<<<<<< HEAD
-                        "required": true,
-                        "in": "path",
                         "name": "orderId",
-=======
-                        "description": "ID of order that needs to be fetched",
-                        "required": true,
->>>>>>> c8e23fba
                         "schema": {
                             "type": "integer",
                             "format": "int64"
                         },
-<<<<<<< HEAD
+                        "in": "path",
+                        "required": true,
                         "description": "ID of order that needs to be fetched"
-=======
-                        "name": "orderId",
-                        "in": "path"
->>>>>>> c8e23fba
                     }
                 ],
                 "servers": [
@@ -2475,11 +2595,7 @@
                                     "$ref": "#/components/schemas/Order"
                                 }
                             },
-<<<<<<< HEAD
-                            "application/json": {
-=======
-                            "application/x-www-form-urlencoded": {
->>>>>>> c8e23fba
+                            "application/xml": {
                                 "schema": {
                                     "$ref": "#/components/schemas/Order"
                                 }
@@ -3053,24 +3169,14 @@
         },
         "parameters": {
             "PetIdParam": {
-<<<<<<< HEAD
-                "required": true,
-                "in": "path",
                 "name": "petId",
-=======
-                "description": "ID of the pet",
-                "required": true,
->>>>>>> c8e23fba
                 "schema": {
                     "type": "integer",
                     "format": "int64"
                 },
-<<<<<<< HEAD
+                "in": "path",
+                "required": true,
                 "description": "ID of the pet"
-=======
-                "name": "petId",
-                "in": "path"
->>>>>>> c8e23fba
             }
         },
         "examples": {
@@ -3180,27 +3286,10 @@
             }
         },
         "securitySchemes": {
-<<<<<<< HEAD
-=======
-            "LoginApiKey": {
-                "type": "apiKey",
-                "in": "header",
-                "name": "X-API-KEY"
-            },
-            "Login": {
-                "type": "http",
-                "scheme": "basic"
-            },
             "Jwt": {
                 "type": "http",
                 "scheme": "bearer"
             },
-            "api_key": {
-                "type": "apiKey",
-                "in": "header",
-                "name": "api_key"
-            },
->>>>>>> c8e23fba
             "Login-OAuth2": {
                 "type": "oauth2",
                 "flows": {
@@ -3213,27 +3302,20 @@
                         }
                     }
                 }
-<<<<<<< HEAD
-            },
-            "Jwt": {
-                "type": "http",
-                "scheme": "bearer"
             },
             "LoginApiKey": {
                 "type": "apiKey",
                 "in": "header",
                 "name": "X-API-KEY"
             },
+            "Login": {
+                "type": "http",
+                "scheme": "basic"
+            },
             "api_key": {
                 "type": "apiKey",
                 "in": "header",
                 "name": "api_key"
-            },
-            "Login": {
-                "type": "http",
-                "scheme": "basic"
-=======
->>>>>>> c8e23fba
             }
         }
     }

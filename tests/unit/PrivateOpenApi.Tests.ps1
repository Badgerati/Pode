[Diagnostics.CodeAnalysis.SuppressMessageAttribute('PSUseDeclaredVarsMoreThanAssignments', '')]
param()

BeforeAll {
    $path = $PSCommandPath
    $src = (Split-Path -Parent -Path $path) -ireplace '[\\/]tests[\\/]unit', '/src/'
    Get-ChildItem "$($src)/*.ps1" -Recurse | Resolve-Path | ForEach-Object { . $_ }
    Import-LocalizedData -BindingVariable PodeLocale -BaseDirectory (Join-Path -Path $src -ChildPath 'Locales') -FileName 'Pode'
}

Describe 'PrivateOpenApi' {

    BeforeEach {
        function GetPodeContext {
            return @{
                Server = @{
                    Security               = @{
                        autoheaders = $false
                    }
                    Authentications = @{}
                    OpenAPI         = @{
                        SelectedDefinitionTag = 'default'
                        Definitions           = @{
                            default     = Get-PodeOABaseObject
                            alternative = Get-PodeOABaseObject
                        }
                    }
                }
            }
        }
        $PodeContext = GetPodeContext
    }


    Describe 'New-PodeOAPropertyInternal  Tests' {
        Context 'When valid parameters are provided' {
            It 'returns an OrderedDictionary with the correct type and properties' {
                $params = @{
                    Name        = 'TestName'
                    Description = 'Test description'
                    Type        = 'string'
                    Required    = @{
                        IsPresent = $true #emulate the [switch] type
                    }
                    Default     = 'DefaultValue'
                }
                $result = New-PodeOAPropertyInternal -Type 'string' -Params $params

                $result.type | Should -Be 'string'
                $result.name | Should -Be 'TestName'
                $result.description | Should -Be 'Test description'
                $result.required | Should -Be $true
                $result.default | Should -Be 'DefaultValue'
            }
        }

        Context 'When no type is provided in parameters' {
            It 'throws an exception' {
                { New-PodeOAPropertyInternal -Params @{} } | Should -Throw
            }
        }

        Context 'When both NoAdditionalProperties and AdditionalProperties are provided' {
            It 'throws an exception' {
                $params = @{
                    NoAdditionalProperties = @{
                        IsPresent = $true #emulate the [switch] type
                    }
                    AdditionalProperties   = @{
                        'property1' = @{ 'type' = 'string'; 'description' = 'Description for property1' }
                        'property2' = @{ 'type' = 'integer'; 'format' = 'int32' }
                    }
                }
                { New-PodeOAPropertyInternal -Type 'string' -Params $params } | Should -Throw
            }
        }
    }

    Describe 'ConvertTo-PodeOAHeaderProperty Tests' {
        It 'Converts single header with all properties' {
            $headers = @(
                @{ name = 'Content-Type'; type = 'string'; description = 'The MIME type of the body of the request' }
            )
            { ConvertTo-PodeOAHeaderProperty -Headers $headers } | Should -Not -Throw
            $result = ConvertTo-PodeOAHeaderProperty -Headers $headers
            $result['Content-Type'].schema.type | Should -Be 'string'
            $result['Content-Type'].description | Should -Be 'The MIME type of the body of the request'
        }

        It 'Converts multiple headers' {
            $headers = @(
                @{ name = 'Content-Type'; type = 'string' },
                @{ name = 'Accept'; type = 'string' }
            )
            { ConvertTo-PodeOAHeaderProperty -Headers $headers } | Should -Not -Throw
            $result = ConvertTo-PodeOAHeaderProperty -Headers $headers
            $result.Count | Should -Be 2
        }

        It 'Handles header without description' {
            $headers = @(
                @{ name = 'Authorization'; type = 'string' }
            )
            { ConvertTo-PodeOAHeaderProperty -Headers $headers } | Should -Not -Throw
            $result = ConvertTo-PodeOAHeaderProperty -Headers $headers
            $result['Authorization'].schema.type | Should -Be 'string'
            $result['Authorization'].PSObject.Properties.Name -notcontains 'description' | Should -Be $true
        }

        It 'Throws an exception for header without name' {
            $headers = @(
                @{ type = 'string'; description = 'Invalid header' }
            )
            { ConvertTo-PodeOAHeaderProperty -Headers $headers } | Should -Throw
        }

        It 'Handles additional properties in schema' {
            $headers = @(
                @{ name = 'Custom-Header'; type = 'integer'; maxLength = 10 }
            )
            { ConvertTo-PodeOAHeaderProperty -Headers $headers } | Should -Not -Throw
            $result = ConvertTo-PodeOAHeaderProperty -Headers $headers
            $result['Custom-Header'].schema.maxLength | Should -Be 10
        }
    }


    Describe 'ConvertTo-PodeOAOfProperty Tests' {
        It "Converts property with 'allOf' type" {
            $property = @{
                type    = 'allOf'
                schemas = @('Schema1', 'Schema2')
            }
            { ConvertTo-PodeOAOfProperty -Property $property -DefinitionTag 'default' } | Should -Not -Throw
            $result = ConvertTo-PodeOAOfProperty -Property $property -DefinitionTag 'default'
            $result.allOf.Count | Should -Be 2
        }

        It "Converts property with 'oneOf' type" {
            $property = @{
                type    = 'oneOf'
                schemas = @('Schema1')
            }
            { ConvertTo-PodeOAOfProperty -Property $property -DefinitionTag 'default' } | Should -Not -Throw
            $result = ConvertTo-PodeOAOfProperty -Property $property -DefinitionTag 'default'
            $result.oneOf.Count | Should -Be 1
        }

        It "Converts property with 'anyOf' type" {
            $property = @{
                type    = 'anyOf'
                schemas = @(@{ type = 'string' }, @{ type = 'number' })
            }
            { ConvertTo-PodeOAOfProperty -Property $property -DefinitionTag 'default' } | Should -Not -Throw
            $result = ConvertTo-PodeOAOfProperty -Property $property -DefinitionTag 'default'
            $result.anyOf.Count | Should -Be 2
        }

        It "Returns empty for unsupported 'Of' type" {
            $property = @{
                type    = 'noneOf'
                schemas = @('Schema1')
            }
            { ConvertTo-PodeOAOfProperty -Property $property -DefinitionTag 'default' } | Should -Not -Throw
            $result = ConvertTo-PodeOAOfProperty -Property $property -DefinitionTag 'default'
            $result.Count | Should -Be 0
        }

        It 'Handles property with discriminator' {
            $property = @{
                type          = 'allOf'
                schemas       = @('Schema1')
                discriminator = 'TestDiscriminator'
            }
            { ConvertTo-PodeOAOfProperty -Property $property -DefinitionTag 'default' } | Should -Not -Throw
            $result = ConvertTo-PodeOAOfProperty -Property $property -DefinitionTag 'default'
            $result.discriminator | Should -Be 'TestDiscriminator'
        }

        It 'Handles mixed schema types' {
            $property = @{
                type    = 'anyOf'
                schemas = @('Schema1', @{ type = 'string' })
            }
            { ConvertTo-PodeOAOfProperty -Property $property -DefinitionTag 'default' } | Should -Not -Throw
            $result = ConvertTo-PodeOAOfProperty -Property $property -DefinitionTag 'default'
            $result.anyOf.Count | Should -Be 2
        }

        It 'Handles empty schemas' {
            $property = @{
                type = 'allOf'
            }
            { ConvertTo-PodeOAOfProperty -Property $property -DefinitionTag 'default' } | Should -Not -Throw
            $result = ConvertTo-PodeOAOfProperty -Property $property -DefinitionTag 'default'
            $result.allOf.Count | Should -Be 0
        }
    }

    Describe 'Test-PodeOAComponentExternalPath Tests' {
        BeforeEach {
            # Mock the $PodeContext variable
            $PodeContext = @{
                Server = @{
                    OpenAPI = @{
                        Definitions = @{
                            tag1 = @{
                                hiddenComponents = @{
                                    externalPath = @{
                                        'MyComponentName' = $true
                                        'OtherComponent'  = $true
                                    }
                                }
                            }
                            tag2 = @{
                                hiddenComponents = @{
                                    externalPath = @{
                                        'MyComponentName' = $true
                                        'OtherComponent'  = $true
                                    }
                                }
                            }
                            tag3 = @{
                                hiddenComponents = @{
                                    externalPath = @{
                                        'YourComponentName' = $true
                                        'OtherComponent'    = $true
                                    }
                                }
                            }
                        }
                    }
                }
            }
        }

        It 'Returns true when name exists in all tags' {
            $result = Test-PodeOAComponentExternalPath -Name 'MyComponentName' -DefinitionTag @('tag1', 'tag2')
            $result | Should -Be $true
        }

        It 'Returns false when name does not exist in some tags' {
            $result = Test-PodeOAComponentExternalPath -Name 'MyComponentName' -DefinitionTag @('tag1', 'tag3')
            $result | Should -Be $false
        }

        It 'Returns false when name does not exist in any tags' {
            $result = Test-PodeOAComponentExternalPath -Name 'NonExistentName' -DefinitionTag @('tag1', 'tag2', 'tag3')
            $result | Should -Be $false
        }

        It 'Handles empty definition tags' {
            { Test-PodeOAComponentExternalPath -Name 'AnyName' -DefinitionTag @() } | Should -Throw
        }

    }

    Describe 'Set-PodeOAGlobalAuth Tests' {
        BeforeEach {
            # Mock dependent functions
            Mock Test-PodeAuthExists { return $true }
            Mock Expand-PodeAuthMerge { return @('BasicAuth') }
            Mock Get-PodeAuth { return @{ Scheme = @{ Arguments = @{ Scopes = @('read', 'write') } } } }
            Mock ConvertTo-PodeRouteRegex { return '^/api/.*$' }

        }

        It 'Successfully applies authentication to a route for a single tag' {
            { Set-PodeOAGlobalAuth -Name 'BasicAuth' -Route '/api/*' -DefinitionTag 'default' } | Should -Not -Throw
            $PodeContext.Server.OpenAPI.Definitions.default.Security.Count | Should -Be 1
        }

        It 'Throws an exception for non-existent authentication method' {
            Mock Test-PodeAuthExists { return $false }
            { Set-PodeOAGlobalAuth -Name 'InvalidAuth' -Route '/api/*' -DefinitionTag 'default' } | Should -Throw
        }

        It 'Applies authentication to multiple definition tags' {
            { Set-PodeOAGlobalAuth -Name 'BasicAuth' -Route '/api/*' -DefinitionTag @('default', 'alternative') } | Should -Not -Throw
            $PodeContext.Server.OpenAPI.Definitions.default.Security.Count | Should -Be 1
            $PodeContext.Server.OpenAPI.Definitions.alternative.Security.Count | Should -Be 1
        }

        It 'Handles authentication methods with scopes' {
            { Set-PodeOAGlobalAuth -Name 'BasicAuth' -Route '/api/*' -DefinitionTag 'default' } | Should -Not -Throw
            $PodeContext.Server.OpenAPI.Definitions.default.Security[0].Definition.BasicAuth | Should -Be @('read', 'write')
        }
    }


    Describe 'Set-PodeOAAuth Tests' {
        BeforeAll {
            # Mock Test-PodeAuthExists to simulate authentication method existence
            Mock Test-PodeAuthExists { return $true }
        }

        It 'Applies multiple authentication methods to a route' {
            $route = @{ OpenApi = @{} }
            { Set-PodeOAAuth -Route @($route) -Name @('BasicAuth', 'ApiKeyAuth') } | Should -Not -Throw
            $route.OpenApi.Authentication.Count | Should -Be 2
        }

        It 'Throws an exception for non-existent authentication method' {
            Mock Test-PodeAuthExists { return $false }
            $route = @{ OpenApi = @{} }
            { Set-PodeOAAuth -Route @($route) -Name 'InvalidAuth' } | Should -Throw
        }

        It 'Allows anonymous access' {
            $route = @{ OpenApi = @{ Authentication = @{} } }
            { Set-PodeOAAuth -Route @($route) -Name 'BasicAuth' -AllowAnon } | Should -Not -Throw
            $route.OpenApi.Authentication.keys -contains '%_allowanon_%' | Should -Be $true
            $route.OpenApi.Authentication['%_allowanon_%'] | Should -BeNullOrEmpty
        }

        It 'Applies both authenticated and anonymous access to a route' {
            $route = @{ OpenApi = @{} }
            { Set-PodeOAAuth -Route @($route) -Name @('BasicAuth') -AllowAnon } | Should -Not -Throw
            $route.OpenApi.Authentication.Count | Should -Be 2
            $route.OpenApi.Authentication[0].BasicAuth | Should  -BeNullOrEmpty
            $route.OpenApi.Authentication[1].'%_allowanon_%' | Should  -BeNullOrEmpty
        }
    }

    Describe 'Get-PodeOABaseObject Tests' {
        It 'Returns the correct base OpenAPI object structure' {
            $baseObject = Get-PodeOABaseObject

            $baseObject | Should -BeOfType [hashtable]
            $baseObject.info | Should -BeOfType [System.Collections.Specialized.OrderedDictionary]
            $baseObject.Path | Should -BeNullOrEmpty
            $baseObject.webhooks | Should -BeOfType [System.Collections.Specialized.OrderedDictionary]
            $baseObject.components | Should -BeOfType [System.Collections.Specialized.OrderedDictionary]
            $baseObject.tags | Should -BeOfType [System.Collections.Specialized.OrderedDictionary]
            $baseObject.hiddenComponents | Should -BeOfType [hashtable]
        }
    }

    Describe 'Initialize-PodeOpenApiTable Tests' {
        It 'Initializes OpenAPI table with default settings' {
            $openApiTable = Initialize-PodeOpenApiTable

            $openApiTable | Should -BeOfType [hashtable]
            $openApiTable.DefinitionTagSelectionStack -is [System.Collections.Generic.Stack[System.Object]] | Should -BeTrue
            $openApiTable.SelectedDefinitionTag | Should -Be 'default'
            $openApiTable.Definitions | Should -BeOfType [hashtable]
            $openApiTable.Definitions['default'] | Should -BeOfType [hashtable]
        }

        It 'Initializes OpenAPI table with custom definition tag' {
            $customTag = 'api-v1'
            $openApiTable = Initialize-PodeOpenApiTable -DefaultDefinitionTag $customTag
<<<<<<< HEAD

=======
>>>>>>> 357b2d48
            $openApiTable.SelectedDefinitionTag | Should -Be $customTag
            $openApiTable.Definitions | Should -BeOfType [hashtable]
            $openApiTable.Definitions[$customTag] | Should -BeOfType [hashtable]
        }
    }

    Describe 'ConvertTo-PodeOASchemaObjectProperty Tests' {
        BeforeAll {
            # Mock ConvertTo-PodeOASchemaProperty to simulate its behavior
            Mock ConvertTo-PodeOASchemaProperty { return @{ type = $_.type; processed = $true } }
        }

        It "Converts a list of properties excluding 'allOf', 'oneOf', 'anyOf'" {
            $properties = @(
                @{ name = 'prop1'; type = 'string' },
                @{ name = 'prop2'; type = 'integer' },
                @{ name = 'prop3'; type = 'allOf' }
            )
            $result = ConvertTo-PodeOASchemaObjectProperty -Properties $properties -DefinitionTag 'myTag'

            $result.Count | Should -Be 2
            $result['prop1'].processed | Should -Be $true
            $result['prop2'].processed | Should -Be $true
            $result.ContainsKey('prop3') | Should -Be $false
        }

        It 'Forms valid schema object for non-excluded properties' {
            $properties = @(
                @{ name = 'prop1'; type = 'string' }
            )
            $result = ConvertTo-PodeOASchemaObjectProperty -Properties $properties -DefinitionTag 'myTag'

            $result.Count | Should -Be 1
            $result['prop1'].type | Should -Be 'string'
            $result['prop1'].processed | Should -Be $true
        }
    }


    Describe 'ConvertTo-PodeOAObjectSchema Tests' {
        Mock ConvertTo-PodeOASchemaProperty { return @{ mockedResult = $true } }
        Mock Test-PodeOAComponentInternal { return $true }
        Mock Test-PodeOAVersion { param($Version) $Version -le 3.0 }

        It 'Converts valid content to schema object' {
            $content = @{
                'application/json' = @{ type = 'String' }
            }
            $result = ConvertTo-PodeOAObjectSchema -Content $content -DefinitionTag 'myTag'

            $result.ContainsKey('application/json') | Should -Be $true
            $result['application/json'].schema.type | Should -Be 'string'
        }

        It 'Handles array structures correctly' {
            $content = @{
                'application/json' = @{
                    __array   = $true
                    __content = @{ type = 'String' }
                }
            }
            $result = ConvertTo-PodeOAObjectSchema -Content $content -DefinitionTag 'myTag'

            $result['application/json'].schema.type | Should -Be 'array'
            $result['application/json'].schema.Items.type | Should -Be 'string'
        }

    }

}<|MERGE_RESOLUTION|>--- conflicted
+++ resolved
@@ -350,10 +350,6 @@
         It 'Initializes OpenAPI table with custom definition tag' {
             $customTag = 'api-v1'
             $openApiTable = Initialize-PodeOpenApiTable -DefaultDefinitionTag $customTag
-<<<<<<< HEAD
-
-=======
->>>>>>> 357b2d48
             $openApiTable.SelectedDefinitionTag | Should -Be $customTag
             $openApiTable.Definitions | Should -BeOfType [hashtable]
             $openApiTable.Definitions[$customTag] | Should -BeOfType [hashtable]

[Diagnostics.CodeAnalysis.SuppressMessageAttribute('PSUseDeclaredVarsMoreThanAssignments', '')]
param()

BeforeAll {
    $path = $PSCommandPath
    $src = (Split-Path -Parent -Path $path) -ireplace '[\\/]tests[\\/]unit', '/src/'
    Get-ChildItem "$($src)/*.ps1" -Recurse | Resolve-Path | ForEach-Object { . $_ }
    Import-LocalizedData -BindingVariable PodeLocale -BaseDirectory (Join-Path -Path $src -ChildPath 'Locales') -FileName 'Pode'
}

Describe 'PrivateOpenApi' {

    BeforeEach {
        function GetPodeContext {
            return @{
                Server = @{
                    Security        = @{
                        autoheaders = $false
                    }
                    Authentications = @{}
                    OpenAPI         = @{
                        SelectedDefinitionTag = 'default'
                        Definitions           = @{
                            default     = Get-PodeOABaseObject
                            alternative = Get-PodeOABaseObject
                        }
                    }
                }
            }
        }
        $PodeContext = GetPodeContext
    }


    Describe 'New-PodeOAPropertyInternal  Tests' {
        Context 'When valid parameters are provided' {
            It 'returns an OrderedDictionary with the correct type and properties' {
                $params = @{
                    Name        = 'TestName'
                    Description = 'Test description'
                    Type        = 'string'
                    Required    = @{
                        IsPresent = $true #emulate the [switch] type
                    }
                    Default     = 'DefaultValue'
                }
                $result = New-PodeOAPropertyInternal -Type 'string' -Params $params

                $result.type | Should -Be 'string'
                $result.name | Should -Be 'TestName'
                $result.description | Should -Be 'Test description'
                $result.required | Should -Be $true
                $result.default | Should -Be 'DefaultValue'
            }
        }

        Context 'When no type is provided in parameters' {
            It 'throws an exception' {
                { New-PodeOAPropertyInternal -Params @{} } | Should -Throw
            }
        }

        Context 'When both NoAdditionalProperties and AdditionalProperties are provided' {
            It 'throws an exception' {
                $params = @{
                    NoAdditionalProperties = @{
                        IsPresent = $true #emulate the [switch] type
                    }
                    AdditionalProperties   = @{
                        'property1' = @{ 'type' = 'string'; 'description' = 'Description for property1' }
                        'property2' = @{ 'type' = 'integer'; 'format' = 'int32' }
                    }
                }
                { New-PodeOAPropertyInternal -Type 'string' -Params $params } | Should -Throw
            }
        }
    }

    Describe 'ConvertTo-PodeOAHeaderProperty Tests' {
        It 'Converts single header with all properties' {
            $headers = @(
                @{ name = 'Content-Type'; type = 'string'; description = 'The MIME type of the body of the request' }
            )
            { ConvertTo-PodeOAHeaderProperty -Headers $headers } | Should -Not -Throw
            $result = ConvertTo-PodeOAHeaderProperty -Headers $headers
            $result['Content-Type'].schema.type | Should -Be 'string'
            $result['Content-Type'].description | Should -Be 'The MIME type of the body of the request'
        }

        It 'Converts multiple headers' {
            $headers = @(
                @{ name = 'Content-Type'; type = 'string' },
                @{ name = 'Accept'; type = 'string' }
            )
            { ConvertTo-PodeOAHeaderProperty -Headers $headers } | Should -Not -Throw
            $result = ConvertTo-PodeOAHeaderProperty -Headers $headers
            $result.Count | Should -Be 2
        }

        It 'Handles header without description' {
            $headers = @(
                @{ name = 'Authorization'; type = 'string' }
            )
            { ConvertTo-PodeOAHeaderProperty -Headers $headers } | Should -Not -Throw
            $result = ConvertTo-PodeOAHeaderProperty -Headers $headers
            $result['Authorization'].schema.type | Should -Be 'string'
            $result['Authorization'].PSObject.Properties.Name -notcontains 'description' | Should -Be $true
        }

        It 'Throws an exception for header without name' {
            $headers = @(
                @{ type = 'string'; description = 'Invalid header' }
            )
            { ConvertTo-PodeOAHeaderProperty -Headers $headers } | Should -Throw
        }

        It 'Handles additional properties in schema' {
            $headers = @(
                @{ name = 'Custom-Header'; type = 'integer'; maxLength = 10 }
            )
            { ConvertTo-PodeOAHeaderProperty -Headers $headers } | Should -Not -Throw
            $result = ConvertTo-PodeOAHeaderProperty -Headers $headers
            $result['Custom-Header'].schema.maxLength | Should -Be 10
        }
    }


    Describe 'ConvertTo-PodeOAOfProperty Tests' {
        It "Converts property with 'allOf' type" {
            $property = @{
                type    = 'allOf'
                schemas = @('Schema1', 'Schema2')
            }
            { ConvertTo-PodeOAOfProperty -Property $property -DefinitionTag 'default' } | Should -Not -Throw
            $result = ConvertTo-PodeOAOfProperty -Property $property -DefinitionTag 'default'
            $result.allOf.Count | Should -Be 2
        }

        It "Converts property with 'oneOf' type" {
            $property = @{
                type    = 'oneOf'
                schemas = @('Schema1')
            }
            { ConvertTo-PodeOAOfProperty -Property $property -DefinitionTag 'default' } | Should -Not -Throw
            $result = ConvertTo-PodeOAOfProperty -Property $property -DefinitionTag 'default'
            $result.oneOf.Count | Should -Be 1
        }

        It "Converts property with 'anyOf' type" {
            $property = @{
                type    = 'anyOf'
                schemas = @(@{ type = 'string' }, @{ type = 'number' })
            }
            { ConvertTo-PodeOAOfProperty -Property $property -DefinitionTag 'default' } | Should -Not -Throw
            $result = ConvertTo-PodeOAOfProperty -Property $property -DefinitionTag 'default'
            $result.anyOf.Count | Should -Be 2
        }

        It "Returns empty for unsupported 'Of' type" {
            $property = @{
                type    = 'noneOf'
                schemas = @('Schema1')
            }
            { ConvertTo-PodeOAOfProperty -Property $property -DefinitionTag 'default' } | Should -Not -Throw
            $result = ConvertTo-PodeOAOfProperty -Property $property -DefinitionTag 'default'
            $result.Count | Should -Be 0
        }

        It 'Handles property with discriminator' {
            $property = @{
                type          = 'allOf'
                schemas       = @('Schema1')
                discriminator = 'TestDiscriminator'
            }
            { ConvertTo-PodeOAOfProperty -Property $property -DefinitionTag 'default' } | Should -Not -Throw
            $result = ConvertTo-PodeOAOfProperty -Property $property -DefinitionTag 'default'
            $result.discriminator | Should -Be 'TestDiscriminator'
        }

        It 'Handles mixed schema types' {
            $property = @{
                type    = 'anyOf'
                schemas = @('Schema1', @{ type = 'string' })
            }
            { ConvertTo-PodeOAOfProperty -Property $property -DefinitionTag 'default' } | Should -Not -Throw
            $result = ConvertTo-PodeOAOfProperty -Property $property -DefinitionTag 'default'
            $result.anyOf.Count | Should -Be 2
        }

        It 'Handles empty schemas' {
            $property = @{
                type = 'allOf'
            }
            { ConvertTo-PodeOAOfProperty -Property $property -DefinitionTag 'default' } | Should -Not -Throw
            $result = ConvertTo-PodeOAOfProperty -Property $property -DefinitionTag 'default'
            $result.allOf.Count | Should -Be 0
        }
    }

    Describe 'Test-PodeOAComponentExternalPath Tests' {
        BeforeEach {
            # Mock the $PodeContext variable
            $PodeContext = @{
                Server = @{
                    OpenAPI = @{
                        Definitions = @{
                            tag1 = @{
                                hiddenComponents = @{
                                    externalPath = @{
                                        'MyComponentName' = $true
                                        'OtherComponent'  = $true
                                    }
                                }
                            }
                            tag2 = @{
                                hiddenComponents = @{
                                    externalPath = @{
                                        'MyComponentName' = $true
                                        'OtherComponent'  = $true
                                    }
                                }
                            }
                            tag3 = @{
                                hiddenComponents = @{
                                    externalPath = @{
                                        'YourComponentName' = $true
                                        'OtherComponent'    = $true
                                    }
                                }
                            }
                        }
                    }
                }
            }
        }

        It 'Returns true when name exists in all tags' {
            $result = Test-PodeOAComponentExternalPath -Name 'MyComponentName' -DefinitionTag @('tag1', 'tag2')
            $result | Should -Be $true
        }

        It 'Returns false when name does not exist in some tags' {
            $result = Test-PodeOAComponentExternalPath -Name 'MyComponentName' -DefinitionTag @('tag1', 'tag3')
            $result | Should -Be $false
        }

        It 'Returns false when name does not exist in any tags' {
            $result = Test-PodeOAComponentExternalPath -Name 'NonExistentName' -DefinitionTag @('tag1', 'tag2', 'tag3')
            $result | Should -Be $false
        }

        It 'Handles empty definition tags' {
            { Test-PodeOAComponentExternalPath -Name 'AnyName' -DefinitionTag @() } | Should -Throw
        }

    }

    Describe 'Set-PodeOAGlobalAuth Tests' {
        BeforeEach {
            # Mock dependent functions
            Mock Test-PodeAuthExists { return $true }
            Mock Expand-PodeAuthMerge { return @('BasicAuth') }
            Mock Get-PodeAuth { return @{ Scheme = @{ Arguments = @{ Scopes = @('read', 'write') } } } }
            Mock ConvertTo-PodeRouteRegex { return '^/api/.*$' }

        }

        It 'Successfully applies authentication to a route for a single tag' {
            { Set-PodeOAGlobalAuth -Name 'BasicAuth' -Route '/api/*' -DefinitionTag 'default' } | Should -Not -Throw
            $PodeContext.Server.OpenAPI.Definitions.default.Security.Count | Should -Be 1
        }

        It 'Throws an exception for non-existent authentication method' {
            Mock Test-PodeAuthExists { return $false }
            { Set-PodeOAGlobalAuth -Name 'InvalidAuth' -Route '/api/*' -DefinitionTag 'default' } | Should -Throw
        }

        It 'Applies authentication to multiple definition tags' {
            { Set-PodeOAGlobalAuth -Name 'BasicAuth' -Route '/api/*' -DefinitionTag @('default', 'alternative') } | Should -Not -Throw
            $PodeContext.Server.OpenAPI.Definitions.default.Security.Count | Should -Be 1
            $PodeContext.Server.OpenAPI.Definitions.alternative.Security.Count | Should -Be 1
        }

        It 'Handles authentication methods with scopes' {
            { Set-PodeOAGlobalAuth -Name 'BasicAuth' -Route '/api/*' -DefinitionTag 'default' } | Should -Not -Throw
            $PodeContext.Server.OpenAPI.Definitions.default.Security[0].Definition.BasicAuth | Should -Be @('read', 'write')
        }
    }


    Describe 'Set-PodeOAAuth Tests' {
        BeforeAll {
            # Mock Test-PodeAuthExists to simulate authentication method existence
            Mock Test-PodeAuthExists { return $true }
        }

        It 'Applies multiple authentication methods to a route' {
            $route = @{ OpenApi = @{} }
            { Set-PodeOAAuth -Route @($route) -Name @('BasicAuth', 'ApiKeyAuth') } | Should -Not -Throw
            $route.OpenApi.Authentication.Count | Should -Be 2
        }

        It 'Throws an exception for non-existent authentication method' {
            Mock Test-PodeAuthExists { return $false }
            $route = @{ OpenApi = @{} }
            { Set-PodeOAAuth -Route @($route) -Name 'InvalidAuth' } | Should -Throw
        }

        It 'Allows anonymous access' {
            $route = @{ OpenApi = @{ Authentication = @{} } }
            { Set-PodeOAAuth -Route @($route) -Name 'BasicAuth' -AllowAnon } | Should -Not -Throw
            $route.OpenApi.Authentication.keys -contains '%_allowanon_%' | Should -Be $true
            $route.OpenApi.Authentication['%_allowanon_%'] | Should -BeNullOrEmpty
        }

        It 'Applies both authenticated and anonymous access to a route' {
            $route = @{ OpenApi = @{} }
            { Set-PodeOAAuth -Route @($route) -Name @('BasicAuth') -AllowAnon } | Should -Not -Throw
            $route.OpenApi.Authentication.Count | Should -Be 2
            $route.OpenApi.Authentication[0].BasicAuth | Should  -BeNullOrEmpty
            $route.OpenApi.Authentication[1].'%_allowanon_%' | Should  -BeNullOrEmpty
        }
    }

    Describe 'Get-PodeOABaseObject Tests' {
        It 'Returns the correct base OpenAPI object structure' {
            $baseObject = Get-PodeOABaseObject

            $baseObject | Should -BeOfType [hashtable]
            $baseObject.info | Should -BeOfType [System.Collections.Specialized.OrderedDictionary]
            $baseObject.Path | Should -BeNullOrEmpty
            $baseObject.webhooks | Should -BeOfType [System.Collections.Specialized.OrderedDictionary]
            $baseObject.components | Should -BeOfType [System.Collections.Specialized.OrderedDictionary]
            $baseObject.tags | Should -BeOfType [System.Collections.Specialized.OrderedDictionary]
            $baseObject.hiddenComponents | Should -BeOfType [hashtable]
        }
    }

    Describe 'Initialize-PodeOpenApiTable Tests' {
        It 'Initializes OpenAPI table with default settings' {
            $openApiTable = Initialize-PodeOpenApiTable

            $openApiTable | Should -BeOfType [hashtable]
            $openApiTable.DefinitionTagSelectionStack -is [System.Collections.Generic.Stack[System.Object]] | Should -BeTrue
<<<<<<< HEAD
=======
            $openApiTable.DefaultDefinitionTag | Should -Be 'default'
>>>>>>> b94e28d1
            $openApiTable.SelectedDefinitionTag | Should -Be 'default'
            $openApiTable.Definitions | Should -BeOfType [hashtable]
            $openApiTable.Definitions['default'] | Should -BeOfType [hashtable]
        }

        It 'Initializes OpenAPI table with custom definition tag' {
            $customTag = 'api-v1'
            $openApiTable = Initialize-PodeOpenApiTable -DefaultDefinitionTag $customTag
            $openApiTable.SelectedDefinitionTag | Should -Be $customTag
            $openApiTable.Definitions | Should -BeOfType [hashtable]
            $openApiTable.Definitions[$customTag] | Should -BeOfType [hashtable]
        }
    }

    Describe 'ConvertTo-PodeOASchemaObjectProperty Tests' {
        BeforeAll {
            # Mock ConvertTo-PodeOASchemaProperty to simulate its behavior
            Mock ConvertTo-PodeOASchemaProperty { return @{ type = $_.type; processed = $true } }
        }

        It "Converts a list of properties excluding 'allOf', 'oneOf', 'anyOf'" {
            $properties = @(
                @{ name = 'prop1'; type = 'string' },
                @{ name = 'prop2'; type = 'integer' },
                @{ name = 'prop3'; type = 'allOf' }
            )
            $result = ConvertTo-PodeOASchemaObjectProperty -Properties $properties -DefinitionTag 'myTag'

            $result.Count | Should -Be 2
            $result['prop1'].processed | Should -Be $true
            $result['prop2'].processed | Should -Be $true
            $result.ContainsKey('prop3') | Should -Be $false
        }

        It 'Forms valid schema object for non-excluded properties' {
            $properties = @(
                @{ name = 'prop1'; type = 'string' }
            )
            $result = ConvertTo-PodeOASchemaObjectProperty -Properties $properties -DefinitionTag 'myTag'

            $result.Count | Should -Be 1
            $result['prop1'].type | Should -Be 'string'
            $result['prop1'].processed | Should -Be $true
        }
    }


    Describe 'ConvertTo-PodeOAObjectSchema Tests' {
        Mock ConvertTo-PodeOASchemaProperty { return @{ mockedResult = $true } }
        Mock Test-PodeOAComponentInternal { return $true }
        Mock Test-PodeOAVersion { param($Version) $Version -le 3.0 }

        It 'Converts valid content to schema object' {
            $content = @{
                'application/json' = @{ type = 'String' }
            }
            $result = ConvertTo-PodeOAObjectSchema -Content $content -DefinitionTag 'myTag'

            $result.ContainsKey('application/json') | Should -Be $true
            $result['application/json'].schema.type | Should -Be 'string'
        }

        It 'Handles array structures correctly' {
            $content = @{
                'application/json' = @{
                    __array   = $true
                    __content = @{ type = 'String' }
                }
            }
            $result = ConvertTo-PodeOAObjectSchema -Content $content -DefinitionTag 'myTag'

            $result['application/json'].schema.type | Should -Be 'array'
            $result['application/json'].schema.Items.type | Should -Be 'string'
        }

    }

}<|MERGE_RESOLUTION|>--- conflicted
+++ resolved
@@ -14,7 +14,7 @@
         function GetPodeContext {
             return @{
                 Server = @{
-                    Security        = @{
+                    Security               = @{
                         autoheaders = $false
                     }
                     Authentications = @{}
@@ -342,10 +342,7 @@
 
             $openApiTable | Should -BeOfType [hashtable]
             $openApiTable.DefinitionTagSelectionStack -is [System.Collections.Generic.Stack[System.Object]] | Should -BeTrue
-<<<<<<< HEAD
-=======
             $openApiTable.DefaultDefinitionTag | Should -Be 'default'
->>>>>>> b94e28d1
             $openApiTable.SelectedDefinitionTag | Should -Be 'default'
             $openApiTable.Definitions | Should -BeOfType [hashtable]
             $openApiTable.Definitions['default'] | Should -BeOfType [hashtable]

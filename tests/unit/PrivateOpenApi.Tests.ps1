--- conflicted
+++ resolved
@@ -14,7 +14,7 @@
         function GetPodeContext {
             return @{
                 Server = @{
-                    Security        = @{
+                    Security               = @{
                         autoheaders = $false
                     }
                     Authentications = @{}
@@ -338,18 +338,11 @@
 
     Describe 'Initialize-PodeOpenApiTable Tests' {
         It 'Initializes OpenAPI table with default settings' {
-<<<<<<< HEAD
-            $openApiTable = Initialize-PodeOpenApiTable -DefaultDefinitionTag 'default'
-
-            $openApiTable | Should -BeOfType [hashtable]
-            $openApiTable.DefinitionTagSelectionStack -is [System.Collections.Generic.Stack[System.Object]] | Should -BeTrue
-=======
             $openApiTable = Initialize-PodeOpenApiTable
 
             $openApiTable | Should -BeOfType [hashtable]
             $openApiTable.DefinitionTagSelectionStack -is [System.Collections.Generic.Stack[System.Object]] | Should -BeTrue
             $openApiTable.DefaultDefinitionTag | Should -Be 'default'
->>>>>>> b94e28d1
             $openApiTable.SelectedDefinitionTag | Should -Be 'default'
             $openApiTable.Definitions | Should -BeOfType [hashtable]
             $openApiTable.Definitions['default'] | Should -BeOfType [hashtable]

--- conflicted
+++ resolved
@@ -155,10 +155,7 @@
                 Events = @{
                     Start = @{}
                 }
-<<<<<<< HEAD
                 Modules = @{}
-            }
-=======
                 Security = @{
                     Headers = @{}
                     Cache = @{
@@ -166,8 +163,7 @@
                         PermissionsPolicy = @{}
                     }
                 }
-            };
->>>>>>> 7c7742d0
+            }
             Metrics = @{
                 Server = @{
                     RestartCount = 0

<<<<<<< HEAD
BeforeAll {
    $path = $PSCommandPath
    $src = (Split-Path -Parent -Path $path) -ireplace '[\\/]tests[\\/]unit', '/src/'
    Get-ChildItem "$($src)/*.ps1" -Recurse | Resolve-Path | ForEach-Object { . $_ }


    $PodeContext = @{
        Server        = $null
        Metrics       = @{ Server = @{ StartTime = [datetime]::UtcNow } }
        RunspacePools = @{}
    } }

Describe 'Start-PodeInternalServer' {
    BeforeAll {
        Mock Add-PodePSInbuiltDrives { }
        Mock Invoke-PodeScriptBlock { }
        Mock New-PodeRunspaceState { }
        Mock New-PodeRunspacePools { }
        Mock Start-PodeLoggingRunspace { }
        Mock Start-PodeTimerRunspace { }
        Mock Start-PodeScheduleRunspace { }
        Mock Start-PodeGuiRunspace { }
        Mock Start-Sleep { }
        Mock New-PodeAutoRestartServer { }
        Mock Start-PodeSmtpServer { }
        Mock Start-PodeTcpServer { }
        Mock Start-PodeWebServer { }
        Mock Start-PodeServiceServer { }
        Mock Import-PodeModulesIntoRunspaceState { }
        Mock Import-PodeSnapinsIntoRunspaceState { }
        Mock Import-PodeFunctionsIntoRunspaceState { }
        Mock Invoke-PodeEvent { }
        Mock Write-Verbose { } }
=======
$path = $MyInvocation.MyCommand.Path
$src = (Split-Path -Parent -Path $path) -ireplace '[\\/]tests[\\/]unit', '/src/'
Get-ChildItem "$($src)/*.ps1" -Recurse | Resolve-Path | ForEach-Object { . $_ }

$PodeContext = @{
    Server        = $null
    Metrics       = @{ Server = @{ StartTime = [datetime]::UtcNow } }
    RunspacePools = @{}
}

Describe 'Start-PodeInternalServer' {
    Mock Add-PodePSInbuiltDrives { }
    Mock Invoke-PodeScriptBlock { }
    Mock New-PodeRunspaceState { }
    Mock New-PodeRunspacePools { }
    Mock Start-PodeLoggingRunspace { }
    Mock Start-PodeTimerRunspace { }
    Mock Start-PodeScheduleRunspace { }
    Mock Start-PodeGuiRunspace { }
    Mock Start-Sleep { }
    Mock New-PodeAutoRestartServer { }
    Mock Start-PodeSmtpServer { }
    Mock Start-PodeTcpServer { }
    Mock Start-PodeWebServer { }
    Mock Start-PodeServiceServer { }
    Mock Import-PodeModulesIntoRunspaceState { }
    Mock Import-PodeSnapinsIntoRunspaceState { }
    Mock Import-PodeFunctionsIntoRunspaceState { }
    Mock Start-PodeCacheHousekeeper { }
    Mock Invoke-PodeEvent { }
    Mock Write-Verbose { }
>>>>>>> 9c71d266

    It 'Calls one-off script logic' {
        $PodeContext.Server = @{ Types = ([string]::Empty); Logic = {} }
        Start-PodeInternalServer | Out-Null

        Assert-MockCalled Invoke-PodeScriptBlock -Times 1 -Scope It
        Assert-MockCalled New-PodeRunspacePools -Times 1 -Scope It
        Assert-MockCalled New-PodeRunspaceState -Times 1 -Scope It
        Assert-MockCalled Start-PodeTimerRunspace -Times 1 -Scope It
        Assert-MockCalled Start-PodeScheduleRunspace -Times 1 -Scope It
        Assert-MockCalled Start-PodeSmtpServer -Times 0 -Scope It
        Assert-MockCalled Start-PodeTcpServer -Times 0 -Scope It
        Assert-MockCalled Start-PodeWebServer -Times 0 -Scope It
    }

    It 'Calls smtp server logic' {
        $PodeContext.Server = @{ Types = 'SMTP'; Logic = {} }
        Start-PodeInternalServer | Out-Null

        Assert-MockCalled Invoke-PodeScriptBlock -Times 1 -Scope It
        Assert-MockCalled New-PodeRunspacePools -Times 1 -Scope It
        Assert-MockCalled New-PodeRunspaceState -Times 1 -Scope It
        Assert-MockCalled Start-PodeTimerRunspace -Times 1 -Scope It
        Assert-MockCalled Start-PodeScheduleRunspace -Times 1 -Scope It
        Assert-MockCalled Start-PodeSmtpServer -Times 1 -Scope It
        Assert-MockCalled Start-PodeTcpServer -Times 0 -Scope It
        Assert-MockCalled Start-PodeWebServer -Times 0 -Scope It
    }

    It 'Calls tcp server logic' {
        $PodeContext.Server = @{ Types = 'TCP'; Logic = {} }
        Start-PodeInternalServer | Out-Null

        Assert-MockCalled Invoke-PodeScriptBlock -Times 1 -Scope It
        Assert-MockCalled New-PodeRunspacePools -Times 1 -Scope It
        Assert-MockCalled New-PodeRunspaceState -Times 1 -Scope It
        Assert-MockCalled Start-PodeTimerRunspace -Times 1 -Scope It
        Assert-MockCalled Start-PodeScheduleRunspace -Times 1 -Scope It
        Assert-MockCalled Start-PodeSmtpServer -Times 0 -Scope It
        Assert-MockCalled Start-PodeTcpServer -Times 1 -Scope It
        Assert-MockCalled Start-PodeWebServer -Times 0 -Scope It
    }

    It 'Calls http web server logic' {
        $PodeContext.Server = @{ Types = 'HTTP'; Logic = {} }
        Start-PodeInternalServer | Out-Null

        Assert-MockCalled Invoke-PodeScriptBlock -Times 1 -Scope It
        Assert-MockCalled New-PodeRunspacePools -Times 1 -Scope It
        Assert-MockCalled New-PodeRunspaceState -Times 1 -Scope It
        Assert-MockCalled Start-PodeTimerRunspace -Times 1 -Scope It
        Assert-MockCalled Start-PodeScheduleRunspace -Times 1 -Scope It
        Assert-MockCalled Start-PodeSmtpServer -Times 0 -Scope It
        Assert-MockCalled Start-PodeTcpServer -Times 0 -Scope It
        Assert-MockCalled Start-PodeWebServer -Times 1 -Scope It
    }
}

Describe 'Restart-PodeInternalServer' {
    BeforeAll {
        Mock Write-Host { }
        Mock Close-PodeRunspaces { }
        Mock Remove-PodePSDrives { }
        Mock Open-PodeConfiguration { return $null }
        Mock Start-PodeInternalServer { }
        Mock Write-PodeErrorLog { }
        Mock Close-PodeDisposable { }
        Mock Invoke-PodeEvent { }
    }
    It 'Resetting the server values' {
        $PodeContext = @{
            Tokens    = @{
                Cancellation = New-Object System.Threading.CancellationTokenSource
                Restart      = New-Object System.Threading.CancellationTokenSource
            }
            Server    = @{
                Routes          = @{
                    GET  = @{ 'key' = 'value' }
                    POST = @{ 'key' = 'value' }
                }
                Handlers        = @{
                    SMTP = @{}
                }
                Verbs           = @{
                    key = @{}
                }
                Logging         = @{
                    Types = @{ 'key' = 'value' }
                }
                Middleware      = @{ 'key' = 'value' }
                Endpoints       = @{ 'key' = 'value' }
                EndpointsMap    = @{ 'key' = 'value' }
                Endware         = @{ 'key' = 'value' }
                ViewEngine      = @{
                    Type      = 'pode'
                    Extension = 'pode'
                    Script    = $null
                    IsDynamic = $true
                }
                Cookies         = @{}
                Sessions        = @{ 'key' = 'value' }
                Authentications = @{
                    Methods = @{ 'key' = 'value' }
                }
                Authorisations  = @{
                    Methods = @{ 'key' = 'value' }
                }
                State           = @{ 'key' = 'value' }
                Output          = @{
                    Variables = @{ 'key' = 'value' }
                }
                Configuration   = @{ 'key' = 'value' }
                Sockets         = @{
                    Listeners = @()
                    Queues    = @{
                        Connections = [System.Collections.Concurrent.ConcurrentQueue[System.Net.Sockets.SocketAsyncEventArgs]]::new()
                    }
                }
                Signals         = @{
                    Listeners = @()
                    Queues    = @{
                        Sockets     = @{}
                        Connections = [System.Collections.Concurrent.ConcurrentQueue[System.Net.Sockets.SocketAsyncEventArgs]]::new()
                    }
                }
                OpenAPI         = @{}
                BodyParsers     = @{}
                AutoImport      = @{
                    Modules      = @{ Exported = @() }
                    Snapins      = @{ Exported = @() }
                    Functions    = @{ Exported = @() }
                    SecretVaults = @{
                        SecretManagement = @{ Exported = @() }
                    }
                }
                Views           = @{ 'key' = 'value' }
                Events          = @{
                    Start = @{}
                }
                Modules         = @{}
                Security        = @{
                    Headers = @{}
                    Cache   = @{
                        ContentSecurity   = @{}
                        PermissionsPolicy = @{}
                    }
                }
                Secrets         = @{
                    Vaults = @{}
                    Keys   = @{}
<<<<<<< HEAD
=======
                }
                Cache           = @{
                    Items   = @{}
                    Storage = @{}
>>>>>>> 9c71d266
                }
            }
            Metrics   = @{
                Server = @{
                    RestartCount = 0
                }
            }
            Timers    = @{
                Enabled = $true
                Items   = @{
                    key = 'value'
                }
            }
            Schedules = @{
                Enabled   = $true
                Items     = @{
                    key = 'value'
                }
                Processes = @{}
            }
            Tasks     = @{
                Enabled = $true
                Items   = @{
                    key = 'value'
                }
                Results = @{}
            }
            Fim       = @{
                Enabled = $true
                Items   = @{
                    key = 'value'
                }
            }
            Threading = @{
                Lockables  = @{ Custom = @{} }
                Mutexes    = @{}
                Semaphores = @{}
            }
        }

        Restart-PodeInternalServer | Out-Null

        $PodeContext.Server.Routes['GET'].Count | Should -Be 0
        $PodeContext.Server.Logging.Types.Count | Should -Be 0
        $PodeContext.Server.Middleware.Count | Should -Be 0
        $PodeContext.Server.Endware.Count | Should -Be 0
        $PodeContext.Server.Sessions.Count | Should -Be 0
        $PodeContext.Server.Authentications.Methods.Count | Should -Be 0
        $PodeContext.Server.State.Count | Should -Be 0
        $PodeContext.Server.Configuration | Should -Be $null

        $PodeContext.Timers.Items.Count | Should -Be 0
        $PodeContext.Schedules.Items.Count | Should -Be 0

        $PodeContext.Server.ViewEngine.Type | Should -Be 'html'
        $PodeContext.Server.ViewEngine.Extension | Should -Be 'html'
        $PodeContext.Server.ViewEngine.ScriptBlock | Should -Be $null
        $PodeContext.Server.ViewEngine.UsingVariables | Should -Be $null
        $PodeContext.Server.ViewEngine.IsDynamic | Should -Be $false

        $PodeContext.Metrics.Server.RestartCount | Should -Be 1
    }

    It 'Catches exception and throws it' {
        Mock Write-Host { throw 'some error' }
        Mock Write-PodeErrorLog {}
        { Restart-PodeInternalServer } | Should -Throw -ExpectedMessage 'some error'
    }
}<|MERGE_RESOLUTION|>--- conflicted
+++ resolved
@@ -1,15 +1,14 @@
-<<<<<<< HEAD
 BeforeAll {
     $path = $PSCommandPath
     $src = (Split-Path -Parent -Path $path) -ireplace '[\\/]tests[\\/]unit', '/src/'
     Get-ChildItem "$($src)/*.ps1" -Recurse | Resolve-Path | ForEach-Object { . $_ }
 
 
-    $PodeContext = @{
-        Server        = $null
-        Metrics       = @{ Server = @{ StartTime = [datetime]::UtcNow } }
-        RunspacePools = @{}
-    } }
+$PodeContext = @{
+    Server = $null
+    Metrics = @{ Server = @{ StartTime = [datetime]::UtcNow } }
+    RunspacePools = @{}
+}}
 
 Describe 'Start-PodeInternalServer' {
     BeforeAll {
@@ -30,41 +29,10 @@
         Mock Import-PodeModulesIntoRunspaceState { }
         Mock Import-PodeSnapinsIntoRunspaceState { }
         Mock Import-PodeFunctionsIntoRunspaceState { }
+        Mock Start-PodeCacheHousekeeper { }
         Mock Invoke-PodeEvent { }
-        Mock Write-Verbose { } }
-=======
-$path = $MyInvocation.MyCommand.Path
-$src = (Split-Path -Parent -Path $path) -ireplace '[\\/]tests[\\/]unit', '/src/'
-Get-ChildItem "$($src)/*.ps1" -Recurse | Resolve-Path | ForEach-Object { . $_ }
-
-$PodeContext = @{
-    Server        = $null
-    Metrics       = @{ Server = @{ StartTime = [datetime]::UtcNow } }
-    RunspacePools = @{}
-}
-
-Describe 'Start-PodeInternalServer' {
-    Mock Add-PodePSInbuiltDrives { }
-    Mock Invoke-PodeScriptBlock { }
-    Mock New-PodeRunspaceState { }
-    Mock New-PodeRunspacePools { }
-    Mock Start-PodeLoggingRunspace { }
-    Mock Start-PodeTimerRunspace { }
-    Mock Start-PodeScheduleRunspace { }
-    Mock Start-PodeGuiRunspace { }
-    Mock Start-Sleep { }
-    Mock New-PodeAutoRestartServer { }
-    Mock Start-PodeSmtpServer { }
-    Mock Start-PodeTcpServer { }
-    Mock Start-PodeWebServer { }
-    Mock Start-PodeServiceServer { }
-    Mock Import-PodeModulesIntoRunspaceState { }
-    Mock Import-PodeSnapinsIntoRunspaceState { }
-    Mock Import-PodeFunctionsIntoRunspaceState { }
-    Mock Start-PodeCacheHousekeeper { }
-    Mock Invoke-PodeEvent { }
-    Mock Write-Verbose { }
->>>>>>> 9c71d266
+        Mock Write-Verbose { }
+    }
 
     It 'Calls one-off script logic' {
         $PodeContext.Server = @{ Types = ([string]::Empty); Logic = {} }
@@ -215,13 +183,10 @@
                 Secrets         = @{
                     Vaults = @{}
                     Keys   = @{}
-<<<<<<< HEAD
-=======
                 }
                 Cache           = @{
                     Items   = @{}
                     Storage = @{}
->>>>>>> 9c71d266
                 }
             }
             Metrics   = @{

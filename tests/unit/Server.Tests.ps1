[Diagnostics.CodeAnalysis.SuppressMessageAttribute('PSUseDeclaredVarsMoreThanAssignments', '')]
param()

BeforeAll {
    $path = $PSCommandPath
    $src = (Split-Path -Parent -Path $path) -ireplace '[\\/]tests[\\/]unit', '/src/'
    Get-ChildItem "$($src)/*.ps1" -Recurse | Resolve-Path | ForEach-Object { . $_ }


    $PodeContext = @{
        Server        = $null
        Metrics       = @{ Server = @{ StartTime = [datetime]::UtcNow } }
        RunspacePools = @{}
    } }

Describe 'Start-PodeInternalServer' {
    BeforeAll {
        Mock Add-PodePSInbuiltDrive { }
        Mock Invoke-PodeScriptBlock { }
        Mock New-PodeRunspaceState { }
        Mock New-PodeRunspacePools { }
        Mock Start-PodeLoggingRunspace { }
        Mock Start-PodeTimerRunspace { }
        Mock Start-PodeScheduleRunspace { }
        Mock Start-PodeGuiRunspace { }
        Mock Start-Sleep { }
        Mock New-PodeAutoRestartServer { }
        Mock Start-PodeSmtpServer { }
        Mock Start-PodeTcpServer { }
        Mock Start-PodeWebServer { }
        Mock Start-PodeServiceServer { }
        Mock Import-PodeModulesIntoRunspaceState { }
        Mock Import-PodeSnapinsIntoRunspaceState { }
        Mock Import-PodeFunctionsIntoRunspaceState { }
        Mock Start-PodeCacheHousekeeper { }
        Mock Invoke-PodeEvent { }
        Mock Write-Verbose { }
        Mock Add-PodeScopedVariablesInbuilt { }
    }

    It 'Calls one-off script logic' {
        $PodeContext.Server = @{ Types = ([string]::Empty); Logic = {} }
        Start-PodeInternalServer | Out-Null

        Assert-MockCalled Invoke-PodeScriptBlock -Times 1 -Scope It
        Assert-MockCalled New-PodeRunspacePools -Times 1 -Scope It
        Assert-MockCalled New-PodeRunspaceState -Times 1 -Scope It
        Assert-MockCalled Start-PodeTimerRunspace -Times 1 -Scope It
        Assert-MockCalled Start-PodeScheduleRunspace -Times 1 -Scope It
        Assert-MockCalled Start-PodeSmtpServer -Times 0 -Scope It
        Assert-MockCalled Start-PodeTcpServer -Times 0 -Scope It
        Assert-MockCalled Start-PodeWebServer -Times 0 -Scope It
    }

    It 'Calls smtp server logic' {
        $PodeContext.Server = @{ Types = 'SMTP'; Logic = {} }
        Start-PodeInternalServer | Out-Null

        Assert-MockCalled Invoke-PodeScriptBlock -Times 1 -Scope It
        Assert-MockCalled New-PodeRunspacePools -Times 1 -Scope It
        Assert-MockCalled New-PodeRunspaceState -Times 1 -Scope It
        Assert-MockCalled Start-PodeTimerRunspace -Times 1 -Scope It
        Assert-MockCalled Start-PodeScheduleRunspace -Times 1 -Scope It
        Assert-MockCalled Start-PodeSmtpServer -Times 1 -Scope It
        Assert-MockCalled Start-PodeTcpServer -Times 0 -Scope It
        Assert-MockCalled Start-PodeWebServer -Times 0 -Scope It
    }

    It 'Calls tcp server logic' {
        $PodeContext.Server = @{ Types = 'TCP'; Logic = {} }
        Start-PodeInternalServer | Out-Null

        Assert-MockCalled Invoke-PodeScriptBlock -Times 1 -Scope It
        Assert-MockCalled New-PodeRunspacePools -Times 1 -Scope It
        Assert-MockCalled New-PodeRunspaceState -Times 1 -Scope It
        Assert-MockCalled Start-PodeTimerRunspace -Times 1 -Scope It
        Assert-MockCalled Start-PodeScheduleRunspace -Times 1 -Scope It
        Assert-MockCalled Start-PodeSmtpServer -Times 0 -Scope It
        Assert-MockCalled Start-PodeTcpServer -Times 1 -Scope It
        Assert-MockCalled Start-PodeWebServer -Times 0 -Scope It
    }

    It 'Calls http web server logic' {
        $PodeContext.Server = @{ Types = 'HTTP'; Logic = {} }
        Start-PodeInternalServer | Out-Null

        Assert-MockCalled Invoke-PodeScriptBlock -Times 1 -Scope It
        Assert-MockCalled New-PodeRunspacePools -Times 1 -Scope It
        Assert-MockCalled New-PodeRunspaceState -Times 1 -Scope It
        Assert-MockCalled Start-PodeTimerRunspace -Times 1 -Scope It
        Assert-MockCalled Start-PodeScheduleRunspace -Times 1 -Scope It
        Assert-MockCalled Start-PodeSmtpServer -Times 0 -Scope It
        Assert-MockCalled Start-PodeTcpServer -Times 0 -Scope It
        Assert-MockCalled Start-PodeWebServer -Times 1 -Scope It
    }
}

Describe 'Restart-PodeInternalServer' {
    BeforeAll {
        Mock Write-Host { }
        Mock Close-PodeRunspaces { }
        Mock Remove-PodePSDrives { }
        Mock Open-PodeConfiguration { return $null }
        Mock Start-PodeInternalServer { }
        Mock Write-PodeErrorLog { }
        Mock Close-PodeDisposable { }
        Mock Invoke-PodeEvent { }
    }
    It 'Resetting the server values' {
        $PodeContext = @{
            Tokens    = @{
                Cancellation = New-Object System.Threading.CancellationTokenSource
                Restart      = New-Object System.Threading.CancellationTokenSource
            }
            Server    = @{
                Routes          = @{
                    GET  = @{ 'key' = 'value' }
                    POST = @{ 'key' = 'value' }
                }
                Handlers        = @{
                    SMTP = @{}
                }
                Verbs           = @{
                    key = @{}
                }
                Logging         = @{
                    Types = @{ 'key' = 'value' }
                }
                Middleware      = @{ 'key' = 'value' }
                Endpoints       = @{ 'key' = 'value' }
                EndpointsMap    = @{ 'key' = 'value' }
                Endware         = @{ 'key' = 'value' }
                ViewEngine      = @{
                    Type      = 'pode'
                    Extension = 'pode'
                    Script    = $null
                    IsDynamic = $true
                }
                Cookies         = @{}
                Sessions        = @{ 'key' = 'value' }
                Authentications = @{
                    Methods = @{ 'key' = 'value' }
                }
                Authorisations  = @{
                    Methods = @{ 'key' = 'value' }
                }
                State           = @{ 'key' = 'value' }
                Output          = @{
                    Variables = @{ 'key' = 'value' }
                }
                Configuration   = @{ 'key' = 'value' }
                Sockets         = @{
                    Listeners = @()
                    Queues    = @{
                        Connections = [System.Collections.Concurrent.ConcurrentQueue[System.Net.Sockets.SocketAsyncEventArgs]]::new()
                    }
                }
                Signals         = @{
                    Listeners = @()
                    Queues    = @{
                        Sockets     = @{}
                        Connections = [System.Collections.Concurrent.ConcurrentQueue[System.Net.Sockets.SocketAsyncEventArgs]]::new()
                    }
                }
<<<<<<< HEAD
                OpenAPI         = @{
                    DefaultDefinitionTag  = 'default'
                    SelectedDefinitionTag = 'default'
                    Definitions           = @{ 'default' = Get-PodeOABaseObject }
                }
=======
                Http            = @{
                    Listener = $null
                }
                OpenAPI         = @{}
>>>>>>> 8cb6febf
                BodyParsers     = @{}
                AutoImport      = @{
                    Modules      = @{ Exported = @() }
                    Snapins      = @{ Exported = @() }
                    Functions    = @{ Exported = @() }
                    SecretVaults = @{
                        SecretManagement = @{ Exported = @() }
                    }
                }
                Views           = @{ 'key' = 'value' }
                Events          = @{
                    Start = @{}
                }
                Modules         = @{}
                Security        = @{
                    Headers = @{}
                    Cache   = @{
                        ContentSecurity   = @{}
                        PermissionsPolicy = @{}
                    }
                }
                Secrets         = @{
                    Vaults = @{}
                    Keys   = @{}
                }
                Cache           = @{
                    Items   = @{}
                    Storage = @{}
                }
                ScopedVariables = @{}
            }
            Metrics   = @{
                Server = @{
                    RestartCount = 0
                }
            }
            Timers    = @{
                Enabled = $true
                Items   = @{
                    key = 'value'
                }
            }
            Schedules = @{
                Enabled   = $true
                Items     = @{
                    key = 'value'
                }
                Processes = @{}
            }
            Tasks     = @{
                Enabled = $true
                Items   = @{
                    key = 'value'
                }
                Results = @{}
            }
            Fim       = @{
                Enabled = $true
                Items   = @{
                    key = 'value'
                }
            }
            Threading = @{
                Lockables  = @{ Custom = @{} }
                Mutexes    = @{}
                Semaphores = @{}
            }
        }

        Restart-PodeInternalServer | Out-Null

        $PodeContext.Server.Routes['GET'].Count | Should -Be 0
        $PodeContext.Server.Logging.Types.Count | Should -Be 0
        $PodeContext.Server.Middleware.Count | Should -Be 0
        $PodeContext.Server.Endware.Count | Should -Be 0
        $PodeContext.Server.Sessions.Count | Should -Be 0
        $PodeContext.Server.Authentications.Methods.Count | Should -Be 0
        $PodeContext.Server.State.Count | Should -Be 0
        $PodeContext.Server.Configuration | Should -Be $null

        $PodeContext.Timers.Items.Count | Should -Be 0
        $PodeContext.Schedules.Items.Count | Should -Be 0

        $PodeContext.Server.ViewEngine.Type | Should -Be 'html'
        $PodeContext.Server.ViewEngine.Extension | Should -Be 'html'
        $PodeContext.Server.ViewEngine.ScriptBlock | Should -Be $null
        $PodeContext.Server.ViewEngine.UsingVariables | Should -Be $null
        $PodeContext.Server.ViewEngine.IsDynamic | Should -Be $false

        $PodeContext.Metrics.Server.RestartCount | Should -Be 1
    }

    It 'Catches exception and throws it' {
        Mock Write-Host { throw 'some error' }
        Mock Write-PodeErrorLog {}
        { Restart-PodeInternalServer } | Should -Throw -ExpectedMessage 'some error'
    }
}<|MERGE_RESOLUTION|>--- conflicted
+++ resolved
@@ -162,18 +162,14 @@
                         Connections = [System.Collections.Concurrent.ConcurrentQueue[System.Net.Sockets.SocketAsyncEventArgs]]::new()
                     }
                 }
-<<<<<<< HEAD
+                Http            = @{
+                    Listener = $null
+                }
                 OpenAPI         = @{
                     DefaultDefinitionTag  = 'default'
                     SelectedDefinitionTag = 'default'
                     Definitions           = @{ 'default' = Get-PodeOABaseObject }
                 }
-=======
-                Http            = @{
-                    Listener = $null
-                }
-                OpenAPI         = @{}
->>>>>>> 8cb6febf
                 BodyParsers     = @{}
                 AutoImport      = @{
                     Modules      = @{ Exported = @() }

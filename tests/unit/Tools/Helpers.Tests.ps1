$path = $MyInvocation.MyCommand.Path
$src = (Split-Path -Parent -Path $path) -ireplace '[\\/]tests[\\/]unit[\\/]', '/src/'
Get-ChildItem "$($src)/*.ps1" | Resolve-Path | ForEach-Object { . $_ }

Describe 'Get-PodeType' {
    Context 'No value supplied' {
        It 'Return the null' {
            Get-PodeType -Value $null | Should Be $null
        }
    }

    Context 'Valid value supplied' {
        It 'String type' {
            $result = (Get-PodeType -Value [string]::Empty)
            $result | Should Not Be $null
            $result.Name | Should Be 'string'
            $result.BaseName | Should Be 'object'
        }

        It 'Boolean type' {
            $result = (Get-PodeType -Value $true)
            $result | Should Not Be $null
            $result.Name | Should Be 'boolean'
            $result.BaseName | Should Be 'valuetype'
        }

        It 'Int32 type' {
            $result = (Get-PodeType -Value 1)
            $result | Should Not Be $null
            $result.Name | Should Be 'int32'
            $result.BaseName | Should Be 'valuetype'
        }

        It 'Int64 type' {
            $result = (Get-PodeType -Value 1l)
            $result | Should Not Be $null
            $result.Name | Should Be 'int64'
            $result.BaseName | Should Be 'valuetype'
        }

        It 'Hashtable type' {
            $result = (Get-PodeType -Value @{})
            $result | Should Not Be $null
            $result.Name | Should Be 'hashtable'
            $result.BaseName | Should Be 'object'
        }

        It 'Array type' {
            $result = (Get-PodeType -Value @())
            $result | Should Not Be $null
            $result.Name | Should Be 'object[]'
            $result.BaseName | Should Be 'array'
        }

        It 'ScriptBlock type' {
            $result = (Get-PodeType -Value {})
            $result | Should Not Be $null
            $result.Name | Should Be 'scriptblock'
            $result.BaseName | Should Be 'object'
        }
    }
}

Describe 'Test-Empty' {
    Context 'No value is passed' {
        It 'Return true for no value' {
            Test-Empty | Should be $true
        }
        
        It 'Return true for null value' {
            Test-Empty -Value $null | Should be $true
        }
    }

    Context 'Empty value is passed' {
        It 'Return true for an empty arraylist' {
            Test-Empty -Value ([System.Collections.ArrayList]::new()) | Should Be $true
        }

        It 'Return true for an empty array' {
            Test-Empty -Value @() | Should Be $true
        }

        It 'Return true for an empty hashtable' {
            Test-Empty -Value @{} | Should Be $true
        }

        It 'Return true for an empty string' {
            Test-Empty -Value ([string]::Empty) | Should Be $true
        }

        It 'Return true for a whitespace string' {
            Test-Empty -Value "  " | Should Be $true
        }

        It 'Return true for an empty scriptblock' {
            Test-Empty -Value {} | Should Be $true
        }
    }

    Context 'Valid value is passed' {
        It 'Return false for a string' {
            Test-Empty -Value "test" | Should Be $false
        }

        It 'Return false for a number' {
            Test-Empty -Value 1 | Should Be $false
        }

        It 'Return false for an array' {
            Test-Empty -Value @('test') | Should Be $false
        }

        It 'Return false for a hashtable' {
            Test-Empty -Value @{'key'='value';} | Should Be $false
        }

        It 'Return false for a scriptblock' {
            Test-Empty -Value { write-host '' } | Should Be $false
        }
    }
}

Describe 'Get-PodePSVersionTable' {
    It 'Returns valid hashtable' {
        $table = Get-PodePSVersionTable
        $table | Should Not Be $null
        $table | Should BeOfType System.Collections.Hashtable
    }
}

Describe 'Test-IsUnix' {
    It 'Returns false for non-unix' {
        Mock Get-PodePSVersionTable { return @{ 'Platform' = 'Windows' } }
        Test-IsUnix | Should Be $false
        Assert-MockCalled Get-PodePSVersionTable -Times 1
    }

    It 'Returns true for unix' {
        Mock Get-PodePSVersionTable { return @{ 'Platform' = 'Unix' } }
        Test-IsUnix | Should Be $true
        Assert-MockCalled Get-PodePSVersionTable -Times 1
    }
}

Describe 'Test-IsWindows' {
    It 'Returns false for non-windows' {
        Mock Get-PodePSVersionTable { return @{ 'Platform' = 'Unix' } }
        Test-IsWindows | Should Be $false
        Assert-MockCalled Get-PodePSVersionTable -Times 1
    }

    It 'Returns true for windows and desktop' {
        Mock Get-PodePSVersionTable { return @{ 'PSEdition' = 'Desktop' } }
        Test-IsWindows | Should Be $true
        Assert-MockCalled Get-PodePSVersionTable -Times 1
    }

    It 'Returns true for windows and core' {
        Mock Get-PodePSVersionTable { return @{ 'Platform' = 'Win32NT'; 'PSEdition' = 'Core' } }
        Test-IsWindows | Should Be $true
        Assert-MockCalled Get-PodePSVersionTable -Times 1
    }
}

Describe 'Test-IsPSCore' {
    It 'Returns false for non-core' {
        Mock Get-PodePSVersionTable { return @{ 'PSEdition' = 'Desktop' } }
        Test-IsPSCore | Should Be $false
        Assert-MockCalled Get-PodePSVersionTable -Times 1
    }

    It 'Returns true for unix' {
        Mock Get-PodePSVersionTable { return @{ 'PSEdition' = 'Core' } }
        Test-IsPSCore | Should Be $true
        Assert-MockCalled Get-PodePSVersionTable -Times 1
    }
}

Describe 'Get-PodeHostIPRegex' {
    It 'Returns valid Hostname regex' {
        Get-PodeHostIPRegex -Type Hostname | Should Be '(?<host>(([a-z]|\*\.)(([a-z0-9]|[a-z0-9][a-z0-9\-]*[a-z0-9])\.)*([a-z0-9]|[a-z0-9][a-z0-9\-]*[a-z0-9])+))'
    }

    It 'Returns valid IP regex' {
        Get-PodeHostIPRegex -Type IP | Should Be '(?<host>(\[[a-f0-9\:]+\]|((\d+\.){3}\d+)|\:\:\d+|\*|all))'
    }

    It 'Returns valid IP and Hostname regex' {
        Get-PodeHostIPRegex -Type Both | Should Be '(?<host>(\[[a-f0-9\:]+\]|((\d+\.){3}\d+)|\:\:\d+|\*|all|([a-z]|\*\.)(([a-z0-9]|[a-z0-9][a-z0-9\-]*[a-z0-9])\.)*([a-z0-9]|[a-z0-9][a-z0-9\-]*[a-z0-9])+))'
    }
}

Describe 'Get-PortRegex' {
    It 'Returns valid port regex' {
        Get-PortRegex | Should Be '(?<port>\d+)'
    }
}

Describe 'Test-PodeIPAddress' {
    Context 'Values that are for any IP' {
        It 'Returns true for no value' {
            Test-PodeIPAddress -IP $null | Should Be $true
        }

        It 'Returns true for empty value' {
            Test-PodeIPAddress -IP ([string]::Empty) | Should Be $true
        }

        It 'Returns true for asterisk' {
            Test-PodeIPAddress -IP '*' | Should Be $true
        }

        It 'Returns true for all' {
            Test-PodeIPAddress -IP 'all' | Should Be $true
        }
    }

    Context 'Values for Hostnames' {
        It 'Returns true for valid Hostname' {
            Test-PodeIPAddress -IP 'foo.com' | Should Be $true
        }

        It 'Returns false for invalid Hostname' {
            Test-PodeIPAddress -IP '~fake.net' | Should Be $false
        }
    }

    Context 'Values for IPv4' {
        It 'Returns true for valid IP' {
            Test-PodeIPAddress -IP '127.0.0.1' | Should Be $true
        }

        It 'Returns false for invalid IP' {
            Test-PodeIPAddress -IP '256.0.0.0' | Should Be $false
        }
    }

    Context 'Values for IPv6' {
        It 'Returns true for valid shorthand IP' {
            Test-PodeIPAddress -IP '[::]' | Should Be $true
        }

        It 'Returns true for valid IP' {
            Test-PodeIPAddress -IP '[0000:1111:2222:3333:4444:5555:6666:7777]' | Should Be $true
        }

        It 'Returns false for invalid IP' {
            Test-PodeIPAddress -IP '[]' | Should Be $false
        }
    }
}

Describe 'ConvertTo-PodeIPAddress' {
    Context 'Null values' {
        It 'Throws error for null' {
            { ConvertTo-PodeIPAddress -Endpoint $null } | Should Throw 'the argument is null'
        }
    }

    Context 'Valid parameters' {
        It 'Returns IPAddress from IPEndpoint' {
            $_a = [System.Net.IPAddress]::Parse('127.0.0.1')
            $addr = ConvertTo-PodeIPAddress -Endpoint ([System.Net.IPEndpoint]::new($_a, 8080))
            $addr | Should Not Be $null
            $addr.ToString() | Should Be '127.0.0.1'
        }

        It 'Returns IPAddress from Endpoint' {
            $_a = [System.Net.IPAddress]::Parse('127.0.0.1')
            $_a = [System.Net.IPEndpoint]::new($_a, 8080)
            $addr = ConvertTo-PodeIPAddress -Endpoint ([System.Net.Endpoint]$_a)
            $addr | Should Not Be $null
            $addr.ToString() | Should Be '127.0.0.1'
        }
    }
}

Describe 'Test-PodeIPAddressLocal' {
    Context 'Null values' {
        It 'Throws error for empty' {
            { Test-PodeIPAddressLocal -IP ([string]::Empty) } | Should Throw 'because it is an empty'
        }

        It 'Throws error for null' {
            { Test-PodeIPAddressLocal -IP $null } | Should Throw 'because it is an empty'
        }
    }

    Context 'Values not localhost' {
        It 'Returns false for non-localhost IP' {
            Test-PodeIPAddressLocal -IP '192.168.10.10' | Should Be $false
        }
    }

    Context 'Values that are localhost' {
        It 'Returns true for 127.0.0.1' {
            Test-PodeIPAddressLocal -IP '127.0.0.1' | Should Be $true
        }

        It 'Returns true for localhost' {
            Test-PodeIPAddressLocal -IP 'localhost' | Should Be $true
        }
    }
}

Describe 'Test-PodeIPAddressLocalOrAny' {
    Context 'Null values' {
        It 'Throws error for empty' {
            { Test-PodeIPAddressLocalOrAny -IP ([string]::Empty) } | Should Throw 'because it is an empty'
        }

        It 'Throws error for null' {
            { Test-PodeIPAddressLocalOrAny -IP $null } | Should Throw 'because it is an empty'
        }
    }

    Context 'Values not localhost' {
        It 'Returns false for non-localhost IP' {
            Test-PodeIPAddressLocalOrAny -IP '192.168.10.10' | Should Be $false
        }
    }

    Context 'Values that are localhost' {
        It 'Returns true for 0.0.0.0' {
            Test-PodeIPAddressLocalOrAny -IP '0.0.0.0' | Should Be $true
        }

        It 'Returns true for asterisk' {
            Test-PodeIPAddressLocalOrAny -IP '*' | Should Be $true
        }

        It 'Returns true for all' {
            Test-PodeIPAddressLocalOrAny -IP 'all' | Should Be $true
        }

        It 'Returns true for 127.0.0.1' {
            Test-PodeIPAddressLocalOrAny -IP '127.0.0.1' | Should Be $true
        }
    }
}

Describe 'Test-PodeIPAddressAny' {
    Context 'Null values' {
        It 'Throws error for empty' {
            { Test-PodeIPAddressAny -IP ([string]::Empty) } | Should Throw 'because it is an empty'
        }

        It 'Throws error for null' {
            { Test-PodeIPAddressAny -IP $null } | Should Throw 'because it is an empty'
        }
    }

    Context 'Values not any' {
        It 'Returns false for non-any IP' {
            Test-PodeIPAddressAny -IP '192.168.10.10' | Should Be $false
        }
    }

    Context 'Values that are any' {
        It 'Returns true for 0.0.0.0' {
            Test-PodeIPAddressAny -IP '0.0.0.0' | Should Be $true
        }

        It 'Returns true for asterisk' {
            Test-PodeIPAddressAny -IP '*' | Should Be $true
        }

        It 'Returns true for all' {
            Test-PodeIPAddressAny -IP 'all' | Should Be $true
        }
    }
}

Describe 'Get-PodeIPAddress' {
    Context 'Values that are for any IP' {
        It 'Returns any IP for no value' {
            (Get-PodeIPAddress -IP $null).ToString() | Should Be '0.0.0.0'
        }

        It 'Returns any IP for empty value' {
            (Get-PodeIPAddress -IP ([string]::Empty)).ToString() | Should Be '0.0.0.0'
        }

        It 'Returns any IP for asterisk' {
            (Get-PodeIPAddress -IP '*').ToString() | Should Be '0.0.0.0'
        }

        It 'Returns any IP for all' {
            (Get-PodeIPAddress -IP 'all').ToString() | Should Be '0.0.0.0'
        }
    }

    Context 'Values for Hostnames' {
        It 'Returns Hostname for valid Hostname' {
            (Get-PodeIPAddress -IP 'foo.com').ToString() | Should Be 'foo.com'
        }

        It 'Throws error for invalid IP' {
            { Get-PodeIPAddress -IP '~fake.net' } | Should Throw 'invalid ip address'
        }
    }

    Context 'Values for IPv4' {
        It 'Returns IP for valid IP' {
            (Get-PodeIPAddress -IP '127.0.0.1').ToString() | Should Be '127.0.0.1'
        }

        It 'Throws error for invalid IP' {
            { Get-PodeIPAddress -IP '256.0.0.0' } | Should Throw 'invalid ip address'
        }
    }

    Context 'Values for IPv6' {
        It 'Returns IP for valid shorthand IP' {
            (Get-PodeIPAddress -IP '[::]').ToString() | Should Be '::'
        }

        It 'Returns IP for valid IP' {
            (Get-PodeIPAddress -IP '[0000:1111:2222:3333:4444:5555:6666:7777]').ToString() | Should Be '0:1111:2222:3333:4444:5555:6666:7777'
        }

        It 'Throws error for invalid IP' {
            { Get-PodeIPAddress -IP '[]' } | Should Throw 'invalid ip address'
        }
    }
}

Describe 'Test-PodeIPAddressInRange' {
    Context 'No parameters supplied' {
        It 'Throws error for no ip' {
            { Test-PodeIPAddressInRange -IP $null -LowerIP @{} -UpperIP @{} } | Should Throw 'because it is null'
        }

        It 'Throws error for no lower ip' {
            { Test-PodeIPAddressInRange -IP @{} -LowerIP $null -UpperIP @{} } | Should Throw 'because it is null'
        }

        It 'Throws error for no upper ip' {
            { Test-PodeIPAddressInRange -IP @{} -LowerIP @{} -UpperIP $null } | Should Throw 'because it is null'
        }
    }

    Context 'Valid parameters supplied' {
        It 'Returns false because families are different' {
            $ip = @{ 'Bytes' = @(127, 0, 0, 4); 'Family' = 'different' }
            $lower = @{ 'Bytes' = @(127, 0, 0, 2); 'Family' = 'test' }
            $upper = @{ 'Bytes' = @(127, 0, 0, 10); 'Family' = 'test' }
            Test-PodeIPAddressInRange -IP $ip -LowerIP $lower -UpperIP $upper | Should Be $false
        }

        It 'Returns false because ip is above range' {
            $ip = @{ 'Bytes' = @(127, 0, 0, 11); 'Family' = 'test' }
            $lower = @{ 'Bytes' = @(127, 0, 0, 2); 'Family' = 'test' }
            $upper = @{ 'Bytes' = @(127, 0, 0, 10); 'Family' = 'test' }
            Test-PodeIPAddressInRange -IP $ip -LowerIP $lower -UpperIP $upper | Should Be $false
        }

        It 'Returns false because ip is under range' {
            $ip = @{ 'Bytes' = @(127, 0, 0, 1); 'Family' = 'test' }
            $lower = @{ 'Bytes' = @(127, 0, 0, 2); 'Family' = 'test' }
            $upper = @{ 'Bytes' = @(127, 0, 0, 10); 'Family' = 'test' }
            Test-PodeIPAddressInRange -IP $ip -LowerIP $lower -UpperIP $upper | Should Be $false
        }

        It 'Returns true because ip is in range' {
            $ip = @{ 'Bytes' = @(127, 0, 0, 4); 'Family' = 'test' }
            $lower = @{ 'Bytes' = @(127, 0, 0, 2); 'Family' = 'test' }
            $upper = @{ 'Bytes' = @(127, 0, 0, 10); 'Family' = 'test' }
            Test-PodeIPAddressInRange -IP $ip -LowerIP $lower -UpperIP $upper | Should Be $true
        }

        It 'Returns false because ip is above range, bounds are same' {
            $ip = @{ 'Bytes' = @(127, 0, 0, 11); 'Family' = 'test' }
            $lower = @{ 'Bytes' = @(127, 0, 0, 5); 'Family' = 'test' }
            $upper = @{ 'Bytes' = @(127, 0, 0, 5); 'Family' = 'test' }
            Test-PodeIPAddressInRange -IP $ip -LowerIP $lower -UpperIP $upper | Should Be $false
        }

        It 'Returns false because ip is under range, bounds are same' {
            $ip = @{ 'Bytes' = @(127, 0, 0, 1); 'Family' = 'test' }
            $lower = @{ 'Bytes' = @(127, 0, 0, 5); 'Family' = 'test' }
            $upper = @{ 'Bytes' = @(127, 0, 0, 5); 'Family' = 'test' }
            Test-PodeIPAddressInRange -IP $ip -LowerIP $lower -UpperIP $upper | Should Be $false
        }

        It 'Returns true because ip is in range, bounds are same' {
            $ip = @{ 'Bytes' = @(127, 0, 0, 5); 'Family' = 'test' }
            $lower = @{ 'Bytes' = @(127, 0, 0, 5); 'Family' = 'test' }
            $upper = @{ 'Bytes' = @(127, 0, 0, 5); 'Family' = 'test' }
            Test-PodeIPAddressInRange -IP $ip -LowerIP $lower -UpperIP $upper | Should Be $true
        }
    }
}

Describe 'Test-PodeIPAddressIsSubnetMask' {
    Context 'Null values' {
        It 'Throws error for empty' {
            { Test-PodeIPAddressIsSubnetMask -IP ([string]::Empty) } | Should Throw 'argument is null or empty'
        }

        It 'Throws error for null' {
            { Test-PodeIPAddressIsSubnetMask -IP $null } | Should Throw 'argument is null or empty'
        }
    }

    Context 'Valid parameters' {
        It 'Returns false for non-subnet' {
            Test-PodeIPAddressIsSubnetMask -IP '127.0.0.1' | Should Be $false
        }

        It 'Returns true for subnet' {
            Test-PodeIPAddressIsSubnetMask -IP '10.10.0.0/24' | Should Be $true
        }
    }
}

Describe 'Get-PodeSubnetRange' {
    Context 'Valid parameter supplied' {
        It 'Returns valid subnet range' {
            $range = Get-PodeSubnetRange -SubnetMask '10.10.0.0/24'
            $range.Lower | Should Be '10.10.0.0'
            $range.Upper | Should Be '10.10.0.255'
            $range.Range | Should Be '0.0.0.255'
            $range.Netmask | Should Be '255.255.255.0'
            $range.IP | Should Be '10.10.0.0'
        }
    }
}

Describe 'Iftet' {
    Context 'Valid values' {
        It 'Returns Value2 for False Check' {
            iftet -Check $false -Value1 'test' -Value2 'hello' | Should Be 'hello'
        }

        It 'Returns Value1 for True Check' {
            iftet -Check $true -Value1 'test' -Value2 'hello' | Should Be 'test'
        }
    }
}

Describe 'Get-PodeFileExtension' {
    Context 'Valid values' {
        It 'Returns extension for file' {
            Get-PodeFileExtension -Path 'test.txt' | Should Be '.txt'
        }

        It 'Returns extension for file with no period' {
            Get-PodeFileExtension -Path 'test.txt' -TrimPeriod | Should Be 'txt'
        }

        It 'Returns extension for path' {
            Get-PodeFileExtension -Path 'this/is/some/test.txt' | Should Be '.txt'
        }

        It 'Returns extension for path with no period' {
            Get-PodeFileExtension -Path 'this/is/some/test.txt' -TrimPeriod | Should Be 'txt'
        }
    }
}

Describe 'Get-PodeFileName' {
    Context 'Valid values' {
        It 'Returns name for file with extension' {
            Get-PodeFileName -Path 'test.txt' | Should Be 'test.txt'
        }

        It 'Returns name for file with no period with extension' {
            Get-PodeFileName -Path 'test.txt' -WithoutExtension | Should Be 'test'
        }

        It 'Returns name for path' {
            Get-PodeFileName -Path 'this/is/some/test.txt' | Should Be 'test.txt'
        }

        It 'Returns name for path with no period with extension' {
            Get-PodeFileName -Path 'this/is/some/test.txt' -WithoutExtension | Should Be 'test'
        }
    }
}

Describe 'Test-PodeValidNetworkFailure' {
    Context 'Valid values' {
        It 'Returns true for network name' {
            $ex = @{ 'Message' = 'the network name is no longer available for use' }
            Test-PodeValidNetworkFailure -Exception $ex | Should Be $true
        }

        It 'Returns true for network connection' {
            $ex = @{ 'Message' = 'a nonexistent network connection was detected' }
            Test-PodeValidNetworkFailure -Exception $ex | Should Be $true
        }

        It 'Returns true for network pipe' {
            $ex = @{ 'Message' = 'network connection fail: broken pipe' }
            Test-PodeValidNetworkFailure -Exception $ex | Should Be $true
        }

        It 'Returns false for empty' {
            $ex = @{ 'Message' = '' }
            Test-PodeValidNetworkFailure -Exception $ex | Should Be $false
        }

        It 'Returns false for null' {
            $ex = @{ 'Message' = $null }
            Test-PodeValidNetworkFailure -Exception $ex | Should Be $false
        }
    }
}

Describe 'ConvertFrom-PodeRequestContent' {
    Context 'Valid values' {
        It 'Returns xml data' {
            $value = '<root><value>test</value></root>'
            Mock Read-PodeStreamToEnd { return $value }

            $result = ConvertFrom-PodeRequestContent -Request @{
                'ContentEncoding' = [System.Text.Encoding]::UTF8;
            } -ContentType 'text/xml'

            $result.Data | Should Not Be $null
            $result.Data.root | Should Not Be $null
            $result.Data.root.value | Should Be 'test'
        }

        It 'Returns json data' {
            $value = '{ "value": "test" }'
            Mock Read-PodeStreamToEnd { return $value }

            $result = ConvertFrom-PodeRequestContent -Request @{
                'ContentEncoding' = [System.Text.Encoding]::UTF8;
            } -ContentType 'application/json'

            $result.Data | Should Not Be $null
            $result.Data.value | Should Be 'test'
        }

        It 'Returns csv data' {
            $value = "value`ntest"
            Mock Read-PodeStreamToEnd { return $value }

            $result = ConvertFrom-PodeRequestContent -Request @{
                'ContentEncoding' = [System.Text.Encoding]::UTF8;
            } -ContentType 'text/csv'

            $result | Should Not Be $null
            $result.Data[0].value | Should Be 'test'
        }

        It 'Returns original data' {
            $value = "test"
            Mock Read-PodeStreamToEnd { return $value }
            
            (ConvertFrom-PodeRequestContent -Request @{
                'ContentEncoding' = [System.Text.Encoding]::UTF8;
            } -ContentType 'text/custom').Data | Should Be 'test'
        }
    }
}

Describe 'Test-PodePathIsFile' {
    Context 'Valid values' {
        It 'Returns true for a file' {
            Test-PodePathIsFile -Path './some/path/file.txt' | Should Be $true
        }

        It 'Returns false for a directory' {
            Test-PodePathIsFile -Path './some/path/folder' | Should Be $false
        }
    }
}

Describe 'Test-PodePathIsDirectory' {
    Context 'Null values' {
        It 'Throws error for empty' {
            { Test-PodePathIsDirectory -Path ([string]::Empty) } | Should Throw 'argument is null or empty'
        }

        It 'Throws error for null' {
            { Test-PodePathIsDirectory -Path $null } | Should Throw 'argument is null or empty'
        }
    }

    Context 'Valid values' {
        It 'Returns true for a directory' {
            Test-PodePathIsDirectory -Path './some/path/folder' | Should Be $true
        }

        It 'Returns false for a file' {
            Test-PodePathIsDirectory -Path './some/path/file.txt' | Should Be $false
        }
    }
}

Describe 'Remove-PodeEmptyItemsFromArray' {
    It 'Returns an empty array for no array passed' {
        Remove-PodeEmptyItemsFromArray @() | Should Be @()
    }

    It 'Returns an empty array for an array of empty items' {
        Remove-PodeEmptyItemsFromArray @('', $null) | Should Be @()
    }

    It 'Returns a single item array' {
        Remove-PodeEmptyItemsFromArray @('app', '', $null) | Should Be @('app')
    }

    It 'Returns a multi item array' {
        Remove-PodeEmptyItemsFromArray @('app', 'test', '', $null) | Should Be @('app', 'test')
    }
}

Describe 'Join-PodePaths' {
    It 'Returns valid for 0 items' {
        Join-PodePaths @() | Should Be ([string]::Empty)
    }

    It 'Returns valid for 1 item' {
        Join-PodePaths @('this') | Should Be 'this'
    }

    It 'Returns valid for 2 items' {
        Join-PodePaths @('this', 'is') | Should Be (Join-Path 'this' 'is')
    }

    It 'Returns valid for 2+ items' {
        $result = (Join-Path (Join-Path (Join-Path 'this' 'is') 'a') 'path')
        Join-PodePaths @('this', 'is', 'a', 'path') | Should Be $result
    }
}

Describe 'Get-PodeEndpointInfo' {
    It 'Returns null for no endpoint' {
        Get-PodeEndpointInfo -Endpoint ([string]::Empty) | Should Be $null
    }

    It 'Throws an error for an invalid IP endpoint' {
        { Get-PodeEndpointInfo -Endpoint '700.0.0.a' } | Should Throw 'Failed to parse'
    }

    It 'Throws an error for an out-of-range IP endpoint' {
        { Get-PodeEndpointInfo -Endpoint '700.0.0.0' } | Should Throw 'The IP address supplied is invalid'
    }

    It 'Throws an error for an invalid Hostname endpoint' {
        { Get-PodeEndpointInfo -Endpoint '@test.host.com' } | Should Throw 'Failed to parse'
    }
}

Describe 'Test-PodeHostname' {
    It 'Returns true for a valid hostname' {
        Test-PodeHostname -Hostname 'test.host.com' | Should Be $true
    }

    It 'Returns false for a valid hostname' {
        Test-PodeHostname -Hostname 'test.ho@st.com' | Should Be $false
    }
}

Describe 'Remove-PodeEmptyItemsFromArray' {
    It 'Returns an empty array for no entries' {
        Remove-PodeEmptyItemsFromArray -Array @() | Should Be @()
    }

    It 'Returns en empty array for an array with null entries' {
        Remove-PodeEmptyItemsFromArray -Array @($null) | Should Be @()
    }

    It 'Filters out the null entries' {
        Remove-PodeEmptyItemsFromArray -Array @('bill', $null, 'bob') | Should Be @('bill', 'bob')
    }

    It 'Returns an empty array for a null array' {
        Remove-PodeEmptyItemsFromArray -Array $null | Should Be @()
    }
}

Describe 'Invoke-ScriptBlock' {
    It 'Runs scriptblock unscoped, unsplatted, no-args' {
        Invoke-ScriptBlock -ScriptBlock { return 7 } -Return | Should Be 7
    }

    It 'Runs scriptblock unscoped, unsplatted, args' {
        Invoke-ScriptBlock -ScriptBlock { param($i) return $i } -Arguments 5 -Return | Should Be 5
    }

    It 'Runs scriptblock scoped, unsplatted, no-args' {
        Invoke-ScriptBlock -ScriptBlock { return 7 } -Scoped -Return | Should Be 7
    }

    It 'Runs scriptblock scoped, unsplatted, args' {
        Invoke-ScriptBlock -ScriptBlock { param($i) return $i } -Scoped -Arguments 5 -Return | Should Be 5
    }

    It 'Runs scriptblock unscoped, splatted, no-args' {
        Invoke-ScriptBlock -ScriptBlock { return 7 } -Splat -Return | Should Be 7
    }

    It 'Runs scriptblock unscoped, splatted, args' {
        Invoke-ScriptBlock -ScriptBlock { param($i) return $i } -Splat -Arguments @(5) -Return | Should Be 5
    }

    It 'Runs scriptblock scoped, splatted, no-args' {
        Invoke-ScriptBlock -ScriptBlock { return 7 } -Scoped -Splat -Return | Should Be 7
    }

    It 'Runs scriptblock scoped, splatted, args' {
        Invoke-ScriptBlock -ScriptBlock { param($i) return $i } -Scoped -Splat -Arguments @(5) -Return | Should Be 5
    }
}

Describe 'ConvertFrom-PodeNameValueToHashTable' {
    It 'Returns null for no collection' {
        ConvertFrom-PodeNameValueToHashTable -Collection $null | Should Be $null
    }

    It 'Returns a hashtable from a NameValue collection' {
        $c = [System.Collections.Specialized.NameValueCollection]::new()
        $c.Add('colour', 'blue')

        $r = ConvertFrom-PodeNameValueToHashTable -Collection $c
        $r.GetType().Name | Should Be 'Hashtable'
        $r.colour | Should Be 'blue'
    }
}

Describe 'Get-PodeCertificate' {
    It 'Throws error as certificate does not exist' {
        Mock Get-ChildItem { return $null }
        { Get-PodeCertificate -Certificate 'name' } | Should Throw 'failed to find'
    }

    It 'Returns a certificate thumbprint' {
        Mock Get-ChildItem { return @(@{ 'Subject' = 'name'; 'Thumbprint' = 'some-thumbprint' }) }
        Get-PodeCertificate -Certificate 'name' | Should Be 'some-thumbprint'
    }
}

Describe 'Set-PodeCertificate' {
    It 'Throws an error for a non-windows machine' {
        Mock Test-IsWindows { return $false }
        Mock Write-Host { }

        Set-PodeCertificate -Address 'localhost' -Port 8080 -Certificate 'name' | Out-Null

        Assert-MockCalled Write-Host -Times 1 -Scope It
    }
}

<<<<<<< HEAD
Describe 'Get-PodeUrl' {
    It 'Returns a url from the web event' {
        $WebEvent = @{
            'Protocol' = 'http';
            'Endpoint' = 'foo.com/';
            'Path' = 'about'
        }

        Get-PodeUrl | Should Be 'http://foo.com/about'
=======
Describe 'Convert-PodePathPatternToRegex' {
    It 'Convert a path to regex' {
        Convert-PodePathPatternToRegex -Path '/api*' | Should Be '^[\\/]api.*?$'
    }

    It 'Convert a path to regex non-strict' {
        Convert-PodePathPatternToRegex -Path '/api*' -NotStrict | Should Be '[\\/]api.*?'
    }

    It 'Convert a path to regex, but not slashes' {
        Convert-PodePathPatternToRegex -Path '/api*' -NotSlashes | Should Be '^/api.*?$'
    }

    It 'Convert a path to regex, but not slashes and non-strict' {
        Convert-PodePathPatternToRegex -Path '/api*' -NotSlashes -NotStrict | Should Be '/api.*?'
    }
}

Describe 'Convert-PodePathPatternsToRegex' {
    It 'Convert paths to regex' {
        Convert-PodePathPatternsToRegex -Paths @('/api*', '/users*') | Should Be '^([\\/]api.*?|[\\/]users.*?)$'
    }

    It 'Convert paths to regex non-strict' {
        Convert-PodePathPatternsToRegex -Paths @('/api*', '/users*') -NotStrict | Should Be '([\\/]api.*?|[\\/]users.*?)'
    }

    It 'Convert paths to regex, but not slashes' {
        Convert-PodePathPatternsToRegex -Paths @('/api*', '/users*') -NotSlashes | Should Be '^(/api.*?|/users.*?)$'
    }

    It 'Convert paths to regex, but not slashes and non-strict' {
        Convert-PodePathPatternsToRegex -Paths @('/api*', '/users*') -NotSlashes -NotStrict | Should Be '(/api.*?|/users.*?)'
>>>>>>> b0bd9543
    }
}<|MERGE_RESOLUTION|>--- conflicted
+++ resolved
@@ -848,7 +848,6 @@
     }
 }
 
-<<<<<<< HEAD
 Describe 'Get-PodeUrl' {
     It 'Returns a url from the web event' {
         $WebEvent = @{
@@ -858,7 +857,9 @@
         }
 
         Get-PodeUrl | Should Be 'http://foo.com/about'
-=======
+    }
+}
+
 Describe 'Convert-PodePathPatternToRegex' {
     It 'Convert a path to regex' {
         Convert-PodePathPatternToRegex -Path '/api*' | Should Be '^[\\/]api.*?$'
@@ -892,6 +893,5 @@
 
     It 'Convert paths to regex, but not slashes and non-strict' {
         Convert-PodePathPatternsToRegex -Paths @('/api*', '/users*') -NotSlashes -NotStrict | Should Be '(/api.*?|/users.*?)'
->>>>>>> b0bd9543
     }
 }
--- conflicted
+++ resolved
@@ -35,11 +35,7 @@
         }
 
         It 'Returns logic for method and exact route' {
-<<<<<<< HEAD
-            $PodeContext.Server = @{ 'Routes' = @{ 'GET' = @{ '/' = @(@{ 'Logic' = { Write-Host 'Test' }; }); }; }; }
-=======
             $PodeContext.Server = @{ 'Routes' = @{ 'GET' = @{ '/' = @(@{ 'Root' = '/'; 'Logic' = { Write-Host 'Test' }; }); }; }; }
->>>>>>> f68042cf
             $result = (Find-PodeRoute -Method GET -Path '/')
 
             $result | Should -BeOfType System.Collections.Hashtable
@@ -48,19 +44,11 @@
 
         It 'Returns logic for method and exact route and endpoint' {
             $PodeContext.Server = @{ 'Routes' = @{ 'GET' = @{ '/' = @(
-<<<<<<< HEAD
-                            @{ 'Logic' = { Write-Host 'Test' }; }
-                            @{ 'Logic' = { Write-Host 'Test' }; 'Endpoint' = @{ Name = 'example'; 'Address' = 'pode.foo.com' } }
-                        ) 
-                    } 
-                } 
-=======
                             @{ 'Root' = '/'; 'Logic' = { Write-Host 'Test' }; }
                             @{ 'Root' = '/'; 'Logic' = { Write-Host 'Test' }; 'Endpoint' = @{ Name = 'example'; 'Address' = 'pode.foo.com' } }
                         )
                     }
                 }
->>>>>>> f68042cf
             }
 
             $result = (Find-PodeRoute -Method GET -Path '/' -EndpointName 'example')
@@ -71,11 +59,7 @@
         }
 
         It 'Returns logic and middleware for method and exact route' {
-<<<<<<< HEAD
-            $PodeContext.Server = @{ 'Routes' = @{ 'GET' = @{ '/' = @(@{ 'Logic' = { Write-Host 'Test' }; 'Middleware' = { Write-Host 'Middle' }; }); }; }; }
-=======
-            $PodeContext.Server = @{ 'Routes' = @{ 'GET' = @{ '/' = @(@{'Root'='/';  'Logic' = { Write-Host 'Test' }; 'Middleware' = { Write-Host 'Middle' }; }); }; }; }
->>>>>>> f68042cf
+            $PodeContext.Server = @{ 'Routes' = @{ 'GET' = @{ '/' = @(@{'Root' = '/'; 'Logic' = { Write-Host 'Test' }; 'Middleware' = { Write-Host 'Middle' }; }); }; }; }
             $result = (Find-PodeRoute -Method GET -Path '/')
 
             $result | Should -BeOfType System.Collections.Hashtable
@@ -84,11 +68,7 @@
         }
 
         It 'Returns logic for method and exact route under star' {
-<<<<<<< HEAD
-            $PodeContext.Server = @{ 'Routes' = @{ '*' = @{ '/' = @(@{ 'Logic' = { Write-Host 'Test' }; }); }; }; }
-=======
-            $PodeContext.Server = @{ 'Routes' = @{ '*' = @{ '/' = @(@{ 'Root'='/'; 'Logic' = { Write-Host 'Test' }; }); }; }; }
->>>>>>> f68042cf
+            $PodeContext.Server = @{ 'Routes' = @{ '*' = @{ '/' = @(@{ 'Root' = '/'; 'Logic' = { Write-Host 'Test' }; }); }; }; }
             $result = (Find-PodeRoute -Method * -Path '/')
 
             $result | Should -BeOfType System.Collections.Hashtable
@@ -96,11 +76,7 @@
         }
 
         It 'Returns logic and parameters for parameterised route' {
-<<<<<<< HEAD
-            $PodeContext.Server = @{ 'Routes' = @{ 'GET' = @{ '/(?<userId>[^\/]+?)' = @(@{ 'Logic' = { Write-Host 'Test' }; }); }; }; }
-=======
-            $PodeContext.Server = @{ 'Routes' = @{ 'GET' = @{ '/(?<userId>[^\/]+?)' = @(@{ 'Root'='/'; 'Logic' = { Write-Host 'Test' }; }); }; }; }
->>>>>>> f68042cf
+            $PodeContext.Server = @{ 'Routes' = @{ 'GET' = @{ '/(?<userId>[^\/]+?)' = @(@{ 'Root' = '/'; 'Logic' = { Write-Host 'Test' }; }); }; }; }
             $result = (Find-PodeRoute -Method GET -Path '/123')
 
             $result | Should -BeOfType System.Collections.Hashtable
@@ -125,13 +101,8 @@
 
     It 'Throws error when adding static route for non-existing folder' {
         Mock Test-PodePath { return $false }
-<<<<<<< HEAD
-        $PodeContext.Server = @{ 'Routes' = @{ 'STATIC' = @{}; }; 'Root' = $pwd }
-        { Add-PodeStaticRoute -Path '/assets' -Source './assets' } | Should Throw 'does not exist'
-=======
         $PodeContext.Server = @{ 'Routes' = @{ 'STATIC' = @{}; }; 'Root' = $pwd; FindEndpoints = @{} }
         { Add-PodeStaticRoute -Path '/assets' -Source './assets' } | Should -Throw -ExpectedMessage '*does not exist*'
->>>>>>> f68042cf
     }
 }
 
@@ -147,11 +118,6 @@
         }
     }
     It 'Adds route with simple url, and then removes it' {
-<<<<<<< HEAD
-        $PodeContext.Server = @{ 'Routes' = @{ 'GET' = @{}; } }
-
-=======
->>>>>>> f68042cf
         Add-PodeRoute -Method Get -Path '/users' -ScriptBlock { Write-Host 'hello' }
 
         $routes = $PodeContext.Server.Routes['get']
@@ -167,10 +133,6 @@
     }
 
     It 'Adds two routes with simple url, and then removes one' {
-<<<<<<< HEAD
-        $PodeContext.Server = @{ Routes = @{ GET = @{}; }; Endpoints = @{}; EndpointsMap = @{}; Type = $null }
-=======
->>>>>>> f68042cf
 
         Add-PodeEndpoint -Address '127.0.0.1' -Port 8080 -Protocol Http -Name user
 
@@ -224,10 +186,6 @@
             }
         } }
     It 'Adds routes for methods, and clears everything' {
-<<<<<<< HEAD
-        $PodeContext.Server = @{ 'Routes' = @{ 'GET' = @{}; 'POST' = @{}; } }
-=======
->>>>>>> f68042cf
         Add-PodeRoute -Method GET -Path '/users' -ScriptBlock { Write-Host 'hello1' }
         Add-PodeRoute -Method POST -Path '/messages' -ScriptBlock { Write-Host 'hello2' }
 
@@ -247,10 +205,6 @@
     }
 
     It 'Adds routes for methods, and clears one method' {
-<<<<<<< HEAD
-        $PodeContext.Server = @{ 'Routes' = @{ 'GET' = @{}; 'POST' = @{}; } }
-=======
->>>>>>> f68042cf
         Add-PodeRoute -Method GET -Path '/users' -ScriptBlock { Write-Host 'hello1' }
         Add-PodeRoute -Method POST -Path '/messages' -ScriptBlock { Write-Host 'hello2' }
 
@@ -323,37 +277,12 @@
     It 'Throws error when file path is a directory' {
         Mock Get-PodeRelativePath { return $Path }
         Mock Test-PodePath { return $true }
-<<<<<<< HEAD
-        $PodeContext.Server = @{ 'Routes' = @{ 'GET' = @{} } }
-        { Add-PodeRoute -Method GET -Path '/' -FilePath './path' } | Should Throw 'cannot be a wildcard or a directory'
-=======
         { Add-PodeRoute -Method GET -Path '/' -FilePath './path' } | Should -Throw -ExpectedMessage '*cannot be a wildcard or a directory*'
->>>>>>> f68042cf
     }
 
     It 'Throws error when file path is a wildcard' {
         Mock Get-PodeRelativePath { return $Path }
         Mock Test-PodePath { return $true }
-<<<<<<< HEAD
-        $PodeContext.Server = @{ 'Routes' = @{ 'GET' = @{} } }
-        { Add-PodeRoute -Method GET -Path '/' -FilePath './path/*' } | Should Throw 'cannot be a wildcard or a directory'
-    }
-
-    It 'Throws error because no scriptblock supplied' {
-        { Add-PodeRoute -Method GET -Path '/' -ScriptBlock {} } | Should Throw 'No logic passed'
-    }
-
-    It 'Throws error because only querystring has been given' {
-        { Add-PodeRoute -Method GET -Path '?k=v' -ScriptBlock { write-host 'hi' } } | Should Throw 'No path supplied'
-    }
-
-    It 'Throws error because route already exists' {
-        $PodeContext.Server = @{ 'Routes' = @{ 'GET' = @{ '/' = @(
-                        @{ 'Endpoint' = @{'Protocol' = ''; 'Address' = '' } }
-                    ) 
-                } 
-            } 
-=======
         { Add-PodeRoute -Method GET -Path '/' -FilePath './path/*' } | Should -Throw -ExpectedMessage '*cannot be a wildcard or a directory*'
     }
 
@@ -370,26 +299,16 @@
                     @{ 'Endpoint' = @{'Protocol' = ''; 'Address' = '' } }
                 )
             }
->>>>>>> f68042cf
         }
 
         { Add-PodeRoute -Method GET -Path '/' -ScriptBlock { write-host 'hi' } } | Should -Throw -ExpectedMessage '*already defined*'
     }
 
     It 'Throws error on GET route for endpoint name not existing' {
-<<<<<<< HEAD
-        $PodeContext.Server = @{ 'Endpoints' = @{}; 'Routes' = @{ 'GET' = @{}; } }
-        { Add-PodeRoute -Method GET -Path '/users' -ScriptBlock { Write-Host 'hello' } -EndpointName 'test' } | Should Throw 'does not exist'
+        { Add-PodeRoute -Method GET -Path '/users' -ScriptBlock { Write-Host 'hello' } -EndpointName 'test' } | Should -Throw -ExpectedMessage '*does not exist*'
     }
 
     It 'Adds route with simple url' {
-        $PodeContext.Server = @{ 'Routes' = @{ 'GET' = @{}; } }
-=======
-        { Add-PodeRoute -Method GET -Path '/users' -ScriptBlock { Write-Host 'hello' } -EndpointName 'test' } | Should -Throw -ExpectedMessage '*does not exist*'
-    }
-
-    It 'Adds route with simple url' {
->>>>>>> f68042cf
         Add-PodeRoute -Method GET -Path '/users' -ScriptBlock { Write-Host 'hello' }
 
         $routes = $PodeContext.Server.Routes['get']
@@ -407,10 +326,6 @@
         Mock Test-PodePath { return $true }
         Mock Use-PodeScript { return { Write-Host 'bye' } }
 
-<<<<<<< HEAD
-        $PodeContext.Server = @{ 'Routes' = @{ 'GET' = @{}; } }
-=======
->>>>>>> f68042cf
         Add-PodeRoute -Method GET -Path '/users' -FilePath './path/route.ps1'
 
         $routes = $PodeContext.Server.Routes['get']
@@ -426,10 +341,6 @@
     Mock Test-PodePath { return $false }
 
     It 'Adds route with simple url with content type' {
-<<<<<<< HEAD
-        $PodeContext.Server = @{ 'Routes' = @{ 'GET' = @{}; } }
-=======
->>>>>>> f68042cf
         Add-PodeRoute -Method GET -Path '/users' -ContentType 'application/json' -ScriptBlock { Write-Host 'hello' }
 
         $routes = $PodeContext.Server.Routes['get']
@@ -443,18 +354,9 @@
     }
 
     It 'Adds route with simple url with default content type' {
-<<<<<<< HEAD
-        $PodeContext.Server = @{
-            'Routes' = @{ 'GET' = @{}; }
-            'Web'    = @{ 'ContentType' = @{
-                    'Default' = 'text/xml'
-                    'Routes'  = @{}
-                } 
-=======
         $PodeContext.Server['Web'] = @{ 'ContentType' = @{
                 'Default' = 'text/xml'
                 'Routes'  = @{}
->>>>>>> f68042cf
             }
         }
 
@@ -472,18 +374,9 @@
     }
 
     It 'Adds route with simple url with route pattern content type' {
-<<<<<<< HEAD
-        $PodeContext.Server = @{
-            'Routes' = @{ 'GET' = @{}; }
-            'Web'    = @{ 'ContentType' = @{
-                    'Default' = 'text/xml'
-                    'Routes'  = @{ '/users' = 'text/plain' }
-                } 
-=======
         $PodeContext.Server['Web'] = @{ 'ContentType' = @{
                 'Default' = 'text/xml'
                 'Routes'  = @{ '/users' = 'text/plain' }
->>>>>>> f68042cf
             }
         }
 
@@ -500,10 +393,6 @@
     }
 
     It 'Adds route with middleware supplied as scriptblock and no logic' {
-<<<<<<< HEAD
-        $PodeContext.Server = @{ 'Routes' = @{ 'GET' = @{}; } }
-=======
->>>>>>> f68042cf
         Add-PodeRoute -Method GET -Path '/users' -Middleware ({ Write-Host 'middle' }) -ScriptBlock {}
 
         $route = $PodeContext.Server.Routes['get']
@@ -517,24 +406,6 @@
     }
 
     It 'Adds route with middleware supplied as hashtable with null logic' {
-<<<<<<< HEAD
-        $PodeContext.Server = @{ 'Routes' = @{ 'GET' = @{}; } }
-        { Add-PodeRoute -Method GET -Path '/users' -Middleware (@{ 'Logic' = $null }) -ScriptBlock {} } | Should Throw 'no logic defined'
-    }
-
-    It 'Adds route with middleware supplied as hashtable with invalid type logic' {
-        $PodeContext.Server = @{ 'Routes' = @{ 'GET' = @{}; } }
-        { Add-PodeRoute -Method GET -Path '/users' -Middleware (@{ 'Logic' = 74 }) -ScriptBlock {} } | Should Throw 'invalid logic type'
-    }
-
-    It 'Adds route with invalid middleware type' {
-        $PodeContext.Server = @{ 'Routes' = @{ 'GET' = @{}; } }
-        { Add-PodeRoute -Method GET -Path '/users' -Middleware 74 -ScriptBlock {} } | Should Throw 'invalid type'
-    }
-
-    It 'Adds route with middleware supplied as hashtable and empty logic' {
-        $PodeContext.Server = @{ 'Routes' = @{ 'GET' = @{}; }; }
-=======
         { Add-PodeRoute -Method GET -Path '/users' -Middleware (@{ 'Logic' = $null }) -ScriptBlock {} } | Should -Throw -ExpectedMessage '*no logic defined*'
     }
 
@@ -547,7 +418,6 @@
     }
 
     It 'Adds route with middleware supplied as hashtable and empty logic' {
->>>>>>> f68042cf
         Add-PodeRoute -Method GET -Path '/users' -Middleware (@{ 'Logic' = { Write-Host 'middle' }; 'Arguments' = 'test' }) -ScriptBlock {}
 
         $routes = $PodeContext.Server.Routes['get']
@@ -567,10 +437,6 @@
     }
 
     It 'Adds route with middleware supplied as hashtable and no logic' {
-<<<<<<< HEAD
-        $PodeContext.Server = @{ 'Routes' = @{ 'GET' = @{}; } }
-=======
->>>>>>> f68042cf
         Add-PodeRoute -Method GET -Path '/users' -Middleware (@{ 'Logic' = { Write-Host 'middle' }; 'Arguments' = 'test' }) -ScriptBlock {}
 
         $routes = $PodeContext.Server.Routes['get']
@@ -590,10 +456,6 @@
     }
 
     It 'Adds route with middleware and logic supplied' {
-<<<<<<< HEAD
-        $PodeContext.Server = @{ 'Routes' = @{ 'GET' = @{}; } }
-=======
->>>>>>> f68042cf
         Add-PodeRoute -Method GET -Path '/users' -Middleware { Write-Host 'middle' } -ScriptBlock { Write-Host 'logic' }
 
         $routes = $PodeContext.Server.Routes['get']
@@ -612,11 +474,6 @@
     }
 
     It 'Adds route with array of middleware and no logic supplied' {
-<<<<<<< HEAD
-        $PodeContext.Server = @{ 'Routes' = @{ 'GET' = @{}; } }
-
-=======
->>>>>>> f68042cf
         Add-PodeRoute -Method GET -Path '/users' -Middleware @(
             { Write-Host 'middle1' },
             { Write-Host 'middle2' }
@@ -637,10 +494,6 @@
     }
 
     It 'Adds route with array of middleware and logic supplied' {
-<<<<<<< HEAD
-        $PodeContext.Server = @{ 'Routes' = @{ 'GET' = @{}; } }
-=======
->>>>>>> f68042cf
         Add-PodeRoute -Method GET -Path '/users' -Middleware @(
             { Write-Host 'middle1' },
             { Write-Host 'middle2' }
@@ -659,10 +512,6 @@
     }
 
     It 'Adds route with simple url and querystring' {
-<<<<<<< HEAD
-        $PodeContext.Server = @{ 'Routes' = @{ 'GET' = @{}; } }
-=======
->>>>>>> f68042cf
         Add-PodeRoute -Method GET -Path '/users?k=v' -ScriptBlock { Write-Host 'hello' }
 
         $route = $PodeContext.Server.Routes['get']
@@ -674,10 +523,6 @@
     }
 
     It 'Adds route with url parameters' {
-<<<<<<< HEAD
-        $PodeContext.Server = @{ 'Routes' = @{ 'GET' = @{}; } }
-=======
->>>>>>> f68042cf
         Add-PodeRoute -Method GET -Path '/users/:userId' -ScriptBlock { Write-Host 'hello' }
 
         $route = $PodeContext.Server.Routes['get']
@@ -689,10 +534,6 @@
     }
 
     It 'Adds route with url parameters and querystring' {
-<<<<<<< HEAD
-        $PodeContext.Server = @{ 'Routes' = @{ 'GET' = @{}; } }
-=======
->>>>>>> f68042cf
         Add-PodeRoute -Method GET -Path '/users/:userId?k=v' -ScriptBlock { Write-Host 'hello' }
 
         $route = $PodeContext.Server.Routes['get']
@@ -938,13 +779,6 @@
 }
 
 Describe 'Get-PodeRouteByUrl' {
-<<<<<<< HEAD
-    $routeNameSet = @{
-        Endpoint = @{
-            Protocol = 'HTTP'
-            Address  = '/assets'
-            Name     = 'Example1'
-=======
     BeforeEach {
         $routeNameSet = @{
             Endpoint = @{
@@ -952,18 +786,8 @@
                 Address  = '/assets'
                 Name     = 'Example1'
             }
->>>>>>> f68042cf
-        }
-
-<<<<<<< HEAD
-    $routeNoNameSet = @{
-        Endpoint = @{
-            Protocol = ''
-            Address  = '/assets'
-            Name     = 'Example2'
-        }
-    }
-=======
+        }
+
         $routeNoNameSet = @{
             Endpoint = @{
                 Protocol = ''
@@ -971,7 +795,6 @@
                 Name     = 'Example2'
             }
         } }
->>>>>>> f68042cf
 
     It 'Single route' {
         $Routes = @($routeNameSet)
@@ -1016,10 +839,6 @@
     }
 
     It 'Returns both routes whe nothing supplied' {
-<<<<<<< HEAD
-        $PodeContext.Server = @{ Routes = @{ GET = @{}; POST = @{}; } }
-=======
->>>>>>> f68042cf
         Add-PodeRoute -Method Get -Path '/users' -ScriptBlock { Write-Host 'hello' }
         Add-PodeRoute -Method Get -Path '/about' -ScriptBlock { Write-Host 'hello' }
         Add-PodeRoute -Method Post -Path '/users' -ScriptBlock { Write-Host 'hello' }
@@ -1029,10 +848,6 @@
     }
 
     It 'Returns both routes for GET method' {
-<<<<<<< HEAD
-        $PodeContext.Server = @{ Routes = @{ GET = @{}; POST = @{}; } }
-=======
->>>>>>> f68042cf
         Add-PodeRoute -Method Get -Path '/users' -ScriptBlock { Write-Host 'hello' }
         Add-PodeRoute -Method Get -Path '/about' -ScriptBlock { Write-Host 'hello' }
         Add-PodeRoute -Method Post -Path '/users' -ScriptBlock { Write-Host 'hello' }
@@ -1042,10 +857,6 @@
     }
 
     It 'Returns one route for POST method' {
-<<<<<<< HEAD
-        $PodeContext.Server = @{ Routes = @{ GET = @{}; POST = @{}; } }
-=======
->>>>>>> f68042cf
         Add-PodeRoute -Method Get -Path '/users' -ScriptBlock { Write-Host 'hello' }
         Add-PodeRoute -Method Get -Path '/about' -ScriptBlock { Write-Host 'hello' }
         Add-PodeRoute -Method Post -Path '/users' -ScriptBlock { Write-Host 'hello' }
@@ -1055,10 +866,6 @@
     }
 
     It 'Returns both routes for users path' {
-<<<<<<< HEAD
-        $PodeContext.Server = @{ Routes = @{ GET = @{}; POST = @{}; } }
-=======
->>>>>>> f68042cf
         Add-PodeRoute -Method Get -Path '/users' -ScriptBlock { Write-Host 'hello' }
         Add-PodeRoute -Method Get -Path '/about' -ScriptBlock { Write-Host 'hello' }
         Add-PodeRoute -Method Post -Path '/users' -ScriptBlock { Write-Host 'hello' }
@@ -1068,10 +875,6 @@
     }
 
     It 'Returns one route for users path and GET method' {
-<<<<<<< HEAD
-        $PodeContext.Server = @{ Routes = @{ GET = @{}; POST = @{}; } }
-=======
->>>>>>> f68042cf
         Add-PodeRoute -Method Get -Path '/users' -ScriptBlock { Write-Host 'hello' }
         Add-PodeRoute -Method Get -Path '/about' -ScriptBlock { Write-Host 'hello' }
         Add-PodeRoute -Method Post -Path '/users' -ScriptBlock { Write-Host 'hello' }
@@ -1081,10 +884,6 @@
     }
 
     It 'Returns one route for users path and endpoint name user' {
-<<<<<<< HEAD
-        $PodeContext.Server = @{ Routes = @{ GET = @{}; POST = @{}; }; Endpoints = @{}; EndpointsMap = @{}; Type = $null }
-=======
->>>>>>> f68042cf
 
         Add-PodeEndpoint -Address '127.0.0.1' -Port 8080 -Protocol Http -Name user
         Add-PodeEndpoint -Address '127.0.0.1' -Port 8081 -Protocol Http -Name admin
@@ -1099,10 +898,6 @@
     }
 
     It 'Returns both routes for users path and endpoint names' {
-<<<<<<< HEAD
-        $PodeContext.Server = @{ Routes = @{ GET = @{}; POST = @{}; }; Endpoints = @{}; EndpointsMap = @{}; Type = $null }
-=======
->>>>>>> f68042cf
 
         Add-PodeEndpoint -Address '127.0.0.1' -Port 8080 -Protocol Http -Name user
         Add-PodeEndpoint -Address '127.0.0.1' -Port 8081 -Protocol Http -Name admin
@@ -1115,10 +910,6 @@
     }
 
     It 'Returns both routes for user endpoint name' {
-<<<<<<< HEAD
-        $PodeContext.Server = @{ Routes = @{ GET = @{}; POST = @{}; }; Endpoints = @{}; EndpointsMap = @{}; Type = $null }
-=======
->>>>>>> f68042cf
 
         Add-PodeEndpoint -Address '127.0.0.1' -Port 8080 -Protocol Http -Name user
         Add-PodeEndpoint -Address '127.0.0.1' -Port 8081 -Protocol Http -Name admin
@@ -1140,10 +931,6 @@
         $PodeContext.Server = @{ 'Routes' = @{ 'STATIC' = @{}; }; 'Root' = $pwd ; 'FindEndpoints' = @{}; 'Endpoints' = @{}; 'OpenAPI' = @{'default' = (Get-PodeOABaseObject) }; 'SelectedOADefinitionTag' = 'default' }
     }
     It 'Returns all static routes' {
-<<<<<<< HEAD
-        $PodeContext.Server = @{ Routes = @{ STATIC = @{}; }; Root = $pwd }
-=======
->>>>>>> f68042cf
         Add-PodeStaticRoute -Path '/assets' -Source './assets'
         Add-PodeStaticRoute -Path '/images' -Source './images'
 
@@ -1152,10 +939,6 @@
     }
 
     It 'Returns one static route' {
-<<<<<<< HEAD
-        $PodeContext.Server = @{ Routes = @{ STATIC = @{}; }; Root = $pwd }
-=======
->>>>>>> f68042cf
         Add-PodeStaticRoute -Path '/assets' -Source './assets'
         Add-PodeStaticRoute -Path '/images' -Source './images'
 
@@ -1222,15 +1005,9 @@
     It 'Returns a path match' {
         $PodeContext.Server = @{ Web = @{ TransferEncoding = @{ Routes = @{
                         '/users' = 'text/json'
-<<<<<<< HEAD
-                    } 
-                } 
-            } 
-=======
                     }
                 }
             }
->>>>>>> f68042cf
         }
 
         Find-PodeRouteTransferEncoding -Path '/users' | Should -Be 'text/json'
@@ -1254,15 +1031,9 @@
     It 'Returns a path match' {
         $PodeContext.Server = @{ Web = @{ ContentType = @{ Routes = @{
                         '/users' = 'text/json'
-<<<<<<< HEAD
-                    } 
-                } 
-            } 
-=======
                     }
                 }
             }
->>>>>>> f68042cf
         }
 
         Find-PodeRouteContentType -Path '/users' | Should -Be 'text/json'

--- conflicted
+++ resolved
@@ -2,10 +2,7 @@
 [Diagnostics.CodeAnalysis.SuppressMessageAttribute('PSAvoidUsingWriteHost', '')]
 param()
 BeforeAll {
-<<<<<<< HEAD
-=======
     Add-Type -AssemblyName 'System.Net.Http' -ErrorAction SilentlyContinue
->>>>>>> 9a99c962
     $path = $PSCommandPath
     $src = (Split-Path -Parent -Path $path) -ireplace '[\\/]tests[\\/]unit', '/src/'
     Get-ChildItem "$($src)/*.ps1" -Recurse | Resolve-Path | ForEach-Object { . $_ }

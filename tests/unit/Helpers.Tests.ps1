[Diagnostics.CodeAnalysis.SuppressMessageAttribute('PSUseDeclaredVarsMoreThanAssignments', '')]
param()
BeforeAll {
    $path = $PSCommandPath
    $src = (Split-Path -Parent -Path $path) -ireplace '[\\/]tests[\\/]unit', '/src/'
    Get-ChildItem "$($src)/*.ps1" -Recurse | Resolve-Path | ForEach-Object { . $_ }
}

Describe 'Get-PodeType' {
    Context 'No value supplied' {
        It 'Return the null' {
            Get-PodeType -Value $null | Should -Be $null
        }
    }

    Context 'Valid value supplied' {
        It 'String type' {
            $result = (Get-PodeType -Value [string]::Empty)
            $result | Should -Not -Be $null
            $result.Name | Should -Be 'string'
            $result.BaseName | Should -Be 'object'
        }

        It 'Boolean type' {
            $result = (Get-PodeType -Value $true)
            $result | Should -Not -Be $null
            $result.Name | Should -Be 'boolean'
            $result.BaseName | Should -Be 'valuetype'
        }

        It 'Int32 type' {
            $result = (Get-PodeType -Value 1)
            $result | Should -Not -Be $null
            $result.Name | Should -Be 'int32'
            $result.BaseName | Should -Be 'valuetype'
        }

        It 'Int64 type' {
            $result = (Get-PodeType -Value 1l)
            $result | Should -Not -Be $null
            $result.Name | Should -Be 'int64'
            $result.BaseName | Should -Be 'valuetype'
        }

        It 'Hashtable type' {
            $result = (Get-PodeType -Value @{})
            $result | Should -Not -Be $null
            $result.Name | Should -Be 'hashtable'
            $result.BaseName | Should -Be 'object'
        }

        It 'Array type' {
            $result = (Get-PodeType -Value @())
            $result | Should -Not -Be $null
            $result.Name | Should -Be 'object[]'
            $result.BaseName | Should -Be 'array'
        }

        It 'ScriptBlock type' {
            $result = (Get-PodeType -Value {})
            $result | Should -Not -Be $null
            $result.Name | Should -Be 'scriptblock'
            $result.BaseName | Should -Be 'object'
        }
    }
}

Describe 'Test-PodeIsEmpty' {
    Context 'No value is passed' {
        It 'Return true for no value' {
            Test-PodeIsEmpty | Should -Be $true
        }

        It 'Return true for null value' {
            Test-PodeIsEmpty -Value $null | Should -Be $true
        }
    }

    Context 'Empty value is passed' {
        It 'Return true for an empty arraylist' {
            Test-PodeIsEmpty -Value ([System.Collections.ArrayList]::new()) | Should -Be $true
        }

        It 'Return true for an empty array' {
            Test-PodeIsEmpty -Value @() | Should -Be $true
        }

        It 'Return true for an empty hashtable' {
            Test-PodeIsEmpty -Value @{} | Should -Be $true
        }

        It 'Return true for an empty string' {
            Test-PodeIsEmpty -Value ([string]::Empty) | Should -Be $true
        }

        It 'Return true for a whitespace string' {
<<<<<<< HEAD
            Test-PodeIsEmpty -Value '  ' | Should Be $true
=======
            Test-PodeIsEmpty -Value '  ' | Should -Be $true
>>>>>>> f68042cf
        }

        It 'Return true for an empty scriptblock' {
            Test-PodeIsEmpty -Value {} | Should -Be $true
        }
    }

    Context 'Valid value is passed' {
        It 'Return false for a string' {
<<<<<<< HEAD
            Test-PodeIsEmpty -Value 'test' | Should Be $false
=======
            Test-PodeIsEmpty -Value 'test' | Should -Be $false
>>>>>>> f68042cf
        }

        It 'Return false for a number' {
            Test-PodeIsEmpty -Value 1 | Should -Be $false
        }

        It 'Return false for an array' {
            Test-PodeIsEmpty -Value @('test') | Should -Be $false
        }

        It 'Return false for a hashtable' {
<<<<<<< HEAD
            Test-PodeIsEmpty -Value @{'key' = 'value'; } | Should Be $false
=======
            Test-PodeIsEmpty -Value @{'key' = 'value'; } | Should -Be $false
>>>>>>> f68042cf
        }

        It 'Return false for a scriptblock' {
            Test-PodeIsEmpty -Value { write-host '' } | Should -Be $false
        }
    }
}

Describe 'Get-PodePSVersionTable' {
    It 'Returns valid hashtable' {
        $table = Get-PodePSVersionTable
        $table | Should -Not -Be $null
        $table | Should -BeOfType System.Collections.Hashtable
    }
}

Describe 'Test-PodeIsUnix' {
    It 'Returns false for non-unix' {
        Mock Get-PodePSVersionTable { return @{ 'Platform' = 'Windows' } }
        Test-PodeIsUnix | Should -Be $false
        Assert-MockCalled Get-PodePSVersionTable -Times 1
    }

    It 'Returns true for unix' {
        Mock Get-PodePSVersionTable { return @{ 'Platform' = 'Unix' } }
        Test-PodeIsUnix | Should -Be $true
        Assert-MockCalled Get-PodePSVersionTable -Times 1
    }
}

Describe 'Test-PodeIsWindows' {
    It 'Returns false for non-windows' {
        Mock Get-PodePSVersionTable { return @{ 'Platform' = 'Unix' } }
        Test-PodeIsWindows | Should -Be $false
        Assert-MockCalled Get-PodePSVersionTable -Times 1
    }

    It 'Returns true for windows and desktop' {
        Mock Get-PodePSVersionTable { return @{ 'PSEdition' = 'Desktop' } }
        Test-PodeIsWindows | Should -Be $true
        Assert-MockCalled Get-PodePSVersionTable -Times 1
    }

    It 'Returns true for windows and core' {
        Mock Get-PodePSVersionTable { return @{ 'Platform' = 'Win32NT'; 'PSEdition' = 'Core' } }
        Test-PodeIsWindows | Should -Be $true
        Assert-MockCalled Get-PodePSVersionTable -Times 1
    }
}

Describe 'Test-PodeIsPSCore' {
    It 'Returns false for non-core' {
        Mock Get-PodePSVersionTable { return @{ 'PSEdition' = 'Desktop' } }
        Test-PodeIsPSCore | Should -Be $false
        Assert-MockCalled Get-PodePSVersionTable -Times 1
    }

    It 'Returns true for unix' {
        Mock Get-PodePSVersionTable { return @{ 'PSEdition' = 'Core' } }
        Test-PodeIsPSCore | Should -Be $true
        Assert-MockCalled Get-PodePSVersionTable -Times 1
    }
}

Describe 'Get-PodeHostIPRegex' {
    It 'Returns valid Hostname regex' {
        Get-PodeHostIPRegex -Type Hostname | Should -Be '(?<host>(([a-z]|\*\.)(([a-z0-9]|[a-z0-9][a-z0-9\-]*[a-z0-9])\.)*([a-z0-9]|[a-z0-9][a-z0-9\-]*[a-z0-9])+))'
    }

    It 'Returns valid IP regex' {
<<<<<<< HEAD
        Get-PodeHostIPRegex -Type IP | Should Be '(?<host>(\[?([a-f0-9]*\:){1,}[a-f0-9]*((\d+\.){3}\d+)?\]?|((\d+\.){3}\d+)|\*|all))'
    }

    It 'Returns valid IP and Hostname regex' {
        Get-PodeHostIPRegex -Type Both | Should Be '(?<host>(\[?([a-f0-9]*\:){1,}[a-f0-9]*((\d+\.){3}\d+)?\]?|((\d+\.){3}\d+)|\*|all|([a-z]|\*\.)(([a-z0-9]|[a-z0-9][a-z0-9\-]*[a-z0-9])\.)*([a-z0-9]|[a-z0-9][a-z0-9\-]*[a-z0-9])+))'
=======
        Get-PodeHostIPRegex -Type IP | Should -Be '(?<host>(\[[a-f0-9\:]+\]|((\d+\.){3}\d+)|\:\:\d*|\*|all))'
    }

    It 'Returns valid IP and Hostname regex' {
        Get-PodeHostIPRegex -Type Both | Should -Be '(?<host>(\[[a-f0-9\:]+\]|((\d+\.){3}\d+)|\:\:\d*|\*|all|([a-z]|\*\.)(([a-z0-9]|[a-z0-9][a-z0-9\-]*[a-z0-9])\.)*([a-z0-9]|[a-z0-9][a-z0-9\-]*[a-z0-9])+))'
>>>>>>> f68042cf
    }
}

Describe 'Get-PortRegex' {
    It 'Returns valid port regex' {
        Get-PortRegex | Should -Be '(?<port>\d+)'
    }
}

Describe 'Test-PodeIPAddress' {
    Context 'Values that are for any IP' {
        It 'Returns true for no value' {
            Test-PodeIPAddress -IP $null | Should -Be $true
        }

        It 'Returns true for empty value' {
            Test-PodeIPAddress -IP ([string]::Empty) | Should -Be $true
        }

        It 'Returns true for asterisk' {
            Test-PodeIPAddress -IP '*' | Should -Be $true
        }

        It 'Returns true for all' {
            Test-PodeIPAddress -IP 'all' | Should -Be $true
        }
    }

    Context 'Values for Hostnames' {
        It 'Returns true for valid Hostname' {
            Test-PodeIPAddress -IP 'foo.com' | Should -Be $true
        }

        It 'Returns false for invalid Hostname' {
            Test-PodeIPAddress -IP '~fake.net' | Should -Be $false
        }
    }

    Context 'Values for IPv4' {
        It 'Returns true for valid IP' {
            Test-PodeIPAddress -IP '127.0.0.1' | Should -Be $true
        }

        It 'Returns false for invalid IP' {
            Test-PodeIPAddress -IP '256.0.0.0' | Should -Be $false
        }
    }

    Context 'Values for IPv6' {
        It 'Returns true for valid shorthand IP' {
            Test-PodeIPAddress -IP '[::]' | Should -Be $true
        }

        It 'Returns true for valid IP' {
            Test-PodeIPAddress -IP '[0000:1111:2222:3333:4444:5555:6666:7777]' | Should -Be $true
        }

        It 'Returns false for invalid IP' {
            Test-PodeIPAddress -IP '[]' | Should -Be $false
        }
    }
}

Describe 'ConvertTo-PodeIPAddress' {
    Context 'Null values' {
        It 'Throws error for null' {
            { ConvertTo-PodeIPAddress -Address $null } | Should -Throw -ExpectedMessage '*the argument is null*'
        }
    }

    Context 'Valid parameters' {
        It 'Returns IPAddress from IPEndpoint' {
            $_a = [System.Net.IPAddress]::Parse('127.0.0.1')
            $addr = ConvertTo-PodeIPAddress -Address ([System.Net.IPEndpoint]::new($_a, 8080))
            $addr | Should -Not -Be $null
            $addr.ToString() | Should -Be '127.0.0.1'
        }

        It 'Returns IPAddress from Endpoint' {
            $_a = [System.Net.IPAddress]::Parse('127.0.0.1')
            $_a = [System.Net.IPEndpoint]::new($_a, 8080)
            $addr = ConvertTo-PodeIPAddress -Address ([System.Net.Endpoint]$_a)
            $addr | Should -Not -Be $null
            $addr.ToString() | Should -Be '127.0.0.1'
        }
    }
}

Describe 'Test-PodeIPAddressLocal' {
    Context 'Null values' {
        It 'Throws error for empty' {
            { Test-PodeIPAddressLocal -IP ([string]::Empty) } | Should -Throw -ExpectedMessage '*because it is an empty*'
        }

        It 'Throws error for null' {
            { Test-PodeIPAddressLocal -IP $null } | Should -Throw -ExpectedMessage '*because it is an empty*'
        }
    }

    Context 'Values not localhost' {
        It 'Returns false for non-localhost IP' {
            Test-PodeIPAddressLocal -IP '192.168.10.10' | Should -Be $false
        }
    }

    Context 'Values that are localhost' {
        It 'Returns true for 127.0.0.1' {
            Test-PodeIPAddressLocal -IP '127.0.0.1' | Should -Be $true
        }

        It 'Returns true for localhost' {
            Test-PodeIPAddressLocal -IP 'localhost' | Should -Be $true
        }
    }
}

Describe 'Test-PodeIPAddressLocalOrAny' {
    Context 'Null values' {
        It 'Throws error for empty' {
            { Test-PodeIPAddressLocalOrAny -IP ([string]::Empty) } | Should -Throw -ExpectedMessage '*because it is an empty*'
        }

        It 'Throws error for null' {
            { Test-PodeIPAddressLocalOrAny -IP $null } | Should -Throw -ExpectedMessage '*because it is an empty*'
        }
    }

    Context 'Values not localhost' {
        It 'Returns false for non-localhost IP' {
            Test-PodeIPAddressLocalOrAny -IP '192.168.10.10' | Should -Be $false
        }
    }

    Context 'Values that are localhost' {
        It 'Returns true for 0.0.0.0' {
            Test-PodeIPAddressLocalOrAny -IP '0.0.0.0' | Should -Be $true
        }

        It 'Returns true for asterisk' {
            Test-PodeIPAddressLocalOrAny -IP '*' | Should -Be $true
        }

        It 'Returns true for all' {
            Test-PodeIPAddressLocalOrAny -IP 'all' | Should -Be $true
        }

        It 'Returns true for 127.0.0.1' {
            Test-PodeIPAddressLocalOrAny -IP '127.0.0.1' | Should -Be $true
        }
    }
}

Describe 'Test-PodeIPAddressAny' {
    Context 'Null values' {
        It 'Throws error for empty' {
            { Test-PodeIPAddressAny -IP ([string]::Empty) } | Should -Throw -ExpectedMessage '*because it is an empty*'
        }

        It 'Throws error for null' {
            { Test-PodeIPAddressAny -IP $null } | Should -Throw -ExpectedMessage '*because it is an empty*'
        }
    }

    Context 'Values not any' {
        It 'Returns false for non-any IP' {
            Test-PodeIPAddressAny -IP '192.168.10.10' | Should -Be $false
        }
    }

    Context 'Values that are any' {
        It 'Returns true for 0.0.0.0' {
            Test-PodeIPAddressAny -IP '0.0.0.0' | Should -Be $true
        }

        It 'Returns true for asterisk' {
            Test-PodeIPAddressAny -IP '*' | Should -Be $true
        }

        It 'Returns true for all' {
            Test-PodeIPAddressAny -IP 'all' | Should -Be $true
        }
    }
}

Describe 'Get-PodeIPAddress' {
    Context 'Values that are for any IP' {
        It 'Returns any IP for no value' {
            (Get-PodeIPAddress -IP $null).ToString() | Should -Be '0.0.0.0'
        }

        It 'Returns any IP for empty value' {
            (Get-PodeIPAddress -IP ([string]::Empty)).ToString() | Should -Be '0.0.0.0'
        }

        It 'Returns any IP for asterisk' {
            (Get-PodeIPAddress -IP '*').ToString() | Should -Be '0.0.0.0'
        }

        It 'Returns any IP for all' {
            (Get-PodeIPAddress -IP 'all').ToString() | Should -Be '0.0.0.0'
        }
    }

    Context 'Values for Hostnames' {
        It 'Returns Hostname for valid Hostname' {
            (Get-PodeIPAddress -IP 'foo.com').ToString() | Should -Be 'foo.com'
        }

        It 'Throws error for invalid IP' {
            { Get-PodeIPAddress -IP '~fake.net' } | Should -Throw -ExpectedMessage '*invalid IP address*'
        }
    }

    Context 'Values for IPv4' {
        It 'Returns IP for valid IP' {
            (Get-PodeIPAddress -IP '127.0.0.1').ToString() | Should -Be '127.0.0.1'
        }

        It 'Throws error for invalid IP' {
            { Get-PodeIPAddress -IP '256.0.0.0' } | Should -Throw -ExpectedMessage '*invalid IP address*'
        }
    }

    Context 'Values for IPv6' {
        It 'Returns IP for valid shorthand IP' {
            (Get-PodeIPAddress -IP '[::]').ToString() | Should -Be '::'
        }

        It 'Returns IP for valid IP' {
            (Get-PodeIPAddress -IP '[0000:1111:2222:3333:4444:5555:6666:7777]').ToString() | Should -Be '0:1111:2222:3333:4444:5555:6666:7777'
        }

        It 'Throws error for invalid IP' {
            { Get-PodeIPAddress -IP '[]' } | Should -Throw -ExpectedMessage '*invalid IP address*'
        }
    }
}

Describe 'Test-PodeIPAddressInRange' {
    Context 'No parameters supplied' {
        It 'Throws error for no ip' {
            { Test-PodeIPAddressInRange -IP $null -LowerIP @{} -UpperIP @{} } | Should -Throw -ExpectedMessage '*because it is null*'
        }

        It 'Throws error for no lower ip' {
            { Test-PodeIPAddressInRange -IP @{} -LowerIP $null -UpperIP @{} } | Should -Throw -ExpectedMessage '*because it is null*'
        }

        It 'Throws error for no upper ip' {
            { Test-PodeIPAddressInRange -IP @{} -LowerIP @{} -UpperIP $null } | Should -Throw -ExpectedMessage '*because it is null*'
        }
    }

    Context 'Valid parameters supplied' {
        It 'Returns false because families are different' {
            $ip = @{ 'Bytes' = @(127, 0, 0, 4); 'Family' = 'different' }
            $lower = @{ 'Bytes' = @(127, 0, 0, 2); 'Family' = 'test' }
            $upper = @{ 'Bytes' = @(127, 0, 0, 10); 'Family' = 'test' }
            Test-PodeIPAddressInRange -IP $ip -LowerIP $lower -UpperIP $upper | Should -Be $false
        }

        It 'Returns false because ip is above range' {
            $ip = @{ 'Bytes' = @(127, 0, 0, 11); 'Family' = 'test' }
            $lower = @{ 'Bytes' = @(127, 0, 0, 2); 'Family' = 'test' }
            $upper = @{ 'Bytes' = @(127, 0, 0, 10); 'Family' = 'test' }
            Test-PodeIPAddressInRange -IP $ip -LowerIP $lower -UpperIP $upper | Should -Be $false
        }

        It 'Returns false because ip is under range' {
            $ip = @{ 'Bytes' = @(127, 0, 0, 1); 'Family' = 'test' }
            $lower = @{ 'Bytes' = @(127, 0, 0, 2); 'Family' = 'test' }
            $upper = @{ 'Bytes' = @(127, 0, 0, 10); 'Family' = 'test' }
            Test-PodeIPAddressInRange -IP $ip -LowerIP $lower -UpperIP $upper | Should -Be $false
        }

        It 'Returns true because ip is in range' {
            $ip = @{ 'Bytes' = @(127, 0, 0, 4); 'Family' = 'test' }
            $lower = @{ 'Bytes' = @(127, 0, 0, 2); 'Family' = 'test' }
            $upper = @{ 'Bytes' = @(127, 0, 0, 10); 'Family' = 'test' }
            Test-PodeIPAddressInRange -IP $ip -LowerIP $lower -UpperIP $upper | Should -Be $true
        }

        It 'Returns false because ip is above range, bounds are same' {
            $ip = @{ 'Bytes' = @(127, 0, 0, 11); 'Family' = 'test' }
            $lower = @{ 'Bytes' = @(127, 0, 0, 5); 'Family' = 'test' }
            $upper = @{ 'Bytes' = @(127, 0, 0, 5); 'Family' = 'test' }
            Test-PodeIPAddressInRange -IP $ip -LowerIP $lower -UpperIP $upper | Should -Be $false
        }

        It 'Returns false because ip is under range, bounds are same' {
            $ip = @{ 'Bytes' = @(127, 0, 0, 1); 'Family' = 'test' }
            $lower = @{ 'Bytes' = @(127, 0, 0, 5); 'Family' = 'test' }
            $upper = @{ 'Bytes' = @(127, 0, 0, 5); 'Family' = 'test' }
            Test-PodeIPAddressInRange -IP $ip -LowerIP $lower -UpperIP $upper | Should -Be $false
        }

        It 'Returns true because ip is in range, bounds are same' {
            $ip = @{ 'Bytes' = @(127, 0, 0, 5); 'Family' = 'test' }
            $lower = @{ 'Bytes' = @(127, 0, 0, 5); 'Family' = 'test' }
            $upper = @{ 'Bytes' = @(127, 0, 0, 5); 'Family' = 'test' }
            Test-PodeIPAddressInRange -IP $ip -LowerIP $lower -UpperIP $upper | Should -Be $true
        }
    }
}

Describe 'Test-PodeIPAddressIsSubnetMask' {
    Context 'Null values' {
        It 'Throws error for empty' {
            { Test-PodeIPAddressIsSubnetMask -IP ([string]::Empty) } | Should -Throw -ExpectedMessage '*argument is null or empty*'
        }

        It 'Throws error for null' {
            { Test-PodeIPAddressIsSubnetMask -IP $null } | Should -Throw -ExpectedMessage '*argument is null or empty*'
        }
    }

    Context 'Valid parameters' {
        It 'Returns false for non-subnet' {
            Test-PodeIPAddressIsSubnetMask -IP '127.0.0.1' | Should -Be $false
        }

        It 'Returns true for subnet' {
            Test-PodeIPAddressIsSubnetMask -IP '10.10.0.0/24' | Should -Be $true
        }
    }
}

Describe 'Get-PodeSubnetRange' {
    Context 'Valid parameter supplied' {
        It 'Returns valid subnet range' {
            $range = Get-PodeSubnetRange -SubnetMask '10.10.0.0/24'
            $range.Lower | Should -Be '10.10.0.0'
            $range.Upper | Should -Be '10.10.0.255'
            $range.Range | Should -Be '0.0.0.255'
            $range.Netmask | Should -Be '255.255.255.0'
            $range.IP | Should -Be '10.10.0.0'
        }
    }
}

Describe 'Resolve-PodeValue' {
    Context 'Valid values' {
        It 'Returns Value2 for False Check' {
            Resolve-PodeValue -Check $false -TrueValue 'test' -FalseValue 'hello' | Should -Be 'hello'
        }

        It 'Returns Value1 for True Check' {
            Resolve-PodeValue -Check $true -TrueValue 'test' -FalseValue 'hello' | Should -Be 'test'
        }
    }
}

Describe 'Get-PodeFileExtension' {
    Context 'Valid values' {
        It 'Returns extension for file' {
            Get-PodeFileExtension -Path 'test.txt' | Should -Be '.txt'
        }

        It 'Returns extension for file with no period' {
            Get-PodeFileExtension -Path 'test.txt' -TrimPeriod | Should -Be 'txt'
        }

        It 'Returns extension for path' {
            Get-PodeFileExtension -Path 'this/is/some/test.txt' | Should -Be '.txt'
        }

        It 'Returns extension for path with no period' {
            Get-PodeFileExtension -Path 'this/is/some/test.txt' -TrimPeriod | Should -Be 'txt'
        }
    }
}

Describe 'Get-PodeFileName' {
    Context 'Valid values' {
        It 'Returns name for file with extension' {
            Get-PodeFileName -Path 'test.txt' | Should -Be 'test.txt'
        }

        It 'Returns name for file with no period with extension' {
            Get-PodeFileName -Path 'test.txt' -WithoutExtension | Should -Be 'test'
        }

        It 'Returns name for path' {
            Get-PodeFileName -Path 'this/is/some/test.txt' | Should -Be 'test.txt'
        }

        It 'Returns name for path with no period with extension' {
            Get-PodeFileName -Path 'this/is/some/test.txt' -WithoutExtension | Should -Be 'test'
        }
    }
}

Describe 'Test-PodeValidNetworkFailure' {
    Context 'Valid values' {
        It 'Returns true for network name' {
            $ex = @{ 'Message' = 'the network name is no longer available for use' }
            Test-PodeValidNetworkFailure -Exception $ex | Should -Be $true
        }

        It 'Returns true for network connection' {
            $ex = @{ 'Message' = 'a nonexistent network connection was detected' }
            Test-PodeValidNetworkFailure -Exception $ex | Should -Be $true
        }

        It 'Returns true for network pipe' {
            $ex = @{ 'Message' = 'network connection fail: broken pipe' }
            Test-PodeValidNetworkFailure -Exception $ex | Should -Be $true
        }

        It 'Returns false for empty' {
            $ex = @{ 'Message' = '' }
            Test-PodeValidNetworkFailure -Exception $ex | Should -Be $false
        }

        It 'Returns false for null' {
            $ex = @{ 'Message' = $null }
            Test-PodeValidNetworkFailure -Exception $ex | Should -Be $false
        }
    }
}

Describe 'ConvertFrom-PodeRequestContent' {
    Context 'Valid values' {
        It 'Returns xml data' {
            $PodeContext = @{ 'Server' = @{ 'Type' = 'http'; 'BodyParsers' = @{} } }
            $value = '<root><value>test</value></root>'

            $result = ConvertFrom-PodeRequestContent -Request @{
                Body            = $value
                ContentEncoding = [System.Text.Encoding]::UTF8
            } -ContentType 'text/xml'

            $result.Data | Should -Not -Be $null
            $result.Data.root | Should -Not -Be $null
            $result.Data.root.value | Should -Be 'test'
        }

        It 'Returns json data' {
            $PodeContext = @{ 'Server' = @{ 'Type' = 'http'; 'BodyParsers' = @{} } }
            $value = '{ "value": "test" }'

            $result = ConvertFrom-PodeRequestContent -Request @{
                Body            = $value
                ContentEncoding = [System.Text.Encoding]::UTF8
            } -ContentType 'application/json'

            $result.Data | Should -Not -Be $null
            $result.Data.value | Should -Be 'test'
        }

        It 'Returns csv data' {
            $PodeContext = @{ 'Server' = @{ 'Type' = 'http'; 'BodyParsers' = @{} } }
            $value = "value`ntest"

            $result = ConvertFrom-PodeRequestContent -Request @{
                Body            = $value
                ContentEncoding = [System.Text.Encoding]::UTF8
            } -ContentType 'text/csv'

            $result | Should -Not -Be $null
            $result.Data[0].value | Should -Be 'test'
        }

        It 'Returns original data' {
            $PodeContext = @{ 'Server' = @{ 'Type' = 'http'; 'BodyParsers' = @{} } }
            $value = 'test'

            (ConvertFrom-PodeRequestContent -Request @{
                Body            = $value
                ContentEncoding = [System.Text.Encoding]::UTF8
            } -ContentType 'text/custom').Data | Should -Be 'test'
        }

        It 'Returns json data for azure-functions' {
            $PodeContext = @{ 'Server' = @{ 'ServerlessType' = 'AzureFunctions'; 'BodyParsers' = @{}; 'IsServerless' = $true } }

            $result = ConvertFrom-PodeRequestContent -Request @{
                'ContentEncoding' = [System.Text.Encoding]::UTF8
                'RawBody'         = '{ "value": "test" }'
            } -ContentType 'application/json'

            $result.Data | Should -Not -Be $null
            $result.Data.value | Should -Be 'test'
        }

        It 'Returns json data for aws-lambda' {
            $PodeContext = @{ 'Server' = @{ 'ServerlessType' = 'AwsLambda'; 'BodyParsers' = @{}; 'IsServerless' = $true } }

            $result = ConvertFrom-PodeRequestContent -Request @{
                'ContentEncoding' = [System.Text.Encoding]::UTF8
                'body'            = '{ "value": "test" }'
            } -ContentType 'application/json'

            $result.Data | Should -Not -Be $null
            $result.Data.value | Should -Be 'test'
        }
    }
}

Describe 'Test-PodePathIsFile' {
    Context 'Valid values' {
        It 'Returns true for a file' {
            Test-PodePathIsFile -Path './some/path/file.txt' | Should -Be $true
        }

        It 'Returns false for a directory' {
            Test-PodePathIsFile -Path './some/path/folder' | Should -Be $false
        }

        It 'Returns false for a wildcard' {
            Test-PodePathIsFile -Path './some/path/*' -FailOnWildcard | Should -Be $false
        }
    }
}

Describe 'Test-PodePathIsWildcard' {
    It 'Returns true for a wildcard' {
<<<<<<< HEAD
        Test-PodePathIsWildcard -Path './some/path/*' | Should Be $true
    }

    It 'Returns false for no wildcard' {
        Test-PodePathIsWildcard -Path './some/path/folder' | Should Be $false
=======
        Test-PodePathIsWildcard -Path './some/path/*' | Should -Be $true
    }

    It 'Returns false for no wildcard' {
        Test-PodePathIsWildcard -Path './some/path/folder' | Should -Be $false
>>>>>>> f68042cf
    }
}

Describe 'Test-PodePathIsDirectory' {
    Context 'Null values' {
        It 'Throws error for empty' {
            { Test-PodePathIsDirectory -Path ([string]::Empty) } | Should -Throw -ExpectedMessage '*argument is null or empty*'
        }

        It 'Throws error for null' {
            { Test-PodePathIsDirectory -Path $null } | Should -Throw -ExpectedMessage '*argument is null or empty*'
        }
    }

    Context 'Valid values' {
        It 'Returns true for a directory' {
            Test-PodePathIsDirectory -Path './some/path/folder' | Should -Be $true
        }

        It 'Returns false for a file' {
            Test-PodePathIsDirectory -Path './some/path/file.txt' | Should -Be $false
        }

        It 'Returns false for a wildcard' {
            Test-PodePathIsDirectory -Path './some/path/*' -FailOnWildcard | Should -Be $false
        }
    }
}

Describe 'Remove-PodeEmptyItemsFromArray' {
    It 'Returns an empty array for no array passed' {
        Remove-PodeEmptyItemsFromArray @() | Should -Be @()
    }

    It 'Returns an empty array for an array of empty items' {
        Remove-PodeEmptyItemsFromArray @('', $null) | Should -Be @()
    }

    It 'Returns a single item array' {
        Remove-PodeEmptyItemsFromArray @('app', '', $null) | Should -Be @('app')
    }

    It 'Returns a multi item array' {
        Remove-PodeEmptyItemsFromArray @('app', 'test', '', $null) | Should -Be @('app', 'test')
    }
}

Describe 'Get-PodeEndpointInfo' {
    It 'Returns null for no endpoint' {
        Get-PodeEndpointInfo -Address ([string]::Empty) | Should -Be $null
    }

    It 'Throws an error for an invalid IP endpoint' {
        { Get-PodeEndpointInfo -Address '700.0.0.a' } | Should -Throw -ExpectedMessage '*Failed to parse*'
    }

    It 'Throws an error for an out-of-range IP endpoint' {
        { Get-PodeEndpointInfo -Address '700.0.0.0' } | Should -Throw -ExpectedMessage '*The IP address supplied is invalid*'
    }

    It 'Throws an error for an invalid Hostname endpoint' {
        { Get-PodeEndpointInfo -Address '@test.host.com' } | Should -Throw -ExpectedMessage '*Failed to parse*'
    }
}

Describe 'Test-PodeHostname' {
    It 'Returns true for a valid hostname' {
        Test-PodeHostname -Hostname 'test.host.com' | Should -Be $true
    }

    It 'Returns false for a valid hostname' {
        Test-PodeHostname -Hostname 'test.ho@st.com' | Should -Be $false
    }
}

Describe 'Remove-PodeEmptyItemsFromArray' {
    It 'Returns an empty array for no entries' {
        Remove-PodeEmptyItemsFromArray -Array @() | Should -Be @()
    }

    It 'Returns en empty array for an array with null entries' {
        Remove-PodeEmptyItemsFromArray -Array @($null) | Should -Be @()
    }

    It 'Filters out the null entries' {
        Remove-PodeEmptyItemsFromArray -Array @('bill', $null, 'bob') | Should -Be @('bill', 'bob')
    }

    It 'Returns an empty array for a null array' {
        Remove-PodeEmptyItemsFromArray -Array $null | Should -Be @()
    }
}

Describe 'Invoke-PodeScriptBlock' {
    It 'Runs scriptblock unscoped, unsplatted, no-args' {
        Invoke-PodeScriptBlock -ScriptBlock { return 7 } -Return | Should -Be 7
    }

    It 'Runs scriptblock unscoped, unsplatted, no-args, force closure for serverless' {
        $PodeContext = @{ 'Server' = @{ 'IsServerless' = $true } }
        Invoke-PodeScriptBlock -ScriptBlock { return 7 } -Return | Should -Be 7
    }

    It 'Runs scriptblock unscoped, unsplatted, args' {
        Invoke-PodeScriptBlock -ScriptBlock { param($i) return $i } -Arguments 5 -Return | Should -Be 5
    }

    It 'Runs scriptblock scoped, unsplatted, no-args' {
        Invoke-PodeScriptBlock -ScriptBlock { return 7 } -Scoped -Return | Should -Be 7
    }

    It 'Runs scriptblock scoped, unsplatted, args' {
        Invoke-PodeScriptBlock -ScriptBlock { param($i) return $i } -Scoped -Arguments 5 -Return | Should -Be 5
    }

    It 'Runs scriptblock unscoped, splatted, no-args' {
        Invoke-PodeScriptBlock -ScriptBlock { return 7 } -Splat -Return | Should -Be 7
    }

    It 'Runs scriptblock unscoped, splatted, args' {
        Invoke-PodeScriptBlock -ScriptBlock { param($i) return $i } -Splat -Arguments @(5) -Return | Should -Be 5
    }

    It 'Runs scriptblock scoped, splatted, no-args' {
        Invoke-PodeScriptBlock -ScriptBlock { return 7 } -Scoped -Splat -Return | Should -Be 7
    }

    It 'Runs scriptblock scoped, splatted, args' {
        Invoke-PodeScriptBlock -ScriptBlock { param($i) return $i } -Scoped -Splat -Arguments @(5) -Return | Should -Be 5
    }
}

Describe 'ConvertFrom-PodeNameValueToHashTable' {
    It 'Returns an empty hashtable for no collection' {
        $result = ConvertFrom-PodeNameValueToHashTable -Collection $null
        ($result -is [hashtable]) | Should -Be $true
        $result.Count | Should -Be 0
    }

    It 'Returns a hashtable from a NameValue collection' {
        $c = [System.Collections.Specialized.NameValueCollection]::new()
        $c.Add('colour', 'blue')

        $r = ConvertFrom-PodeNameValueToHashTable -Collection $c
        $r.GetType().Name | Should -Be 'Hashtable'
        $r.colour.GetType().Name | Should -Be 'string'
        $r.colour | Should -Be 'blue'
    }

    It 'Returns a hashtable from a value without key collection' {
        $c = [System.Web.HttpUtility]::ParseQueryString('?blue')

        $r = ConvertFrom-PodeNameValueToHashTable -Collection $c
        $r.GetType().Name | Should -Be 'Hashtable'
        $r.'' | Should -Be 'blue'
    }
}

Describe 'Get-PodeUrl' {
    It 'Returns a url from the web event' {
        $WebEvent = @{
            Endpoint = @{
                Protocol = 'http'
                Address  = 'foo.com/'
            }
            Path     = 'about'
        }

        Get-PodeUrl | Should -Be 'http://foo.com/about'
    }
}

Describe 'Convert-PodePathPatternToRegex' {
    It 'Convert a path to regex' {
        Convert-PodePathPatternToRegex -Path '/api*' | Should -Be '^[\\/]api.*?$'
    }

    It 'Convert a path to regex non-strict' {
        Convert-PodePathPatternToRegex -Path '/api*' -NotStrict | Should -Be '[\\/]api.*?'
    }

    It 'Convert a path to regex, but not slashes' {
        Convert-PodePathPatternToRegex -Path '/api*' -NotSlashes | Should -Be '^/api.*?$'
    }

    It 'Convert a path to regex, but not slashes and non-strict' {
        Convert-PodePathPatternToRegex -Path '/api*' -NotSlashes -NotStrict | Should -Be '/api.*?'
    }

    It 'Convert file to regex' {
        Convert-PodePathPatternToRegex -Path 'state.json' | Should -Be '^state\.json$'
    }

    It 'Convert file to regex non-strict' {
        Convert-PodePathPatternToRegex -Path 'state.json' -NotStrict | Should -Be 'state\.json'
    }

    It 'Convert empty to regex' {
        Convert-PodePathPatternToRegex -Path '' | Should -Be '^$'
    }

    It 'Convert empty to regex non-strict' {
        Convert-PodePathPatternToRegex -Path '' -NotStrict | Should -Be ''
    }

    It 'Convert extension wildcard to regex' {
        Convert-PodePathPatternToRegex -Path 'state.*' | Should -Be '^state\..*?$'
    }

    It 'Convert extension wildcard to regex non-strict' {
        Convert-PodePathPatternToRegex -Path 'state.*' -NotStrict | Should -Be 'state\..*?'
    }

    It 'Convert filename wildcard to regex' {
        Convert-PodePathPatternToRegex -Path '*.json' | Should -Be '^.*?\.json$'
    }

    It 'Convert filename wildcard to regex non-strict' {
        Convert-PodePathPatternToRegex -Path '*.json' -NotStrict | Should -Be '.*?\.json'
    }

    It 'Convert double wildcard to regex' {
        Convert-PodePathPatternToRegex -Path '*.*' | Should -Be '^.*?\..*?$'
    }

    It 'Convert double wildcard to regex non-strict' {
        Convert-PodePathPatternToRegex -Path '*.*' -NotStrict | Should -Be '.*?\..*?'
    }
}

Describe 'Convert-PodePathPatternsToRegex' {
    It 'Convert paths to regex' {
        Convert-PodePathPatternsToRegex -Paths @('/api*', '/users*') | Should -Be '^([\\/]api.*?|[\\/]users.*?)$'
    }

    It 'Convert paths to regex non-strict' {
        Convert-PodePathPatternsToRegex -Paths @('/api*', '/users*') -NotStrict | Should -Be '([\\/]api.*?|[\\/]users.*?)'
    }

    It 'Convert paths to regex, but not slashes' {
        Convert-PodePathPatternsToRegex -Paths @('/api*', '/users*') -NotSlashes | Should -Be '^(/api.*?|/users.*?)$'
    }

    It 'Convert paths to regex, but not slashes and non-strict' {
        Convert-PodePathPatternsToRegex -Paths @('/api*', '/users*') -NotSlashes -NotStrict | Should -Be '(/api.*?|/users.*?)'
    }

    It 'Convert paths to regex with empty' {
        Convert-PodePathPatternsToRegex -Paths @('', '/api*', '/users*') | Should -Be '^([\\/]api.*?|[\\/]users.*?)$'
    }

    It 'Convert paths to regex non-strict with empty' {
        Convert-PodePathPatternsToRegex -Paths @('', '/api*', '/users*') -NotStrict | Should -Be '([\\/]api.*?|[\\/]users.*?)'
    }

    It 'Convert paths to regex, but not slashes with empty' {
        Convert-PodePathPatternsToRegex -Paths @('/api*', '', '/users*') -NotSlashes | Should -Be '^(/api.*?|/users.*?)$'
    }

    It 'Convert paths to regex, but not slashes and non-strict with empty' {
        Convert-PodePathPatternsToRegex -Paths @('/api*', '/users*', '') -NotSlashes -NotStrict | Should -Be '(/api.*?|/users.*?)'
    }

    It 'Convert empty to regex' {
        Convert-PodePathPatternsToRegex -Paths @('') | Should -Be $null
    }

    It 'Convert empty to regex' {
        Convert-PodePathPatternsToRegex -Paths @('', '') | Should -Be $null
    }

    It 'Convert extension wildcard to regex' {
        Convert-PodePathPatternsToRegex -Paths @('state.*') | Should -Be '^(state\..*?)$'
    }

    It 'Convert extension wildcard to regex non-strict' {
        Convert-PodePathPatternsToRegex -Paths @('state.*') -NotStrict | Should -Be '(state\..*?)'
    }

    It 'Convert filename wildcard to regex' {
        Convert-PodePathPatternsToRegex -Paths @('*.json') | Should -Be '^(.*?\.json)$'
    }

    It 'Convert filename wildcard to regex non-strict' {
        Convert-PodePathPatternsToRegex -Paths @('*.json') -NotStrict | Should -Be '(.*?\.json)'
    }

    It 'Convert double wildcard to regex' {
        Convert-PodePathPatternsToRegex -Paths @('*.*') | Should -Be '^(.*?\..*?)$'
    }

    It 'Convert double wildcard to regex non-strict' {
        Convert-PodePathPatternsToRegex -Paths @('*.*') -NotStrict | Should -Be '(.*?\..*?)'
    }
}

Describe 'ConvertFrom-PodeFile' {
    It 'Generates dynamic content' {
        $content = 'Value = $(1+1)'
        ConvertFrom-PodeFile -Content $content | Should -Be 'Value = 2'
    }

    It 'Generates dynamic content, using parameters' {
        $content = 'Value = $($data["number"])'
        ConvertFrom-PodeFile -Content $content -Data @{ 'number' = 3 } | Should -Be 'Value = 3'
    }
}

Describe 'Get-PodeRelativePath' {
    BeforeAll {
        $PodeContext = @{ 'Server' = @{ 'Root' = 'c:/' } }

        It 'Returns back a literal path' {
            Get-PodeRelativePath -Path 'c:/path' | Should -Be 'c:/path'
        } }

    It 'Returns path for literal path when resolving' {
        $PodeContext = @{
            Server = @{
                Root = $pwd.Path
            }
        }

        Get-PodeRelativePath -Path $pwd.Path -Resolve -JoinRoot | Should -Be $pwd.Path
    }

    It 'Returns back a relative path' {
        Get-PodeRelativePath -Path './path' | Should -Be './path'
    }

    It 'Returns path for a relative path when resolving' {
        $PodeContext = @{
            Server = @{
                Root = $pwd.Path
            }
        }

<<<<<<< HEAD
        Get-PodeRelativePath -Path '.\src' -Resolve -JoinRoot | Should Be (Join-Path $pwd.Path 'src')
=======
        Get-PodeRelativePath -Path '.\src' -Resolve -JoinRoot | Should -Be (Join-Path $pwd.Path 'src')
>>>>>>> f68042cf
    }

    It 'Returns path for a relative path joined to default root' {
        Get-PodeRelativePath -Path './path' -JoinRoot | Should -Be 'c:/./path'
    }

    It 'Returns resolved path for a relative path joined to default root when resolving' {
        $PodeContext = @{
            Server = @{
                Root = $pwd.Path
            }
        }

<<<<<<< HEAD
        Get-PodeRelativePath -Path './src' -JoinRoot -Resolve | Should Be (Join-Path $pwd.Path 'src')
=======
        Get-PodeRelativePath -Path './src' -JoinRoot -Resolve | Should -Be (Join-Path $pwd.Path 'src')
>>>>>>> f68042cf
    }

    It 'Returns path for a relative path joined to passed root' {
        Get-PodeRelativePath -Path './path' -JoinRoot -RootPath 'e:/' | Should -Be 'e:/./path'
    }

    It 'Throws error for path ot existing' {
        Mock Test-PodePath { return $false }
        { Get-PodeRelativePath -Path './path' -TestPath } | Should -Throw -ExpectedMessage '*The path does not exist*'
    }
}

Describe 'Get-PodeWildcardFiles' {
    BeforeAll {
        Mock Get-PodeRelativePath { return $Path }
        Mock Get-ChildItem {
            $ext = [System.IO.Path]::GetExtension($Path)
            return @(@{ 'FullName' = "./file1$($ext)" })
        }
    }

    It 'Get files after adding a wildcard to a directory' {
        $result = @(Get-PodeWildcardFiles -Path './path' -Wildcard '*.ps1')
        $result.Length | Should -Be 1
        $result[0] | Should -Be './file1.ps1'
    }

    It 'Get files for wildcard path' {
        $result = @(Get-PodeWildcardFiles -Path './path/*.png')
        $result.Length | Should -Be 1
        $result[0] | Should -Be './file1.png'
    }

    It 'Returns null for non-wildcard path' {
        Get-PodeWildcardFiles -Path './some/path/file.txt' | Should -Be $null
    }
}

Describe 'Test-PodeIsServerless' {
    It 'Returns true' {
        $PodeContext = @{ 'Server' = @{ 'IsServerless' = $true } }
        Test-PodeIsServerless | Should -Be $true
    }

    It 'Returns false' {
        $PodeContext = @{ 'Server' = @{ 'IsServerless' = $false } }
        Test-PodeIsServerless | Should -Be $false
    }

    It 'Throws error if serverless' {
        $PodeContext = @{ 'Server' = @{ 'IsServerless' = $true } }
        { Test-PodeIsServerless -ThrowError } | Should -Throw -ExpectedMessage '*not supported in a serverless*'
    }

    It 'Throws no error if not serverless' {
        $PodeContext = @{ 'Server' = @{ 'IsServerless' = $false } }
        { Test-PodeIsServerless -ThrowError } | Should -Not -Throw -ExpectedMessage '*not supported in a serverless*'
    }
}

Describe 'Close-PodeRunspaces' {
    It 'Returns and does nothing if serverless' {
        $PodeContext = @{ 'Server' = @{ 'IsServerless' = $true } }
        Close-PodeRunspaces -ClosePool
    }
}

Describe 'Close-PodeServerInternal' {
    BeforeAll {
        Mock Close-PodeRunspaces { }
        Mock Stop-PodeFileMonitor { }
        Mock Close-PodeDisposable { }
        Mock Remove-PodePSDrives { }
        Mock Write-Host { } }

    It 'Closes out pode, but with no done flag' {
        $PodeContext = @{ 'Server' = @{ 'Types' = 'Server' } }
        Close-PodeServerInternal
        Assert-MockCalled Write-Host -Times 0 -Scope It
    }

    It 'Closes out pode, but with the done flag' {
        $PodeContext = @{ 'Server' = @{ 'Types' = 'Server' } }
        Close-PodeServerInternal -ShowDoneMessage
        Assert-MockCalled Write-Host -Times 1 -Scope It
    }

    It 'Closes out pode, but with no done flag if serverless' {
        $PodeContext = @{ 'Server' = @{ 'Types' = 'Server'; 'IsServerless' = $true } }
        Close-PodeServerInternal -ShowDoneMessage
        Assert-MockCalled Write-Host -Times 0 -Scope It
    }
}

Describe 'Get-PodeEndpointUrl' {
    It 'Returns default endpoint url' {
        $PodeContext = @{ Server = @{
                Endpoints = @{
                    Example1 = @{
                        Port         = 6000
                        Address      = '127.0.0.1'
                        FriendlyName = 'thing.com'
                        Hostname     = 'thing.com'
                        Protocol     = 'https'
                    }
                }
            }
        }

        Get-PodeEndpointUrl | Should -Be 'https://thing.com:6000'
    }

    It 'Returns a passed endpoint url' {
        $endpoint = @{
            Port         = 7000
            Address      = '127.0.0.1'
            FriendlyName = 'stuff.com'
            Hostname     = 'stuff.com'
            Protocol     = 'http'
        }

        Get-PodeEndpointUrl -Endpoint $endpoint | Should -Be 'http://stuff.com:7000'
    }

    It 'Returns a passed endpoint url, with default port for http' {
        $endpoint = @{
            Port         = 8080
            Address      = '127.0.0.1'
            FriendlyName = 'stuff.com'
            Hostname     = 'stuff.com'
            Protocol     = 'http'
        }

        Get-PodeEndpointUrl -Endpoint $endpoint | Should -Be 'http://stuff.com:8080'
    }

    It 'Returns a passed endpoint url, with default port for https' {
        $endpoint = @{
            Port         = 8443
            Address      = '127.0.0.1'
            FriendlyName = 'stuff.com'
            Hostname     = 'stuff.com'
            Protocol     = 'https'
        }

        Get-PodeEndpointUrl -Endpoint $endpoint | Should -Be 'https://stuff.com:8443'
    }

    It 'Returns a passed endpoint url, using raw url' {
        $endpoint = @{
            Url = 'https://stuff.com:8443'
        }

        Get-PodeEndpointUrl -Endpoint $endpoint | Should -Be 'https://stuff.com:8443'
    }
}

Describe 'Get-PodeCount' {
    Context 'Null' {
        It 'Null value' {
<<<<<<< HEAD
            Get-PodeCount $null | Should Be 0
=======
            Get-PodeCount $null | Should -Be 0
>>>>>>> f68042cf
        }
    }
    Context 'String' {
        It 'Empty' {
            Get-PodeCount '' | Should -Be 0
        }

        It 'Whitespace' {
            Get-PodeCount ' ' | Should -Be 1
            Get-PodeCount '   ' | Should -Be 3
        }
    }

    Context 'Numbers' {
        It 'Number' {
<<<<<<< HEAD
            Get-PodeCount 2 | Should Be 1
=======
            Get-PodeCount 2 | Should -Be 1
>>>>>>> f68042cf
        }
    }

    Context 'Array' {
        It 'Empty' {
<<<<<<< HEAD
            Get-PodeCount @() | Should Be 0
        }

        It 'One' {
            Get-PodeCount @(4) | Should Be 1
            Get-PodeCount @('data') | Should Be 1
            Get-PodeCount @(@(3)) | Should Be 1
            Get-PodeCount @(@{}) | Should Be 1
        }

        It 'Two' {
            Get-PodeCount @(4, 7) | Should Be 2
            Get-PodeCount @('data', 9) | Should Be 2
            Get-PodeCount @(@(3), @()) | Should Be 2
            Get-PodeCount @(@{}, @{}) | Should Be 2
=======
            Get-PodeCount @() | Should -Be 0
        }

        It 'One' {
            Get-PodeCount @(4) | Should -Be 1
            Get-PodeCount @('data') | Should -Be 1
            Get-PodeCount @(@(3)) | Should -Be 1
            Get-PodeCount @(@{}) | Should -Be 1
        }

        It 'Two' {
            Get-PodeCount @(4, 7) | Should -Be 2
            Get-PodeCount @('data', 9) | Should -Be 2
            Get-PodeCount @(@(3), @()) | Should -Be 2
            Get-PodeCount @(@{}, @{}) | Should -Be 2
>>>>>>> f68042cf
        }
    }

    Context 'Hashtable' {
        It 'Empty' {
<<<<<<< HEAD
            Get-PodeCount @{} | Should Be 0
        }

        It 'One' {
            Get-PodeCount @{'testElement1' = 4 } | Should Be 1
            Get-PodeCount @{'testElement1' = 'test' } | Should Be 1
            Get-PodeCount @{'testElement1' = @() } | Should Be 1
            Get-PodeCount @{'testElement1' = @{'insideElement' = "won't count" } } | Should Be 1
        }

        It 'Two' {
            Get-PodeCount @{'testElement1' = 4; 'testElement2' = 10 } | Should Be 2
            Get-PodeCount @{'testElement1' = 'test'; 'testElement2' = 10 } | Should Be 2
            Get-PodeCount @{'testElement1' = @(); 'testElement2' = @(9) } | Should Be 2
            Get-PodeCount @{'testElement1' = @{'insideElement' = "won't count" }; 'testElement2' = @('testing') } | Should Be 2
=======
            Get-PodeCount @{} | Should -Be 0
        }

        It 'One' {
            Get-PodeCount @{'testElement1' = 4 } | Should -Be 1
            Get-PodeCount @{'testElement1' = 'test' } | Should -Be 1
            Get-PodeCount @{'testElement1' = @() } | Should -Be 1
            Get-PodeCount @{'testElement1' = @{'insideElement' = "won't count" } } | Should -Be 1
        }

        It 'Two' {
            Get-PodeCount @{'testElement1' = 4; 'testElement2' = 10 } | Should -Be 2
            Get-PodeCount @{'testElement1' = 'test'; 'testElement2' = 10 } | Should -Be 2
            Get-PodeCount @{'testElement1' = @(); 'testElement2' = @(9) } | Should -Be 2
            Get-PodeCount @{'testElement1' = @{'insideElement' = "won't count" }; 'testElement2' = @('testing') } | Should -Be 2
>>>>>>> f68042cf
        }
    }
}

Describe 'Convert-PodePathSeparators' {
    Context 'Null' {
        It 'Null' {
<<<<<<< HEAD
            Convert-PodePathSeparators -Path $null | Should Be $null
=======
            Convert-PodePathSeparators -Path $null | Should -Be $null
>>>>>>> f68042cf
        }
    }

    Context 'String' {
        It 'Empty' {
            Convert-PodePathSeparators -Path '' | Should -Be $null
            Convert-PodePathSeparators -Path ' ' | Should -Be $null
        }

        It 'Value' {
            Convert-PodePathSeparators -Path 'anyValue' | Should -Be 'anyValue'
            Convert-PodePathSeparators -Path 1 | Should -Be 1
        }

        It 'Path' {
            Convert-PodePathSeparators -Path 'one/Seperators' | Should -Be "one$([System.IO.Path]::DirectorySeparatorChar)Seperators"
            Convert-PodePathSeparators -Path 'one\Seperators' | Should -Be "one$([System.IO.Path]::DirectorySeparatorChar)Seperators"

            Convert-PodePathSeparators -Path 'one/two/Seperators' | Should -Be "one$([System.IO.Path]::DirectorySeparatorChar)two$([System.IO.Path]::DirectorySeparatorChar)Seperators"
            Convert-PodePathSeparators -Path 'one\two\Seperators' | Should -Be "one$([System.IO.Path]::DirectorySeparatorChar)two$([System.IO.Path]::DirectorySeparatorChar)Seperators"
            Convert-PodePathSeparators -Path 'one/two\Seperators' | Should -Be "one$([System.IO.Path]::DirectorySeparatorChar)two$([System.IO.Path]::DirectorySeparatorChar)Seperators"
            Convert-PodePathSeparators -Path 'one\two/Seperators' | Should -Be "one$([System.IO.Path]::DirectorySeparatorChar)two$([System.IO.Path]::DirectorySeparatorChar)Seperators"
        }
    }

    Context 'Array' {
        It  'Null' {
<<<<<<< HEAD
            Convert-PodePathSeparators -Path @($null) | Should Be $null
            Convert-PodePathSeparators -Path @($null, $null) | Should Be $null
=======
            Convert-PodePathSeparators -Path @($null) | Should -Be $null
            Convert-PodePathSeparators -Path @($null, $null) | Should -Be $null
>>>>>>> f68042cf
        }

        It 'Single' {
            Convert-PodePathSeparators -Path @('noSeperators') | Should -Be @('noSeperators')
            Convert-PodePathSeparators -Path @('some/Seperators') | Should -Be @("some$([System.IO.Path]::DirectorySeparatorChar)Seperators")
            Convert-PodePathSeparators -Path @('some\Seperators') | Should -Be @("some$([System.IO.Path]::DirectorySeparatorChar)Seperators")

            Convert-PodePathSeparators -Path @('') | Should -Be $null
            Convert-PodePathSeparators -Path @(' ') | Should -Be $null
        }

        It 'Double' {
            Convert-PodePathSeparators -Path @('noSeperators1', 'noSeperators2') | Should -Be @('noSeperators1', 'noSeperators2')
            Convert-PodePathSeparators -Path @('some/Seperators', 'some\Seperators') | Should -Be @("some$([System.IO.Path]::DirectorySeparatorChar)Seperators", "some$([System.IO.Path]::DirectorySeparatorChar)Seperators")

            Convert-PodePathSeparators -Path @('', ' ') | Should -Be $null
            Convert-PodePathSeparators -Path @(' ', '') | Should -Be $null
        }
    }
}

Describe 'Out-PodeHost' {
    BeforeAll {
        Mock Out-Default {}
    }
    It 'Writes a message to the Host by parameters' {
        Out-PodeHost -InputObject 'Hello'
        Assert-MockCalled Out-Default -Scope It -Times 1
    }

    It 'Writes a message to the Host by pipeline' {
        'Hello' | Out-PodeHost
        Assert-MockCalled Out-Default -Scope It -Times 1
    }

    It 'Writes a hashtable to the Host by pipeline' {
        @{ Name = 'Rick' } | Out-PodeHost
        Assert-MockCalled Out-Default -Scope It -Times 1
    }
}

Describe 'Remove-PodeNullKeysFromHashtable' {
    It 'Removes all null values keys' {
        $ht = @{
            Value1 = $null
            Value2 = @{
                Value3 = @()
                Value4 = $null
            }
        }

        $ht | Remove-PodeNullKeysFromHashtable

        $ht.ContainsKey('Value1') | Should -Be $false
        $ht.ContainsKey('Value2') | Should -Be $true
        $ht.Value2.ContainsKey('Value3') | Should -Be $true
        $ht.Value2.ContainsKey('Value4') | Should -Be $false
    }
}

Describe 'Get-PodeDefaultPort' {
    It 'Returns default port for http' {
        Get-PodeDefaultPort -Protocol Http | Should -Be 8080
    }

    It 'Returns default port for https' {
        Get-PodeDefaultPort -Protocol Https | Should -Be 8443
    }

    It 'Returns default port for smtp' {
        Get-PodeDefaultPort -Protocol Smtp | Should -Be 25
    }

    It 'Returns default port for smtps - implicit' {
        Get-PodeDefaultPort -Protocol Smtps -TlsMode Implicit | Should -Be 465
    }

    It 'Returns default port for smtps - explicit' {
        Get-PodeDefaultPort -Protocol Smtps -TlsMode Explicit | Should -Be 587
    }

    It 'Returns default port for tcp' {
        Get-PodeDefaultPort -Protocol Tcp | Should -Be 9001
    }

    It 'Returns default port for ws' {
        Get-PodeDefaultPort -Protocol Ws | Should -Be 9080
    }

    It 'Returns default port for wss' {
        Get-PodeDefaultPort -Protocol Wss | Should -Be 9443
    }
}

Describe 'Convert-PodeQueryStringToHashTable' {
    It 'Emty for no uri' {
        $result = Convert-PodeQueryStringToHashTable -Uri ([string]::Empty)
        $result.Count | Should -Be 0
    }

    It 'Emty for uri but no query' {
        $result = Convert-PodeQueryStringToHashTable -Uri '/api/users'
<<<<<<< HEAD
        $result.Count | Should Be 0
=======
        $result.Count | Should -Be 0
>>>>>>> f68042cf
    }

    It 'Hashtable for root query' {
        $result = Convert-PodeQueryStringToHashTable -Uri '/?Name=Bob'
<<<<<<< HEAD
        $result.Count | Should Be 1
        $result['Name'] | Should Be 'Bob'
=======
        $result.Count | Should -Be 1
        $result['Name'] | Should -Be 'Bob'
>>>>>>> f68042cf
    }

    It 'Hashtable for root query, no slash' {
        $result = Convert-PodeQueryStringToHashTable -Uri '?Name=Bob'
<<<<<<< HEAD
        $result.Count | Should Be 1
        $result['Name'] | Should Be 'Bob'
=======
        $result.Count | Should -Be 1
        $result['Name'] | Should -Be 'Bob'
>>>>>>> f68042cf
    }

    It 'Hashtable for root multi-query' {
        $result = Convert-PodeQueryStringToHashTable -Uri '/?Name=Bob&Age=42'
<<<<<<< HEAD
        $result.Count | Should Be 2
        $result['Name'] | Should Be 'Bob'
        $result['Age'] | Should Be 42
=======
        $result.Count | Should -Be 2
        $result['Name'] | Should -Be 'Bob'
        $result['Age'] | Should -Be 42
>>>>>>> f68042cf
    }

    It 'Hashtable for root multi-query, no slash' {
        $result = Convert-PodeQueryStringToHashTable -Uri '?Name=Bob&Age=42'
<<<<<<< HEAD
        $result.Count | Should Be 2
        $result['Name'] | Should Be 'Bob'
        $result['Age'] | Should Be 42
=======
        $result.Count | Should -Be 2
        $result['Name'] | Should -Be 'Bob'
        $result['Age'] | Should -Be 42
>>>>>>> f68042cf
    }

    It 'Hashtable for non-root query' {
        $result = Convert-PodeQueryStringToHashTable -Uri '/api/user?Name=Bob'
<<<<<<< HEAD
        $result.Count | Should Be 1
        $result['Name'] | Should Be 'Bob'
=======
        $result.Count | Should -Be 1
        $result['Name'] | Should -Be 'Bob'
>>>>>>> f68042cf
    }

    It 'Hashtable for non-root multi-query' {
        $result = Convert-PodeQueryStringToHashTable -Uri '/api/user?Name=Bob&Age=42'
<<<<<<< HEAD
        $result.Count | Should Be 2
        $result['Name'] | Should Be 'Bob'
        $result['Age'] | Should Be 42
=======
        $result.Count | Should -Be 2
        $result['Name'] | Should -Be 'Bob'
        $result['Age'] | Should -Be 42
>>>>>>> f68042cf
    }

    It 'Hashtable for non-root multi-query, end slash' {
        $result = Convert-PodeQueryStringToHashTable -Uri '/api/user/?Name=Bob&Age=42'
<<<<<<< HEAD
        $result.Count | Should Be 2
        $result['Name'] | Should Be 'Bob'
        $result['Age'] | Should Be 42
=======
        $result.Count | Should -Be 2
        $result['Name'] | Should -Be 'Bob'
        $result['Age'] | Should -Be 42
>>>>>>> f68042cf
    }
}

Describe 'ConvertFrom-PodeHeaderQValue' {
    It 'Returns empty' {
        $result = ConvertFrom-PodeHeaderQValue -Value ''
        $result.Count | Should -Be 0
    }

    It 'Returns values default to 1' {
        $result = ConvertFrom-PodeHeaderQValue -Value 'gzip,deflate'
        $result.Count | Should -Be 2

        $result['gzip'] | Should -Be 1.0
        $result['deflate'] | Should -Be 1.0
    }

    It 'Returns values with set quality' {
        $result = ConvertFrom-PodeHeaderQValue -Value 'gzip;q=0.1,deflate;q=0.8'
        $result.Count | Should -Be 2

        $result['gzip'] | Should -Be 0.1
        $result['deflate'] | Should -Be 0.8
    }

    It 'Returns values with mix' {
        $result = ConvertFrom-PodeHeaderQValue -Value 'gzip,deflate;q=0.8,identity;q=0'
        $result.Count | Should -Be 3

        $result['gzip'] | Should -Be 1.0
        $result['deflate'] | Should -Be 0.8
        $result['identity'] | Should -Be 0
    }
}

Describe 'Get-PodeAcceptEncoding' {
<<<<<<< HEAD
    $PodeContext = @{
        Server = @{
            Web         = @{ Compression = @{ Enabled = $true } }
            Compression = @{ Encodings = @('gzip', 'deflate', 'x-gzip') }
        }
    }
=======
    BeforeEach {
        $PodeContext = @{
            Server = @{
                Web         = @{ Compression = @{ Enabled = $true } }
                Compression = @{ Encodings = @('gzip', 'deflate', 'x-gzip') }
            }
        } }
>>>>>>> f68042cf

    It 'Returns empty for no encoding' {
        Get-PodeAcceptEncoding -AcceptEncoding '' | Should -Be ''
    }

    It 'Returns empty when disabled' {
        $PodeContext.Server.Web.Compression.Enabled = $false
        Get-PodeAcceptEncoding -AcceptEncoding '' | Should -Be ''
    }

    It 'Returns first encoding for all default' {
        $PodeContext.Server.Web.Compression.Enabled = $true
        Get-PodeAcceptEncoding -AcceptEncoding 'gzip,deflate' | Should -Be 'gzip'
    }

    It 'Returns gzip for older x-gzip' {
        $PodeContext.Server.Web.Compression.Enabled = $true
        Get-PodeAcceptEncoding -AcceptEncoding 'x-gzip' | Should -Be 'gzip'
    }

    It 'Returns empty if no encoding matches' {
        $PodeContext.Server.Web.Compression.Enabled = $true
        Get-PodeAcceptEncoding -AcceptEncoding 'br,compress' | Should -Be ''
    }

    It 'Returns empty if no encoding matches, and 1 encoding is disabled' {
        $PodeContext.Server.Web.Compression.Enabled = $true
        Get-PodeAcceptEncoding -AcceptEncoding 'br,compress,gzip;q=0' | Should -Be ''
    }

    It 'Returns encoding when no other encoding matches, and 1 encoding matches' {
        $PodeContext.Server.Web.Compression.Enabled = $true
        Get-PodeAcceptEncoding -AcceptEncoding 'br,compress,gzip' | Should -Be 'gzip'
    }

    It 'Returns highest encoding when weighted' {
        $PodeContext.Server.Web.Compression.Enabled = $true
        Get-PodeAcceptEncoding -AcceptEncoding 'gzip;q=0.1,deflate' | Should -Be 'deflate'
    }

    It 'Returns highest encoding when weighted, and identity disabled' {
        $PodeContext.Server.Web.Compression.Enabled = $true
        Get-PodeAcceptEncoding -AcceptEncoding 'gzip;q=0.1,deflate,identity;q=0' | Should -Be 'deflate'
    }

    It 'Returns encoding even when none match, and identity disabled' {
        $PodeContext.Server.Web.Compression.Enabled = $true
        Get-PodeAcceptEncoding -AcceptEncoding 'br,identity;q=0' | Should -Be ''
    }

    It 'Errors when no encoding matches, and identity disabled' {
        $PodeContext.Server.Web.Compression.Enabled = $true
        { Get-PodeAcceptEncoding -AcceptEncoding 'br,identity;q=0' -ThrowError } | Should -Throw -ExpectedMessage '*HttpRequestException*'
    }

    It 'Errors when no encoding matches, and wildcard disabled' {
        $PodeContext.Server.Web.Compression.Enabled = $true
        { Get-PodeAcceptEncoding -AcceptEncoding 'br,*;q=0' -ThrowError } | Should -Throw -ExpectedMessage '*HttpRequestException*'
    }

    It 'Returns empty if identity is allowed, but wildcard disabled' {
        $PodeContext.Server.Web.Compression.Enabled = $true
        Get-PodeAcceptEncoding -AcceptEncoding 'identity,*;q=0' | Should -Be ''
    }
}

Describe 'Get-PodeTransferEncoding' {
    $PodeContext = @{
        Server = @{
            Compression = @{ Encodings = @('gzip', 'deflate', 'x-gzip') }
        }
    }

    It 'Returns empty for no encoding' {
        Get-PodeTransferEncoding -TransferEncoding '' | Should -Be ''
    }

    It 'Returns empty when just chunked' {
        Get-PodeTransferEncoding -TransferEncoding 'chunked' | Should -Be ''
    }

    It 'Returns first encoding that matches' {
        Get-PodeTransferEncoding -TransferEncoding 'gzip,deflate' | Should -Be 'gzip'
    }

    It 'Returns encoding when chunked' {
        Get-PodeTransferEncoding -TransferEncoding 'gzip,chunked' | Should -Be 'gzip'
        Get-PodeTransferEncoding -TransferEncoding 'chunked,gzip' | Should -Be 'gzip'
    }

    It 'Returns first invalid encoding when none match' {
        Get-PodeTransferEncoding -TransferEncoding 'compress,chunked' | Should -Be 'compress'
    }

    It 'Errors when no encoding matches' {
        { Get-PodeTransferEncoding -TransferEncoding 'compress,chunked' -ThrowError } | Should -Throw -ExpectedMessage '*HttpRequestException*'
    }
}

Describe 'Get-PodeEncodingFromContentType' {
    It 'Return utf8 for no type' {
        $enc = Get-PodeEncodingFromContentType -ContentType ''
        $enc.EncodingName | Should -Be 'Unicode (UTF-8)'
    }

    It 'Return utf8 for no charset in type' {
        $enc = Get-PodeEncodingFromContentType -ContentType 'application/json'
        $enc.EncodingName | Should -Be 'Unicode (UTF-8)'
    }

    It 'Return ascii when charset is set' {
        $enc = Get-PodeEncodingFromContentType -ContentType 'application/json;charset=ascii'
        $enc.EncodingName | Should -Be 'US-ASCII'
    }

    It 'Return utf8 when charset is set' {
        $enc = Get-PodeEncodingFromContentType -ContentType 'application/json;charset=utf-8'
        $enc.EncodingName | Should -Be 'Unicode (UTF-8)'
    }
}

Describe 'New-PodeCron' {
    It 'Returns a minutely expression' {
        New-PodeCron -Every Minute | Should -Be '* * * * *'
    }

    It 'Returns an hourly expression' {
        New-PodeCron -Every Hour | Should -Be '0 * * * *'
    }

    It 'Returns a daily expression (by day)' {
        New-PodeCron -Every Day | Should -Be '0 0 * * *'
    }

    It 'Returns a daily expression (by date)' {
        New-PodeCron -Every Date | Should -Be '0 0 * * *'
    }

    It 'Returns a monthly expression' {
        New-PodeCron -Every Month | Should -Be '0 0 1 * *'
    }

    It 'Returns a quarterly expression' {
        New-PodeCron -Every Quarter | Should -Be '0 0 1 1,4,7,10 *'
    }

    It 'Returns a yearly expression' {
        New-PodeCron -Every Year | Should -Be '0 0 1 1 *'
    }

    It 'Returns an expression for every 15mins' {
        New-PodeCron -Every Minute -Interval 15 | Should -Be '*/15 * * * *'
    }

    It 'Returns an expression for every tues/fri at 1am' {
        New-PodeCron -Every Day -Day Tuesday, Friday -Hour 1 | Should -Be '0 1 * * 2,5'
    }

    It 'Returns an expression for every 15th of the month' {
        New-PodeCron -Every Month -Date 15 | Should -Be '0 0 15 * *'
    }

    It 'Returns an expression for every other day, from the 2nd' {
        New-PodeCron -Every Date -Interval 2 -Date 2 | Should -Be '0 0 2/2 * *'
    }

    It 'Returns an expression for every june 1st' {
        New-PodeCron -Every Year -Month June | Should -Be '0 0 1 6 *'
    }

    It 'Returns an expression for every 15mins between 1am-5am' {
        New-PodeCron -Every Minute -Interval 15 -Hour 1, 2, 3, 4, 5 | Should -Be '*/15 1,2,3,4,5 * * *'
    }

    It 'Returns an expression for every hour of every monday' {
        New-PodeCron -Every Hour -Day Monday | Should -Be '0 * * * 1'
    }

    It 'Returns an expression for everyday at 5:15am' {
        New-PodeCron -Every Day -Hour 5 -Minute 15 | Should -Be '15 5 * * *'
    }

    It 'Throws an error for multiple Hours when using Interval' {
        { New-PodeCron -Every Hour -Hour 2, 4 -Interval 3 } | Should -Throw -ExpectedMessage '*only supply a single*'
    }

    It 'Throws an error for multiple Minutes when using Interval' {
        { New-PodeCron -Every Minute -Minute 2, 4 -Interval 15 } | Should -Throw -ExpectedMessage '*only supply a single*'
    }

    It 'Throws an error when using Interval without Every' {
        { New-PodeCron -Interval 3 } | Should -Throw -ExpectedMessage '*Cannot supply an interval*'
    }

    It 'Throws an error when using Interval for Every Quarter' {
        { New-PodeCron -Every Quarter -Interval 3 } | Should -Throw -ExpectedMessage 'Cannot supply interval value for every quarter'
    }

    It 'Throws an error when using Interval for Every Year' {
        { New-PodeCron -Every Year -Interval 3 } | Should -Throw -ExpectedMessage 'Cannot supply interval value for every year'
    }
}<|MERGE_RESOLUTION|>--- conflicted
+++ resolved
@@ -94,11 +94,7 @@
         }
 
         It 'Return true for a whitespace string' {
-<<<<<<< HEAD
-            Test-PodeIsEmpty -Value '  ' | Should Be $true
-=======
             Test-PodeIsEmpty -Value '  ' | Should -Be $true
->>>>>>> f68042cf
         }
 
         It 'Return true for an empty scriptblock' {
@@ -108,11 +104,7 @@
 
     Context 'Valid value is passed' {
         It 'Return false for a string' {
-<<<<<<< HEAD
-            Test-PodeIsEmpty -Value 'test' | Should Be $false
-=======
             Test-PodeIsEmpty -Value 'test' | Should -Be $false
->>>>>>> f68042cf
         }
 
         It 'Return false for a number' {
@@ -124,11 +116,7 @@
         }
 
         It 'Return false for a hashtable' {
-<<<<<<< HEAD
-            Test-PodeIsEmpty -Value @{'key' = 'value'; } | Should Be $false
-=======
             Test-PodeIsEmpty -Value @{'key' = 'value'; } | Should -Be $false
->>>>>>> f68042cf
         }
 
         It 'Return false for a scriptblock' {
@@ -199,19 +187,11 @@
     }
 
     It 'Returns valid IP regex' {
-<<<<<<< HEAD
-        Get-PodeHostIPRegex -Type IP | Should Be '(?<host>(\[?([a-f0-9]*\:){1,}[a-f0-9]*((\d+\.){3}\d+)?\]?|((\d+\.){3}\d+)|\*|all))'
+        Get-PodeHostIPRegex -Type IP | Should -Be '(?<host>(\[?([a-f0-9]*\:){1,}[a-f0-9]*((\d+\.){3}\d+)?\]?|((\d+\.){3}\d+)|\*|all))'
     }
 
     It 'Returns valid IP and Hostname regex' {
-        Get-PodeHostIPRegex -Type Both | Should Be '(?<host>(\[?([a-f0-9]*\:){1,}[a-f0-9]*((\d+\.){3}\d+)?\]?|((\d+\.){3}\d+)|\*|all|([a-z]|\*\.)(([a-z0-9]|[a-z0-9][a-z0-9\-]*[a-z0-9])\.)*([a-z0-9]|[a-z0-9][a-z0-9\-]*[a-z0-9])+))'
-=======
-        Get-PodeHostIPRegex -Type IP | Should -Be '(?<host>(\[[a-f0-9\:]+\]|((\d+\.){3}\d+)|\:\:\d*|\*|all))'
-    }
-
-    It 'Returns valid IP and Hostname regex' {
-        Get-PodeHostIPRegex -Type Both | Should -Be '(?<host>(\[[a-f0-9\:]+\]|((\d+\.){3}\d+)|\:\:\d*|\*|all|([a-z]|\*\.)(([a-z0-9]|[a-z0-9][a-z0-9\-]*[a-z0-9])\.)*([a-z0-9]|[a-z0-9][a-z0-9\-]*[a-z0-9])+))'
->>>>>>> f68042cf
+        Get-PodeHostIPRegex -Type Both | Should -Be '(?<host>(\[?([a-f0-9]*\:){1,}[a-f0-9]*((\d+\.){3}\d+)?\]?|((\d+\.){3}\d+)|\*|all|([a-z]|\*\.)(([a-z0-9]|[a-z0-9][a-z0-9\-]*[a-z0-9])\.)*([a-z0-9]|[a-z0-9][a-z0-9\-]*[a-z0-9])+))'
     }
 }
 
@@ -729,19 +709,11 @@
 
 Describe 'Test-PodePathIsWildcard' {
     It 'Returns true for a wildcard' {
-<<<<<<< HEAD
-        Test-PodePathIsWildcard -Path './some/path/*' | Should Be $true
-    }
-
-    It 'Returns false for no wildcard' {
-        Test-PodePathIsWildcard -Path './some/path/folder' | Should Be $false
-=======
         Test-PodePathIsWildcard -Path './some/path/*' | Should -Be $true
     }
 
     It 'Returns false for no wildcard' {
         Test-PodePathIsWildcard -Path './some/path/folder' | Should -Be $false
->>>>>>> f68042cf
     }
 }
 
@@ -1079,11 +1051,7 @@
             }
         }
 
-<<<<<<< HEAD
-        Get-PodeRelativePath -Path '.\src' -Resolve -JoinRoot | Should Be (Join-Path $pwd.Path 'src')
-=======
         Get-PodeRelativePath -Path '.\src' -Resolve -JoinRoot | Should -Be (Join-Path $pwd.Path 'src')
->>>>>>> f68042cf
     }
 
     It 'Returns path for a relative path joined to default root' {
@@ -1097,11 +1065,7 @@
             }
         }
 
-<<<<<<< HEAD
-        Get-PodeRelativePath -Path './src' -JoinRoot -Resolve | Should Be (Join-Path $pwd.Path 'src')
-=======
         Get-PodeRelativePath -Path './src' -JoinRoot -Resolve | Should -Be (Join-Path $pwd.Path 'src')
->>>>>>> f68042cf
     }
 
     It 'Returns path for a relative path joined to passed root' {
@@ -1262,11 +1226,7 @@
 Describe 'Get-PodeCount' {
     Context 'Null' {
         It 'Null value' {
-<<<<<<< HEAD
-            Get-PodeCount $null | Should Be 0
-=======
             Get-PodeCount $null | Should -Be 0
->>>>>>> f68042cf
         }
     }
     Context 'String' {
@@ -1282,33 +1242,12 @@
 
     Context 'Numbers' {
         It 'Number' {
-<<<<<<< HEAD
-            Get-PodeCount 2 | Should Be 1
-=======
             Get-PodeCount 2 | Should -Be 1
->>>>>>> f68042cf
         }
     }
 
     Context 'Array' {
         It 'Empty' {
-<<<<<<< HEAD
-            Get-PodeCount @() | Should Be 0
-        }
-
-        It 'One' {
-            Get-PodeCount @(4) | Should Be 1
-            Get-PodeCount @('data') | Should Be 1
-            Get-PodeCount @(@(3)) | Should Be 1
-            Get-PodeCount @(@{}) | Should Be 1
-        }
-
-        It 'Two' {
-            Get-PodeCount @(4, 7) | Should Be 2
-            Get-PodeCount @('data', 9) | Should Be 2
-            Get-PodeCount @(@(3), @()) | Should Be 2
-            Get-PodeCount @(@{}, @{}) | Should Be 2
-=======
             Get-PodeCount @() | Should -Be 0
         }
 
@@ -1324,29 +1263,11 @@
             Get-PodeCount @('data', 9) | Should -Be 2
             Get-PodeCount @(@(3), @()) | Should -Be 2
             Get-PodeCount @(@{}, @{}) | Should -Be 2
->>>>>>> f68042cf
         }
     }
 
     Context 'Hashtable' {
         It 'Empty' {
-<<<<<<< HEAD
-            Get-PodeCount @{} | Should Be 0
-        }
-
-        It 'One' {
-            Get-PodeCount @{'testElement1' = 4 } | Should Be 1
-            Get-PodeCount @{'testElement1' = 'test' } | Should Be 1
-            Get-PodeCount @{'testElement1' = @() } | Should Be 1
-            Get-PodeCount @{'testElement1' = @{'insideElement' = "won't count" } } | Should Be 1
-        }
-
-        It 'Two' {
-            Get-PodeCount @{'testElement1' = 4; 'testElement2' = 10 } | Should Be 2
-            Get-PodeCount @{'testElement1' = 'test'; 'testElement2' = 10 } | Should Be 2
-            Get-PodeCount @{'testElement1' = @(); 'testElement2' = @(9) } | Should Be 2
-            Get-PodeCount @{'testElement1' = @{'insideElement' = "won't count" }; 'testElement2' = @('testing') } | Should Be 2
-=======
             Get-PodeCount @{} | Should -Be 0
         }
 
@@ -1362,7 +1283,6 @@
             Get-PodeCount @{'testElement1' = 'test'; 'testElement2' = 10 } | Should -Be 2
             Get-PodeCount @{'testElement1' = @(); 'testElement2' = @(9) } | Should -Be 2
             Get-PodeCount @{'testElement1' = @{'insideElement' = "won't count" }; 'testElement2' = @('testing') } | Should -Be 2
->>>>>>> f68042cf
         }
     }
 }
@@ -1370,11 +1290,7 @@
 Describe 'Convert-PodePathSeparators' {
     Context 'Null' {
         It 'Null' {
-<<<<<<< HEAD
-            Convert-PodePathSeparators -Path $null | Should Be $null
-=======
             Convert-PodePathSeparators -Path $null | Should -Be $null
->>>>>>> f68042cf
         }
     }
 
@@ -1402,13 +1318,8 @@
 
     Context 'Array' {
         It  'Null' {
-<<<<<<< HEAD
-            Convert-PodePathSeparators -Path @($null) | Should Be $null
-            Convert-PodePathSeparators -Path @($null, $null) | Should Be $null
-=======
             Convert-PodePathSeparators -Path @($null) | Should -Be $null
             Convert-PodePathSeparators -Path @($null, $null) | Should -Be $null
->>>>>>> f68042cf
         }
 
         It 'Single' {
@@ -1511,96 +1422,53 @@
 
     It 'Emty for uri but no query' {
         $result = Convert-PodeQueryStringToHashTable -Uri '/api/users'
-<<<<<<< HEAD
-        $result.Count | Should Be 0
-=======
         $result.Count | Should -Be 0
->>>>>>> f68042cf
     }
 
     It 'Hashtable for root query' {
         $result = Convert-PodeQueryStringToHashTable -Uri '/?Name=Bob'
-<<<<<<< HEAD
-        $result.Count | Should Be 1
-        $result['Name'] | Should Be 'Bob'
-=======
         $result.Count | Should -Be 1
         $result['Name'] | Should -Be 'Bob'
->>>>>>> f68042cf
     }
 
     It 'Hashtable for root query, no slash' {
         $result = Convert-PodeQueryStringToHashTable -Uri '?Name=Bob'
-<<<<<<< HEAD
-        $result.Count | Should Be 1
-        $result['Name'] | Should Be 'Bob'
-=======
         $result.Count | Should -Be 1
         $result['Name'] | Should -Be 'Bob'
->>>>>>> f68042cf
     }
 
     It 'Hashtable for root multi-query' {
         $result = Convert-PodeQueryStringToHashTable -Uri '/?Name=Bob&Age=42'
-<<<<<<< HEAD
-        $result.Count | Should Be 2
-        $result['Name'] | Should Be 'Bob'
-        $result['Age'] | Should Be 42
-=======
         $result.Count | Should -Be 2
         $result['Name'] | Should -Be 'Bob'
         $result['Age'] | Should -Be 42
->>>>>>> f68042cf
     }
 
     It 'Hashtable for root multi-query, no slash' {
         $result = Convert-PodeQueryStringToHashTable -Uri '?Name=Bob&Age=42'
-<<<<<<< HEAD
-        $result.Count | Should Be 2
-        $result['Name'] | Should Be 'Bob'
-        $result['Age'] | Should Be 42
-=======
         $result.Count | Should -Be 2
         $result['Name'] | Should -Be 'Bob'
         $result['Age'] | Should -Be 42
->>>>>>> f68042cf
     }
 
     It 'Hashtable for non-root query' {
         $result = Convert-PodeQueryStringToHashTable -Uri '/api/user?Name=Bob'
-<<<<<<< HEAD
-        $result.Count | Should Be 1
-        $result['Name'] | Should Be 'Bob'
-=======
         $result.Count | Should -Be 1
         $result['Name'] | Should -Be 'Bob'
->>>>>>> f68042cf
     }
 
     It 'Hashtable for non-root multi-query' {
         $result = Convert-PodeQueryStringToHashTable -Uri '/api/user?Name=Bob&Age=42'
-<<<<<<< HEAD
-        $result.Count | Should Be 2
-        $result['Name'] | Should Be 'Bob'
-        $result['Age'] | Should Be 42
-=======
         $result.Count | Should -Be 2
         $result['Name'] | Should -Be 'Bob'
         $result['Age'] | Should -Be 42
->>>>>>> f68042cf
     }
 
     It 'Hashtable for non-root multi-query, end slash' {
         $result = Convert-PodeQueryStringToHashTable -Uri '/api/user/?Name=Bob&Age=42'
-<<<<<<< HEAD
-        $result.Count | Should Be 2
-        $result['Name'] | Should Be 'Bob'
-        $result['Age'] | Should Be 42
-=======
         $result.Count | Should -Be 2
         $result['Name'] | Should -Be 'Bob'
         $result['Age'] | Should -Be 42
->>>>>>> f68042cf
     }
 }
 
@@ -1637,14 +1505,6 @@
 }
 
 Describe 'Get-PodeAcceptEncoding' {
-<<<<<<< HEAD
-    $PodeContext = @{
-        Server = @{
-            Web         = @{ Compression = @{ Enabled = $true } }
-            Compression = @{ Encodings = @('gzip', 'deflate', 'x-gzip') }
-        }
-    }
-=======
     BeforeEach {
         $PodeContext = @{
             Server = @{
@@ -1652,7 +1512,6 @@
                 Compression = @{ Encodings = @('gzip', 'deflate', 'x-gzip') }
             }
         } }
->>>>>>> f68042cf
 
     It 'Returns empty for no encoding' {
         Get-PodeAcceptEncoding -AcceptEncoding '' | Should -Be ''

--- conflicted
+++ resolved
@@ -57,11 +57,7 @@
 
             $WebEvent = @{ Cookies = @{
                     'pode.sid' = $cookie
-<<<<<<< HEAD
-                }
-=======
-                } 
->>>>>>> c8119bf3
+                }
             }
 
             $PodeContext = @{
@@ -84,11 +80,7 @@
 
             $WebEvent = @{ Cookies = @{
                     'pode.sid' = $cookie
-<<<<<<< HEAD
-                }
-=======
-                } 
->>>>>>> c8119bf3
+                }
             }
 
             $PodeContext = @{
@@ -262,13 +254,8 @@
 
 Describe 'Remove-PodeSession' {
     It 'Throws an error if sessions are not configured' {
-<<<<<<< HEAD
-        Mock Test-PodeSessionsConfigured { return $false }
-        { Remove-PodeSession } | Should -Throw -ExpectedMessage 'Sessions have not been configured'
-=======
         Mock Test-PodeSessionsEnabled { return $false }
         { Remove-PodeSession } | Should Throw 'Sessions have not been configured'
->>>>>>> c8119bf3
     }
 
     It 'Does nothing if there is no session' {
@@ -294,13 +281,8 @@
 
 Describe 'Save-PodeSession' {
     It 'Throws an error if sessions are not configured' {
-<<<<<<< HEAD
-        Mock Test-PodeSessionsConfigured { return $false }
-        { Save-PodeSession } | Should -Throw -ExpectedMessage 'Sessions have not been configured'
-=======
         Mock Test-PodeSessionsEnabled { return $false }
         { Save-PodeSession } | Should Throw 'Sessions have not been configured'
->>>>>>> c8119bf3
     }
 
     It 'Throws error if there is no session' {
@@ -315,11 +297,7 @@
 
         $WebEvent = @{ Session = @{
                 Save = {}
-<<<<<<< HEAD
-            }
-=======
-            } 
->>>>>>> c8119bf3
+            }
         }
 
         Save-PodeSession

--- conflicted
+++ resolved
@@ -6,12 +6,8 @@
 
 ## Public Directory
 
-<<<<<<< HEAD
-You can place static files within the `/public` directory at the root of your server, which serves as the default location for static content. However, if you need to relocate this directory, you can do so programmatically using the `Set-PodeStaticFolder` function within your server script, or specify a different location in the `server.psd1` configuration file under the `Server.DefaultFolders` property. When a request is made for a file, Pode will automatically check this designated static directory first, and if the file is found, it will be returned to the requester.
-=======
 You can place static files within the `/public` directory at the root of your server, which serves as the default location for static content. When a request is made for a file, Pode will automatically check this designated static directory first, and if the file is found, it will be returned to the requester.
 
->>>>>>> 120efdd7
 
 For example, if you have a `logic.js` at `/public/scripts/logic.js`. The the following request would return the file's content:
 
@@ -25,8 +21,6 @@
 <script type="text/javascript" src="/scripts/logic.js"></script>
 ```
 
-<<<<<<< HEAD
-=======
 ### How to change the Default Folders
 
 Usually, the Default Folders are located under the RootPath specified by  `Start-PodeServer -RootPath <path>`.
@@ -57,7 +51,38 @@
     }
 }
 ```
->>>>>>> 120efdd7
+
+### How to change the Default Folders
+
+Usually, the Default Folders are located under the RootPath specified by  `Start-PodeServer -RootPath <path>`.
+But if you need to relocate this directory, you can do so programmatically using the `Set-PodeStaticFolder` function within your server script or specify a different location in the `server.psd1` configuration file under the `Server.DefaultFolders` property. When a file request is made, Pode will automatically check this designated static directory first, and if the file is found, it will be returned to the requester.
+
+Here an example:
+
+1. Using `Set-PodeStaticFolder`
+
+```powershell
+Set-PodeDefaultFolder -Type 'Public' -Path 'c:\custom\public'
+Set-PodeDefaultFolder -Type 'Views' -Path 'd:\shared\views'
+Set-PodeDefaultFolder -Type 'Errors' -Path 'e:\logs\errors'
+```
+
+2. Using `server.psd1` configuration file
+
+```powershell
+@{
+    # For more information  https://badgerati.github.io/Pode/Tutorials/Configuration/
+    Server = @{
+        # Any othe properties you need in your application
+        DefaultFolders = @{
+            Public = 'c:\custom\public'
+            Views  = 'd:\shared\views'
+            Errors = 'e:\logs\errors'
+        }
+    }
+}
+```
+
 
 ## Static Routes
 

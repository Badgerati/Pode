<#
.SYNOPSIS
    Build script for the Pode project, defining tasks for compilation, testing, packaging, and deployment.

.DESCRIPTION
    This script uses Invoke-Build to automate the Pode project build process across different environments (Windows, macOS, Linux).
    It includes tasks for setting up dependencies, compiling .NET targets, running tests, generating documentation, and packaging.

.PARAMETER Version
    Specifies the project version for stamping, packaging, and documentation. Defaults to '0.0.0'.

.PARAMETER PesterVerbosity
    Sets the verbosity level for Pester tests. Options: None, Normal, Detailed, Diagnostic.

.PARAMETER PowerShellVersion
    Defines the target PowerShell version for installation, e.g., 'lts' or a specific version.

.PARAMETER ReleaseNoteVersion
    Specifies the release version for generating release notes.

.PARAMETER UICulture
    Sets the culture for running tests, defaulting to 'en-US'.

.PARAMETER TargetFrameworks
    Specifies the target .NET frameworks for building the project, e.g., netstandard2.0, net8.0.

.PARAMETER SdkVersion
    Sets the SDK version used for building .NET projects, defaulting to net8.0.

.NOTES
    This build script requires Invoke-Build. Below is a list of all available tasks:

    - Default: Lists all available tasks.
    - StampVersion: Stamps the specified version onto the module.
    - PrintChecksum: Generates and displays a checksum of the ZIP archive.
    - ChocoDeps: Installs Chocolatey (for Windows).
    - BuildDeps: Installs dependencies required for building/compiling.
    - TestDeps: Installs dependencies required for testing.
    - DocsDeps: Installs dependencies required for documentation generation.
    - IndexSamples: Indexes sample files for documentation.
    - Build: Builds the .NET Listener for specified frameworks.
    - DeliverableFolder: Creates a folder for deliverables.
    - Compress: Compresses the module into a ZIP format for distribution.
    - ChocoPack: Creates a Chocolatey package of the module (Windows only).
    - DockerPack: Builds Docker images for the module.
    - Pack: Packages the module, including ZIP, Chocolatey, and Docker.
    - PackageFolder: Creates the `pkg` folder for module packaging.
    - TestNoBuild: Runs tests without building, including Pester tests.
    - Test: Runs tests after building the project.
    - CheckFailedTests: Checks if any tests failed and throws an error if so.
    - PushCodeCoverage: Pushes code coverage results to a coverage service.
    - Docs: Serves the documentation locally for review.
    - DocsHelpBuild: Builds function help documentation.
    - DocsBuild: Builds the documentation for distribution.
    - Clean: Cleans the build environment, removing all generated files.
    - CleanDeliverable: Removes the `deliverable` folder.
    - CleanPkg: Removes the `pkg` folder.
    - CleanLibs: Removes the `Libs` folder under `src`.
    - CleanListener: Removes the Listener folder.
    - CleanDocs: Cleans up generated documentation files.
    - Install-Module: Installs the Pode module locally.
    - Remove-Module: Removes the Pode module from the local registry.
    - SetupPowerShell: Sets up the PowerShell environment for the build.
    - ReleaseNotes: Generates release notes based on merged pull requests.

.EXAMPLE
    Invoke-Build -Task Default
        # Displays a list of all available tasks.

    Invoke-Build -Task Build -Version '1.2.3'
        # Compiles the project for the specified version.

    Invoke-Build -Task Test
        # Runs tests on the project, including Pester tests.

    Invoke-Build -Task Docs
        # Builds and serves the documentation locally.

.LINK
    For more information, visit https://github.com/Badgerati/Pode
#>

[Diagnostics.CodeAnalysis.SuppressMessageAttribute('PSReviewUnusedParameter', '')]
[Diagnostics.CodeAnalysis.SuppressMessageAttribute('PSUseSingularNouns', '')]
[Diagnostics.CodeAnalysis.SuppressMessageAttribute('PSAvoidUsingWriteHost', '')]
[Diagnostics.CodeAnalysis.SuppressMessageAttribute('PSAvoidUsingCmdletAliases', '')]
[Diagnostics.CodeAnalysis.SuppressMessageAttribute('PSAvoidUsingInvokeExpression', '')]
[Diagnostics.CodeAnalysis.SuppressMessageAttribute('PSUSeDeclaredVarsMoreThanAssignments', '')]
param(
    [string]
    $Version = '0.0.0',

    [string]
    [ValidateSet('None', 'Normal' , 'Detailed', 'Diagnostic')]
    $PesterVerbosity = 'Normal',

    [string]
    $PowerShellVersion = 'lts',

    [string]
    $ReleaseNoteVersion,

    [string]
    $UICulture = 'en-US',

    [switch]
    $DisableLifecycleServiceOperations,

    [string[]]
    [ValidateSet('netstandard2.0', 'net8.0', 'net9.0', 'net10.0')]
    $TargetFrameworks = @('netstandard2.0', 'net8.0', 'net9.0'),

    [string]
    [ValidateSet('netstandard2.0', 'net8.0', 'net9.0', 'net10.0')]
    $SdkVersion = 'net9.0'
)

# Dependency Versions
$Versions = @{
    Pester      = '5.7.1'
    MkDocs      = '1.6.1'
    PSCoveralls = '1.0.0'
    DotNet      = $SdkVersion
    MkDocsTheme = '9.6.4'
    PlatyPS     = '0.14.2'
}


# Helper Functions

<#
.SYNOPSIS
    Installs a specified package using the appropriate package manager for the OS.

.DESCRIPTION
    This function installs a specified package at a given version using platform-specific
    package managers. For Windows, it uses Chocolatey (`choco`). On Unix-based systems,
    it checks for `brew`, `apt-get`, and `yum` to handle installations. The function sets
    the security protocol to TLS 1.2 to ensure secure connections during the installation.

.PARAMETER name
    The name of the package to install (e.g., 'git').

.PARAMETER version
    The version of the package to install, required only for Chocolatey on Windows.

.OUTPUTS
    None.

.EXAMPLE
    Invoke-PodeBuildInstall -Name 'git' -Version '2.30.0'
    # Installs version 2.30.0 of Git on Windows if Chocolatey is available.

.NOTES
    - Requires administrator or sudo privileges on Unix-based systems.
    - This function supports package installation on both Windows and Unix-based systems.
    - If `choco` is available, it will use `choco` for Windows, and `brew`, `apt-get`, or `yum` for Unix-based systems.
#>
function Invoke-PodeBuildInstall($name, $version) {
    [Net.ServicePointManager]::SecurityProtocol = [Net.SecurityProtocolType]::Tls12

    if (Test-PodeBuildIsWindows) {
        if (Test-PodeBuildCommand 'choco') {
            choco install $name --version $version -y --no-progress
        }
    }
    else {
        if (Test-PodeBuildCommand 'brew') {
            brew install $name
        }
        elseif (Test-PodeBuildCommand 'apt-get') {
            sudo apt-get install $name -y
        }
        elseif (Test-PodeBuildCommand 'yum') {
            sudo yum install $name -y
        }
    }
}

<#
.SYNOPSIS
    Checks if the script is running in a GitHub Actions environment.

.DESCRIPTION
    This function verifies if the script is running in a GitHub Actions environment
    by checking if the `GITHUB_REF` environment variable is defined and not empty.
    It returns `$true` if the variable is present, indicating a GitHub Actions environment.

.OUTPUTS
    [bool] - Returns `$true` if the script is running on GitHub Actions, otherwise `$false`.

.EXAMPLE
    if (Test-PodeBuildIsGitHub) {
        Write-Host "Running in GitHub Actions."
    }

.NOTES
    - This function is useful for CI/CD pipelines to identify if the script is running in GitHub Actions.
    - Assumes that `GITHUB_REF` is always set in a GitHub Actions environment.
#>
function Test-PodeBuildIsGitHub {
    return (![string]::IsNullOrWhiteSpace($env:GITHUB_REF))
}

<#
.SYNOPSIS
    Checks if code coverage is enabled for the build.

.DESCRIPTION
    This function checks if code coverage is enabled by evaluating the `PODE_RUN_CODE_COVERAGE`
    environment variable. If the variable contains '1' or 'true' (case-insensitive), it returns `$true`;
    otherwise, it returns `$false`.

.OUTPUTS
    [bool] - Returns `$true` if code coverage is enabled, otherwise `$false`.

.EXAMPLE
    if (Test-PodeBuildCanCodeCoverage) {
        Write-Host "Code coverage is enabled for this build."
    }

.NOTES
    - Useful for conditional logic in build scripts that should only execute code coverage-related tasks if enabled.
    - The `PODE_RUN_CODE_COVERAGE` variable is typically set by the CI/CD environment or the user.
#>
function Test-PodeBuildCanCodeCoverage {
    return (@('1', 'true') -icontains $env:PODE_RUN_CODE_COVERAGE)
}

<#
.SYNOPSIS
    Returns the name of the CI/CD service being used for the build.

.DESCRIPTION
    This function returns a string representing the CI/CD service in use.
    Currently, it always returns 'github-actions', indicating that the build
    is running in GitHub Actions.

.OUTPUTS
    [string] - The name of the CI/CD service, which is 'github-actions'.

.EXAMPLE
    $service = Get-PodeBuildService
    Write-Host "The build service is: $service"
    # Output: The build service is: github-actions

.NOTES
    - This function is useful for identifying the CI/CD service in logs or reporting.
    - Future modifications could extend this function to detect other CI/CD services.
#>
function Get-PodeBuildService {
    return 'github-actions'
}

<#
.SYNOPSIS
    Checks if a specified command is available on the system.

.DESCRIPTION
    This function checks if a given command is available in the system's PATH.
    On Windows, it uses `Get-Command`, and on Unix-based systems, it uses `which`.
    It returns `$true` if the command exists and `$false` if it does not.

.PARAMETER cmd
    The name of the command to check for availability (e.g., 'choco', 'brew').

.OUTPUTS
    [bool] - Returns `$true` if the command is found, otherwise `$false`.

.EXAMPLE
    if (Test-PodeBuildCommand -Cmd 'git') {
        Write-Host "Git is available."
    }

.NOTES
    - This function supports both Windows and Unix-based platforms.
    - Requires `Test-PodeBuildIsWindows` to detect the OS type.
#>
function Test-PodeBuildCommand($cmd) {
    $path = $null

    if (Test-PodeBuildIsWindows) {
        $path = (Get-Command $cmd -ErrorAction Ignore)
    }
    else {
        $path = (which $cmd)
    }

    return (![string]::IsNullOrWhiteSpace($path))
}

<#
.SYNOPSIS
    Checks if the current environment is running on Windows.

.DESCRIPTION
    This function determines if the current PowerShell session is running on Windows.
    It inspects `$PSVersionTable.Platform` and `$PSVersionTable.PSEdition` to verify the OS,
    returning `$true` for Windows and `$false` for other platforms.

.OUTPUTS
    [bool] - Returns `$true` if the current environment is Windows, otherwise `$false`.

.EXAMPLE
    if (Test-PodeBuildIsWindows) {
        Write-Host "This script is running on Windows."
    }

.NOTES
    - Useful for cross-platform scripts to conditionally execute Windows-specific commands.
    - The `$PSVersionTable.Platform` variable may be `$null` in certain cases, so `$PSEdition` is used as an additional check.
#>
function Test-PodeBuildIsWindows {
    $v = $PSVersionTable
    return ($v.Platform -ilike '*win*' -or ($null -eq $v.Platform -and $v.PSEdition -ieq 'desktop'))
}


<#
.SYNOPSIS
    Retrieves the branch name from the GitHub Actions environment variable.

.DESCRIPTION
    This function extracts the branch name from the `GITHUB_REF` environment variable,
    which is commonly set in GitHub Actions workflows. It removes the 'refs/heads/' prefix
    from the branch reference, leaving only the branch name.

.OUTPUTS
    [string] - The name of the GitHub branch.

.EXAMPLE
    $branch = Get-PodeBuildBranch
    Write-Host "Current branch: $branch"
    # Output example: Current branch: main

.NOTES
    - Only relevant in environments where `GITHUB_REF` is defined (e.g., GitHub Actions).
    - Returns an empty string if `GITHUB_REF` is not set.
#>
function Get-PodeBuildBranch {
    return ($env:GITHUB_REF -ireplace 'refs\/heads\/', '')
}

<#
.SYNOPSIS
    Installs a specified PowerShell module if it is not already installed at the required version.

.DESCRIPTION
    This function checks if the specified PowerShell module is available in the current session
    at the specified version. If not, it installs the module using the PowerShell Gallery, setting
    the security protocol to TLS 1.2. The module is installed in the current user's scope.

.PARAMETER name
    The name of the PowerShell module to check and install.

.OUTPUTS
    None.

.EXAMPLE
    Install-PodeBuildModule -Name 'Pester'
    # Installs the 'Pester' module if the specified version is not already installed.

.NOTES
    - Uses `$Versions` hashtable to look up the required version for the module.
    - Requires internet access to download modules from the PowerShell Gallery.
    - The `-SkipPublisherCheck` parameter bypasses publisher verification; use with caution.
#>
function Install-PodeBuildModule($name) {
    if ($null -ne ((Get-Module -ListAvailable $name) | Where-Object { $_.Version -ieq $Versions[$name] })) {
        return
    }

    Write-Host "Installing $($name) v$($Versions[$name])"
    [Net.ServicePointManager]::SecurityProtocol = [Net.SecurityProtocolType]::Tls12
    Install-Module -Name "$($name)" -Scope CurrentUser -RequiredVersion "$($Versions[$name])" -Force -SkipPublisherCheck
}

<#
.SYNOPSIS
    Converts a .NET target framework identifier to a numeric version.

.DESCRIPTION
    This function maps common .NET target framework identifiers (e.g., 'netstandard2.0', 'net9.0') to their
    numeric equivalents. It is used to ensure compatibility by returning the framework version number as an integer.

.PARAMETER TargetFrameworks
    The target framework identifier (e.g., 'netstandard2.0', 'net9.0').

.OUTPUTS
    [int] - The numeric version of the target framework. Defaults to 2 if an unrecognized framework is provided.

.EXAMPLE
    $version = Get-PodeBuildTargetFramework -TargetFrameworks 'net9.0'
    Write-Host "Target framework version: $version"
    # Output: Target framework version: 6

.NOTES
    - Returns 2 (netstandard2.0) by default if the input framework is not recognized.
    - This function is useful in build scripts that require target framework versioning.
#>
function Get-PodeBuildTargetFramework {
    param(
        [string]
        $TargetFrameworks
    )

    switch ($TargetFrameworks) {
        'netstandard2.0' { return  2 }
        'net8.0' { return 8 }
        'net9.0' { return  9 }
        'net10.0' { return  10 }
        default {
            Write-Warning "$TargetFrameworks is not a valid Framework. Rollback to netstandard2.0"
            return 2
        }
    }
}

<#
.SYNOPSIS
    Converts a .NET target framework version number to a framework identifier.

.DESCRIPTION
    This function maps a numeric version to a .NET target framework identifier (e.g., '2' to 'netstandard2.0').
    If the version number is not recognized, it defaults to 'netstandard2.0'.

.PARAMETER Version
    The numeric version of the .NET target framework (e.g., 2, 6, 8).

.OUTPUTS
    [string] - The target framework identifier (e.g., 'netstandard2.0').

.EXAMPLE
    $frameworkName = Get-PodeBuildTargetFrameworkName -Version 9
    Write-Host "Target framework name: $frameworkName"
    # Output: Target framework name: net9.0

.NOTES
    - Returns 'netstandard2.0' by default if an unrecognized version is provided.
    - Useful for converting numeric framework versions to identifier strings in build processes.
#>
function Get-PodeBuildTargetFrameworkName {
    param(
        $Version
    )

    switch ( $Version) {
        '2' { return 'netstandard2.0' }
        '8' { return  'net8.0' }
        '9' { return 'net9.0' }
        '10' { return 'net10.0' }
        default {
            Write-Warning "$Version is not a valid Framework. Rollback to netstandard2.0"
            return 'netstandard2.0'
        }
    }
}

function Invoke-PodeBuildDotnetBuild {
    param (
        [string]$target
    )

    # Retrieve the installed SDK versions
    $sdkVersions = dotnet --list-sdks | ForEach-Object { $_.Split('[')[0].Trim() }
    if ([string]::IsNullOrEmpty($AvailableSdkVersion)) {
        $majorVersions = $sdkVersions | ForEach-Object { ([version]$_).Major } | Sort-Object -Descending | Select-Object -Unique
    }
    else {
        $majorVersions = $sdkVersions.Where( { ([version]$_).Major -ge (Get-PodeBuildTargetFramework -TargetFrameworks $AvailableSdkVersion) } ) | Sort-Object -Descending | Select-Object -Unique
    }
    # Map target frameworks to minimum SDK versions

    if ($null -eq $majorVersions) {
        Write-Error "The requested '$AvailableSdkVersion' framework is not available."
        return
    }
    $requiredSdkVersion = Get-PodeBuildTargetFramework -TargetFrameworks $target

    # Determine if the target framework is compatible
    $isCompatible = $majorVersions -ge $requiredSdkVersion

    if ($isCompatible) {
        Write-Output "SDK for target framework '$target' is compatible with the '$AvailableSdkVersion' framework."
    }
    else {
        Write-Warning "SDK for target framework '$target' is not compatible with the '$AvailableSdkVersion' framework. Skipping build."
        return
    }

    # Optionally set assembly version
    if ($Version) {
        Write-Output "Assembly Version: $Version"
        $AssemblyVersion = "-p:Version=$Version"
    }
    else {
        $AssemblyVersion = ''
    }

<<<<<<< HEAD
    # Perform the build for the target runtime
=======
    # restore dependencies
    dotnet restore

    # Use dotnet publish for .NET Core and .NET 5+
>>>>>>> a76741bc
    dotnet publish --configuration Release --self-contained --framework $target $AssemblyVersion --output ../Libs/$target

    # Throw an error if the build fails
    if (!$?) {
        throw "Build failed for target framework '$target'."
    }
}

<#
.SYNOPSIS
    Builds the Pode Monitor Service for multiple target platforms using .NET SDK.

.DESCRIPTION
    This function automates the build process for the Pode Monitor Service. It:
    - Determines the highest installed .NET SDK version.
    - Verifies compatibility with the required SDK version.
    - Optionally sets an assembly version during the build.
    - Builds the service for specified runtime targets across platforms (Windows, Linux, macOS).
    - Allows defining custom constants for conditional compilation.

.PARAMETER Version
    Specifies the assembly version to use for the build. If not provided, no version is set.

.PARAMETER DisableLifecycleServiceOperations
    If specified, excludes lifecycle service operations during the build by omitting related compilation constants.

.INPUTS
    None. The function does not accept pipeline input.

.OUTPUTS
    None. The function produces build artifacts in the output directory.

.NOTES
    This function is designed to work with .NET SDK and assumes it is installed and configured properly.
    It throws an error if the build process fails for any target.

.EXAMPLE
    Invoke-PodeBuildDotnetMonitorSrvBuild -Version "1.0.0"

    Builds the Pode Monitor Service with an assembly version of 1.0.0.

.EXAMPLE
    Invoke-PodeBuildDotnetMonitorSrvBuild -DisableLifecycleServiceOperations

    Builds the Pode Monitor Service without lifecycle service operations.

.EXAMPLE
    Invoke-PodeBuildDotnetMonitorSrvBuild

    Builds the Pode Monitor Service for all target runtimes without a specific assembly version.
#>
function Invoke-PodeBuildDotnetMonitorSrvBuild() {
    # Retrieve the highest installed SDK version
    $majorVersion = ([version](dotnet --version)).Major

    # Determine if the target framework is compatible
    $isCompatible = $majorVersions -ge $requiredSdkVersion

    # Skip build if not compatible
    if ($isCompatible) {
        Write-Output "SDK for target framework '$target' is compatible with the '$AvailableSdkVersion' framework."
    }
    else {
        Write-Warning "SDK for target framework '$target' is not compatible with the '$AvailableSdkVersion' framework. Skipping build."
        return
    }

    # Optionally set assembly version
    if ($Version) {
        Write-Host "Assembly Version $Version"
        $AssemblyVersion = "-p:Version=$Version"
    }
    else {
        $AssemblyVersion = ''
    }

    foreach ($target in @('win-x64', 'win-arm64' , 'linux-x64', 'linux-arm64', 'osx-x64', 'osx-arm64','linux-arm','win-x86','linux-musl-x64')) {
        $DefineConstants = @()
        $ParamConstants = ''

        # Add compilation constants if lifecycle operations are enabled
        if (!$DisableLifecycleServiceOperations) {
            $DefineConstants += 'ENABLE_LIFECYCLE_OPERATIONS'
        }

        # Prepare constants for the build parameters
        if ($DefineConstants.Count -gt 0) {
            $ParamConstants = "-p:DefineConstants=`"$( $DefineConstants -join ';')`""
        }

        # Perform the build for the target runtime
        dotnet publish --runtime $target --output ../Bin/$target --configuration Release $AssemblyVersion $ParamConstants

        # Throw an error if the build fails
        if (!$?) {
            throw "dotnet publish failed for $($target)"
        }
    }
}

<#
.SYNOPSIS
    Retrieves the end-of-life (EOL) and supported versions of PowerShell.

.DESCRIPTION
    This function queries an online API to retrieve the EOL and supported versions of PowerShell.
    It uses the `Invoke-RestMethod` cmdlet to access data from endoflife.date and returns an object
    with comma-separated lists of supported and EOL PowerShell versions based on the current date.

.OUTPUTS
    [hashtable] - A hashtable containing:
                  - `eol`: Comma-separated string of EOL PowerShell versions.
                  - `supported`: Comma-separated string of supported PowerShell versions.

.EXAMPLE
    $pwshEOLInfo = Get-PodeBuildPwshEOL
    Write-Host "Supported PowerShell versions: $($pwshEOLInfo.supported)"
    Write-Host "EOL PowerShell versions: $($pwshEOLInfo.eol)"

.NOTES
    - Requires internet access to query the endoflife.date API.
    - If the request fails, the function returns an empty string for both `eol` and `supported`.
    - API URL: https://endoflife.date/api/powershell.json
#>
function Get-PodeBuildPwshEOL {
    $uri = 'https://endoflife.date/api/powershell.json'
    try {
        $eol = Invoke-RestMethod -Uri $uri -Headers @{ Accept = 'application/json' }
        return @{
            eol       = ($eol | Where-Object { [datetime]$_.eol -lt [datetime]::Now }).cycle -join ','
            supported = ($eol | Where-Object { [datetime]$_.eol -ge [datetime]::Now }).cycle -join ','
        }
    }
    catch {
        Write-Warning "Invoke-RestMethod to $uri failed: $($_.ErrorDetails.Message)"
        return  @{
            eol       = ''
            supported = ''
        }
    }
}

<#
.SYNOPSIS
    Checks if the current OS is Windows.

.DESCRIPTION
    This function detects whether the current operating system is Windows by checking
    the `Test-PodeBuildIsWindows` automatic variable, the presence of the `$env:ProgramFiles` variable,
    and the PowerShell Edition in `$PSVersionTable`. This function returns `$true` if
    any of these indicate Windows.

.OUTPUTS
    [bool] - Returns `$true` if the OS is Windows, otherwise `$false`.

.EXAMPLE
    if (Test-PodeBuildOSWindows) {
        Write-Host "Running on Windows"
    }

.NOTES
    - Useful for distinguishing between Windows and Unix-based systems for conditional logic.
    - May return `$true` in environments where Windows-related environment variables are present.
#>
function Test-PodeBuildOSWindows {
    return ($IsWindows -or
        ![string]::IsNullOrEmpty($env:ProgramFiles) -or
        (($PSVersionTable.Keys -contains 'PSEdition') -and ($PSVersionTable.PSEdition -eq 'Desktop')))
}

<#
.SYNOPSIS
    Retrieves the current OS name in a PowerShell-compatible format.

.DESCRIPTION
    This function identifies the current operating system and returns a standardized string
    representing the OS name ('win' for Windows, 'linux' for Linux, and 'osx' for macOS).
    It relies on the `Test-PodeBuildOSWindows` function for Windows detection and `$IsLinux`
    and `$IsMacOS` for Linux and macOS, respectively.

.OUTPUTS
    [string] - A string representing the OS name:
               - 'win' for Windows
               - 'linux' for Linux
               - 'osx' for macOS

.EXAMPLE
    $osName = Get-PodeBuildOSPwshName
    Write-Host "Operating system name: $osName"

.NOTES
    - This function enables cross-platform compatibility by standardizing OS name detection.
    - For accurate results, ensure `$IsLinux` and `$IsMacOS` variables are defined for Unix-like systems.
#>
function Get-PodeBuildOSPwshName {
    if (Test-PodeBuildOSWindows) {
        return 'win'
    }

    if ($IsLinux) {
        return 'linux'
    }

    if ($IsMacOS) {
        return 'osx'
    }
}

<#
.SYNOPSIS
    Determines the OS architecture for the current system.

.DESCRIPTION
    This function detects the operating system's architecture and converts it into a format
    compatible with PowerShell installation requirements. It handles both Windows and Unix-based
    systems and maps various architecture identifiers to PowerShell-supported names (e.g., 'x64', 'arm64').

.OUTPUTS
    [string] - The architecture string, such as 'x64', 'x86', 'arm64', or 'arm32'.

.EXAMPLE
    $arch = Get-PodeBuildOSPwshArchitecture
    Write-Host "Current architecture: $arch"

.NOTES
    - For Windows, the architecture is derived from the `PROCESSOR_ARCHITECTURE` environment variable.
    - For Unix-based systems, the architecture is determined using the `uname -m` command.
    - If the architecture is not supported, the function throws an exception.
#>
function Get-PodeBuildOSPwshArchitecture {
    # Initialize architecture variable
    $arch = [string]::Empty

    # Detect architecture on Windows
    if (Test-PodeBuildOSWindows) {
        $arch = $env:PROCESSOR_ARCHITECTURE
    }

    # Detect architecture on Unix-based systems (Linux/macOS)
    if ($IsLinux -or $IsMacOS) {
        $arch = uname -m
    }

    # Output detected architecture for debugging
    Write-Host "OS Architecture: $($arch)"

    # Convert detected architecture to a PowerShell-compatible format
    switch ($arch.ToLowerInvariant()) {
        'amd64' { return 'x64' }          # 64-bit architecture (AMD64)
        'x86' { return 'x86' }            # 32-bit architecture
        'x86_64' { return 'x64' }         # 64-bit architecture (x86_64)
        'armv7*' { return 'arm32' }       # 32-bit ARM architecture
        'aarch64*' { return 'arm64' }     # 64-bit ARM architecture
        'arm64' { return 'arm64' }        # Explicit ARM64
        'arm64*' { return 'arm64' }       # Pattern matching for ARM64
        'armv8*' { return 'arm64' }       # ARM v8 series
        default { throw "Unsupported architecture: $($arch)" } # Throw exception for unsupported architectures
    }
}


<#
.SYNOPSIS
    Converts a PowerShell tag to a version number.

.DESCRIPTION
    This function retrieves PowerShell build information for a specified tag by querying
    an online API. It then extracts and returns the release version associated with the tag.

.PARAMETER PowerShellVersion
    The PowerShell version tag to retrieve build information for (e.g., 'lts', 'stable', or a specific version).

.OUTPUTS
    [string] - The extracted version number corresponding to the provided tag.

.EXAMPLE
    $version = Convert-PodeBuildOSPwshTagToVersion
    Write-Host "Resolved PowerShell version: $version"

.NOTES
    This function depends on internet connectivity to query the build information API.
#>
function Convert-PodeBuildOSPwshTagToVersion {
    # Query PowerShell build info API with the specified tag
    $result = Invoke-RestMethod -Uri "https://aka.ms/pwsh-buildinfo-$($PowerShellVersion)"

    # Extract and return the release tag without the leading 'v'
    return $result.ReleaseTag -ireplace '^v'
}

<#
.SYNOPSIS
    Installs PowerShell on a Windows system.

.DESCRIPTION
    This function installs PowerShell by copying files from a specified target directory
    to the standard installation folder on a Windows system. It first removes any existing
    installation in the Target directory.

.PARAMETER Target
    The directory containing the PowerShell installation files.

.EXAMPLE
    Install-PodeBuildPwshWindows -Target 'C:\Temp\PowerShell'
    # Installs PowerShell from the 'C:\Temp\PowerShell' directory.

.NOTES
    This function requires administrative privileges to modify the Program Files directory.
#>
function Install-PodeBuildPwshWindows {
    param (
        [string]
        $Target
    )

    # Define the installation folder path
    $installFolder = "$($env:ProgramFiles)\PowerShell\7"

    # Remove the existing installation, if any
    if (Test-Path $installFolder) {
        Remove-Item $installFolder -Recurse -Force -ErrorAction Stop
    }

    # Copy the new PowerShell files to the installation folder
    Copy-Item -Path "$($Target)\" -Destination "$($installFolder)\" -Recurse -ErrorAction Stop
}


<#
.SYNOPSIS
    Installs PowerShell on a Unix-based system.

.DESCRIPTION
    This function installs PowerShell on Unix-based systems by copying files from a specified Target directory,
    setting appropriate permissions, and creating a symbolic link to the PowerShell binary.

.PARAMETER Target
    The directory containing the PowerShell installation files.

.EXAMPLE
    Install-PodeBuildPwshUnix -Target '/tmp/powershell'
    # Installs PowerShell from the '/tmp/powershell' directory.

.NOTES
    - This function requires administrative privileges to create symbolic links in system directories.
    - The `sudo` command is used if the script is not run as root.
#>
function Install-PodeBuildPwshUnix {
    param (
        [string]
        $Target
    )

    # Define the full path to the PowerShell binary
    $targetFullPath = Join-Path -Path $Target -ChildPath 'pwsh'

    # Set executable permissions on the PowerShell binary
    $null = chmod 755 $targetFullPath

    # Determine the symbolic link location based on the operating system
    $symlink = $null
    if ($IsMacOS) {
        $symlink = '/usr/local/bin/pwsh'
    }
    else {
        $symlink = '/usr/bin/pwsh'
    }

    # Check if the script is run as root
    $uid = id -u
    if ($uid -ne '0') {
        $sudo = 'sudo'
    }
    else {
        $sudo = ''
    }

    # Create a symbolic link to the PowerShell binary
    & $sudo ln -fs $targetFullPath $symlink
}

<#
.SYNOPSIS
    Retrieves the currently installed PowerShell version.

.DESCRIPTION
    This function runs the `pwsh -v` command and parses the output to return only the version number.
    This is useful for verifying the PowerShell version in the build environment.

.OUTPUTS
    [string] - The current PowerShell version.

.EXAMPLE
    $version = Get-PodeBuildCurrentPwshVersion
    Write-Host "Current PowerShell version: $version"

.NOTES
    This function assumes that `pwsh` is available in the system PATH.
#>
function Get-PodeBuildCurrentPwshVersion {
    # Run pwsh command, split by spaces, and return the version component
    return ("$(pwsh -v)" -split ' ')[1].Trim()
}

<#
.SYNOPSIS
    Builds a Docker image and tags it for the Pode project.

.DESCRIPTION
    This function uses the Docker CLI to build an image for Pode, then tags it for GitHub Packages.
    The function takes a tag and a Dockerfile path as parameters to build and tag the Docker image.

.PARAMETER Tag
    The Docker image tag, typically a version number or label (e.g., 'latest').

.PARAMETER File
    The path to the Dockerfile to use for building the image.

.EXAMPLE
    Invoke-PodeBuildDockerBuild -Tag '1.0.0' -File './Dockerfile'
    # Builds a Docker image using './Dockerfile' and tags it as 'badgerati/pode:1.0.0'.

.NOTES
    Requires Docker to be installed and available in the system PATH.
#>
function Invoke-PodeBuildDockerBuild {
    param (
        [string]
        $Tag,
        [string]
        $File
    )

    # Build the Docker image with the specified tag and Dockerfile
    docker build -t badgerati/pode:$Tag -f $File .
    if (!$?) {
        throw "docker build failed for $($Tag)"
    }

    # Tag the image for GitHub Packages
    docker tag badgerati/pode:$Tag docker.pkg.github.com/badgerati/pode/pode:$Tag
    if (!$?) {
        throw "docker tag failed for $($Tag)"
    }
}


<#
.SYNOPSIS
    Splits the PSModulePath environment variable into an array of paths.

.DESCRIPTION
    This function checks the operating system and splits the PSModulePath variable based on the appropriate separator:
    ';' for Windows and ':' for Unix-based systems.

.OUTPUTS
    [string[]] - An array of paths from the PSModulePath variable.

.EXAMPLE
    $paths = Split-PodeBuildPwshPath
    foreach ($path in $paths) {
        Write-Host $path
    }

.NOTES
    This function enables cross-platform support by handling path separators for Windows and Unix-like systems.
#>
function Split-PodeBuildPwshPath {
    # Check if OS is Windows, then split PSModulePath by ';', otherwise use ':'
    if (Test-PodeBuildOSWindows) {
        return $env:PSModulePath -split ';'
    }
    else {
        return $env:PSModulePath -split ':'
    }
}

# Check if the script is running under Invoke-Build
if (($null -eq $PSCmdlet.MyInvocation) -or ($PSCmdlet.MyInvocation.BoundParameters.ContainsKey('BuildRoot') -and ($null -eq $BuildRoot))) {
    Write-Host 'This script is intended to be run with Invoke-Build. Please use Invoke-Build to execute the tasks defined in this script.' -ForegroundColor Yellow
    return
}


Add-BuildTask Default {
    Write-Host 'Tasks in the Build Script:' -ForegroundColor DarkMagenta
    Write-Host
    Write-Host 'Primary Tasks:' -ForegroundColor Green
    Write-Host '- Default: Lists all available tasks.'
    Write-Host '- Build: Builds the .NET Listener for specified frameworks.'
    Write-Host '- Pack: Packages the module, including ZIP, Chocolatey, and Docker.'
    Write-Host '- Test: Runs tests after building the project.'
    Write-Host '- Clean: Cleans the build environment, removing all generated files.'
    Write-Host '- Install-Module: Installs the Pode module locally.'
    Write-Host '- Remove-Module: Removes the Pode module from the local registry.'
    Write-Host '- DocsBuild: Builds the documentation for distribution.'
    Write-Host '- TestNoBuild: Runs tests without building, including Pester tests.'


    Write-Host
    Write-Host 'Other Tasks:' -ForegroundColor Green
    Write-Host '- StampVersion: Stamps the specified version onto the module.'
    Write-Host '- PrintChecksum: Generates and displays a checksum of the ZIP archive.'
    Write-Host '- ChocoDeps: Installs Chocolatey (for Windows).'
    Write-Host '- BuildDeps: Installs dependencies required for building/compiling.'
    Write-Host '- TestDeps: Installs dependencies required for testing.'
    Write-Host '- DocsDeps: Installs dependencies required for documentation generation.'
    Write-Host '- IndexSamples: Indexes sample files for documentation.'
    Write-Host '- DeliverableFolder: Creates a folder for deliverables.'
    Write-Host '- Compress: Compresses the module into a ZIP format for distribution.'
    Write-Host '- ChocoPack: Creates a Chocolatey package of the module (Windows only).'
    Write-Host '- DockerPack: Builds Docker images for the module.'
    Write-Host "- PackageFolder: Creates the `pkg` folder for module packaging."
    Write-Host '- CheckFailedTests: Checks if any tests failed and throws an error if so.'
    Write-Host '- PushCodeCoverage: Pushes code coverage results to a coverage service.'
    Write-Host '- Docs: Serves the documentation locally for review.'
    Write-Host '- DocsHelpBuild: Builds function help documentation.'
    Write-Host "- CleanDeliverable: Removes the `deliverable` folder."
    Write-Host "- CleanPkg: Removes the `pkg` folder."
    Write-Host "- CleanLibs: Removes the `Libs` folder under `src`."
    Write-Host '- CleanListener: Removes the Listener folder.'
    Write-Host '- CleanDocs: Cleans up generated documentation files.'
    Write-Host '- SetupPowerShell: Sets up the PowerShell environment for the build.'
    Write-Host '- ReleaseNotes: Generates release notes based on merged pull requests.'
}


<#
# Helper Tasks
#>

# Synopsis: Stamps the version onto the Module
Add-BuildTask StampVersion {
    $pwshVersions = Get-PodeBuildPwshEOL
    (Get-Content ./pkg/Pode.psd1) | ForEach-Object { $_ -replace '\$version\$', $Version -replace '\$versionsUntested\$', $pwshVersions.eol -replace '\$versionsSupported\$', $pwshVersions.supported -replace '\$buildyear\$', ((get-date).Year) } | Set-Content ./pkg/Pode.psd1
    (Get-Content ./pkg/Pode.Internal.psd1) | ForEach-Object { $_ -replace '\$version\$', $Version } | Set-Content ./pkg/Pode.Internal.psd1
    (Get-Content ./packers/choco/pode_template.nuspec) | ForEach-Object { $_ -replace '\$version\$', $Version } | Set-Content ./packers/choco/pode.nuspec
    (Get-Content ./packers/choco/tools/ChocolateyInstall_template.ps1) | ForEach-Object { $_ -replace '\$version\$', $Version } | Set-Content ./packers/choco/tools/ChocolateyInstall.ps1
}

# Synopsis: Generating a Checksum of the Zip
Add-BuildTask PrintChecksum {
    $Script:Checksum = (Get-FileHash "./deliverable/$Version-Binaries.zip" -Algorithm SHA256).Hash
    Write-Host "Checksum: $($Checksum)"
}


<#
# Dependencies
#>

# Synopsis: Installs Chocolatey
Add-BuildTask ChocoDeps -If (Test-PodeBuildIsWindows) {
    if (!(Test-PodeBuildCommand 'choco')) {
        Set-ExecutionPolicy Bypass -Scope Process -Force
        Invoke-Expression ([System.Net.WebClient]::new().DownloadString('https://chocolatey.org/install.ps1'))
    }
}

# Synopsis: Install dependencies for compiling/building
Add-BuildTask BuildDeps {
    # install dotnet
    if (Test-PodeBuildIsWindows) {
        $dotnet = 'dotnet'
    }
    elseif (Test-PodeBuildCommand 'brew') {
        $dotnet = 'dotnet-sdk'
    }
    else {
        $dotnet = "dotnet-sdk-$SdkVersion"
    }

    try {
        $sdkVersions = dotnet --list-sdks | ForEach-Object { $_.Split('[')[0].Trim() }
    }
    catch {
        Invoke-PodeBuildInstall $dotnet $SdkVersion
        $sdkVersions = dotnet --list-sdks | ForEach-Object { $_.Split('[')[0].Trim() }
    }
    $majorVersions = ($sdkVersions | ForEach-Object { ([version]$_).Major } | Sort-Object -Descending | Select-Object -Unique)[0]
    $script:AvailableSdkVersion = Get-PodeBuildTargetFrameworkName  -Version $majorVersions

    if ($majorVersions -lt (Get-PodeBuildTargetFramework -TargetFrameworks $SdkVersion)) {
        Invoke-PodeBuildInstall $dotnet $SdkVersion
        $sdkVersions = dotnet --list-sdks | ForEach-Object { $_.Split('[')[0].Trim() }
        $majorVersions = ($sdkVersions | ForEach-Object { ([version]$_).Major } | Sort-Object -Descending | Select-Object -Unique)[0]
        $script:AvailableSdkVersion = Get-PodeBuildTargetFrameworkName  -Version $majorVersions

        if ($majorVersions -lt (Get-PodeBuildTargetFramework -TargetFrameworks $SdkVersion)) {
            Write-Error "The requested framework '$SdkVersion' is not available."
            return
        }
    }
    elseif ($majorVersions -gt (Get-PodeBuildTargetFramework -TargetFrameworks $SdkVersion)) {
        Write-Warning "The requested SDK version '$SdkVersion' is superseded by the installed '$($script:AvailableSdkVersion)' framework."
    }

}

# Synopsis: Install dependencies for running tests
Add-BuildTask TestDeps {
    # install pester
    Install-PodeBuildModule Pester

    # install PSCoveralls
    if (Test-PodeBuildCanCodeCoverage) {
        Install-PodeBuildModule PSCoveralls
    }
}

# Synopsis: Install dependencies for documentation
Add-BuildTask DocsDeps ChocoDeps, {
    # install mkdocs
    if (!(Test-PodeBuildCommand 'mkdocs')) {
        Invoke-PodeBuildInstall 'mkdocs' $Versions.MkDocs
    }

    $_installed = (pip list --format json --disable-pip-version-check | ConvertFrom-Json)
    if (($_installed | Where-Object { $_.name -ieq 'mkdocs-material' -and $_.version -ieq $Versions.MkDocsTheme } | Measure-Object).Count -eq 0) {
        pip install "mkdocs-material==$($Versions.MkDocsTheme)" --force-reinstall --disable-pip-version-check --quiet
    }

    # install platyps
    Install-PodeBuildModule PlatyPS
}

Add-BuildTask IndexSamples {
    $examplesPath = './examples'
    if (!(Test-Path -PathType Container -Path $examplesPath)) {
        return
    }

    # List of directories to exclude
    $sampleMarkDownPath = './docs/Getting-Started/Samples.md'
    $excludeDirs = @('scripts', 'views', 'static', 'public', 'assets', 'timers', 'modules',
        'Authentication', 'certs', 'logs', 'relative', 'routes', 'issues')

    # Convert exlusion list into single regex pattern for directory matching
    $dirSeparator = [IO.Path]::DirectorySeparatorChar
    $excludeDirs = "\$($dirSeparator)($($excludeDirs -join '|'))\$($dirSeparator)"

    # build the page content
    Get-ChildItem -Path $examplesPath -Filter *.ps1 -Recurse -File -Force |
        Where-Object {
            $_.FullName -inotmatch $excludeDirs
        } |
        Sort-Object -Property FullName |
        ForEach-Object {
            Write-Verbose "Processing Sample: $($_.FullName)"

            # get the script help
            $help = Get-Help -Name $_.FullName -ErrorAction Stop

            # add help content
            $urlFileName = ($_.FullName -isplit 'examples')[1].Trim('\/') -replace '[\\/]', '/'
            $markdownContent += "## [$($_.BaseName)](https://github.com/Badgerati/Pode/blob/develop/examples/$($urlFileName))`n`n"
            $markdownContent += "**Synopsis**`n`n$($help.Synopsis)`n`n"
            $markdownContent += "**Description**`n`n$($help.Description.Text)`n`n"
        }

    Write-Output "Write Markdown document for the sample files to $($sampleMarkDownPath)"
    Set-Content -Path $sampleMarkDownPath -Value "# Sample Scripts`n`n$($markdownContent)" -Force
}

<#
# Building
#>

# Synopsis: Build the .NET Listener
Add-BuildTask Build BuildDeps, {
    if (Test-Path ./src/Libs) {
        Remove-Item -Path ./src/Libs -Recurse -Force | Out-Null
    }

    # Retrieve the SDK version being used
    #   $dotnetVersion = dotnet --version

    # Display the SDK version
    Write-Output "Building targets '$($targetFrameworks -join "','")' using .NET '$AvailableSdkVersion' framework."

    # Build for supported target frameworks
    try {
        Push-Location ./src/Listener
        foreach ($target in $targetFrameworks) {
            Invoke-PodeBuildDotnetBuild -target $target
            Write-Host
            Write-Host '***********************' -ForegroundColor DarkMagenta

        }
    }
    finally {
        Pop-Location
    }

    if (Test-Path ./src/Bin) {
        Remove-Item -Path ./src/Bin -Recurse -Force | Out-Null
    }

    try {
        Push-Location ./src/PodeMonitor
        Invoke-PodeBuildDotnetMonitorSrvBuild
    }
    finally {
        Pop-Location
    }



}


<#
# Packaging
#>

#Synopsis: Create the Deliverable folder
Add-BuildTask DeliverableFolder {
    $path = './deliverable'
    if (Test-Path $path) {
        Remove-Item -Path $path -Recurse -Force | Out-Null
    }

    # create the deliverable dir
    New-Item -Path $path -ItemType Directory -Force | Out-Null
}

# Synopsis: Creates a Zip of the Module
Add-BuildTask Compress PackageFolder, StampVersion, DeliverableFolder, {
    $path = './deliverable'
    if (Test-Path $path) {
        Remove-Item -Path $path -Recurse -Force | Out-Null
    }
    # create the pkg dir
    New-Item -Path $path -ItemType Directory -Force | Out-Null
    Compress-Archive -Path './pkg/*' -DestinationPath "$path/$Version-Binaries.zip"
}, PrintChecksum

# Synopsis: Creates a Chocolately package of the Module
Add-BuildTask ChocoPack -If (Test-PodeBuildIsWindows) ChocoDeps, PackageFolder, StampVersion, DeliverableFolder, {
    exec { choco pack ./packers/choco/pode.nuspec }
    Move-Item -Path "pode.$Version.nupkg" -Destination './deliverable'
}

# Synopsis: Create docker tags
Add-BuildTask DockerPack PackageFolder, StampVersion, {
    # check if github and windows, and output warning
    if ((Test-PodeBuildIsGitHub) -and (Test-PodeBuildIsWindows)) {
        Write-Warning 'Docker images are not built on GitHub Windows runners, and Docker is in Windows container only mode. Exiting task.'
        return
    }

    try {
        # Try to get the Docker version to check if Docker is installed
        docker --version
    }
    catch {
        # If Docker is not available, exit the task
        Write-Warning 'Docker is not installed or not available in the PATH. Exiting task.'
        return
    }

    Invoke-PodeBuildDockerBuild -Tag $Version -File './Dockerfile'
    Invoke-PodeBuildDockerBuild -Tag 'latest' -File './Dockerfile'
    Invoke-PodeBuildDockerBuild -Tag "$Version-alpine" -File './alpine.dockerfile'
    Invoke-PodeBuildDockerBuild -Tag 'latest-alpine' -File './alpine.dockerfile'

    if (!(Test-PodeBuildIsGitHub)) {
        Invoke-PodeBuildDockerBuild -Tag "$Version-arm32" -File './arm32.dockerfile'
        Invoke-PodeBuildDockerBuild -Tag 'latest-arm32' -File './arm32.dockerfile'
    }
    else {
        Write-Warning 'Docker images for ARM32 are not built on GitHub runners due to having the wrong OS architecture. Skipping.'
    }
}

# Synopsis: Package up the Module
Add-BuildTask Pack Compress, ChocoPack, DockerPack

# Synopsis: Package up the Module into a /pkg folder
Add-BuildTask PackageFolder Build, {
    $path = './pkg'
    if (Test-Path $path) {
        Remove-Item -Path $path -Recurse -Force | Out-Null
    }

    # create the pkg dir
    New-Item -Path $path -ItemType Directory -Force | Out-Null

    # which source folders do we need? create them and copy their contents
    $folders = @('Private', 'Public', 'Misc', 'Libs', 'Locales', 'Bin')
    $folders | ForEach-Object {
        New-Item -ItemType Directory -Path (Join-Path $path $_) -Force | Out-Null
        Copy-Item -Path "./src/$($_)/*" -Destination (Join-Path $path $_) -Force -Recurse | Out-Null
    }

    # which route folders to we need? create them and copy their contents
    $folders = @('licenses')
    $folders | ForEach-Object {
        New-Item -ItemType Directory -Path (Join-Path $path $_) -Force | Out-Null
        Copy-Item -Path "./$($_)/*" -Destination (Join-Path $path $_) -Force -Recurse | Out-Null
    }

    # copy general files
    $files = @('src/Pode.psm1', 'src/Pode.psd1', 'src/Pode.Internal.psm1', 'src/Pode.Internal.psd1', 'LICENSE.txt')
    $files | ForEach-Object {
        Copy-Item -Path "./$($_)" -Destination $path -Force | Out-Null
    }
}


<#
# Testing
#>

# Synopsis: Run the tests
Add-BuildTask TestNoBuild TestDeps, {
    $p = (Get-Command Invoke-Pester)
    if ($null -eq $p -or $p.Version -ine $Versions.Pester) {
        Remove-Module Pester -Force -ErrorAction Ignore
        Import-Module Pester -Force -RequiredVersion $Versions.Pester
    }
    Write-Output ''
    # for windows, output current netsh excluded ports
    if (Test-PodeBuildIsWindows) {
        netsh int ipv4 show excludedportrange protocol=tcp | Out-Default

        # Retrieve the current Windows identity and token
        $identity = [Security.Principal.WindowsIdentity]::GetCurrent()
        $principal = [Security.Principal.WindowsPrincipal]::new($identity)

        # Gather user information
        $user = $identity.Name
        $isElevated = $principal.IsInRole([Security.Principal.WindowsBuiltInRole]::Administrator)
        $adminStatus = if ($isElevated) { 'Administrator' } else { 'Standard User' }
        $groups = $identity.Groups | ForEach-Object {
            try {
                $_.Translate([Security.Principal.NTAccount]).Value
            }
            catch {
                $_.Value # Fallback to SID if translation fails
            }
        }

        # Generate output
        Write-Output 'Pester Execution Context (Windows):'
        Write-Output "  - User:                $user"
        Write-Output "  - Role:                $adminStatus"
        Write-Output "  - Elevated Privileges: $isElevated"
        Write-Output "  - Group Memberships:   $( $groups -join ', ')"
    }


    if ($IsLinux) {
        $user = whoami
        $groupsRaw = (groups $user | Out-String).Trim()
        $groups = $groupsRaw -split '\s+' | Where-Object { $_ -ne ':' } | Sort-Object -Unique

        # Check for sudo privileges based on group membership
        $isSudoUser = $groups -match '\bwheel\b' -or $groups -match '\badmin\b' -or $groups -match '\bsudo\b' -or $groups -match '\badm\b'

        Write-Output 'Pester Execution Context (Linux):'
        Write-Output "  - User:    $user"
        Write-Output "  - Groups:  $( $groups -join ', ')"
        Write-Output "  - Sudo:    $($isSudoUser -eq $true)"
    }

    if ($IsMacOS) {
        $user = whoami
        $groups = (id -Gn $user).Split(' ') # Use `id -Gn` for consistent group names on macOS
        $formattedGroups = $groups -join ', '
        Write-Output 'Pester Execution Context (macOS):'
        Write-Output "  - User:    $user"
        Write-Output "  - Groups:  $formattedGroups"
    }

    Write-Output ''

    if ($UICulture -ne ([System.Threading.Thread]::CurrentThread.CurrentUICulture) ) {
        $originalUICulture = [System.Threading.Thread]::CurrentThread.CurrentUICulture
        Write-Output "Original UICulture is $originalUICulture"
        Write-Output "Set UICulture to $UICulture"
        # set new UICulture
        [System.Threading.Thread]::CurrentThread.CurrentUICulture = $UICulture
    }
    $Script:TestResultFile = "$($pwd)/TestResults.xml"

    # get default from static property
    $configuration = [PesterConfiguration]::Default
    $configuration.run.path = @('./tests/unit', './tests/integration')
    $configuration.run.PassThru = $true
    $configuration.TestResult.OutputFormat = 'NUnitXml'
    $configuration.Output.Verbosity = $PesterVerbosity
    $configuration.TestResult.OutputPath = $Script:TestResultFile

    # if run code coverage if enabled
    if (Test-PodeBuildCanCodeCoverage) {
        $srcFiles = (Get-ChildItem "$($pwd)/src/*.ps1" -Recurse -Force).FullName
        $configuration.CodeCoverage.Enabled = $true
        $configuration.CodeCoverage.Path = $srcFiles
        $Script:TestStatus = Invoke-Pester -Configuration $configuration
    }
    else {
        $Script:TestStatus = Invoke-Pester -Configuration $configuration
    }
    if ($originalUICulture) {
        Write-Output "Restore UICulture to $originalUICulture"
        # restore original UICulture
        [System.Threading.Thread]::CurrentThread.CurrentUICulture = $originalUICulture
    }
}, PushCodeCoverage, CheckFailedTests

# Synopsis: Run tests after a build
Add-BuildTask Test Build, TestNoBuild

# Synopsis: Check if any of the tests failed
Add-BuildTask CheckFailedTests {
    if ($TestStatus.FailedCount -gt 0) {
        throw "$($TestStatus.FailedCount) tests failed"
    }
}

# Synopsis: If AppyVeyor or GitHub, push code coverage stats
Add-BuildTask PushCodeCoverage -If (Test-PodeBuildCanCodeCoverage) {
    try {
        $service = Get-PodeBuildService
        $branch = Get-PodeBuildBranch

        Write-Host "Pushing coverage for $($branch) from $($service)"
        $coverage = New-CoverallsReport -Coverage $Script:TestStatus.CodeCoverage -ServiceName $service -BranchName $branch
        Publish-CoverallsReport -Report $coverage -ApiToken $env:PODE_COVERALLS_TOKEN
    }
    catch {
        $_.Exception | Out-Default
    }
}


<#
# Docs
#>

# Synopsis: Run the documentation locally
Add-BuildTask Docs DocsDeps, DocsHelpBuild, {
    mkdocs serve --open
}

# Synopsis: Build the function help documentation
Add-BuildTask DocsHelpBuild IndexSamples, DocsDeps, Build, {
    # import the local module
    Remove-Module Pode -Force -ErrorAction Ignore | Out-Null
    Import-Module ./src/Pode.psm1 -Force | Out-Null

    # build the function docs
    $path = './docs/Functions'
    $map = @{}

    (Get-Module Pode).ExportedFunctions.Keys | ForEach-Object {
        $type = [System.IO.Path]::GetFileNameWithoutExtension((Split-Path -Leaf -Path (Get-Command $_ -Module Pode).ScriptBlock.File))
        New-MarkdownHelp -Command $_ -OutputFolder (Join-Path $path $type) -Force -Metadata @{ PodeType = $type } -AlphabeticParamsOrder | Out-Null
        $map[$_] = $type
    }

    # update docs to bind links to unlinked functions
    $path = Join-Path $pwd 'docs'
    Get-ChildItem -Path $path -Recurse -Filter '*.md' | ForEach-Object {
        $depth = ($_.FullName.Replace($path, [string]::Empty).trim('\/') -split '[\\/]').Length
        $updated = $false

        $content = (Get-Content -Path $_.FullName | ForEach-Object {
                $line = $_

                while ($line -imatch '\[`(?<name>[a-z]+\-pode[a-z]+)`\](?<char>([^(]|$))') {
                    $updated = $true
                    $name = $Matches['name']
                    $char = $Matches['char']
                    $line = ($line -ireplace "\[``$($name)``\]([^(]|$)", "[``$($name)``]($('../' * $depth)Functions/$($map[$name])/$($name))$($char)")
                }

                $line
            })

        if ($updated) {
            $content | Out-File -FilePath $_.FullName -Force -Encoding ascii
        }
    }

    # remove the module
    Remove-Module Pode -Force -ErrorAction Ignore | Out-Null
}

# Synopsis: Build the documentation
Add-BuildTask DocsBuild DocsDeps, DocsHelpBuild, {
    mkdocs build --quiet
}


<#
# Clean-up
#>

# Synopsis: Clean the build enviroment
Add-BuildTask Clean  CleanPkg, CleanDeliverable, CleanLibs, CleanListener, CleanDocs

# Synopsis: Clean the Deliverable folder
Add-BuildTask CleanDeliverable {
    $path = './deliverable'
    if (Test-Path -Path $path -PathType Container) {
        Write-Host 'Removing ./deliverable folder'
        Remove-Item -Path $path -Recurse -Force | Out-Null
    }
    Write-Host "Cleanup $path done"
}

# Synopsis: Clean the pkg directory
Add-BuildTask CleanPkg {
    $path = './pkg'
    if ((Test-Path -Path $path -PathType Container )) {
        Write-Host 'Removing ./pkg folder'
        Remove-Item -Path $path -Recurse -Force | Out-Null
    }

    if ((Test-Path -Path .\packers\choco\tools\ChocolateyInstall.ps1 -PathType Leaf )) {
        Write-Host 'Removing .\packers\choco\tools\ChocolateyInstall.ps1'
        Remove-Item -Path .\packers\choco\tools\ChocolateyInstall.ps1
    }

    if ((Test-Path -Path .\packers\choco\pode.nuspec -PathType Leaf )) {
        Write-Host 'Removing .\packers\choco\pode.nuspec'
        Remove-Item -Path .\packers\choco\pode.nuspec
    }

    Write-Host "Cleanup $path done"
}

# Synopsis: Clean the libs folder
Add-BuildTask CleanLibs {
    $path = './src/Libs'
    if (Test-Path -Path $path -PathType Container) {
        Write-Host "Removing $path  contents"
        Remove-Item -Path $path -Recurse -Force | Out-Null
    }

    $path = './src/Bin'
    if (Test-Path -Path $path -PathType Container) {
        Write-Host "Removing $path  contents"
        Remove-Item -Path $path -Recurse -Force | Out-Null
    }

    Write-Host "Cleanup $path done"
}

# Synopsis: Clean the Listener folder
Add-BuildTask CleanListener {
    $path = './src/Listener/bin'
    if (Test-Path -Path $path -PathType Container) {
        Write-Host "Removing $path contents"
        Remove-Item -Path $path -Recurse -Force | Out-Null
    }

    Write-Host "Cleanup $path done"
}

Add-BuildTask CleanDocs {
    $path = './docs/Getting-Started/Samples.md'
    if (Test-Path -Path $path -PathType Leaf) {
        Write-Host "Removing $path"
        Remove-Item -Path $path -Force | Out-Null
    }
}
<#
# Local module management
#>

# Synopsis: Install Pode Module locally
Add-BuildTask Install-Module -If ($Version) Pack, {
    $PSPaths = Split-PodeBuildPwshPath

    $dest = Join-Path -Path $PSPaths[0] -ChildPath 'Pode' -AdditionalChildPath "$Version"
    if (Test-Path $dest) {
        Remove-Item -Path $dest -Recurse -Force | Out-Null
    }

    # create the dest dir
    New-Item -Path $dest -ItemType Directory -Force | Out-Null
    $path = './pkg'

    # copy over folders
    $folders = @('Private', 'Public', 'Misc', 'Libs', 'licenses', 'Locales')
    $folders | ForEach-Object {
        Copy-Item -Path (Join-Path -Path $path -ChildPath $_) -Destination $dest -Force -Recurse | Out-Null
    }

    # copy over general files
    $files = @('Pode.psm1', 'Pode.psd1', 'Pode.Internal.psm1', 'Pode.Internal.psd1', 'LICENSE.txt')
    $files | ForEach-Object {
        Copy-Item -Path (Join-Path -Path $path -ChildPath $_) -Destination $dest -Force | Out-Null
    }

    Write-Host "Deployed to $dest"
}

# Synopsis: Remove the Pode Module from the local registry
Add-BuildTask Remove-Module {
    if (!$Version) {
        throw 'Parameter -Version is required'
    }

    $PSPaths = Split-PodeBuildPwshPath

    $dest = Join-Path -Path $PSPaths[0] -ChildPath 'Pode' -AdditionalChildPath "$Version"
    if (!(Test-Path $dest)) {
        Write-Warning "Directory $dest doesn't exist"
    }

    Write-Host "Deleting module from $dest"
    Remove-Item -Path $dest -Recurse -Force | Out-Null
}


<#
# PowerShell setup
#>

# Synopsis: Setup the PowerShell environment
Add-BuildTask SetupPowerShell {
    # code for this step is altered versions of the code found here:
    # - https://github.com/bjompen/UpdatePWSHAction/blob/main/UpgradePwsh.ps1
    # - https://raw.githubusercontent.com/PowerShell/PowerShell/master/tools/install-powershell.ps1

    # fail if no version supplied
    if ([string]::IsNullOrWhiteSpace($PowerShellVersion)) {
        throw 'No PowerShell version supplied to set up'
    }

    # is the version valid?
    $tags = @('preview', 'lts', 'daily', 'stable')
    if (($PowerShellVersion -inotin $tags) -and ($PowerShellVersion -inotmatch '^\d+\.\d+\.\d+(-\w+(\.\d+)?)?$')) {
        throw "Invalid PowerShell version supplied: $($PowerShellVersion)"
    }

    # tag version or literal version?
    $isTagVersion = $PowerShellVersion -iin $tags
    if ($isTagVersion) {
        Write-Host "Release tag: $($PowerShellVersion)"
        $PowerShellVersion = Convert-PodeBuildOSPwshTagToVersion
    }
    Write-Host "Release version: $($PowerShellVersion)"

    # base/prefix versions
    $atoms = $PowerShellVersion -split '\-'
    $baseVersion = $atoms[0]

    # do nothing if the current version is the version we're trying to set up
    $currentVersion = Get-PodeBuildCurrentPwshVersion
    Write-Host "Current PowerShell version: $($currentVersion)"

    if ($baseVersion -ieq $currentVersion) {
        Write-Host "PowerShell version $($PowerShellVersion) is already installed"
        return
    }

    # build the package name
    $arch = Get-PodeBuildOSPwshArchitecture
    $os = Get-PodeBuildOSPwshName

    $packageName = (@{
            win   = "PowerShell-$($PowerShellVersion)-$($os)-$($arch).zip"
            linux = "powershell-$($PowerShellVersion)-$($os)-$($arch).tar.gz"
            osx   = "powershell-$($PowerShellVersion)-$($os)-$($arch).tar.gz"
        })[$os]

    # build the URL
    $urls = @{
        Old = "https://pscoretestdata.blob.core.windows.net/v$($PowerShellVersion -replace '\.', '-')/$($packageName)"
        New = "https://powershellinfraartifacts-gkhedzdeaghdezhr.z01.azurefd.net/install/v$($PowerShellVersion)/$($packageName)"
    }

    # download the package to a temp location
    $outputFile = Join-Path -Path ([System.IO.Path]::GetTempPath()) -ChildPath $packageName
    $downloadParams = @{
        Uri         = $urls.New
        OutFile     = $outputFile
        ErrorAction = 'Stop'
    }

    Write-Host "Output file: $($outputFile)"

    # retry the download 6 times, with a sleep of 10s between each attempt, and altering between old and new URLs
    $counter = 0
    $success = $false

    do {
        try {
            $counter++
            Write-Host "Attempt $($counter) of 6"

            # use new URL for odd attempts, and old URL for even attempts
            if ($counter % 2 -eq 0) {
                $downloadParams.Uri = $urls.Old
            }
            else {
                $downloadParams.Uri = $urls.New
            }

            # download the package
            Write-Host "Attempting download of $($packageName) from $($downloadParams.Uri)"
            Invoke-WebRequest @downloadParams

            $success = $true
            Write-Host "Downloaded $($packageName) successfully"
        }
        catch {
            $success = $false
            if ($counter -ge 6) {
                throw "Failed to download PowerShell package after 6 attempts. Error: $($_.Exception.Message)"
            }

            Start-Sleep -Seconds 5
        }
    } while (!$success)

    # create target folder for package
    $targetFolder = Join-Path -Path (Resolve-Path ~).Path -ChildPath ($packageName -ireplace '\.tar$')
    if (!(Test-Path $targetFolder)) {
        $null = New-Item -Path $targetFolder -ItemType Directory -Force
    }

    # extract the package
    switch ($os) {
        'win' {
            Expand-Archive -Path $outputFile -DestinationPath $targetFolder -Force
        }

        { $_ -iin 'linux', 'osx' } {
            $null = tar -xzf $outputFile -C $targetFolder
        }
    }

    # install the package
    Write-Host "Installing PowerShell $($PowerShellVersion) to $($targetFolder)"
    if (Test-PodeBuildOSWindows) {
        Install-PodeBuildPwshWindows -Target $targetFolder
    }
    else {
        Install-PodeBuildPwshUnix -Target $targetFolder
    }
}


<#
# Release Notes
#>

# Synopsis: Build the Release Notes
Add-BuildTask ReleaseNotes {
    if ([string]::IsNullOrWhiteSpace($ReleaseNoteVersion)) {
        Write-Host 'Please provide a ReleaseNoteVersion' -ForegroundColor Red
        return
    }

    # get the PRs for the ReleaseNoteVersion
    $prs = gh search prs --milestone $ReleaseNoteVersion --repo badgerati/pode --merged --limit 200 --json 'number,title,labels,author' | ConvertFrom-Json

    # group PRs into categories, filtering out some internal PRs
    $categories = [ordered]@{
        Features      = @()
        Enhancements  = @()
        Bugs          = @()
        Documentation = @()
    }

    $dependabot = @{}

    foreach ($pr in $prs) {
        if ($pr.labels.name -icontains 'superseded') {
            continue
        }

        $label = ($pr.labels[0].name -split ' ')[0]
        if ($label -iin @('new-release', 'internal-code')) {
            continue
        }

        if ([string]::IsNullOrWhiteSpace($label)) {
            $label = 'misc'
        }

        switch ($label.ToLowerInvariant()) {
            'feature' { $label = 'Features' }
            'enhancement' { $label = 'Enhancements' }
            'bug' { $label = 'Bugs' }
        }

        if (!$categories.Contains($label)) {
            $categories[$label] = @()
        }

        if ($pr.author.login -ilike '*dependabot*') {
            if ($pr.title -imatch 'Bump (?<name>\S+) from (?<from>[0-9\.]+) to (?<to>[0-9\.]+)') {
                if (!$dependabot.ContainsKey($Matches['name'])) {
                    $dependabot[$Matches['name']] = @{
                        Name   = $Matches['name']
                        Number = $pr.number
                        From   = [version]$Matches['from']
                        To     = [version]$Matches['to']
                    }
                }
                else {
                    $item = $dependabot[$Matches['name']]
                    if ([int]$pr.number -gt [int]$item.Number) {
                        $item.Number = $pr.number
                    }
                    if ([version]$Matches['from'] -lt $item.From) {
                        $item.From = [version]$Matches['from']
                    }
                    if ([version]$Matches['to'] -gt $item.To) {
                        $item.To = [version]$Matches['to']
                    }
                }

                continue
            }
        }

        $titles = @($pr.title).Trim()
        if ($pr.title.Contains(';')) {
            $titles = ($pr.title -split ';').Trim()
        }

        $author = $null
        if (($pr.author.login -ine 'badgerati') -and ($pr.author.login -inotlike '*dependabot*')) {
            $author = $pr.author.login
        }

        foreach ($title in $titles) {
            $str = "* #$($pr.number): $($title -replace '`', "'")"
            if (![string]::IsNullOrWhiteSpace($author)) {
                $str += " (thanks @$($author)!)"
            }

            if ($str -imatch '\s+(docs|documentation)\s+') {
                $categories['Documentation'] += $str
            }
            else {
                $categories[$label] += $str
            }
        }
    }

    # add dependabot aggregated PRs
    if ($dependabot.Count -gt 0) {
        $label = 'dependencies'
        if (!$categories.Contains($label)) {
            $categories[$label] = @()
        }

        foreach ($dep in $dependabot.Values) {
            $categories[$label] += "* #$($dep.Number): Bump $($dep.Name) from $($dep.From) to $($dep.To)"
        }
    }

    # output the release notes
    Write-Host "# v$($ReleaseNoteVersion)`n"

    $culture = (Get-Culture).TextInfo
    foreach ($category in $categories.Keys) {
        if ($categories[$category].Length -eq 0) {
            continue
        }

        Write-Host "### $($culture.ToTitleCase($category))"
        $categories[$category] | Sort-Object | ForEach-Object { Write-Host $_ }
        Write-Host ''
    }
}<|MERGE_RESOLUTION|>--- conflicted
+++ resolved
@@ -497,14 +497,10 @@
         $AssemblyVersion = ''
     }
 
-<<<<<<< HEAD
-    # Perform the build for the target runtime
-=======
     # restore dependencies
     dotnet restore
 
     # Use dotnet publish for .NET Core and .NET 5+
->>>>>>> a76741bc
     dotnet publish --configuration Release --self-contained --framework $target $AssemblyVersion --output ../Libs/$target
 
     # Throw an error if the build fails

[Diagnostics.CodeAnalysis.SuppressMessageAttribute('PSReviewUnusedParameter', '')]
[Diagnostics.CodeAnalysis.SuppressMessageAttribute('PSUseSingularNouns', '')]
param(
    [string]
    $Version = '0.0.0',
    [string]
    [ValidateSet(  'None', 'Normal' , 'Detailed', 'Diagnostic')]
    $PesterVerbosity = 'Normal'
)

<#
# Dependency Versions
#>

$Versions = @{
    Pester      = '5.5.0'
    MkDocs      = '1.5.3'
    PSCoveralls = '1.0.0'
    SevenZip    = '18.5.0.20180730'
    DotNet      = '8.0'
    MkDocsTheme = '9.4.6'
    PlatyPS     = '0.14.2'
}

<#
# Helper Functions
#>
function Test-PodeBuildIsWindows {
    $v = $PSVersionTable
    return ($v.Platform -ilike '*win*' -or ($null -eq $v.Platform -and $v.PSEdition -ieq 'desktop'))
}

function Test-PodeBuildIsGitHub {
    return (![string]::IsNullOrWhiteSpace($env:GITHUB_REF))
}

function Test-PodeBuildCanCodeCoverage {
    return (@('1', 'true') -icontains $env:PODE_RUN_CODE_COVERAGE)
}

function Get-PodeBuildService {
    return 'github-actions'
}

function Test-PodeBuildCommand($cmd) {
    $path = $null

    if (Test-PodeBuildIsWindows) {
        $path = (Get-Command $cmd -ErrorAction Ignore)
    }
    else {
        $path = (which $cmd)
    }

    return (![string]::IsNullOrWhiteSpace($path))
}

function Get-PodeBuildBranch {
    return ($env:GITHUB_REF -ireplace 'refs\/heads\/', '')
}

function Invoke-PodeBuildInstall($name, $version) {
    [Net.ServicePointManager]::SecurityProtocol = [Net.SecurityProtocolType]::Tls12

    if (Test-PodeBuildIsWindows) {
        if (Test-PodeBuildCommand 'choco') {
            choco install $name --version $version -y
        }
    }
    else {
        if (Test-PodeBuildCommand 'brew') {
            brew install $name
        }
        elseif (Test-PodeBuildCommand 'apt-get') {
            sudo apt-get install $name -y
        }
        elseif (Test-PodeBuildCommand 'yum') {
            sudo yum install $name -y
        }
    }
}

function Install-PodeBuildModule($name) {
    if ($null -ne ((Get-Module -ListAvailable $name) | Where-Object { $_.Version -ieq $Versions[$name] })) {
        return
    }

    Write-Host "Installing $($name) v$($Versions[$name])"
    [Net.ServicePointManager]::SecurityProtocol = [Net.SecurityProtocolType]::Tls12
    Install-Module -Name "$($name)" -Scope CurrentUser -RequiredVersion "$($Versions[$name])" -Force -SkipPublisherCheck
}

function Invoke-PodeBuildDotnetBuild($target ) {

    # Retrieve the highest installed SDK version
    $majorVersion = ([version](dotnet --version)).Major

    # Determine if the target framework is compatible
    $isCompatible = $False
    switch ($majorVersion) {
        8 { if ($target -in @('net6.0', 'net7.0', 'netstandard2.0', 'net8.0')) { $isCompatible = $True } }
        7 { if ($target -in @('net6.0', 'net7.0', 'netstandard2.0')) { $isCompatible = $True } }
        6 { if ($target -in @('net6.0', 'netstandard2.0')) { $isCompatible = $True } }
    }

    # Skip build if not compatible
    if (  $isCompatible) {
        Write-Host "SDK for target framework $target is compatible with the installed SDKs"
    }
    else {
        Write-Host "SDK for target framework $target is not compatible with the installed SDKs. Skipping build."
        return
    }
    if ($Version) {
        Write-Host "Assembly Version $Version"
        $AssemblyVersion = "-p:Version=$Version"
    }
    else {
        $AssemblyVersion = ''
    }

    dotnet publish --configuration Release --self-contained --framework $target $AssemblyVersion --output ../Libs/$target
    if (!$?) {
        throw "dotnet publish failed for $($target)"
    }

}

function Get-PodeBuildPwshEOL {
    $eol = invoke-restmethod  -Uri 'https://endoflife.date/api/powershell.json' -Headers @{Accept = 'application/json' }
    return @{
        eol       = ($eol | Where-Object { [datetime]$_.eol -lt [datetime]::Now }).cycle -join ','
        supported = ($eol | Where-Object { [datetime]$_.eol -ge [datetime]::Now }).cycle -join ','
    }
}


<#
# Helper Tasks
#>

# Synopsis: Stamps the version onto the Module
Task StampVersion {
<<<<<<< HEAD
    (Get-Content ./pkg/Pode.psd1) | ForEach-Object { $_ -replace '\$version\$' } | Set-Content ./pkg/Pode.psd1
=======
    $pwshVersions = Get-PodeBuildPwshEOL
    (Get-Content ./pkg/Pode.psd1) | ForEach-Object { $_ -replace '\$version\$', $Version -replace '\$versionsUntested\$', $pwshVersions.eol -replace '\$versionsSupported\$', $pwshVersions.supported -replace '\$buildyear\$', ((get-date).Year) } | Set-Content ./pkg/Pode.psd1
>>>>>>> 9c066433
    (Get-Content ./pkg/Pode.Internal.psd1) | ForEach-Object { $_ -replace '\$version\$', $Version } | Set-Content ./pkg/Pode.Internal.psd1
    (Get-Content ./packers/choco/pode_template.nuspec) | ForEach-Object { $_ -replace '\$version\$', $Version } | Set-Content ./packers/choco/pode.nuspec
    (Get-Content ./packers/choco/tools/ChocolateyInstall_template.ps1) | ForEach-Object { $_ -replace '\$version\$', $Version } | Set-Content ./packers/choco/tools/ChocolateyInstall.ps1
}

# Synopsis: Generating a Checksum of the Zip
Task PrintChecksum {
    $Script:Checksum = (Get-FileHash "./deliverable/$Version-Binaries.zip" -Algorithm SHA256).Hash
    Write-Host "Checksum: $($Checksum)"
}


<#
# Dependencies
#>

# Synopsis: Installs Chocolatey
Task ChocoDeps -If (Test-PodeBuildIsWindows) {
    if (!(Test-PodeBuildCommand 'choco')) {
        Set-ExecutionPolicy Bypass -Scope Process -Force
        Invoke-Expression ((New-Object System.Net.WebClient).DownloadString('https://chocolatey.org/install.ps1'))
    }
}

# Synopsis: Install dependencies for packaging
Task PackDeps -If (Test-PodeBuildIsWindows) ChocoDeps, {
    if (!(Test-PodeBuildCommand '7z')) {
        Invoke-PodeBuildInstall '7zip' $Versions.SevenZip
    }
}

# Synopsis: Install dependencies for compiling/building
Task BuildDeps {
    # install dotnet
    if (Test-PodeBuildIsWindows) {
        $dotnet = 'dotnet'
    }
    else {
        $dotnet = "dotnet-sdk-$($Versions.DotNet)"
    }
    if (!(Test-PodeBuildCommand 'dotnet')) {
        Invoke-PodeBuildInstall $dotnet $Versions.DotNet
    }
}

# Synopsis: Install dependencies for running tests
Task TestDeps {
    # install pester
    Install-PodeBuildModule Pester

    # install PSCoveralls
    if (Test-PodeBuildCanCodeCoverage) {
        Install-PodeBuildModule PSCoveralls
    }
}

# Synopsis: Install dependencies for documentation
Task DocsDeps ChocoDeps, {
    # install mkdocs
    if (!(Test-PodeBuildCommand 'mkdocs')) {
        Invoke-PodeBuildInstall 'mkdocs' $Versions.MkDocs
    }

    $_installed = (pip list --format json --disable-pip-version-check | ConvertFrom-Json)
    if (($_installed | Where-Object { $_.name -ieq 'mkdocs-material' -and $_.version -ieq $Versions.MkDocsTheme } | Measure-Object).Count -eq 0) {
        pip install "mkdocs-material==$($Versions.MkDocsTheme)" --force-reinstall --disable-pip-version-check
    }

    # install platyps
    Install-PodeBuildModule PlatyPS
}


<#
# Building
#>

# Synopsis: Build the .NET Listener
Task Build BuildDeps, {
    if (Test-Path ./src/Libs) {
        Remove-Item -Path ./src/Libs -Recurse -Force | Out-Null
    }
    Write-Host 'Powershell Version:'
    $PSVersionTable.PSVersion
    Push-Location ./src/Listener

    try {
        Invoke-PodeBuildDotnetBuild -target 'netstandard2.0'
        Invoke-PodeBuildDotnetBuild -target 'net6.0'
        Invoke-PodeBuildDotnetBuild -target 'net7.0'
        Invoke-PodeBuildDotnetBuild -target 'net8.0'
    }
    finally {
        Pop-Location
    }
}


<#
# Packaging
#>

# Synopsis: Creates a Zip of the Module
Task 7Zip -If (Test-PodeBuildIsWindows) PackDeps, StampVersion, {
    exec { & 7z -tzip a $Version-Binaries.zip ./pkg/* }
}, PrintChecksum


# Synopsis: Creates a Zip of the Module
Task Compress StampVersion, {
    $path = './deliverable'
    if (Test-Path $path) {
        Remove-Item -Path $path -Recurse -Force | Out-Null
    }
    # create the pkg dir
    New-Item -Path $path -ItemType Directory -Force | Out-Null
    Compress-Archive -Path './pkg/*' -DestinationPath "$path/$Version-Binaries.zip"
}, PrintChecksum

# Synopsis: Creates a Chocolately package of the Module
Task ChocoPack -If (Test-PodeBuildIsWindows) PackDeps, StampVersion, {
    exec { choco pack ./packers/choco/pode.nuspec }
    Move-Item -Path "pode.$Version.nupkg" -Destination './deliverable'
}

# Synopsis: Create docker tags
Task DockerPack -If (((Test-PodeBuildIsWindows) -or $IsLinux) ) {
    try {
        # Try to get the Docker version to check if Docker is installed
        docker --version
    }
    catch {
        # If Docker is not available, exit the task
        Write-Warning 'Docker is not installed or not available in the PATH. Exiting task.'
        return
    }
    docker build -t badgerati/pode:$Version -f ./Dockerfile .
    docker build -t badgerati/pode:latest -f ./Dockerfile .
    docker build -t badgerati/pode:$Version-alpine -f ./alpine.dockerfile .
    docker build -t badgerati/pode:latest-alpine -f ./alpine.dockerfile .
    docker build -t badgerati/pode:$Version-arm32 -f ./arm32.dockerfile .
    docker build -t badgerati/pode:latest-arm32 -f ./arm32.dockerfile .

    docker tag badgerati/pode:latest docker.pkg.github.com/badgerati/pode/pode:latest
    docker tag badgerati/pode:$Version docker.pkg.github.com/badgerati/pode/pode:$Version
    docker tag badgerati/pode:latest-alpine docker.pkg.github.com/badgerati/pode/pode:latest-alpine
    docker tag badgerati/pode:$Version-alpine docker.pkg.github.com/badgerati/pode/pode:$Version-alpine
    docker tag badgerati/pode:latest-arm32 docker.pkg.github.com/badgerati/pode/pode:latest-arm32
    docker tag badgerati/pode:$Version-arm32 docker.pkg.github.com/badgerati/pode/pode:$Version-arm32
}

# Synopsis: Package up the Module
Task Pack Build, {
    $path = './pkg'
    if (Test-Path $path) {
        Remove-Item -Path $path -Recurse -Force | Out-Null
    }
    # create the pkg dir
    New-Item -Path $path -ItemType Directory -Force | Out-Null

    # which folders do we need?
    $folders = @('Private', 'Public', 'Misc', 'Libs')

    # create the directories, then copy the source
    $folders | ForEach-Object {
        New-Item -ItemType Directory -Path (Join-Path $path $_) -Force | Out-Null
        Copy-Item -Path "./src/$($_)/*" -Destination (Join-Path $path $_) -Force -Recurse | Out-Null
    }

    # copy general files
    Copy-Item -Path ./src/Pode.psm1 -Destination $path -Force | Out-Null
    Copy-Item -Path ./src/Pode.psd1 -Destination $path -Force | Out-Null
    Copy-Item -Path ./src/Pode.Internal.psm1 -Destination $path -Force | Out-Null
    Copy-Item -Path ./src/Pode.Internal.psd1 -Destination $path -Force | Out-Null
    Copy-Item -Path ./LICENSE.txt -Destination $path -Force | Out-Null
}, StampVersion, Compress, ChocoPack, DockerPack


<#
# Testing
#>

# Synopsis: Run the tests
Task TestNoBuild TestDeps, {
    $p = (Get-Command Invoke-Pester)
    if ($null -eq $p -or $p.Version -ine $Versions.Pester) {
        Remove-Module Pester -Force -ErrorAction Ignore
        Import-Module Pester -Force -RequiredVersion $Versions.Pester
    }

    $Script:TestResultFile = "$($pwd)/TestResults.xml"
    # get default from static property
    $configuration = [PesterConfiguration]::Default
    $configuration.run.path = @('./tests/unit', './tests/integration')
    $configuration.run.PassThru = $true
    $configuration.TestResult.OutputFormat = 'NUnitXml'
    $configuration.Output.Verbosity = $PesterVerbosity
    $configuration.TestResult.OutputPath = $Script:TestResultFile
    # if run code coverage if enabled
    if (Test-PodeBuildCanCodeCoverage) {
        $srcFiles = (Get-ChildItem "$($pwd)/src/*.ps1" -Recurse -Force).FullName
        $configuration.CodeCoverage.Enabled = $true
        $configuration.CodeCoverage.Path = $srcFiles
        $Script:TestStatus = Invoke-Pester   -Configuration $configuration
    }
    else {
        $Script:TestStatus = Invoke-Pester  -Configuration $configuration
    }
}, PushCodeCoverage, CheckFailedTests

# Synopsis: Run tests after a build
Task Test Build, TestNoBuild


# Synopsis: Check if any of the tests failed
Task CheckFailedTests {
    if ($TestStatus.FailedCount -gt 0) {
        throw "$($TestStatus.FailedCount) tests failed"
    }
}

# Synopsis: If AppyVeyor or GitHub, push code coverage stats
Task PushCodeCoverage -If (Test-PodeBuildCanCodeCoverage) {
    try {
        $service = Get-PodeBuildService
        $branch = Get-PodeBuildBranch

        Write-Host "Pushing coverage for $($branch) from $($service)"
        $coverage = New-CoverallsReport -Coverage $Script:TestStatus.CodeCoverage -ServiceName $service -BranchName $branch
        Publish-CoverallsReport -Report $coverage -ApiToken $env:PODE_COVERALLS_TOKEN
    }
    catch {
        $_.Exception | Out-Default
    }
}


<#
# Docs
#>

# Synopsis: Run the documentation locally
Task Docs DocsDeps, DocsHelpBuild, {
    mkdocs serve
}

# Synopsis: Build the function help documentation
Task DocsHelpBuild DocsDeps, {
    # import the local module
    Remove-Module Pode -Force -ErrorAction Ignore | Out-Null
    Import-Module ./src/Pode.psm1 -Force | Out-Null

    # build the function docs
    $path = './docs/Functions'
    $map = @{}

    (Get-Module Pode).ExportedFunctions.Keys | ForEach-Object {
        $type = [System.IO.Path]::GetFileNameWithoutExtension((Split-Path -Leaf -Path (Get-Command $_ -Module Pode).ScriptBlock.File))
        New-MarkdownHelp -Command $_ -OutputFolder (Join-Path $path $type) -Force -Metadata @{ PodeType = $type } -AlphabeticParamsOrder | Out-Null
        $map[$_] = $type
    }

    # update docs to bind links to unlinked functions
    $path = Join-Path $pwd 'docs'
    Get-ChildItem -Path $path -Recurse -Filter '*.md' | ForEach-Object {
        $depth = ($_.FullName.Replace($path, [string]::Empty).trim('\/') -split '[\\/]').Length
        $updated = $false

        $content = (Get-Content -Path $_.FullName | ForEach-Object {
                $line = $_

                while ($line -imatch '\[`(?<name>[a-z]+\-pode[a-z]+)`\](?<char>([^(]|$))') {
                    $updated = $true
                    $name = $Matches['name']
                    $char = $Matches['char']
                    $line = ($line -ireplace "\[``$($name)``\]([^(]|$)", "[``$($name)``]($('../' * $depth)Functions/$($map[$name])/$($name))$($char)")
                }

                $line
            })

        if ($updated) {
            $content | Out-File -FilePath $_.FullName -Force -Encoding ascii
        }
    }

    # remove the module
    Remove-Module Pode -Force -ErrorAction Ignore | Out-Null
}

# Synopsis: Build the documentation
Task DocsBuild DocsDeps, DocsHelpBuild, {
    mkdocs build
}

# Synopsis: Clean the build enviroment
Task Clean  CleanPkg, CleanDeliverable, CleanLibs, CleanListener

# Synopsis: Clean the Deliverable folder
Task CleanDeliverable {
    $path = './deliverable'
    if (Test-Path -Path $path -PathType Container) {
        Write-Host 'Removing ./deliverable folder'
        Remove-Item -Path $path -Recurse -Force | Out-Null
    }
    Write-Host "Cleanup $path done"
}

# Synopsis: Clean the pkg directory
Task CleanPkg {
    $path = './pkg'
    if ((Test-Path -Path $path -PathType Container )) {
        Write-Host 'Removing ./pkg folder'
        Remove-Item -Path $path -Recurse -Force | Out-Null
    }

    if ((Test-Path -Path .\packers\choco\tools\ChocolateyInstall.ps1 -PathType Leaf )) {
        Write-Host 'Removing .\packers\choco\tools\ChocolateyInstall.ps1'
        Remove-Item -Path .\packers\choco\tools\ChocolateyInstall.ps1
    }
    if ((Test-Path -Path .\packers\choco\pode.nuspec -PathType Leaf )) {
        Write-Host 'Removing .\packers\choco\pode.nuspec'
        Remove-Item -Path .\packers\choco\pode.nuspec
    }
    Write-Host "Cleanup $path done"
}

# Synopsis: Clean the libs folder
Task CleanLibs {
    $path = './src/Libs'
    if (Test-Path -Path $path -PathType Container) {
        Write-Host "Removing $path  contents"
        Remove-Item -Path $path -Recurse -Force | Out-Null
    }
    Write-Host "Cleanup $path done"
}

# Synopsis: Clean the Listener folder
Task CleanListener {
    $path = './src/Listener/bin'
    if (Test-Path -Path $path -PathType Container) {
        Write-Host "Removing $path contents"
        Remove-Item -Path $path -Recurse -Force | Out-Null
    }
    Write-Host "Cleanup $path done"
}

# Synopsis: Install Pode Module locally
Task Install-Module {
    $path = './pkg'
    if ($Version) {

        if (! (Test-Path $path)) {
            Invoke-Build Pack -Version $Version
        }
        if ($IsWindows -or (($PSVersionTable.Keys -contains 'PSEdition') -and ($PSVersionTable.PSEdition -eq 'Desktop'))) {
            $PSPaths = $ENV:PSModulePath -split ';'
        }
        else {
            $PSPaths = $ENV:PSModulePath -split ':'
        }
        $dest = join-path -Path  $PSPaths[0]  -ChildPath 'Pode' -AdditionalChildPath "$Version"

        if (Test-Path $dest) {
            Remove-Item -Path $dest -Recurse -Force | Out-Null
        }

        # create the dest dir
        New-Item -Path $dest -ItemType Directory -Force | Out-Null

        Copy-Item -Path  (Join-Path -Path $path -ChildPath 'Private'  ) -Destination  $dest -Force -Recurse | Out-Null
        Copy-Item -Path  (Join-Path -Path $path -ChildPath 'Public'  ) -Destination  $dest -Force -Recurse | Out-Null
        Copy-Item -Path  (Join-Path -Path $path -ChildPath 'Misc'  ) -Destination  $dest -Force -Recurse | Out-Null
        Copy-Item -Path  (Join-Path -Path $path -ChildPath 'Libs'  ) -Destination  $dest -Force -Recurse | Out-Null

        # copy general files
        Copy-Item -Path $(Join-Path -Path $path -ChildPath 'Pode.psm1') -Destination $dest -Force | Out-Null
        Copy-Item -Path $(Join-Path -Path $path -ChildPath 'Pode.psd1') -Destination $dest -Force | Out-Null
        Copy-Item -Path $(Join-Path -Path $path -ChildPath 'Pode.Internal.psm1') -Destination $dest -Force | Out-Null
        Copy-Item -Path $(Join-Path -Path $path -ChildPath 'Pode.Internal.psd1') -Destination $dest -Force | Out-Null
        Copy-Item -Path $(Join-Path -Path $path -ChildPath 'LICENSE.txt') -Destination $dest -Force | Out-Null

        Write-Host "Deployed to $dest"
    }
    else {
        Write-Error 'Parameter -Version is required'
    }

}

# Synopsis: Remove the Pode Module from the local registry
Task Remove-Module {

    if ($Version) {
        if ($IsWindows -or (($PSVersionTable.Keys -contains 'PSEdition') -and ($PSVersionTable.PSEdition -eq 'Desktop'))) {
            $PSPaths = $ENV:PSModulePath -split ';'
        }
        else {
            $PSPaths = $ENV:PSModulePath -split ':'
        }
        $dest = join-path -Path  $PSPaths[0]  -ChildPath 'Pode' -AdditionalChildPath "$Version"

        if (Test-Path $dest) {
            Write-Host "Deleting module from $dest"
            Remove-Item -Path $dest -Recurse -Force | Out-Null
        }
        else {
            Write-Error "Directory $dest doesn't exist"
        }

    }
    else {
        Write-Error 'Parameter -Version is required'
    }

}<|MERGE_RESOLUTION|>--- conflicted
+++ resolved
@@ -134,19 +134,14 @@
     }
 }
 
-
 <#
 # Helper Tasks
 #>
 
 # Synopsis: Stamps the version onto the Module
 Task StampVersion {
-<<<<<<< HEAD
-    (Get-Content ./pkg/Pode.psd1) | ForEach-Object { $_ -replace '\$version\$' } | Set-Content ./pkg/Pode.psd1
-=======
     $pwshVersions = Get-PodeBuildPwshEOL
     (Get-Content ./pkg/Pode.psd1) | ForEach-Object { $_ -replace '\$version\$', $Version -replace '\$versionsUntested\$', $pwshVersions.eol -replace '\$versionsSupported\$', $pwshVersions.supported -replace '\$buildyear\$', ((get-date).Year) } | Set-Content ./pkg/Pode.psd1
->>>>>>> 9c066433
     (Get-Content ./pkg/Pode.Internal.psd1) | ForEach-Object { $_ -replace '\$version\$', $Version } | Set-Content ./pkg/Pode.Internal.psd1
     (Get-Content ./packers/choco/pode_template.nuspec) | ForEach-Object { $_ -replace '\$version\$', $Version } | Set-Content ./packers/choco/pode.nuspec
     (Get-Content ./packers/choco/tools/ChocolateyInstall_template.ps1) | ForEach-Object { $_ -replace '\$version\$', $Version } | Set-Content ./packers/choco/tools/ChocolateyInstall.ps1

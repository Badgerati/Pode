--- conflicted
+++ resolved
@@ -484,10 +484,7 @@
         return
     }
 
-<<<<<<< HEAD
-=======
     # Optionally set assembly version
->>>>>>> a236a1a0
     if ($Version) {
         Write-Output "Assembly Version: $Version"
         $AssemblyVersion = "-p:Version=$Version"
@@ -496,14 +493,10 @@
         $AssemblyVersion = ''
     }
 
-<<<<<<< HEAD
     # restore dependencies
     dotnet restore
 
-    # publish binaries
-=======
     # Use dotnet publish for .NET Core and .NET 5+
->>>>>>> a236a1a0
     dotnet publish --configuration Release --self-contained --framework $target $AssemblyVersion --output ../Libs/$target
 
     if (!$?) {

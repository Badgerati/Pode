--- conflicted
+++ resolved
@@ -375,15 +375,6 @@
 .SYNOPSIS
     Converts a .NET target framework identifier to a numeric version.
 
-<<<<<<< HEAD
-    # Determine if the target framework is compatible
-    $isCompatible = $False
-    switch ($majorVersion) {
-        9 { if ($target -in @('net6.0', 'netstandard2.0', 'net8.0', 'net9.0')) { $isCompatible = $True } }
-        8 { if ($target -in @('net6.0', 'netstandard2.0', 'net8.0')) { $isCompatible = $True } }
-        7 { if ($target -in @('net6.0', 'netstandard2.0')) { $isCompatible = $True } }
-        6 { if ($target -in @('net6.0', 'netstandard2.0')) { $isCompatible = $True } }
-=======
 .DESCRIPTION
     This function maps common .NET target framework identifiers (e.g., 'netstandard2.0', 'net9.0') to their
     numeric equivalents. It is used to ensure compatibility by returning the framework version number as an integer.
@@ -418,7 +409,6 @@
             Write-Warning "$TargetFrameworks is not a valid Framework. Rollback to netstandard2.0"
             return 2
         }
->>>>>>> 7a2cf535
     }
 }
 

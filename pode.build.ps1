<#
.SYNOPSIS
    Build script for the Pode project, defining tasks for compilation, testing, packaging, and deployment.

.DESCRIPTION
    This script uses Invoke-Build to automate the Pode project build process across different environments (Windows, macOS, Linux).
    It includes tasks for setting up dependencies, compiling .NET targets, running tests, generating documentation, and packaging.

.PARAMETER Version
    Specifies the project version for stamping, packaging, and documentation. Defaults to '0.0.0'.

.PARAMETER PesterVerbosity
    Sets the verbosity level for Pester tests. Options: None, Normal, Detailed, Diagnostic.

.PARAMETER PowerShellVersion
    Defines the target PowerShell version for installation, e.g., 'lts' or a specific version.

.PARAMETER ReleaseNoteVersion
    Specifies the release version for generating release notes.

.PARAMETER UICulture
    Sets the culture for running tests, defaulting to 'en-US'.

.PARAMETER TargetFrameworks
    Specifies the target .NET frameworks for building the project, e.g., netstandard2.0, net8.0.

.PARAMETER SdkVersion
    Sets the SDK version used for building .NET projects, defaulting to net8.0.

.NOTES
    This build script requires Invoke-Build. Below is a list of all available tasks:

    - Default: Lists all available tasks.
    - StampVersion: Stamps the specified version onto the module.
    - PrintChecksum: Generates and displays a checksum of the ZIP archive.
    - ChocoDeps: Installs Chocolatey (for Windows).
    - BuildDeps: Installs dependencies required for building/compiling.
    - TestDeps: Installs dependencies required for testing.
    - DocsDeps: Installs dependencies required for documentation generation.
    - IndexSamples: Indexes sample files for documentation.
    - Build: Builds the .NET Listener for specified frameworks.
    - DeliverableFolder: Creates a folder for deliverables.
    - Compress: Compresses the module into a ZIP format for distribution.
    - ChocoPack: Creates a Chocolatey package of the module (Windows only).
    - DockerPack: Builds Docker images for the module.
    - Pack: Packages the module, including ZIP, Chocolatey, and Docker.
    - PackageFolder: Creates the `pkg` folder for module packaging.
    - TestNoBuild: Runs tests without building, including Pester tests.
    - Test: Runs tests after building the project.
    - CheckFailedTests: Checks if any tests failed and throws an error if so.
    - PushCodeCoverage: Pushes code coverage results to a coverage service.
    - Docs: Serves the documentation locally for review.
    - DocsHelpBuild: Builds function help documentation.
    - DocsBuild: Builds the documentation for distribution.
    - Clean: Cleans the build environment, removing all generated files.
    - CleanDeliverable: Removes the `deliverable` folder.
    - CleanPkg: Removes the `pkg` folder.
    - CleanLibs: Removes the `Libs` folder under `src`.
    - CleanListener: Removes the Listener folder.
    - CleanDocs: Cleans up generated documentation files.
    - Install-Module: Installs the Pode module locally.
    - Remove-Module: Removes the Pode module from the local registry.
    - SetupPowerShell: Sets up the PowerShell environment for the build.
    - ReleaseNotes: Generates release notes based on merged pull requests.

.EXAMPLE
    Invoke-Build -Task Default
        # Displays a list of all available tasks.

    Invoke-Build -Task Build -Version '1.2.3'
        # Compiles the project for the specified version.

    Invoke-Build -Task Test
        # Runs tests on the project, including Pester tests.

    Invoke-Build -Task Docs
        # Builds and serves the documentation locally.

.LINK
    For more information, visit https://github.com/Badgerati/Pode
#>

[Diagnostics.CodeAnalysis.SuppressMessageAttribute('PSReviewUnusedParameter', '')]
[Diagnostics.CodeAnalysis.SuppressMessageAttribute('PSUseSingularNouns', '')]
[Diagnostics.CodeAnalysis.SuppressMessageAttribute('PSAvoidUsingWriteHost', '')]
[Diagnostics.CodeAnalysis.SuppressMessageAttribute('PSAvoidUsingCmdletAliases', '')]
[Diagnostics.CodeAnalysis.SuppressMessageAttribute('PSAvoidUsingInvokeExpression', '')]
[Diagnostics.CodeAnalysis.SuppressMessageAttribute('PSUSeDeclaredVarsMoreThanAssignments', '')]
[Diagnostics.CodeAnalysis.SuppressMessageAttribute('PSAvoidUsingPositionalParameters', '')]
param(
    [string]
    $Version = '0.0.0',

    [string]
    [ValidateSet('None', 'Normal' , 'Detailed', 'Diagnostic')]
    $PesterVerbosity = 'Normal',

    [string]
    $PowerShellVersion = 'lts',

    [string]
    $ReleaseNoteVersion,

    [string]
    $UICulture = 'en-US',

    [switch]
    $DisableLifecycleServiceOperations,

    [string[]]
    [ValidateSet('netstandard2.0', 'net8.0', 'net9.0', 'net10.0')]
    $TargetFrameworks = @('netstandard2.0', 'net8.0', 'net9.0'),

    [string]
    [ValidateSet('netstandard2.0', 'net8.0', 'net9.0', 'net10.0')]
    $SdkVersion = 'net9.0'
)

# Dependency Versions
$Versions = @{
    Pester      = '5.7.1'
    MkDocs      = '1.6.1'
    PSCoveralls = '1.0.0'
    DotNet      = $SdkVersion
    MkDocsTheme = '9.6.12'
    PlatyPS     = '0.14.2'
    Yarn        = '1.22.22'
}


# Helper Functions

<#
.SYNOPSIS
    Installs a specified package using the appropriate package manager for the OS.

.DESCRIPTION
    This function installs a specified package at a given version using platform-specific
    package managers. For Windows, it uses Chocolatey (`choco`). On Unix-based systems,
    it checks for `brew`, `apt-get`, and `yum` to handle installations. The function sets
    the security protocol to TLS 1.2 to ensure secure connections during the installation.

.PARAMETER name
    The name of the package to install (e.g., 'git').

.PARAMETER version
    The version of the package to install, required only for Chocolatey on Windows.

.OUTPUTS
    None.

.EXAMPLE
    Invoke-PodeBuildInstall -Name 'git' -Version '2.30.0'
    # Installs version 2.30.0 of Git on Windows if Chocolatey is available.

.NOTES
    - Requires administrator or sudo privileges on Unix-based systems.
    - This function supports package installation on both Windows and Unix-based systems.
    - If `choco` is available, it will use `choco` for Windows, and `brew`, `apt-get`, or `yum` for Unix-based systems.
#>
function Invoke-PodeBuildInstall($name, $version) {
    [Net.ServicePointManager]::SecurityProtocol = [Net.SecurityProtocolType]::Tls12

    if (Test-PodeBuildIsWindows) {
        if (Test-PodeBuildCommand 'choco') {
            choco install $name --version $version -y --no-progress
        }
    }
    else {
        if (Test-PodeBuildCommand 'brew') {
            brew install $name
        }
        elseif (Test-PodeBuildCommand 'apt-get') {
            sudo apt-get install $name -y
        }
        elseif (Test-PodeBuildCommand 'yum') {
            sudo yum install $name -y
        }
    }
}

<#
.SYNOPSIS
    Checks if the script is running in a GitHub Actions environment.

.DESCRIPTION
    This function verifies if the script is running in a GitHub Actions environment
    by checking if the `GITHUB_REF` environment variable is defined and not empty.
    It returns `$true` if the variable is present, indicating a GitHub Actions environment.

.OUTPUTS
    [bool] - Returns `$true` if the script is running on GitHub Actions, otherwise `$false`.

.EXAMPLE
    if (Test-PodeBuildIsGitHub) {
        Write-Host "Running in GitHub Actions."
    }

.NOTES
    - This function is useful for CI/CD pipelines to identify if the script is running in GitHub Actions.
    - Assumes that `GITHUB_REF` is always set in a GitHub Actions environment.
#>
function Test-PodeBuildIsGitHub {
    return (![string]::IsNullOrWhiteSpace($env:GITHUB_REF))
}

<#
.SYNOPSIS
    Checks if code coverage is enabled for the build.

.DESCRIPTION
    This function checks if code coverage is enabled by evaluating the `PODE_RUN_CODE_COVERAGE`
    environment variable. If the variable contains '1' or 'true' (case-insensitive), it returns `$true`;
    otherwise, it returns `$false`.

.OUTPUTS
    [bool] - Returns `$true` if code coverage is enabled, otherwise `$false`.

.EXAMPLE
    if (Test-PodeBuildCanCodeCoverage) {
        Write-Host "Code coverage is enabled for this build."
    }

.NOTES
    - Useful for conditional logic in build scripts that should only execute code coverage-related tasks if enabled.
    - The `PODE_RUN_CODE_COVERAGE` variable is typically set by the CI/CD environment or the user.
#>
function Test-PodeBuildCanCodeCoverage {
    return (@('1', 'true') -icontains $env:PODE_RUN_CODE_COVERAGE)
}

<#
.SYNOPSIS
    Returns the name of the CI/CD service being used for the build.

.DESCRIPTION
    This function returns a string representing the CI/CD service in use.
    Currently, it always returns 'github-actions', indicating that the build
    is running in GitHub Actions.

.OUTPUTS
    [string] - The name of the CI/CD service, which is 'github-actions'.

.EXAMPLE
    $service = Get-PodeBuildService
    Write-Host "The build service is: $service"
    # Output: The build service is: github-actions

.NOTES
    - This function is useful for identifying the CI/CD service in logs or reporting.
    - Future modifications could extend this function to detect other CI/CD services.
#>
function Get-PodeBuildService {
    return 'github-actions'
}

<#
.SYNOPSIS
    Checks if a specified command is available on the system.

.DESCRIPTION
    This function checks if a given command is available in the system's PATH.
    On Windows, it uses `Get-Command`, and on Unix-based systems, it uses `which`.
    It returns `$true` if the command exists and `$false` if it does not.

.PARAMETER cmd
    The name of the command to check for availability (e.g., 'choco', 'brew').

.OUTPUTS
    [bool] - Returns `$true` if the command is found, otherwise `$false`.

.EXAMPLE
    if (Test-PodeBuildCommand -Cmd 'git') {
        Write-Host "Git is available."
    }

.NOTES
    - This function supports both Windows and Unix-based platforms.
    - Requires `Test-PodeBuildIsWindows` to detect the OS type.
#>
function Test-PodeBuildCommand($cmd) {
    $path = $null

    if (Test-PodeBuildIsWindows) {
        $path = (Get-Command $cmd -ErrorAction Ignore)
    }
    else {
        $path = (which $cmd)
    }

    return (![string]::IsNullOrWhiteSpace($path))
}

<#
.SYNOPSIS
    Checks if the current environment is running on Windows.

.DESCRIPTION
    This function determines if the current PowerShell session is running on Windows.
    It inspects `$PSVersionTable.Platform` and `$PSVersionTable.PSEdition` to verify the OS,
    returning `$true` for Windows and `$false` for other platforms.

.OUTPUTS
    [bool] - Returns `$true` if the current environment is Windows, otherwise `$false`.

.EXAMPLE
    if (Test-PodeBuildIsWindows) {
        Write-Host "This script is running on Windows."
    }

.NOTES
    - Useful for cross-platform scripts to conditionally execute Windows-specific commands.
    - The `$PSVersionTable.Platform` variable may be `$null` in certain cases, so `$PSEdition` is used as an additional check.
#>
function Test-PodeBuildIsWindows {
    $v = $PSVersionTable
    return ($v.Platform -ilike '*win*' -or ($null -eq $v.Platform -and $v.PSEdition -ieq 'desktop'))
}


<#
.SYNOPSIS
    Retrieves the branch name from the GitHub Actions environment variable.

.DESCRIPTION
    This function extracts the branch name from the `GITHUB_REF` environment variable,
    which is commonly set in GitHub Actions workflows. It removes the 'refs/heads/' prefix
    from the branch reference, leaving only the branch name.

.OUTPUTS
    [string] - The name of the GitHub branch.

.EXAMPLE
    $branch = Get-PodeBuildBranch
    Write-Host "Current branch: $branch"
    # Output example: Current branch: main

.NOTES
    - Only relevant in environments where `GITHUB_REF` is defined (e.g., GitHub Actions).
    - Returns an empty string if `GITHUB_REF` is not set.
#>
function Get-PodeBuildBranch {
    return ($env:GITHUB_REF -ireplace 'refs\/heads\/', '')
}

<#
.SYNOPSIS
    Installs a specified PowerShell module if it is not already installed at the required version.

.DESCRIPTION
    This function checks if the specified PowerShell module is available in the current session
    at the specified version. If not, it installs the module using the PowerShell Gallery, setting
    the security protocol to TLS 1.2. The module is installed in the current user's scope.

.PARAMETER name
    The name of the PowerShell module to check and install.

.OUTPUTS
    None.

.EXAMPLE
    Install-PodeBuildModule -Name 'Pester'
    # Installs the 'Pester' module if the specified version is not already installed.

.NOTES
    - Uses `$Versions` hashtable to look up the required version for the module.
    - Requires internet access to download modules from the PowerShell Gallery.
    - The `-SkipPublisherCheck` parameter bypasses publisher verification; use with caution.
#>
function Install-PodeBuildModule($name) {
    if ($null -ne ((Get-Module -ListAvailable $name) | Where-Object { $_.Version -ieq $Versions[$name] })) {
        return
    }

    Write-Host "Installing $($name) v$($Versions[$name])"
    [Net.ServicePointManager]::SecurityProtocol = [Net.SecurityProtocolType]::Tls12
    Install-Module -Name "$($name)" -Scope CurrentUser -RequiredVersion "$($Versions[$name])" -Force -SkipPublisherCheck
}

<#
.SYNOPSIS
    Converts a .NET target framework identifier to a numeric version.

.DESCRIPTION
    This function maps common .NET target framework identifiers (e.g., 'netstandard2.0', 'net9.0') to their
    numeric equivalents. It is used to ensure compatibility by returning the framework version number as an integer.

.PARAMETER TargetFrameworks
    The target framework identifier (e.g., 'netstandard2.0', 'net9.0').

.OUTPUTS
    [int] - The numeric version of the target framework. Defaults to 2 if an unrecognized framework is provided.

.EXAMPLE
    $version = Get-PodeBuildTargetFramework -TargetFrameworks 'net9.0'
    Write-Host "Target framework version: $version"
    # Output: Target framework version: 6

.NOTES
    - Returns 2 (netstandard2.0) by default if the input framework is not recognized.
    - This function is useful in build scripts that require target framework versioning.
#>
function Get-PodeBuildTargetFramework {
    param(
        [string]
        $TargetFrameworks
    )

    switch ($TargetFrameworks) {
        'netstandard2.0' { return  2 }
        'net8.0' { return 8 }
        'net9.0' { return  9 }
        'net10.0' { return  10 }
        default {
            Write-Warning "$TargetFrameworks is not a valid Framework. Rollback to netstandard2.0"
            return 2
        }
    }
}

<#
.SYNOPSIS
    Converts a .NET target framework version number to a framework identifier.

.DESCRIPTION
    This function maps a numeric version to a .NET target framework identifier (e.g., '2' to 'netstandard2.0').
    If the version number is not recognized, it defaults to 'netstandard2.0'.

.PARAMETER Version
    The numeric version of the .NET target framework (e.g., 2, 6, 8).

.OUTPUTS
    [string] - The target framework identifier (e.g., 'netstandard2.0').

.EXAMPLE
    $frameworkName = Get-PodeBuildTargetFrameworkName -Version 9
    Write-Host "Target framework name: $frameworkName"
    # Output: Target framework name: net9.0

.NOTES
    - Returns 'netstandard2.0' by default if an unrecognized version is provided.
    - Useful for converting numeric framework versions to identifier strings in build processes.
#>
function Get-PodeBuildTargetFrameworkName {
    param(
        $Version
    )

    switch ( $Version) {
        '2' { return 'netstandard2.0' }
        '8' { return  'net8.0' }
        '9' { return 'net9.0' }
        '10' { return 'net10.0' }
        default {
            Write-Warning "$Version is not a valid Framework. Rollback to netstandard2.0"
            return 'netstandard2.0'
        }
    }
}

function Invoke-PodeBuildDotnetBuild {
    param (
        [string]$target
    )

    # Retrieve the installed SDK versions
    $sdkVersions = dotnet --list-sdks | ForEach-Object { $_.Split('[')[0].Trim() }
    if ([string]::IsNullOrEmpty($AvailableSdkVersion)) {
        $majorVersions = $sdkVersions | ForEach-Object { ([version]$_).Major } | Sort-Object -Descending | Select-Object -Unique
    }
    else {
        $majorVersions = $sdkVersions.Where( { ([version]$_).Major -ge (Get-PodeBuildTargetFramework -TargetFrameworks $AvailableSdkVersion) } ) | Sort-Object -Descending | Select-Object -Unique
    }
    # Map target frameworks to minimum SDK versions

    if ($null -eq $majorVersions) {
        Write-Error "The requested '$AvailableSdkVersion' framework is not available."
        return
    }
    $requiredSdkVersion = Get-PodeBuildTargetFramework -TargetFrameworks $target

    # Determine if the target framework is compatible
    $isCompatible = $majorVersions -ge $requiredSdkVersion

    if ($isCompatible) {
        Write-Output "SDK for target framework '$target' is compatible with the '$AvailableSdkVersion' framework."
    }
    else {
        Write-Warning "SDK for target framework '$target' is not compatible with the '$AvailableSdkVersion' framework. Skipping build."
        return
    }

    # Optionally set assembly version
    if ($Version) {
        Write-Output "Assembly Version: $Version"
        $AssemblyVersion = "-p:Version=$Version"
    }
    else {
        $AssemblyVersion = ''
    }

    # restore dependencies
    dotnet restore

    # Use dotnet publish for .NET Core and .NET 5+
    dotnet publish --configuration Release --self-contained --framework $target $AssemblyVersion --output ../Libs/$target

    # Throw an error if the build fails
    if (!$?) {
        throw "Build failed for target framework '$target'."
    }
}

<#
.SYNOPSIS
    Builds the Pode Monitor Service for multiple target platforms using .NET SDK.

.DESCRIPTION
    This function automates the build process for the Pode Monitor Service. It:
    - Determines the highest installed .NET SDK version.
    - Verifies compatibility with the required SDK version.
    - Optionally sets an assembly version during the build.
    - Builds the service for specified runtime targets across platforms (Windows, Linux, macOS).
    - Allows defining custom constants for conditional compilation.

.PARAMETER Version
    Specifies the assembly version to use for the build. If not provided, no version is set.

.PARAMETER DisableLifecycleServiceOperations
    If specified, excludes lifecycle service operations during the build by omitting related compilation constants.

.INPUTS
    None. The function does not accept pipeline input.

.OUTPUTS
    None. The function produces build artifacts in the output directory.

.NOTES
    This function is designed to work with .NET SDK and assumes it is installed and configured properly.
    It throws an error if the build process fails for any target.

.EXAMPLE
    Invoke-PodeBuildDotnetMonitorSrvBuild -Version "1.0.0"

    Builds the Pode Monitor Service with an assembly version of 1.0.0.

.EXAMPLE
    Invoke-PodeBuildDotnetMonitorSrvBuild -DisableLifecycleServiceOperations

    Builds the Pode Monitor Service without lifecycle service operations.

.EXAMPLE
    Invoke-PodeBuildDotnetMonitorSrvBuild

    Builds the Pode Monitor Service for all target runtimes without a specific assembly version.
#>
function Invoke-PodeBuildDotnetMonitorSrvBuild() {
    # Retrieve the highest installed SDK version
    $majorVersion = ([version](dotnet --version)).Major

    # Determine if the target framework is compatible
    $isCompatible = $majorVersions -ge $requiredSdkVersion

    # Skip build if not compatible
    if ($isCompatible) {
        Write-Output "SDK for target framework '$target' is compatible with the '$AvailableSdkVersion' framework."
    }
    else {
        Write-Warning "SDK for target framework '$target' is not compatible with the '$AvailableSdkVersion' framework. Skipping build."
        return
    }

    # Optionally set assembly version
    if ($Version) {
        Write-Host "Assembly Version $Version"
        $AssemblyVersion = "-p:Version=$Version"
    }
    else {
        $AssemblyVersion = ''
    }

    foreach ($target in @('win-x64', 'win-arm64' , 'linux-x64', 'linux-arm64', 'osx-x64', 'osx-arm64','linux-arm','win-x86','linux-musl-x64')) {
        $DefineConstants = @()
        $ParamConstants = ''

        # Add compilation constants if lifecycle operations are enabled
        if (!$DisableLifecycleServiceOperations) {
            $DefineConstants += 'ENABLE_LIFECYCLE_OPERATIONS'
        }

        # Prepare constants for the build parameters
        if ($DefineConstants.Count -gt 0) {
            $ParamConstants = "-p:DefineConstants=`"$( $DefineConstants -join ';')`""
        }

        # Perform the build for the target runtime
        dotnet publish --runtime $target --output ../Bin/$target --configuration Release $AssemblyVersion $ParamConstants

        # Throw an error if the build fails
        if (!$?) {
            throw "dotnet publish failed for $($target)"
        }
    }
}

<#
.SYNOPSIS
    Retrieves the end-of-life (EOL) and supported versions of PowerShell.

.DESCRIPTION
    This function queries an online API to retrieve the EOL and supported versions of PowerShell.
    It uses the `Invoke-RestMethod` cmdlet to access data from endoflife.date and returns an object
    with comma-separated lists of supported and EOL PowerShell versions based on the current date.

.OUTPUTS
    [hashtable] - A hashtable containing:
                  - `eol`: Comma-separated string of EOL PowerShell versions.
                  - `supported`: Comma-separated string of supported PowerShell versions.

.EXAMPLE
    $pwshEOLInfo = Get-PodeBuildPwshEOL
    Write-Host "Supported PowerShell versions: $($pwshEOLInfo.supported)"
    Write-Host "EOL PowerShell versions: $($pwshEOLInfo.eol)"

.NOTES
    - Requires internet access to query the endoflife.date API.
    - If the request fails, the function returns an empty string for both `eol` and `supported`.
    - API URL: https://endoflife.date/api/powershell.json
#>
function Get-PodeBuildPwshEOL {
    $uri = 'https://endoflife.date/api/powershell.json'
    try {
        $eol = Invoke-RestMethod -Uri $uri -Headers @{ Accept = 'application/json' }
        return @{
            eol       = ($eol | Where-Object { [datetime]$_.eol -lt [datetime]::Now }).cycle -join ','
            supported = ($eol | Where-Object { [datetime]$_.eol -ge [datetime]::Now }).cycle -join ','
        }
    }
    catch {
        Write-Warning "Invoke-RestMethod to $uri failed: $($_.ErrorDetails.Message)"
        return  @{
            eol       = ''
            supported = ''
        }
    }
}

<#
.SYNOPSIS
    Checks if the current OS is Windows.

.DESCRIPTION
    This function detects whether the current operating system is Windows by checking
    the `Test-PodeBuildIsWindows` automatic variable, the presence of the `$env:ProgramFiles` variable,
    and the PowerShell Edition in `$PSVersionTable`. This function returns `$true` if
    any of these indicate Windows.

.OUTPUTS
    [bool] - Returns `$true` if the OS is Windows, otherwise `$false`.

.EXAMPLE
    if (Test-PodeBuildOSWindows) {
        Write-Host "Running on Windows"
    }

.NOTES
    - Useful for distinguishing between Windows and Unix-based systems for conditional logic.
    - May return `$true` in environments where Windows-related environment variables are present.
#>
function Test-PodeBuildOSWindows {
    return ($IsWindows -or
        ![string]::IsNullOrEmpty($env:ProgramFiles) -or
        (($PSVersionTable.Keys -contains 'PSEdition') -and ($PSVersionTable.PSEdition -eq 'Desktop')))
}

<#
.SYNOPSIS
    Retrieves the current OS name in a PowerShell-compatible format.

.DESCRIPTION
    This function identifies the current operating system and returns a standardized string
    representing the OS name ('win' for Windows, 'linux' for Linux, and 'osx' for macOS).
    It relies on the `Test-PodeBuildOSWindows` function for Windows detection and `$IsLinux`
    and `$IsMacOS` for Linux and macOS, respectively.

.OUTPUTS
    [string] - A string representing the OS name:
               - 'win' for Windows
               - 'linux' for Linux
               - 'osx' for macOS

.EXAMPLE
    $osName = Get-PodeBuildOSPwshName
    Write-Host "Operating system name: $osName"

.NOTES
    - This function enables cross-platform compatibility by standardizing OS name detection.
    - For accurate results, ensure `$IsLinux` and `$IsMacOS` variables are defined for Unix-like systems.
#>
function Get-PodeBuildOSPwshName {
    if (Test-PodeBuildOSWindows) {
        return 'win'
    }

    if ($IsLinux) {
        return 'linux'
    }

    if ($IsMacOS) {
        return 'osx'
    }
}

<#
.SYNOPSIS
    Determines the OS architecture for the current system.

.DESCRIPTION
    This function detects the operating system's architecture and converts it into a format
    compatible with PowerShell installation requirements. It handles both Windows and Unix-based
    systems and maps various architecture identifiers to PowerShell-supported names (e.g., 'x64', 'arm64').

.OUTPUTS
    [string] - The architecture string, such as 'x64', 'x86', 'arm64', or 'arm32'.

.EXAMPLE
    $arch = Get-PodeBuildOSPwshArchitecture
    Write-Host "Current architecture: $arch"

.NOTES
    - For Windows, the architecture is derived from the `PROCESSOR_ARCHITECTURE` environment variable.
    - For Unix-based systems, the architecture is determined using the `uname -m` command.
    - If the architecture is not supported, the function throws an exception.
#>
function Get-PodeBuildOSPwshArchitecture {
    # Initialize architecture variable
    $arch = [string]::Empty

    # Detect architecture on Windows
    if (Test-PodeBuildOSWindows) {
        $arch = $env:PROCESSOR_ARCHITECTURE
    }

    # Detect architecture on Unix-based systems (Linux/macOS)
    if ($IsLinux -or $IsMacOS) {
        $arch = uname -m
    }

    # Output detected architecture for debugging
    Write-Host "OS Architecture: $($arch)"

    # Convert detected architecture to a PowerShell-compatible format
    switch ($arch.ToLowerInvariant()) {
        'amd64' { return 'x64' }          # 64-bit architecture (AMD64)
        'x86' { return 'x86' }            # 32-bit architecture
        'x86_64' { return 'x64' }         # 64-bit architecture (x86_64)
        'armv7*' { return 'arm32' }       # 32-bit ARM architecture
        'aarch64*' { return 'arm64' }     # 64-bit ARM architecture
        'arm64' { return 'arm64' }        # Explicit ARM64
        'arm64*' { return 'arm64' }       # Pattern matching for ARM64
        'armv8*' { return 'arm64' }       # ARM v8 series
        default { throw "Unsupported architecture: $($arch)" } # Throw exception for unsupported architectures
    }
}


<#
.SYNOPSIS
    Converts a PowerShell tag to a version number.

.DESCRIPTION
    This function retrieves PowerShell build information for a specified tag by querying
    an online API. It then extracts and returns the release version associated with the tag.

.PARAMETER PowerShellVersion
    The PowerShell version tag to retrieve build information for (e.g., 'lts', 'stable', or a specific version).

.OUTPUTS
    [string] - The extracted version number corresponding to the provided tag.

.EXAMPLE
    $version = Convert-PodeBuildOSPwshTagToVersion
    Write-Host "Resolved PowerShell version: $version"

.NOTES
    This function depends on internet connectivity to query the build information API.
#>
function Convert-PodeBuildOSPwshTagToVersion {
    # Query PowerShell build info API with the specified tag
    $result = Invoke-RestMethod -Uri "https://aka.ms/pwsh-buildinfo-$($PowerShellVersion)"

    # Extract and return the release tag without the leading 'v'
    return $result.ReleaseTag -ireplace '^v'
}

<#
.SYNOPSIS
    Installs PowerShell on a Windows system.

.DESCRIPTION
    This function installs PowerShell by copying files from a specified target directory
    to the standard installation folder on a Windows system. It first removes any existing
    installation in the Target directory.

.PARAMETER Target
    The directory containing the PowerShell installation files.

.EXAMPLE
    Install-PodeBuildPwshWindows -Target 'C:\Temp\PowerShell'
    # Installs PowerShell from the 'C:\Temp\PowerShell' directory.

.NOTES
    This function requires administrative privileges to modify the Program Files directory.
#>
function Install-PodeBuildPwshWindows {
    param (
        [string]
        $Target
    )

    # Define the installation folder path
    $installFolder = "$($env:ProgramFiles)\PowerShell\7"

    # Remove the existing installation, if any
    if (Test-Path $installFolder) {
        Remove-Item $installFolder -Recurse -Force -ErrorAction Stop
    }

    # Copy the new PowerShell files to the installation folder
    Copy-Item -Path "$($Target)\" -Destination "$($installFolder)\" -Recurse -ErrorAction Stop
}


<#
.SYNOPSIS
    Installs PowerShell on a Unix-based system.

.DESCRIPTION
    This function installs PowerShell on Unix-based systems by copying files from a specified Target directory,
    setting appropriate permissions, and creating a symbolic link to the PowerShell binary.

.PARAMETER Target
    The directory containing the PowerShell installation files.

.EXAMPLE
    Install-PodeBuildPwshUnix -Target '/tmp/powershell'
    # Installs PowerShell from the '/tmp/powershell' directory.

.NOTES
    - This function requires administrative privileges to create symbolic links in system directories.
    - The `sudo` command is used if the script is not run as root.
#>
function Install-PodeBuildPwshUnix {
    param (
        [string]
        $Target
    )

    # Define the full path to the PowerShell binary
    $targetFullPath = Join-Path -Path $Target -ChildPath 'pwsh'

    # Set executable permissions on the PowerShell binary
    $null = chmod 755 $targetFullPath

    # Determine the symbolic link location based on the operating system
    $symlink = $null
    if ($IsMacOS) {
        $symlink = '/usr/local/bin/pwsh'
    }
    else {
        $symlink = '/usr/bin/pwsh'
    }

    # Check if the script is run as root
    $uid = id -u
    if ($uid -ne '0') {
        $sudo = 'sudo'
    }
    else {
        $sudo = ''
    }

    # Create a symbolic link to the PowerShell binary
    & $sudo ln -fs $targetFullPath $symlink
}

<#
.SYNOPSIS
    Retrieves the currently installed PowerShell version.

.DESCRIPTION
    This function runs the `pwsh -v` command and parses the output to return only the version number.
    This is useful for verifying the PowerShell version in the build environment.

.OUTPUTS
    [string] - The current PowerShell version.

.EXAMPLE
    $version = Get-PodeBuildCurrentPwshVersion
    Write-Host "Current PowerShell version: $version"

.NOTES
    This function assumes that `pwsh` is available in the system PATH.
#>
function Get-PodeBuildCurrentPwshVersion {
    # Run pwsh command, split by spaces, and return the version component
    return ("$(pwsh -v)" -split ' ')[1].Trim()
}

<#
.SYNOPSIS
    Builds a Docker image and tags it for the Pode project.

.DESCRIPTION
    This function uses the Docker CLI to build an image for Pode, then tags it for GitHub Packages.
    The function takes a tag and a Dockerfile path as parameters to build and tag the Docker image.

.PARAMETER Tag
    The Docker image tag, typically a version number or label (e.g., 'latest').

.PARAMETER File
    The path to the Dockerfile to use for building the image.

.EXAMPLE
    Invoke-PodeBuildDockerBuild -Tag '1.0.0' -File './Dockerfile'
    # Builds a Docker image using './Dockerfile' and tags it as 'badgerati/pode:1.0.0'.

.NOTES
    Requires Docker to be installed and available in the system PATH.
#>
function Invoke-PodeBuildDockerBuild {
    param (
        [string]
        $Tag,
        [string]
        $File
    )

    # Build the Docker image with the specified tag and Dockerfile
    docker build -t badgerati/pode:$Tag -f $File .
    if (!$?) {
        throw "docker build failed for $($Tag)"
    }

    # Tag the image for GitHub Packages
    docker tag badgerati/pode:$Tag docker.pkg.github.com/badgerati/pode/pode:$Tag
    if (!$?) {
        throw "docker tag failed for $($Tag)"
    }
}


<#
.SYNOPSIS
    Splits the PSModulePath environment variable into an array of paths.

.DESCRIPTION
    This function checks the operating system and splits the PSModulePath variable based on the appropriate separator:
    ';' for Windows and ':' for Unix-based systems.

.OUTPUTS
    [string[]] - An array of paths from the PSModulePath variable.

.EXAMPLE
    $paths = Split-PodeBuildPwshPath
    foreach ($path in $paths) {
        Write-Host $path
    }

.NOTES
    This function enables cross-platform support by handling path separators for Windows and Unix-like systems.
#>
function Split-PodeBuildPwshPath {
    # Check if OS is Windows, then split PSModulePath by ';', otherwise use ':'
    if (Test-PodeBuildOSWindows) {
        return $env:PSModulePath -split ';'
    }
    else {
        return $env:PSModulePath -split ':'
    }
}

# Check if the script is running under Invoke-Build
if (($null -eq $PSCmdlet.MyInvocation) -or ($PSCmdlet.MyInvocation.BoundParameters.ContainsKey('BuildRoot') -and ($null -eq $BuildRoot))) {
    Write-Host 'This script is intended to be run with Invoke-Build. Please use Invoke-Build to execute the tasks defined in this script.' -ForegroundColor Yellow
    return
}


Add-BuildTask Default {
    Write-Host 'Tasks in the Build Script:' -ForegroundColor DarkMagenta
    Write-Host
    Write-Host 'Primary Tasks:' -ForegroundColor Green
    Write-Host '- Default: Lists all available tasks.'
    Write-Host '- Build: Builds the .NET Listener for specified frameworks.'
    Write-Host '- Pack: Packages the module, including ZIP, Chocolatey, and Docker.'
    Write-Host '- Test: Runs tests after building the project.'
    Write-Host '- Clean: Cleans the build environment, removing all generated files.'
    Write-Host '- Install-Module: Installs the Pode module locally.'
    Write-Host '- Remove-Module: Removes the Pode module from the local registry.'
    Write-Host '- DocsBuild: Builds the documentation for distribution.'
    Write-Host '- TestNoBuild: Runs tests without building, including Pester tests.'


    Write-Host
    Write-Host 'Other Tasks:' -ForegroundColor Green
    Write-Host '- StampVersion: Stamps the specified version onto the module.'
    Write-Host '- PrintChecksum: Generates and displays a checksum of the ZIP archive.'
    Write-Host '- ChocoDeps: Installs Chocolatey (for Windows).'
    Write-Host '- BuildDeps: Installs dependencies required for building/compiling.'
    Write-Host '- TestDeps: Installs dependencies required for testing.'
    Write-Host '- DocsDeps: Installs dependencies required for documentation generation.'
    Write-Host '- IndexSamples: Indexes sample files for documentation.'
    Write-Host '- DeliverableFolder: Creates a folder for deliverables.'
    Write-Host '- Compress: Compresses the module into a ZIP format for distribution.'
    Write-Host '- ChocoPack: Creates a Chocolatey package of the module (Windows only).'
    Write-Host '- DockerPack: Builds Docker images for the module.'
    Write-Host "- PackageFolder: Creates the `pkg` folder for module packaging."
    Write-Host '- CheckFailedTests: Checks if any tests failed and throws an error if so.'
    Write-Host '- PushCodeCoverage: Pushes code coverage results to a coverage service.'
    Write-Host '- Docs: Serves the documentation locally for review.'
    Write-Host '- DocsHelpBuild: Builds function help documentation.'
    Write-Host "- CleanDeliverable: Removes the `deliverable` folder."
    Write-Host "- CleanPkg: Removes the `pkg` folder."
    Write-Host "- CleanLibs: Removes the `Libs` folder under `src`."
    Write-Host '- CleanListener: Removes the Listener folder.'
    Write-Host '- CleanDocs: Cleans up generated documentation files.'
    Write-Host '- SetupPowerShell: Sets up the PowerShell environment for the build.'
    Write-Host '- ReleaseNotes: Generates release notes based on merged pull requests.'
}

<#
# Helper Tasks
#>

# Synopsis: Stamps the version onto the Module
Add-BuildTask StampVersion {
    $pwshVersions = Get-PodeBuildPwshEOL
    (Get-Content ./pkg/Pode.psd1) | ForEach-Object { $_ -replace '\$version\$', $Version -replace '\$versionsUntested\$', $pwshVersions.eol -replace '\$versionsSupported\$', $pwshVersions.supported -replace '\$buildyear\$', ((get-date).Year) } | Set-Content ./pkg/Pode.psd1
    (Get-Content ./pkg/Pode.Internal.psd1) | ForEach-Object { $_ -replace '\$version\$', $Version } | Set-Content ./pkg/Pode.Internal.psd1
    (Get-Content ./packers/choco/pode_template.nuspec) | ForEach-Object { $_ -replace '\$version\$', $Version } | Set-Content ./packers/choco/pode.nuspec
    (Get-Content ./packers/choco/tools/ChocolateyInstall_template.ps1) | ForEach-Object { $_ -replace '\$version\$', $Version } | Set-Content ./packers/choco/tools/ChocolateyInstall.ps1
}

# Synopsis: Generating a Checksum of the Zip
Add-BuildTask PrintChecksum {
    $Script:Checksum = (Get-FileHash "./deliverable/$Version-Binaries.zip" -Algorithm SHA256).Hash
    Write-Host "Checksum: $($Checksum)"
}


<#
# Dependencies
#>

# Synopsis: Installs Chocolatey
Add-BuildTask ChocoDeps -If (Test-PodeBuildIsWindows) {
    if (!(Test-PodeBuildCommand 'choco')) {
        Set-ExecutionPolicy Bypass -Scope Process -Force
        Invoke-Expression ([System.Net.WebClient]::new().DownloadString('https://chocolatey.org/install.ps1'))
    }
}

# Synopsis: Install dependencies for compiling/building
Add-BuildTask BuildDeps {
    # install dotnet
    if (Test-PodeBuildIsWindows) {
        $dotnet = 'dotnet'
    }
    elseif (Test-PodeBuildCommand 'brew') {
        $dotnet = 'dotnet-sdk'
    }
    else {
        $dotnet = "dotnet-sdk-$SdkVersion"
    }

    try {
        $sdkVersions = dotnet --list-sdks | ForEach-Object { $_.Split('[')[0].Trim() }
    }
    catch {
        Invoke-PodeBuildInstall $dotnet $SdkVersion
        $sdkVersions = dotnet --list-sdks | ForEach-Object { $_.Split('[')[0].Trim() }
    }
    $majorVersions = ($sdkVersions | ForEach-Object { ([version]$_).Major } | Sort-Object -Descending | Select-Object -Unique)[0]
    $script:AvailableSdkVersion = Get-PodeBuildTargetFrameworkName  -Version $majorVersions

    if ($majorVersions -lt (Get-PodeBuildTargetFramework -TargetFrameworks $SdkVersion)) {
        Invoke-PodeBuildInstall $dotnet $SdkVersion
        $sdkVersions = dotnet --list-sdks | ForEach-Object { $_.Split('[')[0].Trim() }
        $majorVersions = ($sdkVersions | ForEach-Object { ([version]$_).Major } | Sort-Object -Descending | Select-Object -Unique)[0]
        $script:AvailableSdkVersion = Get-PodeBuildTargetFrameworkName  -Version $majorVersions

        if ($majorVersions -lt (Get-PodeBuildTargetFramework -TargetFrameworks $SdkVersion)) {
            Write-Error "The requested framework '$SdkVersion' is not available."
            return
        }
    }
    elseif ($majorVersions -gt (Get-PodeBuildTargetFramework -TargetFrameworks $SdkVersion)) {
        Write-Warning "The requested SDK version '$SdkVersion' is superseded by the installed '$($script:AvailableSdkVersion)' framework."
    }

    if (!(Test-PodeBuildCommand 'yarn')) {
        Invoke-PodeBuildInstall 'yarn' $Versions.Yarn
    }

}

# Synopsis: Install dependencies for running tests
Add-BuildTask TestDeps {
    # install pester
    Install-PodeBuildModule Pester

    # install PSCoveralls
    if (Test-PodeBuildCanCodeCoverage) {
        Install-PodeBuildModule PSCoveralls
    }
}

# Synopsis: Install dependencies for documentation
Add-BuildTask DocsDeps ChocoDeps, {
    # install mkdocs
    if (!(Test-PodeBuildCommand 'mkdocs')) {
        Invoke-PodeBuildInstall 'mkdocs' $Versions.MkDocs
    }

    $_installed = (pip list --format json --disable-pip-version-check | ConvertFrom-Json)
    if (($_installed | Where-Object { $_.name -ieq 'mkdocs-material' -and $_.version -ieq $Versions.MkDocsTheme } | Measure-Object).Count -eq 0) {
        pip install "mkdocs-material==$($Versions.MkDocsTheme)" --force-reinstall --disable-pip-version-check --quiet
    }

    # install platyps
    Install-PodeBuildModule PlatyPS
}

Add-BuildTask IndexSamples {
    $examplesPath = './examples'
    if (!(Test-Path -PathType Container -Path $examplesPath)) {
        return
    }

    # List of directories to exclude
    $sampleMarkDownPath = './docs/Getting-Started/Samples.md'
    $excludeDirs = @('scripts', 'views', 'static', 'public', 'assets', 'timers', 'modules',
        'Authentication', 'certs', 'logs', 'relative', 'routes', 'issues')

    # Convert exclusion list into single regex pattern for directory matching
    $dirSeparator = [IO.Path]::DirectorySeparatorChar
    $excludeDirs = "\$($dirSeparator)($($excludeDirs -join '|'))\$($dirSeparator)"

    # build the page content
    Get-ChildItem -Path $examplesPath -Filter *.ps1 -Recurse -File -Force |
        Where-Object {
            $_.FullName -inotmatch $excludeDirs
        } |
        Sort-Object -Property FullName |
        ForEach-Object {
            Write-Verbose "Processing Sample: $($_.FullName)"

            # get the script help
            $help = Get-Help -Name $_.FullName -ErrorAction Stop

            # add help content
            $urlFileName = ($_.FullName -isplit 'examples')[1].Trim('\/') -replace '[\\/]', '/'
            $markdownContent += "## [$($_.BaseName)](https://github.com/Badgerati/Pode/blob/develop/examples/$($urlFileName))`n`n"
            $markdownContent += "**Synopsis**`n`n$($help.Synopsis)`n`n"
            $markdownContent += "**Description**`n`n$($help.Description.Text)`n`n"
        }

    Write-Output "Write Markdown document for the sample files to $($sampleMarkDownPath)"
    Set-Content -Path $sampleMarkDownPath -Value "# Sample Scripts`n`n$($markdownContent)" -Force
}

<#
# Building
#>

# Synopsis: Build the .NET Listener
Add-BuildTask Build BuildDeps, Yarn, {
    if (Test-Path ./src/Libs) {
        Remove-Item -Path ./src/Libs -Recurse -Force | Out-Null
    }

    # Display the SDK version
    Write-Output "Building targets '$($targetFrameworks -join "','")' using .NET '$AvailableSdkVersion' framework."

    # Build for supported target frameworks
    try {
        Push-Location ./src/Listener
        foreach ($target in $targetFrameworks) {
            Invoke-PodeBuildDotnetBuild -target $target
            Write-Host
            Write-Host '***********************' -ForegroundColor DarkMagenta

        }
    }
    finally {
        Pop-Location
    }
<<<<<<< HEAD

    if (Test-Path ./src/Bin) {
        Remove-Item -Path ./src/Bin -Recurse -Force | Out-Null
    }

    try {
        Push-Location ./src/PodeMonitor
        Invoke-PodeBuildDotnetMonitorSrvBuild
    }
    finally {
        Pop-Location
    }



=======
>>>>>>> f9404908
}

# synopsis: Download the npm packages to pode_modules folder
Add-BuildTask Yarn {
    if ($PSVersionTable.PSEdition -eq 'Desktop') {
        yarn install --force --ignore-scripts --ignore-optional --ignore-engines --modules-folder pode_modules
    }
    else {
        yarn install --force --ignore-scripts --ignore-optional --ignore-engines  --modules-folder pode_modules 2>&1 | Select-String -NotMatch '^warning'
    }

    if (!$? -or ($LASTEXITCODE -ne 0)) {
        throw "yarn install failed with exit code $($LASTEXITCODE)"
    }
}, MoveLibs

# Synopsis: Move the libraries to the public directory
Add-BuildTask MoveLibs {

    # Define source and target
    $NodeModules = Join-Path -Path $PSScriptRoot -ChildPath 'pode_modules'
    $Target = Join-Path -Path $PSScriptRoot -ChildPath '/src/Misc/libs'
    $LicenseTarget = Join-Path -Path $PSScriptRoot -ChildPath '/licenses'

    # Clean third_party (optional: only if you want to start fresh)
    if (Test-Path $Target) {
        Remove-Item -Recurse -Force -Path $Target | Out-Null
    }
    New-Item -ItemType Directory -Force -Path $Target | Out-Null

    # Create subfolders and copy only needed files
    $CopyList = @(
        @{ From = "$NodeModules/swagger-ui-dist/swagger-ui.css"; To = "$Target/swagger/" },
        @{ From = "$NodeModules/swagger-ui-dist/swagger-ui-bundle.js"; To = "$Target/swagger/" },
        @{ From = "$NodeModules/swagger-ui-dist/LICENSE"; To = "$LicenseTarget/LICENSE.swagger-ui.txt" ; Comment = 'Project URL: https://github.com/swagger-api/swagger-ui' },

        @{ From = "$NodeModules/swagger-editor-dist/swagger-editor.css"; To = "$Target/swagger-editor/" },
        @{ From = "$NodeModules/swagger-editor-dist/swagger-editor-bundle.js"; To = "$Target/swagger-editor/" },
        @{ From = "$NodeModules/swagger-editor-dist/swagger-editor-standalone-preset.js"; To = "$Target/swagger-editor/" },
        @{ From = "$NodeModules/swagger-editor-dist/LICENSE"; To = "$LicenseTarget/LICENSE.swagger-editor.txt" ; Comment = 'Project URL: https://github.com/swagger-api/swagger-editor' },

        @{ From = "$NodeModules/redoc/bundles/redoc.standalone.js"; To = "$Target/redoc/" },
        @{ From = "$NodeModules/redoc/LICENSE"; To = "$LicenseTarget/LICENSE.redoc.txt"  ; Comment = 'Project URL: https://github.com/Redocly/redoc' },

        @{ From = "$NodeModules/@stoplight/elements/styles.min.css"; To = "$Target/stoplight/elements/" },
        @{ From = "$NodeModules/@stoplight/elements/web-components.min.js"; To = "$Target/stoplight/elements/" },
        @{ From = "$NodeModules/@stoplight/elements/LICENSE"; To = "$LicenseTarget/LICENSE.stoplight.txt"  ; Comment = 'Project URL: https://github.com/stoplightio/elements' },

        @{ From = "$NodeModules/@highlightjs/cdn-assets/styles/monokai-sublime.min.css"; To = "$Target/highlightjs/styles/" },
        @{ From = "$NodeModules/@highlightjs/cdn-assets/highlight.min.js"; To = "$Target/highlightjs/" },
        @{ From = "$NodeModules/@highlightjs/cdn-assets/LICENSE"; To = "$LicenseTarget/LICENSE.highlightjs.txt" ; Comment = 'Project URL: https://github.com/highlightjs/highlight.js' },

        @{ From = "$NodeModules/rapipdf/dist/rapipdf-min.js"; To = "$Target/rapipdf/" },
        @{ From = "$NodeModules/rapipdf/LICENSE.txt"; To = "$LicenseTarget/LICENSE.rapipdf.txt"  ; Comment = 'Project URL: https://github.com/mrin9/RapiPdf' },


        @{ From = "$NodeModules/rapidoc/dist/rapidoc-min.js"; To = "$Target/rapidoc/" },
        @{ From = "$NodeModules/rapidoc/LICENSE.txt"; To = "$LicenseTarget/LICENSE.rapidoc.txt"  ; Comment = 'Project URL: https://github.com/rapi-doc/RapiDoc' },

        @{ From = "$NodeModules/openapi-explorer/dist/browser/openapi-explorer.min.js"; To = "$Target/explorer/browser/" }
        @{ From = "$NodeModules/openapi-explorer/LICENSE"; To = "$LicenseTarget/LICENSE.openapi-explorer.txt"  ; Comment = 'Project URL: https://github.com/Authress-Engineering/openapi-explorer' },

        @{ From = "$NodeModules/bootstrap/dist/css/bootstrap.min.css"; To = "$Target/explorer/css/" },

        @{ From = "$NodeModules/bootstrap/dist/css/bootstrap.min.css"; To = "$Target/bootstrap/css/" },
        @{ From = "$NodeModules/bootstrap/LICENSE"; To = "$LicenseTarget/LICENSE.bootstrap.txt"  ; Comment = 'Project URL: https://github.com/twbs/bootstrap' }
    )

    foreach ($Item in $CopyList) {
        # If Comment exists, prepend it properly depending on file type
        if ($Item.Comment) {
            $fileContent = Get-Content -Raw -Path $Item.From
            ($Item.Comment + "`n`n" + $fileContent).Trim() | Out-File -FilePath $Item.To -Encoding utf8 -Force -NoNewline
        }
        else {
            New-Item -ItemType Directory -Force -Path $Item.To | Out-Null
            Copy-Item -Force -Path $Item.From -Destination $Item.To | Out-Null
        }
    }

    Write-Output "All third-party files copied to $Target"
}

<#
# Packaging
#>

#Synopsis: Create the Deliverable folder
Add-BuildTask DeliverableFolder {
    $path = './deliverable'
    if (Test-Path $path) {
        Remove-Item -Path $path -Recurse -Force | Out-Null
    }

    # create the deliverable dir
    New-Item -Path $path -ItemType Directory -Force | Out-Null
}

# Synopsis: Creates a Zip of the Module
Add-BuildTask Compress PackageFolder, StampVersion, DeliverableFolder, {
    $path = './deliverable'
    if (Test-Path $path) {
        Remove-Item -Path $path -Recurse -Force | Out-Null
    }
    # create the pkg dir
    New-Item -Path $path -ItemType Directory -Force | Out-Null
    Compress-Archive -Path './pkg/*' -DestinationPath "$path/$Version-Binaries.zip"
}, PrintChecksum

# Synopsis: Creates a Chocolately package of the Module
Add-BuildTask ChocoPack -If (Test-PodeBuildIsWindows) ChocoDeps, PackageFolder, StampVersion, DeliverableFolder, {
    exec { choco pack ./packers/choco/pode.nuspec }
    Move-Item -Path "pode.$Version.nupkg" -Destination './deliverable'
}

# Synopsis: Create docker tags
Add-BuildTask DockerPack PackageFolder, StampVersion, {
    # check if github and windows, and output warning
    if ((Test-PodeBuildIsGitHub) -and (Test-PodeBuildIsWindows)) {
        Write-Warning 'Docker images are not built on GitHub Windows runners, and Docker is in Windows container only mode. Exiting task.'
        return
    }

    try {
        # Try to get the Docker version to check if Docker is installed
        docker --version
    }
    catch {
        # If Docker is not available, exit the task
        Write-Warning 'Docker is not installed or not available in the PATH. Exiting task.'
        return
    }

    Invoke-PodeBuildDockerBuild -Tag $Version -File './Dockerfile'
    Invoke-PodeBuildDockerBuild -Tag 'latest' -File './Dockerfile'
    Invoke-PodeBuildDockerBuild -Tag "$Version-alpine" -File './alpine.dockerfile'
    Invoke-PodeBuildDockerBuild -Tag 'latest-alpine' -File './alpine.dockerfile'

    if (!(Test-PodeBuildIsGitHub)) {
        Invoke-PodeBuildDockerBuild -Tag "$Version-arm32" -File './arm32.dockerfile'
        Invoke-PodeBuildDockerBuild -Tag 'latest-arm32' -File './arm32.dockerfile'
    }
    else {
        Write-Warning 'Docker images for ARM32 are not built on GitHub runners due to having the wrong OS architecture. Skipping.'
    }
}

# Synopsis: Package up the Module
Add-BuildTask Pack Compress, ChocoPack, DockerPack

# Synopsis: Package up the Module into a /pkg folder
Add-BuildTask PackageFolder Build, {
    $path = './pkg'
    if (Test-Path $path) {
        Remove-Item -Path $path -Recurse -Force | Out-Null
    }

    # create the pkg dir
    New-Item -Path $path -ItemType Directory -Force | Out-Null

    # which source folders do we need? create them and copy their contents
    $folders = @('Private', 'Public', 'Misc', 'Libs', 'Locales', 'Bin')
    $folders | ForEach-Object {
        New-Item -ItemType Directory -Path (Join-Path $path $_) -Force | Out-Null
        Copy-Item -Path "./src/$($_)/*" -Destination (Join-Path $path $_) -Force -Recurse | Out-Null
    }

    # which route folders to we need? create them and copy their contents
    $folders = @('licenses')
    $folders | ForEach-Object {
        New-Item -ItemType Directory -Path (Join-Path $path $_) -Force | Out-Null
        Copy-Item -Path "./$($_)/*" -Destination (Join-Path $path $_) -Force -Recurse | Out-Null
    }

    # copy general files
    $files = @('src/Pode.psm1', 'src/Pode.psd1', 'src/Pode.Internal.psm1', 'src/Pode.Internal.psd1', 'LICENSE.txt')
    $files | ForEach-Object {
        Copy-Item -Path "./$($_)" -Destination $path -Force | Out-Null
    }
}


<#
# Testing
#>

# Synopsis: Run the tests
Add-BuildTask TestNoBuild TestDeps, {
    $p = (Get-Command Invoke-Pester)
    if ($null -eq $p -or $p.Version -ine $Versions.Pester) {
        Remove-Module Pester -Force -ErrorAction Ignore
        Import-Module Pester -Force -RequiredVersion $Versions.Pester
    }
    Write-Output ''
    # for windows, output current netsh excluded ports
    if (Test-PodeBuildIsWindows) {
        netsh int ipv4 show excludedportrange protocol=tcp | Out-Default

        # Retrieve the current Windows identity and token
        $identity = [Security.Principal.WindowsIdentity]::GetCurrent()
        $principal = [Security.Principal.WindowsPrincipal]::new($identity)

        # Gather user information
        $user = $identity.Name
        $isElevated = $principal.IsInRole([Security.Principal.WindowsBuiltInRole]::Administrator)
        $adminStatus = if ($isElevated) { 'Administrator' } else { 'Standard User' }
        $groups = $identity.Groups | ForEach-Object {
            try {
                $_.Translate([Security.Principal.NTAccount]).Value
            }
            catch {
                $_.Value # Fallback to SID if translation fails
            }
        }

        # Generate output
        Write-Output 'Pester Execution Context (Windows):'
        Write-Output "  - User:                $user"
        Write-Output "  - Role:                $adminStatus"
        Write-Output "  - Elevated Privileges: $isElevated"
        Write-Output "  - Group Memberships:   $( $groups -join ', ')"
    }


    if ($IsLinux) {
        $user = whoami
        $groupsRaw = (groups $user | Out-String).Trim()
        $groups = $groupsRaw -split '\s+' | Where-Object { $_ -ne ':' } | Sort-Object -Unique

        # Check for sudo privileges based on group membership
        $isSudoUser = $groups -match '\bwheel\b' -or $groups -match '\badmin\b' -or $groups -match '\bsudo\b' -or $groups -match '\badm\b'

        Write-Output 'Pester Execution Context (Linux):'
        Write-Output "  - User:    $user"
        Write-Output "  - Groups:  $( $groups -join ', ')"
        Write-Output "  - Sudo:    $($isSudoUser -eq $true)"
    }

    if ($IsMacOS) {
        $user = whoami
        $groups = (id -Gn $user).Split(' ') # Use `id -Gn` for consistent group names on macOS
        $formattedGroups = $groups -join ', '
        Write-Output 'Pester Execution Context (macOS):'
        Write-Output "  - User:    $user"
        Write-Output "  - Groups:  $formattedGroups"
    }

    Write-Output ''

    if ($UICulture -ne ([System.Threading.Thread]::CurrentThread.CurrentUICulture) ) {
        $originalUICulture = [System.Threading.Thread]::CurrentThread.CurrentUICulture
        Write-Output "Original UICulture is $originalUICulture"
        Write-Output "Set UICulture to $UICulture"
        # set new UICulture
        [System.Threading.Thread]::CurrentThread.CurrentUICulture = $UICulture
    }
    $Script:TestResultFile = "$($pwd)/TestResults.xml"

    # get default from static property
    $configuration = [PesterConfiguration]::Default
    $configuration.run.path = @('./tests/unit', './tests/integration')
    $configuration.run.PassThru = $true
    $configuration.Output.Verbosity = $PesterVerbosity
    $configuration.TestResult.OutputPath = $Script:TestResultFile
    $configuration.TestResult.OutputFormat = 'NUnitXml'
    $configuration.TestResult.Enabled = $true

    # if run code coverage if enabled
    if (Test-PodeBuildCanCodeCoverage) {
        $srcFiles = (Get-ChildItem "$($pwd)/src/*.ps1" -Recurse -Force).FullName
        $configuration.CodeCoverage.Enabled = $true
        $configuration.CodeCoverage.Path = $srcFiles
        $Script:TestStatus = Invoke-Pester -Configuration $configuration
    }
    else {
        $Script:TestStatus = Invoke-Pester -Configuration $configuration
    }
    if ($originalUICulture) {
        Write-Output "Restore UICulture to $originalUICulture"
        # restore original UICulture
        [System.Threading.Thread]::CurrentThread.CurrentUICulture = $originalUICulture
    }
}, PushCodeCoverage, CheckFailedTests

# Synopsis: Run tests after a build
Add-BuildTask Test Build, TestNoBuild

# Synopsis: Check if any of the tests failed
Add-BuildTask CheckFailedTests {
    if ($TestStatus.FailedCount -gt 0) {
        throw "$($TestStatus.FailedCount) tests failed"
    }
}

# Synopsis: If AppVeyor or GitHub, push code coverage stats
Add-BuildTask PushCodeCoverage -If (Test-PodeBuildCanCodeCoverage) {
    try {
        $service = Get-PodeBuildService
        $branch = Get-PodeBuildBranch

        Write-Host "Pushing coverage for $($branch) from $($service)"
        $coverage = New-CoverallsReport -Coverage $Script:TestStatus.CodeCoverage -ServiceName $service -BranchName $branch
        Publish-CoverallsReport -Report $coverage -ApiToken $env:PODE_COVERALLS_TOKEN
    }
    catch {
        $_.Exception | Out-Default
    }
}


<#
# Docs
#>

# Synopsis: Run the documentation locally
Add-BuildTask Docs DocsDeps, DocsHelpBuild, {
    mkdocs serve --open
}

# Synopsis: Build the function help documentation
Add-BuildTask DocsHelpBuild IndexSamples, DocsDeps, Build, {
    # import the local module
    Remove-Module Pode -Force -ErrorAction Ignore | Out-Null
    Import-Module ./src/Pode.psm1 -Force | Out-Null

    # build the function docs
    $path = './docs/Functions'
    $map = @{}

    (Get-Module Pode).ExportedFunctions.Keys | ForEach-Object {
        $type = [System.IO.Path]::GetFileNameWithoutExtension((Split-Path -Leaf -Path (Get-Command $_ -Module Pode).ScriptBlock.File))
        New-MarkdownHelp -Command $_ -OutputFolder (Join-Path $path $type) -Force -Metadata @{ PodeType = $type } -AlphabeticParamsOrder | Out-Null
        $map[$_] = $type
    }

    # update docs to bind links to unlinked functions
    $path = Join-Path $pwd 'docs'
    Get-ChildItem -Path $path -Recurse -Filter '*.md' | ForEach-Object {
        $depth = ($_.FullName.Replace($path, [string]::Empty).trim('\/') -split '[\\/]').Length
        $updated = $false

        $content = (Get-Content -Path $_.FullName | ForEach-Object {
                $line = $_

                while ($line -imatch '\[`(?<name>[a-z]+\-pode[a-z]+)`\](?<char>([^(] | $))') {
                    $updated = $true
                    $name = $Matches['name']
                    $char = $Matches['char']
                    $line = ($line -ireplace "\[``$($name)``\]([^(]|$)", "[``$($name)``]($('../' * $depth)Functions/$($map[$name])/$($name))$($char)")
                }

                $line
            })

        if ($updated) {
            $content | Out-File -FilePath $_.FullName -Force -Encoding ascii
        }
    }

    # remove the module
    Remove-Module Pode -Force -ErrorAction Ignore | Out-Null
}

# Synopsis: Build the documentation
Add-BuildTask DocsBuild DocsDeps, DocsHelpBuild, {
    mkdocs build --quiet
}


<#
# Clean-up
#>

# Synopsis: Clean the build environment
Add-BuildTask Clean  CleanPkg, CleanDeliverable, CleanLibs, CleanListener, CleanDocs, CleanYarn

# Synopsis: Clean the Deliverable folder
Add-BuildTask CleanDeliverable {
    $path = './deliverable'
    if (Test-Path -Path $path -PathType Container) {
        Write-Host 'Removing ./deliverable folder'
        Remove-Item -Path $path -Recurse -Force | Out-Null
    }
    Write-Host "Cleanup $path done"
}

# Synopsis: Clean the pkg directory
Add-BuildTask CleanPkg {
    $path = './pkg'
    if ((Test-Path -Path $path -PathType Container )) {
        Write-Host 'Removing ./pkg folder'
        Remove-Item -Path $path -Recurse -Force | Out-Null
    }

    if ((Test-Path -Path .\packers\choco\tools\ChocolateyInstall.ps1 -PathType Leaf )) {
        Write-Host 'Removing .\packers\choco\tools\ChocolateyInstall.ps1'
        Remove-Item -Path .\packers\choco\tools\ChocolateyInstall.ps1
    }

    if ((Test-Path -Path .\packers\choco\pode.nuspec -PathType Leaf )) {
        Write-Host 'Removing .\packers\choco\pode.nuspec'
        Remove-Item -Path .\packers\choco\pode.nuspec
    }

    Write-Host "Cleanup $path done"
}

# Synopsis: Clean the libs folder
Add-BuildTask CleanLibs {
    $path = './src/Libs'
    if (Test-Path -Path $path -PathType Container) {
        Write-Host "Removing $path  contents"
        Remove-Item -Path $path -Recurse -Force | Out-Null
    }

    $path = './src/Bin'
    if (Test-Path -Path $path -PathType Container) {
        Write-Host "Removing $path  contents"
        Remove-Item -Path $path -Recurse -Force | Out-Null
    }

    Write-Host "Cleanup $path done"
}

# Synopsis: Clean the Listener folder
Add-BuildTask CleanListener {
    $path = './src/Listener/bin'
    if (Test-Path -Path $path -PathType Container) {
        Write-Host "Removing $path contents"
        Remove-Item -Path $path -Recurse -Force | Out-Null
    }

    Write-Host "Cleanup $path done"
}

Add-BuildTask CleanDocs {
    $path = './docs/Getting-Started/Samples.md'
    if (Test-Path -Path $path -PathType Leaf) {
        Write-Host "Removing $path"
        Remove-Item -Path $path -Force | Out-Null
    }
}

Add-BuildTask CleanYarn {
    $path = Join-Path -Path $PSScriptRoot -ChildPath 'pode_modules'
    if (Test-Path -Path $path -PathType Container) {
        Write-Host "Removing $path"
        Remove-Item -Path $path -Recurse -Force | Out-Null
    }
    $path = Join-Path -Path $PSScriptRoot -ChildPath '/src/Misc/libs'
    if (Test-Path -Path $path -PathType Container) {
        Write-Host "Removing $path"
        Remove-Item -Path $path -Recurse -Force | Out-Null
    }
}
<#
# Local module management
#>

# Synopsis: Install Pode Module locally
Add-BuildTask Install-Module -If ($Version) Pack, {
    $PSPaths = Split-PodeBuildPwshPath

    $dest = Join-Path -Path $PSPaths[0] -ChildPath 'Pode' -AdditionalChildPath "$Version"
    if (Test-Path $dest) {
        Remove-Item -Path $dest -Recurse -Force | Out-Null
    }

    # create the dest dir
    New-Item -Path $dest -ItemType Directory -Force | Out-Null
    $path = './pkg'

    # copy over folders
    $folders = @('Private', 'Public', 'Misc', 'Libs', 'licenses', 'Locales')
    $folders | ForEach-Object {
        Copy-Item -Path (Join-Path -Path $path -ChildPath $_) -Destination $dest -Force -Recurse | Out-Null
    }

    # copy over general files
    $files = @('Pode.psm1', 'Pode.psd1', 'Pode.Internal.psm1', 'Pode.Internal.psd1', 'LICENSE.txt')
    $files | ForEach-Object {
        Copy-Item -Path (Join-Path -Path $path -ChildPath $_) -Destination $dest -Force | Out-Null
    }

    Write-Host "Deployed to $dest"
}

# Synopsis: Remove the Pode Module from the local registry
Add-BuildTask Remove-Module {
    if (!$Version) {
        throw 'Parameter -Version is required'
    }

    $PSPaths = Split-PodeBuildPwshPath

    $dest = Join-Path -Path $PSPaths[0] -ChildPath 'Pode' -AdditionalChildPath "$Version"
    if (!(Test-Path $dest)) {
        Write-Warning "Directory $dest doesn't exist"
    }

    Write-Host "Deleting module from $dest"
    Remove-Item -Path $dest -Recurse -Force | Out-Null
}


<#
# PowerShell setup
#>

# Synopsis: Setup the PowerShell environment
Add-BuildTask SetupPowerShell {
    # code for this step is altered versions of the code found here:
    # - https://github.com/bjompen/UpdatePWSHAction/blob/main/UpgradePwsh.ps1
    # - https://raw.githubusercontent.com/PowerShell/PowerShell/master/tools/install-powershell.ps1

    # fail if no version supplied
    if ([string]::IsNullOrWhiteSpace($PowerShellVersion)) {
        throw 'No PowerShell version supplied to set up'
    }

    # is the version valid?
    $tags = @('preview', 'lts', 'daily', 'stable')
    if (($PowerShellVersion -inotin $tags) -and ($PowerShellVersion -inotmatch '^\d+\.\d+\.\d+(-\w+(\.\d+)?)?$')) {
        throw "Invalid PowerShell version supplied: $($PowerShellVersion)"
    }

    # tag version or literal version?
    $isTagVersion = $PowerShellVersion -iin $tags
    if ($isTagVersion) {
        Write-Host "Release tag: $($PowerShellVersion)"
        $PowerShellVersion = Convert-PodeBuildOSPwshTagToVersion
    }
    Write-Host "Release version: $($PowerShellVersion)"

    # base/prefix versions
    $atoms = $PowerShellVersion -split '\-'
    $baseVersion = $atoms[0]

    # do nothing if the current version is the version we're trying to set up
    $currentVersion = Get-PodeBuildCurrentPwshVersion
    Write-Host "Current PowerShell version: $($currentVersion)"

    if ($baseVersion -ieq $currentVersion) {
        Write-Host "PowerShell version $($PowerShellVersion) is already installed"
        return
    }

    # build the package name
    $arch = Get-PodeBuildOSPwshArchitecture
    $os = Get-PodeBuildOSPwshName

    $packageName = (@{
            win   = "PowerShell-$($PowerShellVersion)-$($os)-$($arch).zip"
            linux = "powershell-$($PowerShellVersion)-$($os)-$($arch).tar.gz"
            osx   = "powershell-$($PowerShellVersion)-$($os)-$($arch).tar.gz"
        })[$os]

    # build the URL
    $urls = @{
        Old = "https://pscoretestdata.blob.core.windows.net/v$($PowerShellVersion -replace '\.', '-')/$($packageName)"
        New = "https://powershellinfraartifacts-gkhedzdeaghdezhr.z01.azurefd.net/install/v$($PowerShellVersion)/$($packageName)"
    }

    # download the package to a temp location
    $outputFile = Join-Path -Path ([System.IO.Path]::GetTempPath()) -ChildPath $packageName
    $downloadParams = @{
        Uri         = $urls.New
        OutFile     = $outputFile
        ErrorAction = 'Stop'
    }

    Write-Host "Output file: $($outputFile)"

    # retry the download 6 times, with a sleep of 10s between each attempt, and altering between old and new URLs
    $counter = 0
    $success = $false

    do {
        try {
            $counter++
            Write-Host "Attempt $($counter) of 6"

            # use new URL for odd attempts, and old URL for even attempts
            if ($counter % 2 -eq 0) {
                $downloadParams.Uri = $urls.Old
            }
            else {
                $downloadParams.Uri = $urls.New
            }

            # download the package
            Write-Host "Attempting download of $($packageName) from $($downloadParams.Uri)"
            Invoke-WebRequest @downloadParams

            $success = $true
            Write-Host "Downloaded $($packageName) successfully"
        }
        catch {
            $success = $false
            if ($counter -ge 6) {
                throw "Failed to download PowerShell package after 6 attempts. Error: $($_.Exception.Message)"
            }

            Start-Sleep -Seconds 5
        }
    } while (!$success)

    # create target folder for package
    $targetFolder = Join-Path -Path (Resolve-Path ~).Path -ChildPath ($packageName -ireplace '\.tar$')
    if (!(Test-Path $targetFolder)) {
        $null = New-Item -Path $targetFolder -ItemType Directory -Force
    }

    # extract the package
    switch ($os) {
        'win' {
            Expand-Archive -Path $outputFile -DestinationPath $targetFolder -Force
        }

        { $_ -iin 'linux', 'osx' } {
            $null = tar -xzf $outputFile -C $targetFolder
        }
    }

    # install the package
    Write-Host "Installing PowerShell $($PowerShellVersion) to $($targetFolder)"
    if (Test-PodeBuildOSWindows) {
        Install-PodeBuildPwshWindows -Target $targetFolder
    }
    else {
        Install-PodeBuildPwshUnix -Target $targetFolder
    }
}


<#
# Release Notes
#>

# Synopsis: Build the Release Notes
Add-BuildTask ReleaseNotes {
    if ([string]::IsNullOrWhiteSpace($ReleaseNoteVersion)) {
        Write-Host 'Please provide a ReleaseNoteVersion' -ForegroundColor Red
        return
    }

    # get the PRs for the ReleaseNoteVersion
    $prs = gh search prs --milestone $ReleaseNoteVersion --repo badgerati/pode --merged --limit 200 --json 'number,title,labels,author' | ConvertFrom-Json

    # group PRs into categories, filtering out some internal PRs
    $categories = [ordered]@{
        Features      = @()
        Enhancements  = @()
        Bugs          = @()
        Documentation = @()
    }

    $dependabot = @{}

    foreach ($pr in $prs) {
        $labels = @($pr.labels.name)

        # skip PRs with certain labels
        if ($labels -icontains 'superseded' -or
            $labels -icontains 'new-release' -or
            $labels -icontains 'internal-code :hammer:' -or
            $labels -icontains 'exclude-from-release-notes') {
            continue
        }

        # filter out labels that are not relevant
        $label = @(foreach ($label in $labels) {
                if ($label -imatch '^(story|priority)') {
                    continue
                }

                if ($label -inotmatch '\s\:') {
                    continue
                }

                ($label -split ' ', 2)[0]
                break
            })[0]

        if ([string]::IsNullOrWhiteSpace($label)) {
            $label = 'misc'
        }

        switch ($label.ToLowerInvariant()) {
            'feature' { $label = 'Features' }
            'enhancement' { $label = 'Enhancements' }
            'bug' { $label = 'Bugs' }
        }

        if (!$categories.Contains($label)) {
            $categories[$label] = @()
        }

        if ($pr.author.login -ilike '*dependabot*') {
            if ($pr.title -imatch 'Bump (?<name>\S+) from (?<from>[0-9\.]+) to (?<to>[0-9\.]+)') {
                if (!$dependabot.ContainsKey($Matches['name'])) {
                    $dependabot[$Matches['name']] = @{
                        Name   = $Matches['name']
                        Number = $pr.number
                        From   = [version]$Matches['from']
                        To     = [version]$Matches['to']
                    }
                }
                else {
                    $item = $dependabot[$Matches['name']]
                    if ([int]$pr.number -gt [int]$item.Number) {
                        $item.Number = $pr.number
                    }
                    if ([version]$Matches['from'] -lt $item.From) {
                        $item.From = [version]$Matches['from']
                    }
                    if ([version]$Matches['to'] -gt $item.To) {
                        $item.To = [version]$Matches['to']
                    }
                }

                continue
            }
        }

        $titles = @($pr.title).Trim()
        if ($pr.title.Contains(';')) {
            $titles = ($pr.title -split ';').Trim()
        }

        $author = $null
        if (($pr.author.login -ine 'badgerati') -and ($pr.author.login -inotlike '*dependabot*')) {
            $author = $pr.author.login
        }

        foreach ($title in $titles) {
            $str = "* #$($pr.number): $($title -replace '`', "'")"
            if (![string]::IsNullOrWhiteSpace($author)) {
                $str += " (thanks @$($author)!)"
            }

            if ($str -imatch '\s+(docs|documentation)\s+') {
                $categories['Documentation'] += $str
            }
            else {
                $categories[$label] += $str
            }
        }
    }

    # add dependabot aggregated PRs
    if ($dependabot.Count -gt 0) {
        $label = 'Packaging'
        if (!$categories.Contains($label)) {
            $categories[$label] = @()
        }

        foreach ($dep in $dependabot.Values) {
            $categories[$label] += "* #$($dep.Number): Bump $($dep.Name) from $($dep.From) to $($dep.To)"
        }
    }

    # output the release notes
    Write-Host "# v$($ReleaseNoteVersion)`n"

    $culture = (Get-Culture).TextInfo
    foreach ($category in $categories.Keys) {
        if ($categories[$category].Length -eq 0) {
            continue
        }

        Write-Host "### $($culture.ToTitleCase($category))"
        $categories[$category] | Sort-Object | ForEach-Object { Write-Host $_ }
        Write-Host ''
    }
}<|MERGE_RESOLUTION|>--- conflicted
+++ resolved
@@ -1196,7 +1196,6 @@
     finally {
         Pop-Location
     }
-<<<<<<< HEAD
 
     if (Test-Path ./src/Bin) {
         Remove-Item -Path ./src/Bin -Recurse -Force | Out-Null
@@ -1209,11 +1208,6 @@
     finally {
         Pop-Location
     }
-
-
-
-=======
->>>>>>> f9404908
 }
 
 # synopsis: Download the npm packages to pode_modules folder

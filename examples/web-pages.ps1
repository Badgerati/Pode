param (
    [Parameter()]
    [string]
    $IP
)

if ((Get-Module -Name Pode | Measure-Object).Count -ne 0)
{
    Remove-Module -Name Pode
}

$path = Split-Path -Parent -Path (Split-Path -Parent -Path $MyInvocation.MyCommand.Path)
Import-Module "$($path)/src/Pode.psm1" -ErrorAction Stop

# or just:
# Import-Module Pode

# create a server, and start listening on port 8085
Server -IP $IP -Port 8085 {

    engine pode

    # GET request for web page on "localhost:8085/"
    route 'get' '/' {
        param($session)
        view 'simple' -Data @{ 'numbers' = @(1, 2, 3); }
    }

    # GET request throws fake "500" server error status code
    route 'get' '/error' {
        param($session)
        status 500
    }

    # GET request to download a file
    route 'get' '/download' {
        param($session)
        attach 'Anger.jpg'
    }

<<<<<<< HEAD
}
 
=======
    # GET request with parameters
    route 'get' '/:userId/details' {
        param($session)
        json @{ 'userId' = $session.Parameters['userId'] }
    }

}
>>>>>>> f214d40d
<|MERGE_RESOLUTION|>--- conflicted
+++ resolved
@@ -38,10 +38,6 @@
         attach 'Anger.jpg'
     }
 
-<<<<<<< HEAD
-}
- 
-=======
     # GET request with parameters
     route 'get' '/:userId/details' {
         param($session)
@@ -49,4 +45,4 @@
     }
 
 }
->>>>>>> f214d40d
+ 
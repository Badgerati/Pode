--- conflicted
+++ resolved
@@ -65,7 +65,6 @@
                 Enable = $true
             }
         }
-<<<<<<< HEAD
         AsyncRoutes = @{
             UserFieldIdentifier = 'Id'
             HouseKeeping        = @{
@@ -77,7 +76,8 @@
             HouseKeeping = @{
                 TimerInterval    = 30
                 RetentionMinutes = 1
-=======
+            }
+        }
         AllowedActions = @{
             Suspend         = $true       # Enable or disable the suspend operation
             Restart         = $true       # Enable or disable the restart operation
@@ -134,7 +134,6 @@
                 Disable   = 'D'             # Disable the server.
                 Suspend   = 'P'             # Suspend the server.
                 Metrics   = 'M'             # Show Metrics.
->>>>>>> f4db4b62
             }
         }
     }

function Server
{
    param (
        [Parameter(Mandatory=$true)]
        [ValidateNotNull()]
        [scriptblock]
        $ScriptBlock,

        [Parameter()]
        [ValidateNotNull()]
        [int]
        $Port = 0,

        [Parameter()]
        [ValidateNotNull()]
        [int]
        $Interval = 0,

        [Parameter()]
        [string]
        $IP,

        [Parameter()]
        [string]
        $Name,

        [switch]
        $Smtp,

        [switch]
        $Tcp,

        [switch]
        $Http,

        [switch]
        $Https,

        [switch]
        $DisableTermination,

        [switch]
        $DisableLogging,

        [switch]
        $FileMonitor
    )

    # ensure the session is clean
    $PodeSession = $null

<<<<<<< HEAD
=======
    # validate port passed
    if ($Port -lt 0) {
        throw "Port cannot be negative: $($Port)"
    }

>>>>>>> 91dd5615
    # if an ip address was passed, ensure it's valid
    if (!(Test-Empty $IP) -and !(Test-IPAddress $IP)) {
        throw "Invalid IP address has been supplied: $($IP)"
    }

    try {
        # get the current server type
        $serverType = Get-PodeServerType -Port $Port -Interval $Interval -Smtp:$Smtp -Tcp:$Tcp -Https:$Https

        # create session object
<<<<<<< HEAD
        $PodeSession = New-PodeSession -ServerRoot $MyInvocation.PSScriptRoot -DisableLogging:$DisableLogging

        # parse ip:port to listen on (if both have been supplied)
        if (!(Test-Empty $IP) -or $Port -gt 0) {
            listen "$($IP):$($Port)"
        }
=======
        $PodeSession = New-PodeSession -ScriptBlock $ScriptBlock -Port $Port -IP $IP `
            -Interval $Interval -ServerRoot $MyInvocation.PSScriptRoot -ServerType $ServerType `
            -DisableLogging:$DisableLogging -FileMonitor:$FileMonitor
>>>>>>> 91dd5615

        # set it so ctrl-c can terminate
        [Console]::TreatControlCAsInput = $true

<<<<<<< HEAD
        # run the server logic
        . $ScriptBlock
=======
        # start the file monitor for interally restarting
        Start-PodeFileMonitor

        # start the server
        Start-PodeServer

        # sit here waiting for termination (unless it's one-off script)
        if ($PodeSession.ServerType -ine 'script') {
            while (!(Test-TerminationPressed)) {
                Start-Sleep -Seconds 1

                # check for internal restart
                if ($PodeSession.Tokens.Restart.IsCancellationRequested) {
                    Restart-PodeServer
                }
            }

            Write-Host 'Terminating...' -NoNewline -ForegroundColor Yellow
            $PodeSession.Tokens.Cancellation.Cancel()
        }
    }
    finally {
        # clean the runspaces and tokens
        Close-Pode -Exit

        # clean the session
        $PodeSession = $null
    }
}

function Start-PodeServer
{
    try
    {
        # run the logic
        Invoke-ScriptBlock -ScriptBlock $PodeSession.ScriptBlock
>>>>>>> 91dd5615

        # if smtp/https is passed, and no port - force port to 25/443
        if ($PodeSession.Port -eq 0) {
            if ($Smtp) {
                $PodeSession.Port = 25
            }

            elseif ($Https) {
                $PodeSession.Port = 443
            }

            elseif ($Http -or (!$Tcp -and !$Smtp -and !$Https)) {
                $PodeSession.Port = 80
            }
        }

        # validate port passed
        if ($PodeSession.Port -lt 0) {
            throw "Port cannot be negative: $($PodeSession.Port)"
        }

        # start runspace for timers
        Start-TimerRunspace

        # start the appropriate server
        switch ($PodeSession.ServerType.ToUpperInvariant())
        {
            'SMTP' {
                Start-SmtpServer
            }

            'TCP' {
                Start-TcpServer
            }

            'HTTP' {
                Start-WebServer
            }

<<<<<<< HEAD
        # if there's a port, run a web server
        elseif ($Http -or $Https -or $PodeSession.Port -gt 0) {
            Start-WebServer -Https:$Https
        }
=======
            'HTTPS' {
                Start-WebServer -Https
            }
>>>>>>> 91dd5615

            'SERVICE' {
                Write-Host "Looping logic every $($PodeSession.Interval)secs" -ForegroundColor Yellow

                while ($true) {
                    if ($PodeSession.Tokens.Cancellation.IsCancellationRequested) {
                        Close-Pode -Exit
                    }

                    Start-Sleep -Seconds $PodeSession.Interval
                    Invoke-ScriptBlock -ScriptBlock $PodeSession.ScriptBlock
                }
            }
        }
    }
    catch {
        $Error[0] | Out-Default
        throw $_.Exception
    }
}

function Restart-PodeServer
{
    try
    {
        # inform restart
        Write-Host 'Restarting server...' -NoNewline -ForegroundColor Cyan

        # cancel the session token
        $PodeSession.Tokens.Cancellation.Cancel()

        # close all current runspaces
        Close-PodeRunspaces

        # clear up timers and loggers
        $PodeSession.Routes.Keys.Clone() | ForEach-Object {
            $PodeSession.Routes[$_].Clear()
        }

        $PodeSession.Handlers.Keys.Clone() | ForEach-Object {
            $PodeSession.Handlers[$_] = $null
        }

        $PodeSession.Timers.Clear()
        $PodeSession.Loggers.Clear()

        # clear up view engine
        $PodeSession.ViewEngine.Clear()

        # clear up shared state
        $PodeSession.SharedState.Clear()

        # recreate the session tokens
        $PodeSession.Tokens.Cancellation.Dispose()
        $PodeSession.Tokens.Cancellation = New-Object System.Threading.CancellationTokenSource

        $PodeSession.Tokens.Restart.Dispose()
        $PodeSession.Tokens.Restart = New-Object System.Threading.CancellationTokenSource

        Write-Host " Done" -ForegroundColor Green

        # restart the server
        Start-PodeServer
    }
    catch {
        $Error[0] | Out-Default
        throw $_.Exception
    }
}

function Get-PodeServerType
{
    param (
        [Parameter()]
        [int]
        $Port = 0,

        [Parameter()]
        [int]
        $Interval = 0,

        [switch]
        $Smtp,

        [switch]
        $Tcp,

        [switch]
        $Https
    )

    if ($Smtp) {
        return 'SMTP'
    }

    if ($Tcp) {
        return 'TCP'
    }

    if ($Https) {
        return 'HTTPS'
    }

    if ($Port -gt 0) {
        return 'HTTP'
    }

    if ($Interval -gt 0) {
        return 'SERVICE'
    }

    return 'SCRIPT'
}<|MERGE_RESOLUTION|>--- conflicted
+++ resolved
@@ -49,14 +49,11 @@
     # ensure the session is clean
     $PodeSession = $null
 
-<<<<<<< HEAD
-=======
     # validate port passed
     if ($Port -lt 0) {
         throw "Port cannot be negative: $($Port)"
     }
 
->>>>>>> 91dd5615
     # if an ip address was passed, ensure it's valid
     if (!(Test-Empty $IP) -and !(Test-IPAddress $IP)) {
         throw "Invalid IP address has been supplied: $($IP)"
@@ -67,26 +64,18 @@
         $serverType = Get-PodeServerType -Port $Port -Interval $Interval -Smtp:$Smtp -Tcp:$Tcp -Https:$Https
 
         # create session object
-<<<<<<< HEAD
-        $PodeSession = New-PodeSession -ServerRoot $MyInvocation.PSScriptRoot -DisableLogging:$DisableLogging
+        $PodeSession = New-PodeSession -ScriptBlock $ScriptBlock -Port $Port -IP $IP `
+            -Interval $Interval -ServerRoot $MyInvocation.PSScriptRoot -ServerType $ServerType `
+            -DisableLogging:$DisableLogging -FileMonitor:$FileMonitor
 
         # parse ip:port to listen on (if both have been supplied)
         if (!(Test-Empty $IP) -or $Port -gt 0) {
             listen "$($IP):$($Port)"
         }
-=======
-        $PodeSession = New-PodeSession -ScriptBlock $ScriptBlock -Port $Port -IP $IP `
-            -Interval $Interval -ServerRoot $MyInvocation.PSScriptRoot -ServerType $ServerType `
-            -DisableLogging:$DisableLogging -FileMonitor:$FileMonitor
->>>>>>> 91dd5615
 
         # set it so ctrl-c can terminate
         [Console]::TreatControlCAsInput = $true
 
-<<<<<<< HEAD
-        # run the server logic
-        . $ScriptBlock
-=======
         # start the file monitor for interally restarting
         Start-PodeFileMonitor
 
@@ -123,7 +112,6 @@
     {
         # run the logic
         Invoke-ScriptBlock -ScriptBlock $PodeSession.ScriptBlock
->>>>>>> 91dd5615
 
         # if smtp/https is passed, and no port - force port to 25/443
         if ($PodeSession.Port -eq 0) {
@@ -163,16 +151,9 @@
                 Start-WebServer
             }
 
-<<<<<<< HEAD
-        # if there's a port, run a web server
-        elseif ($Http -or $Https -or $PodeSession.Port -gt 0) {
-            Start-WebServer -Https:$Https
-        }
-=======
             'HTTPS' {
                 Start-WebServer -Https
             }
->>>>>>> 91dd5615
 
             'SERVICE' {
                 Write-Host "Looping logic every $($PodeSession.Interval)secs" -ForegroundColor Yellow

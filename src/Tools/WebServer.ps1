--- conflicted
+++ resolved
@@ -38,21 +38,9 @@
                 $protocol = 'https'
             }
 
-<<<<<<< HEAD
-            # ensure the request ip is allowed
-            if (!(Test-ValueAllowed -Type 'IP' -Value $request.RemoteEndPoint.Address.IPAddressToString)) {
-                status 403
-            }
-
-            # check to see if the path is a file, so we can check the public folder
-            elseif ((Split-Path -Leaf -Path $path).IndexOf('.') -ne -1) {
-                $path = Join-ServerRoot 'public' $path
-                Write-ToResponseFromFile -Path $path
-=======
             $_ip = "$($PodeSession.IP.Address)"
             if ($_ip -ieq '0.0.0.0') {
                 $_ip = '*'
->>>>>>> 91dd5615
             }
 
             $listener.Prefixes.Add("$($protocol)://$($_ip):$($PodeSession.Port)/")
@@ -104,8 +92,13 @@
                     };
                 }
 
+                # ensure the request ip is allowed
+                if (!(Test-ValueAllowed -Type IP -Value $request.RemoteEndPoint.Address.IPAddressToString)) {
+                    status 403
+                }
+
                 # check to see if the path is a file, so we can check the public folder
-                if ((Split-Path -Leaf -Path $path).IndexOf('.') -ne -1) {
+                elseif ((Split-Path -Leaf -Path $path).IndexOf('.') -ne -1) {
                     $path = Join-ServerRoot 'public' $path
                     Write-ToResponseFromFile -Path $path
                 }

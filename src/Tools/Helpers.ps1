--- conflicted
+++ resolved
@@ -264,7 +264,7 @@
     }
 
     # bind the cert to the ip:port or hostname:port
-    if (Test-IPAddress -IP $Address -IPOnly) {
+    if (Test-PodeIPAddress -IP $Address -IPOnly) {
         $result = netsh http add sslcert ipport=$addrport certhash=$cert appid=`{e3ea217c-fc3d-406b-95d5-4304ab06c6af`}
         if ($LASTEXITCODE -ne 0 -or !$?) {
             throw "Failed to attach certificate against ipport:`n$($result)"
@@ -377,15 +377,11 @@
         $IPOnly
     )
 
-<<<<<<< HEAD
     if ((Test-Empty $IP) -or ($IP -ieq '*') -or ($IP -ieq 'all')) {
-=======
-    if ((Test-Empty $IP) -or ($IP -ieq '*') -or ($IP -ieq 'all') -or ($IP -imatch "^$(Get-PodeHostIPRegex -Type Hostname)$")) {
->>>>>>> 83f84a22
         return $true
     }
 
-    if ($IP -imatch "^$(Get-HostIPRegex -Type Hostname)$") {
+    if ($IP -imatch "^$(Get-PodeHostIPRegex -Type Hostname)$") {
         return (!$IPOnly)
     }
 

--- conflicted
+++ resolved
@@ -229,7 +229,6 @@
     }
 }
 
-<<<<<<< HEAD
 <#
 # Sourced and editted from https://davewyatt.wordpress.com/2014/04/06/thread-synchronization-in-powershell/
 #>
@@ -263,7 +262,8 @@
             [System.Threading.Monitor]::Exit($InputObject.SyncRoot)
         }
     }
-=======
+}
+
 function Join-ServerRoot
 {
     param (
@@ -279,5 +279,4 @@
     )
 
     return (Join-Path $PodeSession.ServerRoot (Join-Path $Type.ToLowerInvariant() $FilePath))
->>>>>>> 907a9eb8
 }
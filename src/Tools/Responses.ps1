--- conflicted
+++ resolved
@@ -494,11 +494,7 @@
 
     # is exception trace showing enabled, if so, build the object
     $ex = $null
-<<<<<<< HEAD
-    if (!(Test-Empty $Exception) -and ([bool](config).web.errorPages.showExceptions)) {
-=======
-    if (($null -ne $Exception) -and $PodeContext.Server.Web.ErrorPages.ShowExceptions) {
->>>>>>> b0bd9543
+    if (!(Test-Empty $Exception) -and $PodeContext.Server.Web.ErrorPages.ShowExceptions) {
         $ex = @{
             'Message' = [System.Web.HttpUtility]::HtmlEncode($Exception.Exception.Message);
             'StackTrace' = [System.Web.HttpUtility]::HtmlEncode($Exception.ScriptStackTrace);

@{
    schemaValidationRequiresPowerShell610ExceptionMessage             = 'Schema-validatie vereist PowerShell versie 6.1.0 of hoger.'
    customAccessPathOrScriptBlockRequiredExceptionMessage             = 'Een pad of ScriptBlock is vereist voor het verkrijgen van de aangepaste toegangswaarden.'
    operationIdMustBeUniqueForArrayExceptionMessage                   = 'OperationID: {0} moet uniek zijn en kan niet worden toegepast op een array.'
    endpointNotDefinedForRedirectingExceptionMessage                  = "Er is geen eindpunt met de naam '{0}' gedefinieerd voor omleiding."
    filesHaveChangedMessage                                           = 'De volgende bestanden zijn gewijzigd:'
    iisAspnetcoreTokenMissingExceptionMessage                         = 'IIS ASPNETCORE_TOKEN ontbreekt.'
    minValueGreaterThanMaxExceptionMessage                            = 'Min waarde voor {0} mag niet groter zijn dan de max waarde.'
    noLogicPassedForRouteExceptionMessage                             = 'Geen logica doorgegeven voor Route: {0}'
    scriptPathDoesNotExistExceptionMessage                            = 'Het scriptpad bestaat niet: {0}'
    mutexAlreadyExistsExceptionMessage                                = 'Er bestaat al een mutex met de volgende naam: {0}'
    listeningOnEndpointsMessage                                       = 'Luisteren naar de volgende {0} eindpunt(en) [{1} thread(s)]:'
    unsupportedFunctionInServerlessContextExceptionMessage            = 'De functie {0} wordt niet ondersteund in een serverloze context.'
    expectedNoJwtSignatureSuppliedExceptionMessage                    = 'Er werd geen JWT-handtekening verwacht.'
    secretAlreadyMountedExceptionMessage                              = "Er is al een geheim met de naam '{0}' gemonteerd."
    failedToAcquireLockExceptionMessage                               = 'Kan geen lock op het object verkrijgen.'
    noPathSuppliedForStaticRouteExceptionMessage                      = '[{0}]: Geen pad opgegeven voor statische route.'
    invalidHostnameSuppliedExceptionMessage                           = 'Ongeldige hostnaam opgegeven: {0}'
    authMethodAlreadyDefinedExceptionMessage                          = 'Authenticatiemethode al gedefinieerd: {0}'
    csrfCookieRequiresSecretExceptionMessage                          = "Bij gebruik van cookies voor CSRF is een geheim vereist. U kunt een geheim opgeven of het globale cookiesecret instellen - (Set-PodeCookieSecret '<waarde>' -Global)"
    nonEmptyScriptBlockRequiredForAuthMethodExceptionMessage          = 'Een niet-lege ScriptBlock is vereist voor de authenticatiemethode.'
    nonEmptyScriptBlockRequiredForPageRouteExceptionMessage           = 'Een niet-lege ScriptBlock is vereist om een paginaroute te maken.'
    noPropertiesMutuallyExclusiveExceptionMessage                     = "De parameter 'NoProperties' is wederzijds exclusief met 'Properties', 'MinProperties' en 'MaxProperties'"
    incompatiblePodeDllExceptionMessage                               = 'Een bestaande incompatibele Pode.DLL-versie {0} is geladen. Versie {1} is vereist. Open een nieuwe PowerShell/pwsh-sessie en probeer opnieuw.'
    accessMethodDoesNotExistExceptionMessage                          = 'Toegangsmethode bestaat niet: {0}.'
    scheduleAlreadyDefinedExceptionMessage                            = '[Schema] {0}: Schema al gedefinieerd.'
    secondsValueCannotBeZeroOrLessExceptionMessage                    = 'Waarde in seconden kan niet 0 of minder zijn voor {0}'
    pathToLoadNotFoundExceptionMessage                                = 'Pad om te laden {0} niet gevonden: {1}'
    failedToImportModuleExceptionMessage                              = 'Kon module niet importeren: {0}'
    endpointNotExistExceptionMessage                                  = "Eindpunt met protocol '{0}' en adres '{1}' of lokaal adres '{2}' bestaat niet."
    terminatingMessage                                                = 'Beëindigen...'
    noCommandsSuppliedToConvertToRoutesExceptionMessage               = 'Geen opdrachten opgegeven om om te zetten naar routes.'
    invalidTaskTypeExceptionMessage                                   = 'Taaktype is ongeldig, verwacht ofwel [System.Threading.Tasks.Task] of [hashtable]'
    alreadyConnectedToWebSocketExceptionMessage                       = "Al verbonden met WebSocket met naam '{0}'"
    crlfMessageEndCheckOnlySupportedOnTcpEndpointsExceptionMessage    = 'De CRLF-berichteneindcontrole wordt alleen ondersteund op TCP-eindpunten.'
    testPodeOAComponentSchemaNeedToBeEnabledExceptionMessage          = "'Test-PodeOAComponentSchema' moet worden ingeschakeld met 'Enable-PodeOpenApi -EnableSchemaValidation'"
    adModuleNotInstalledExceptionMessage                              = 'Active Directory-module is niet geïnstalleerd.'
    cronExpressionInvalidExceptionMessage                             = 'Cron-expressie mag alleen uit 5 delen bestaan: {0}'
    noSessionToSetOnResponseExceptionMessage                          = 'Er is geen sessie beschikbaar om op de reactie in te stellen.'
    valueOutOfRangeExceptionMessage                                   = "Waarde '{0}' voor {1} is ongeldig, moet tussen {2} en {3} liggen"
    loggingMethodAlreadyDefinedExceptionMessage                       = 'De logboekmethode is al gedefinieerd: {0}'
    noSecretForHmac256ExceptionMessage                                = 'Geen geheim opgegeven voor HMAC256-hash.'
    eolPowerShellWarningMessage                                       = '[WAARSCHUWING] Pode {0} is niet getest op PowerShell {1}, omdat het EOL is.'
    runspacePoolFailedToLoadExceptionMessage                          = '{0} RunspacePool kon niet geladen worden.'
    noEventRegisteredExceptionMessage                                 = 'Geen {0} gebeurtenis geregistreerd: {1}'
    scheduleCannotHaveNegativeLimitExceptionMessage                   = '[Schema] {0}: Kan geen negatieve limiet hebben.'
    openApiRequestStyleInvalidForParameterExceptionMessage            = 'OpenApi-verzoekstijl kan niet {0} zijn voor een {1} parameter.'
    openApiDocumentNotCompliantExceptionMessage                       = 'OpenAPI-document voldoet niet aan de normen.'
    taskDoesNotExistExceptionMessage                                  = "Taak '{0}' bestaat niet."
    scopedVariableNotFoundExceptionMessage                            = 'Gescopede variabele niet gevonden: {0}'
    sessionsRequiredForCsrfExceptionMessage                           = 'Sessies zijn vereist om CSRF te gebruiken, tenzij u cookies wilt gebruiken.'
    nonEmptyScriptBlockRequiredForLoggingMethodExceptionMessage       = 'Een niet-lege ScriptBlock is vereist voor de logboekmethode.'
    credentialsPassedWildcardForHeadersLiteralExceptionMessage        = 'Wanneer referenties worden doorgegeven, wordt het * jokerteken voor headers als een letterlijke tekenreeks en niet als een jokerteken genomen.'
    podeNotInitializedExceptionMessage                                = 'Pode is niet geïnitialiseerd.'
    multipleEndpointsForGuiMessage                                    = 'Meerdere eindpunten gedefinieerd, alleen het eerste wordt gebruikt voor de GUI.'
    operationIdMustBeUniqueExceptionMessage                           = 'OperationID: {0} moet uniek zijn.'
    invalidJsonJwtExceptionMessage                                    = 'Ongeldige JSON-waarde gevonden in JWT'
    noAlgorithmInJwtHeaderExceptionMessage                            = 'Geen algoritme opgegeven in JWT-header.'
    openApiVersionPropertyMandatoryExceptionMessage                   = 'OpenApi-versie-eigenschap is verplicht.'
    limitValueCannotBeZeroOrLessExceptionMessage                      = 'Limietwaarde kan niet 0 of minder zijn voor {0}'
    timerDoesNotExistExceptionMessage                                 = "Timer '{0}' bestaat niet."
    openApiGenerationDocumentErrorMessage                             = 'OpenAPI-generatiedocumentfout:'
    routeAlreadyContainsCustomAccessExceptionMessage                  = "Route '[{0}] {1}' bevat al aangepaste toegang met naam '{2}'"
    maximumConcurrentWebSocketThreadsLessThanMinimumExceptionMessage  = 'Maximaal aantal gelijktijdige WebSocket-threads kan niet minder zijn dan het minimum van {0} maar kreeg: {1}'
    middlewareAlreadyDefinedExceptionMessage                          = '[Middleware] {0}: Middleware al gedefinieerd.'
    invalidAtomCharacterExceptionMessage                              = 'Ongeldig atoomteken: {0}'
    invalidCronAtomFormatExceptionMessage                             = 'Ongeldig cron-atoomformaat gevonden: {0}'
    cacheStorageNotFoundForRetrieveExceptionMessage                   = "Cache-opslag met naam '{0}' niet gevonden bij poging om gecachte item '{1}' op te halen"
    headerMustHaveNameInEncodingContextExceptionMessage               = 'Header moet een naam hebben wanneer deze in een coderingscontext wordt gebruikt.'
    moduleDoesNotContainFunctionExceptionMessage                      = 'Module {0} bevat geen functie {1} om om te zetten naar een route.'
    pathToIconForGuiDoesNotExistExceptionMessage                      = 'Pad naar het pictogram voor GUI bestaat niet: {0}'
    noTitleSuppliedForPageExceptionMessage                            = 'Geen titel opgegeven voor {0} pagina.'
    certificateSuppliedForNonHttpsWssEndpointExceptionMessage         = 'Certificaat opgegeven voor niet-HTTPS/WSS-eindpunt.'
    cannotLockNullObjectExceptionMessage                              = 'Kan geen object vergrendelen dat null is.'
    showPodeGuiOnlyAvailableOnWindowsExceptionMessage                 = 'Show-PodeGui is momenteel alleen beschikbaar voor Windows PowerShell en PowerShell 7+ op Windows OS.'
    unlockSecretButNoScriptBlockExceptionMessage                      = 'Ontgrendel geheim opgegeven voor aangepast geheimenkluis type, maar geen ontgrendel ScriptBlock opgegeven.'
    invalidIpAddressExceptionMessage                                  = 'Het opgegeven IP-adres is ongeldig: {0}'
    maxDaysInvalidExceptionMessage                                    = 'MaxDays moet 0 of groter zijn, maar kreeg: {0}'
    noRemoveScriptBlockForVaultExceptionMessage                       = "Geen verwijder ScriptBlock opgegeven voor het verwijderen van geheimen uit de kluis '{0}'"
    noSecretExpectedForNoSignatureExceptionMessage                    = 'Er werd geen geheim verwacht voor geen handtekening.'
    noCertificateFoundExceptionMessage                                = "Geen certificaat gevonden in {0}{1} voor '{2}'"
    minValueInvalidExceptionMessage                                   = "Min waarde '{0}' voor {1} is ongeldig, moet groter zijn dan/gelijk aan {2}"
    accessRequiresAuthenticationOnRoutesExceptionMessage              = 'Toegang vereist dat authenticatie wordt opgegeven op routes.'
    noSecretForHmac384ExceptionMessage                                = 'Geen geheim opgegeven voor HMAC384-hash.'
    windowsLocalAuthSupportIsForWindowsOnlyExceptionMessage           = 'Windows lokale authenticatie-ondersteuning is alleen voor Windows OS.'
    definitionTagNotDefinedExceptionMessage                           = 'DefinitionTag {0} bestaat niet.'
    noComponentInDefinitionExceptionMessage                           = 'Geen component van het type {0} genaamd {1} is beschikbaar in de {2} definitie.'
    noSmtpHandlersDefinedExceptionMessage                             = 'Er zijn geen SMTP-handlers gedefinieerd.'
    sessionMiddlewareAlreadyInitializedExceptionMessage               = 'Sessie Middleware is al geïnitialiseerd.'
    reusableComponentPathItemsNotAvailableInOpenApi30ExceptionMessage = "De herbruikbare componentfunctie 'pathItems' is niet beschikbaar in OpenAPI v3.0."
    wildcardHeadersIncompatibleWithAutoHeadersExceptionMessage        = 'Het * jokerteken voor headers is niet compatibel met de AutoHeaders-schakelaar.'
    noDataForFileUploadedExceptionMessage                             = "Geen gegevens voor bestand '{0}' zijn geüpload in het verzoek."
    sseOnlyConfiguredOnEventStreamAcceptHeaderExceptionMessage        = 'SSE kan alleen worden geconfigureerd voor verzoeken met een Accept-headerwaarde van text/event-stream'
    noSessionAvailableToSaveExceptionMessage                          = 'Er is geen sessie beschikbaar om op te slaan.'
    pathParameterRequiresRequiredSwitchExceptionMessage               = "Als de parameterlocatie 'Pad' is, is de schakelparameter 'Vereist' verplicht."
    noOpenApiUrlSuppliedExceptionMessage                              = 'Geen OpenAPI-URL opgegeven voor {0}.'
    maximumConcurrentSchedulesInvalidExceptionMessage                 = "Maximaal aantal gelijktijdige schema's moet >=1 zijn, maar kreeg: {0}"
    snapinsSupportedOnWindowsPowershellOnlyExceptionMessage           = 'Snapins worden alleen ondersteund op Windows PowerShell.'
    eventViewerLoggingSupportedOnWindowsOnlyExceptionMessage          = 'Event Viewer-logboekregistratie wordt alleen ondersteund op Windows OS.'
    parametersMutuallyExclusiveExceptionMessage                       = "Parameters '{0}' en '{1}' zijn wederzijds exclusief."
    pathItemsFeatureNotSupportedInOpenApi30ExceptionMessage           = 'De functie PathItems wordt niet ondersteund in OpenAPI v3.0.x'
    openApiParameterRequiresNameExceptionMessage                      = 'De OpenApi-parameter vereist een naam om te worden opgegeven.'
    maximumConcurrentTasksLessThanMinimumExceptionMessage             = 'Maximaal aantal gelijktijdige taken kan niet minder zijn dan het minimum van {0} maar kreeg: {1}'
    noSemaphoreFoundExceptionMessage                                  = "Geen semafoor gevonden genaamd '{0}'"
    singleValueForIntervalExceptionMessage                            = 'U kunt slechts één {0} waarde opgeven bij gebruik van intervallen.'
    jwtNotYetValidExceptionMessage                                    = 'De JWT is nog niet geldig voor gebruik.'
    verbAlreadyDefinedForUrlExceptionMessage                          = '[Werkwoord] {0}: Al gedefinieerd voor {1}'
    noSecretNamedMountedExceptionMessage                              = "Geen geheim genaamd '{0}' is gemonteerd."
    moduleOrVersionNotFoundExceptionMessage                           = 'Module of versie niet gevonden op {0}: {1}@{2}'
    noScriptBlockSuppliedExceptionMessage                             = 'Geen ScriptBlock opgegeven.'
    noSecretVaultRegisteredExceptionMessage                           = "Geen geheime kluis met de naam '{0}' is geregistreerd."
    nameRequiredForEndpointIfRedirectToSuppliedExceptionMessage       = 'Een naam is vereist voor het eindpunt als de parameter RedirectTo is opgegeven.'
    openApiLicenseObjectRequiresNameExceptionMessage                  = "Het OpenAPI-object 'licentie' vereist de eigenschap 'naam'. Gebruik de parameter -LicenseName."
    sourcePathDoesNotExistForStaticRouteExceptionMessage              = '{0}: Het opgegeven bronpad voor statische route bestaat niet: {1}'
    noNameForWebSocketDisconnectExceptionMessage                      = 'Geen naam opgegeven voor een WebSocket om los te koppelen.'
    certificateExpiredExceptionMessage                                = "Het certificaat '{0}' is verlopen: {1}"
    secretVaultUnlockExpiryDateInPastExceptionMessage                 = 'De ontgrendelingsvervaldatum van de geheime kluis ligt in het verleden (UTC): {0}'
    invalidWebExceptionTypeExceptionMessage                           = 'Uitzondering is van een ongeldig type, moet ofwel WebException of HttpRequestException zijn, maar kreeg: {0}'
    invalidSecretValueTypeExceptionMessage                            = 'Geheime waarde is van een ongeldig type. Verwachte types: String, SecureString, HashTable, Byte[], of PSCredential. Maar kreeg: {0}'
    explicitTlsModeOnlySupportedOnSmtpsTcpsEndpointsExceptionMessage  = 'De expliciete TLS-modus wordt alleen ondersteund op SMTPS- en TCPS-eindpunten.'
    discriminatorMappingRequiresDiscriminatorPropertyExceptionMessage = "De parameter 'DiscriminatorMapping' kan alleen worden gebruikt wanneer 'DiscriminatorProperty' aanwezig is."
    scriptErrorExceptionMessage                                       = "Fout '{0}' in script {1} {2} (regel {3}) teken {4} bij uitvoeren {5} op {6} object '{7}' Klasse: {8} BasisKlasse: {9}"
    cannotSupplyIntervalForQuarterExceptionMessage                    = 'Kan geen intervalwaarde opgeven voor elk kwartaal.'
    scheduleEndTimeMustBeInFutureExceptionMessage                     = '[Schema] {0}: De eindtijdwaarde moet in de toekomst liggen.'
    invalidJwtSignatureSuppliedExceptionMessage                       = 'Ongeldige JWT-handtekening opgegeven.'
    noSetScriptBlockForVaultExceptionMessage                          = "Geen Set ScriptBlock opgegeven voor het bijwerken/maken van geheimen in de kluis '{0}'"
    accessMethodNotExistForMergingExceptionMessage                    = 'Toegangsmethode bestaat niet voor samenvoegen: {0}'
    defaultAuthNotInListExceptionMessage                              = "De standaardauthenticatie '{0}' staat niet in de opgegeven authenticatielijst."
    parameterHasNoNameExceptionMessage                                = "De parameter heeft geen naam. Geef dit component een naam met de parameter 'Naam'."
    methodPathAlreadyDefinedForUrlExceptionMessage                    = '[{0}] {1}: Al gedefinieerd voor {2}'
    fileWatcherAlreadyDefinedExceptionMessage                         = "Een bestand bewaker genaamd '{0}' is al gedefinieerd."
    noServiceHandlersDefinedExceptionMessage                          = 'Er zijn geen servicehandlers gedefinieerd.'
    secretRequiredForCustomSessionStorageExceptionMessage             = 'Een geheim is vereist bij gebruik van aangepaste sessieopslag.'
    secretManagementModuleNotInstalledExceptionMessage                = 'Microsoft.PowerShell.SecretManagement module niet geïnstalleerd.'
    noPathSuppliedForRouteExceptionMessage                            = 'Geen pad opgegeven voor de route.'
    validationOfAnyOfSchemaNotSupportedExceptionMessage               = "Validatie van een schema dat 'anyof' bevat, wordt niet ondersteund."
    iisAuthSupportIsForWindowsOnlyExceptionMessage                    = 'IIS-authenticatieondersteuning is alleen voor Windows OS.'
    oauth2InnerSchemeInvalidExceptionMessage                          = 'OAuth2 InnerScheme kan alleen een van de basale of formulierauthenticatie zijn, maar kreeg: {0}'
    noRoutePathSuppliedForPageExceptionMessage                        = 'Geen routepad opgegeven voor {0} pagina.'
    cacheStorageNotFoundForExistsExceptionMessage                     = "Cache-opslag met naam '{0}' niet gevonden bij poging om te controleren of gecachte item '{1}' bestaat."
    handlerAlreadyDefinedExceptionMessage                             = '[{0}] {1}: Handler al gedefinieerd.'
    sessionsNotConfiguredExceptionMessage                             = 'Sessies zijn niet geconfigureerd.'
    propertiesTypeObjectAssociationExceptionMessage                   = 'Alleen eigenschappen van het type Object kunnen worden geassocieerd met {0}.'
    sessionsRequiredForSessionPersistentAuthExceptionMessage          = 'Sessies zijn vereist om sessie-persistente authenticatie te gebruiken.'
    invalidPathWildcardOrDirectoryExceptionMessage                    = 'Het opgegeven pad kan geen wildcard of een directory zijn: {0}'
    accessMethodAlreadyDefinedExceptionMessage                        = 'Toegangsmethode al gedefinieerd: {0}'
    parametersValueOrExternalValueMandatoryExceptionMessage           = "Parameters 'Value' of 'ExternalValue' zijn verplicht"
    maximumConcurrentTasksInvalidExceptionMessage                     = 'Maximaal aantal gelijktijdige taken moet >=1 zijn, maar kreeg: {0}'
    cannotCreatePropertyWithoutTypeExceptionMessage                   = 'Kan de eigenschap niet maken omdat er geen type is gedefinieerd.'
    authMethodNotExistForMergingExceptionMessage                      = 'Authenticatiemethode bestaat niet voor samenvoegen: {0}'
    maxValueInvalidExceptionMessage                                   = "Max waarde '{0}' voor {1} is ongeldig, moet minder dan/gelijk aan {2} zijn"
    endpointAlreadyDefinedExceptionMessage                            = "Er is al een eindpunt met de naam '{0}' gedefinieerd."
    eventAlreadyRegisteredExceptionMessage                            = '{0} gebeurtenis al geregistreerd: {1}'
    parameterNotSuppliedInRequestExceptionMessage                     = "Een parameter genaamd '{0}' is niet opgegeven in het verzoek of heeft geen beschikbare gegevens."
    cacheStorageNotFoundForSetExceptionMessage                        = "Cache-opslag met naam '{0}' niet gevonden bij poging om gecachte item '{1}' in te stellen"
    methodPathAlreadyDefinedExceptionMessage                          = '[{0}] {1}: Al gedefinieerd.'
    errorLoggingAlreadyEnabledExceptionMessage                        = 'Foutlogboekregistratie is al ingeschakeld.'
    valueForUsingVariableNotFoundExceptionMessage                     = "Waarde voor '`$using:{0}' kon niet worden gevonden."
    rapidPdfDoesNotSupportOpenApi31ExceptionMessage                   = 'Het Document-tool RapidPdf ondersteunt OpenAPI 3.1 niet'
    oauth2ClientSecretRequiredExceptionMessage                        = 'OAuth2 vereist een Client Secret wanneer PKCE niet wordt gebruikt.'
    invalidBase64JwtExceptionMessage                                  = 'Ongeldige Base64-gecodeerde waarde gevonden in JWT'
    noSessionToCalculateDataHashExceptionMessage                      = 'Geen sessie beschikbaar om gegevenshash te berekenen.'
    cacheStorageNotFoundForRemoveExceptionMessage                     = "Cache-opslag met naam '{0}' niet gevonden bij poging om gecachte item '{1}' te verwijderen"
    csrfMiddlewareNotInitializedExceptionMessage                      = 'CSRF Middleware is niet geïnitialiseerd.'
    infoTitleMandatoryMessage                                         = 'info.title is verplicht.'
    typeCanOnlyBeAssociatedWithObjectExceptionMessage                 = 'Type {0} kan alleen worden geassocieerd met een Object.'
    userFileDoesNotExistExceptionMessage                              = 'Het gebruikersbestand bestaat niet: {0}'
    routeParameterNeedsValidScriptblockExceptionMessage               = 'De routeparameter heeft een geldige, niet-lege, scriptblock nodig.'
    nextTriggerCalculationErrorExceptionMessage                       = 'Er lijkt iets mis te zijn gegaan bij het berekenen van de volgende triggerdatum: {0}'
    cannotLockValueTypeExceptionMessage                               = 'Kan een [ValueType] niet vergrendelen'
    failedToCreateOpenSslCertExceptionMessage                         = 'Kon OpenSSL-certificaat niet maken: {0}'
    jwtExpiredExceptionMessage                                        = 'De JWT is verlopen.'
    openingGuiMessage                                                 = 'De GUI wordt geopend.'
    multiTypePropertiesRequireOpenApi31ExceptionMessage               = 'Multi-type eigenschappen vereisen OpenApi versie 3.1 of hoger.'
    noNameForWebSocketRemoveExceptionMessage                          = 'Geen naam opgegeven voor een WebSocket om te verwijderen.'
    maxSizeInvalidExceptionMessage                                    = 'MaxSize moet 0 of groter zijn, maar kreeg: {0}'
    iisShutdownMessage                                                = '(IIS Afsluiting)'
    cannotUnlockValueTypeExceptionMessage                             = 'Kan een [ValueType] niet ontgrendelen'
    noJwtSignatureForAlgorithmExceptionMessage                        = 'Geen JWT-handtekening opgegeven voor {0}.'
    maximumConcurrentWebSocketThreadsInvalidExceptionMessage          = 'Maximaal aantal gelijktijdige WebSocket-threads moet >=1 zijn, maar kreeg: {0}'
    acknowledgeMessageOnlySupportedOnSmtpTcpEndpointsExceptionMessage = 'Het Acknowledge-bericht wordt alleen ondersteund op SMTP- en TCP-eindpunten.'
    failedToConnectToUrlExceptionMessage                              = 'Kon geen verbinding maken met URL: {0}'
    failedToAcquireMutexOwnershipExceptionMessage                     = 'Kon geen mutex-eigendom verkrijgen. Mutex-naam: {0}'
    sessionsRequiredForOAuth2WithPKCEExceptionMessage                 = 'Sessies zijn vereist om OAuth2 met PKCE te gebruiken'
    failedToConnectToWebSocketExceptionMessage                        = 'Kon geen verbinding maken met WebSocket: {0}'
    unsupportedObjectExceptionMessage                                 = 'Niet ondersteund object'
    failedToParseAddressExceptionMessage                              = "Kon '{0}' niet parseren als een geldig IP/Host:Port adres"
    mustBeRunningWithAdminPrivilegesExceptionMessage                  = 'Moet worden uitgevoerd met beheerdersrechten om naar niet-lokale adressen te luisteren.'
    specificationMessage                                              = 'Specificatie'
    cacheStorageNotFoundForClearExceptionMessage                      = "Cache-opslag met naam '{0}' niet gevonden bij poging om de cache te wissen."
    restartingServerMessage                                           = 'Server opnieuw starten...'
    cannotSupplyIntervalWhenEveryIsNoneExceptionMessage               = "Kan geen interval opgeven wanneer de parameter 'Every' is ingesteld op None."
    unsupportedJwtAlgorithmExceptionMessage                           = 'Het JWT-algoritme wordt momenteel niet ondersteund: {0}'
    websocketsNotConfiguredForSignalMessagesExceptionMessage          = 'WebSockets zijn niet geconfigureerd om signaalberichten te verzenden.'
    invalidLogicTypeInHashtableMiddlewareExceptionMessage             = 'Een opgegeven Hashtable Middleware heeft een ongeldig logica-type. Verwachte ScriptBlock, maar kreeg: {0}'
    maximumConcurrentSchedulesLessThanMinimumExceptionMessage         = "Maximaal aantal gelijktijdige schema's kan niet minder zijn dan het minimum van {0} maar kreeg: {1}"
    failedToAcquireSemaphoreOwnershipExceptionMessage                 = 'Kon geen semafoor-eigendom verkrijgen. Semafoornaam: {0}'
    propertiesParameterWithoutNameExceptionMessage                    = 'De eigenschappenparameters kunnen niet worden gebruikt als de eigenschap geen naam heeft.'
    customSessionStorageMethodNotImplementedExceptionMessage          = "De aangepaste sessieopslag implementeert de vereiste methode '{0}()' niet."
    authenticationMethodDoesNotExistExceptionMessage                  = 'Authenticatiemethode bestaat niet: {0}'
    webhooksFeatureNotSupportedInOpenApi30ExceptionMessage            = 'De Webhooks-functie wordt niet ondersteund in OpenAPI v3.0.x'
    invalidContentTypeForSchemaExceptionMessage                       = "Ongeldige 'content-type' gevonden voor schema: {0}"
    noUnlockScriptBlockForVaultExceptionMessage                       = "Geen ontgrendel ScriptBlock opgegeven voor het ontgrendelen van de kluis '{0}'"
    definitionTagMessage                                              = 'Definitie {0}:'
    failedToOpenRunspacePoolExceptionMessage                          = 'Kon RunspacePool niet openen: {0}'
    failedToCloseRunspacePoolExceptionMessage                         = 'Kon RunspacePool niet sluiten: {0}'
    verbNoLogicPassedExceptionMessage                                 = '[Werkwoord] {0}: Geen logica doorgegeven'
    noMutexFoundExceptionMessage                                      = "Geen mutex gevonden genaamd '{0}'"
    documentationMessage                                              = 'Documentatie'
    timerAlreadyDefinedExceptionMessage                               = '[Timer] {0}: Timer al gedefinieerd.'
    invalidPortExceptionMessage                                       = 'De poort kan niet negatief zijn: {0}'
    viewsFolderNameAlreadyExistsExceptionMessage                      = 'De mapnaam Views bestaat al: {0}'
    noNameForWebSocketResetExceptionMessage                           = 'Geen naam opgegeven voor een WebSocket om te resetten.'
    mergeDefaultAuthNotInListExceptionMessage                         = "De standaardauthenticatie '{0}' staat niet in de opgegeven authenticatielijst."
    descriptionRequiredExceptionMessage                               = 'Een beschrijving is vereist.'
    pageNameShouldBeAlphaNumericExceptionMessage                      = 'De paginanaam moet een geldige alfanumerieke waarde zijn: {0}'
    defaultValueNotBooleanOrEnumExceptionMessage                      = 'De standaardwaarde is geen boolean en maakt geen deel uit van de enum.'
    openApiComponentSchemaDoesNotExistExceptionMessage                = 'Het OpenApi-component schema {0} bestaat niet.'
    timerParameterMustBeGreaterThanZeroExceptionMessage               = '[Timer] {0}: {1} moet groter zijn dan 0.'
    taskTimedOutExceptionMessage                                      = 'Taak is verlopen na {0}ms.'
    scheduleStartTimeAfterEndTimeExceptionMessage                     = '[Schema] {0}: Kan geen StartTime hebben na de EndTime'
    infoVersionMandatoryMessage                                       = 'info.version is verplicht.'
    cannotUnlockNullObjectExceptionMessage                            = 'Kan een object dat null is niet ontgrendelen.'
    nonEmptyScriptBlockRequiredForCustomAuthExceptionMessage          = 'Een niet-lege ScriptBlock is vereist voor het aangepaste authenticatieschema.'
    validationOfOneOfSchemaNotSupportedExceptionMessage               = "Validatie van een schema dat 'oneof' bevat, wordt niet ondersteund."
    routeParameterCannotBeNullExceptionMessage                        = "De parameter 'Route' kan niet null zijn."
    cacheStorageAlreadyExistsExceptionMessage                         = "Cache-opslag met naam '{0}' bestaat al."
    loggingMethodRequiresValidScriptBlockExceptionMessage             = "De opgegeven uitvoeringsmethode voor de '{0}' logboekmethode vereist een geldige ScriptBlock."
    scopedVariableAlreadyDefinedExceptionMessage                      = 'Gescopede variabele al gedefinieerd: {0}'
    oauth2RequiresAuthorizeUrlExceptionMessage                        = "OAuth2 vereist een 'AuthoriseUrl'-eigenschap om te worden opgegeven."
    pathNotExistExceptionMessage                                      = 'Pad bestaat niet: {0}'
    noDomainServerNameForWindowsAdAuthExceptionMessage                = 'Er is geen domeinservernaam opgegeven voor Windows AD-authenticatie'
    suppliedDateAfterScheduleEndTimeExceptionMessage                  = 'Opgegeven datum is na de eindtijd van het schema op {0}'
    wildcardMethodsIncompatibleWithAutoMethodsExceptionMessage        = 'Het * jokerteken voor methoden is niet compatibel met de AutoMethods-schakelaar.'
    cannotSupplyIntervalForYearExceptionMessage                       = 'Kan geen intervalwaarde opgeven voor elk jaar.'
    missingComponentsMessage                                          = 'Ontbrekende component(en)'
    invalidStrictTransportSecurityDurationExceptionMessage            = 'Ongeldige Strict-Transport-Security duur opgegeven: {0}. Het moet groter zijn dan 0.'
    noSecretForHmac512ExceptionMessage                                = 'Geen geheim opgegeven voor HMAC512-hash.'
    daysInMonthExceededExceptionMessage                               = '{0} heeft slechts {1} dagen, maar {2} is opgegeven.'
    nonEmptyScriptBlockRequiredForCustomLoggingExceptionMessage       = 'Een niet-lege ScriptBlock is vereist voor de aangepaste logboekuitvoermethode.'
    encodingAttributeOnlyAppliesToMultipartExceptionMessage           = 'Het coderingsattribuut is alleen van toepassing op multipart en application/x-www-form-urlencoded request bodies.'
    suppliedDateBeforeScheduleStartTimeExceptionMessage               = 'Opgegeven datum is voor de starttijd van het schema op {0}'
    unlockSecretRequiredExceptionMessage                              = "Een 'UnlockSecret' eigenschap is vereist bij gebruik van Microsoft.PowerShell.SecretStore"
    noLogicPassedForMethodRouteExceptionMessage                       = '[{0}] {1}: Geen logica doorgegeven.'
    bodyParserAlreadyDefinedForContentTypeExceptionMessage            = 'Er is al een body-parser gedefinieerd voor de {0} content-type.'
    invalidJwtSuppliedExceptionMessage                                = 'Ongeldige JWT opgegeven.'
    sessionsRequiredForFlashMessagesExceptionMessage                  = 'Sessies zijn vereist om Flash-berichten te gebruiken.'
    semaphoreAlreadyExistsExceptionMessage                            = 'Een semafoor met de volgende naam bestaat al: {0}'
    invalidJwtHeaderAlgorithmSuppliedExceptionMessage                 = 'Ongeldig JWT-headeralgoritme opgegeven.'
    oauth2ProviderDoesNotSupportPasswordGrantTypeExceptionMessage     = "De OAuth2-provider ondersteunt het 'password' grant_type vereist door gebruik van een InnerScheme niet."
    invalidAliasFoundExceptionMessage                                 = 'Ongeldige {0} alias gevonden: {1}'
    scheduleDoesNotExistExceptionMessage                              = "Schema '{0}' bestaat niet."
    accessMethodNotExistExceptionMessage                              = 'Toegangsmethode bestaat niet: {0}'
    oauth2ProviderDoesNotSupportCodeResponseTypeExceptionMessage      = "De OAuth2-provider ondersteunt het 'code' response_type niet."
    untestedPowerShellVersionWarningMessage                           = '[WAARSCHUWING] Pode {0} is niet getest op PowerShell {1}, omdat het niet beschikbaar was toen Pode werd uitgebracht.'
    secretVaultAlreadyRegisteredAutoImportExceptionMessage            = "Een geheime kluis met de naam '{0}' is al geregistreerd tijdens het automatisch importeren van geheime kluizen."
    schemeRequiresValidScriptBlockExceptionMessage                    = "Het opgegeven schema voor de '{0}' authenticatievalidator vereist een geldige ScriptBlock."
    serverLoopingMessage                                              = 'Server loop elke {0} seconden'
    certificateThumbprintsNameSupportedOnWindowsExceptionMessage      = 'Certificaat thumbprints/naam worden alleen ondersteund op Windows OS.'
    sseConnectionNameRequiredExceptionMessage                         = "Een SSE-verbindingnaam is vereist, hetzij van -Naam of `$WebEvent.Sse.Name"
    invalidMiddlewareTypeExceptionMessage                             = 'Een van de opgegeven middlewares is van een ongeldig type. Verwachte ScriptBlock of Hashtable, maar kreeg: {0}'
    noSecretForJwtSignatureExceptionMessage                           = 'Geen geheim opgegeven voor JWT-handtekening.'
    modulePathDoesNotExistExceptionMessage                            = 'Het modulepad bestaat niet: {0}'
    taskAlreadyDefinedExceptionMessage                                = '[Taak] {0}: Taak al gedefinieerd.'
    verbAlreadyDefinedExceptionMessage                                = '[Werkwoord] {0}: Al gedefinieerd'
    clientCertificatesOnlySupportedOnHttpsEndpointsExceptionMessage   = 'Clientcertificaten worden alleen ondersteund op HTTPS-eindpunten.'
    endpointNameNotExistExceptionMessage                              = "Eindpunt met naam '{0}' bestaat niet."
    middlewareNoLogicSuppliedExceptionMessage                         = '[Middleware]: Geen logica opgegeven in ScriptBlock.'
    scriptBlockRequiredForMergingUsersExceptionMessage                = 'Een ScriptBlock voor het samenvoegen van meerdere geauthenticeerde gebruikers in één object is vereist wanneer Valid All is.'
    secretVaultAlreadyRegisteredExceptionMessage                      = "Een geheime kluis met de naam '{0}' is al geregistreerd{1}."
    deprecatedTitleVersionDescriptionWarningMessage                   = "WAARSCHUWING: Titel, versie en beschrijving op 'Enable-PodeOpenApi' zijn verouderd. Gebruik in plaats daarvan 'Add-PodeOAInfo'."
    undefinedOpenApiReferencesMessage                                 = 'Ongedefinieerde OpenAPI-referenties:'
    doneMessage                                                       = 'Klaar'
    swaggerEditorDoesNotSupportOpenApi31ExceptionMessage              = 'Deze versie van Swagger-Editor ondersteunt OpenAPI 3.1 niet'
    durationMustBeZeroOrGreaterExceptionMessage                       = 'Duur moet 0 of groter zijn, maar kreeg: {0}s'
    viewsPathDoesNotExistExceptionMessage                             = 'Het pad voor views bestaat niet: {0}'
    discriminatorIncompatibleWithAllOfExceptionMessage                = "De parameter 'Discriminator' is niet compatibel met 'allOf'."
    noNameForWebSocketSendMessageExceptionMessage                     = 'Geen naam opgegeven voor een WebSocket om een bericht naar te sturen.'
    hashtableMiddlewareNoLogicExceptionMessage                        = 'Een opgegeven Hashtable Middleware heeft geen logica gedefinieerd.'
    openApiInfoMessage                                                = 'OpenAPI Info:'
    invalidSchemeForAuthValidatorExceptionMessage                     = "Het opgegeven '{0}' schema voor de '{1}' authenticatievalidator vereist een geldige ScriptBlock."
    sseFailedToBroadcastExceptionMessage                              = 'SSE kon niet uitzenden vanwege het gedefinieerde SSE-uitzendniveau voor {0}: {1}'
    adModuleWindowsOnlyExceptionMessage                               = 'Active Directory-module alleen beschikbaar op Windows OS.'
    requestLoggingAlreadyEnabledExceptionMessage                      = 'Verzoeklogboekregistratie is al ingeschakeld.'
    invalidAccessControlMaxAgeDurationExceptionMessage                = 'Ongeldige Access-Control-Max-Age duur opgegeven: {0}. Moet groter zijn dan 0.'
    openApiDefinitionAlreadyExistsExceptionMessage                    = 'OpenAPI-definitie met de naam {0} bestaat al.'
    renamePodeOADefinitionTagExceptionMessage                         = "Rename-PodeOADefinitionTag kan niet worden gebruikt binnen een Select-PodeOADefinition 'ScriptBlock'."
<<<<<<< HEAD
    UnsupportedSerializationTypeExceptionMessage                      = 'Niet-ondersteund of niet-herkend serialisatieformaat.'
=======
    DefinitionTagChangeNotAllowedExceptionMessage                     = 'Definitietag voor een route kan niet worden gewijzigd.'
>>>>>>> d8a35f1d
}
<|MERGE_RESOLUTION|>--- conflicted
+++ resolved
@@ -285,9 +285,6 @@
     invalidAccessControlMaxAgeDurationExceptionMessage                = 'Ongeldige Access-Control-Max-Age duur opgegeven: {0}. Moet groter zijn dan 0.'
     openApiDefinitionAlreadyExistsExceptionMessage                    = 'OpenAPI-definitie met de naam {0} bestaat al.'
     renamePodeOADefinitionTagExceptionMessage                         = "Rename-PodeOADefinitionTag kan niet worden gebruikt binnen een Select-PodeOADefinition 'ScriptBlock'."
-<<<<<<< HEAD
     UnsupportedSerializationTypeExceptionMessage                      = 'Niet-ondersteund of niet-herkend serialisatieformaat.'
-=======
     DefinitionTagChangeNotAllowedExceptionMessage                     = 'Definitietag voor een route kan niet worden gewijzigd.'
->>>>>>> d8a35f1d
 }

@{
    schemaValidationRequiresPowerShell610ExceptionMessage             = 'La validation du schéma nécessite PowerShell version 6.1.0 ou supérieure.'
    customAccessPathOrScriptBlockRequiredExceptionMessage             = "Un chemin ou un ScriptBlock est requis pour obtenir les valeurs d'accès personnalisées."
    operationIdMustBeUniqueForArrayExceptionMessage                   = 'OperationID : {0} doit être unique et ne peut pas être appliqué à un tableau.'
    endpointNotDefinedForRedirectingExceptionMessage                  = "Un point de terminaison nommé '{0}' n'a pas été défini pour la redirection."
    filesHaveChangedMessage                                           = 'Les fichiers suivants ont été modifiés :'
    iisAspnetcoreTokenMissingExceptionMessage                         = 'Le jeton IIS ASPNETCORE_TOKEN est manquant.'
    minValueGreaterThanMaxExceptionMessage                            = 'La valeur minimale pour {0} ne doit pas être supérieure à la valeur maximale.'
    noLogicPassedForRouteExceptionMessage                             = 'Aucune logique passée pour la Route: {0}'
    scriptPathDoesNotExistExceptionMessage                            = "Le chemin du script n'existe pas : {0}"
    mutexAlreadyExistsExceptionMessage                                = 'Un mutex avec le nom suivant existe déjà: {0}'
    listeningOnEndpointsMessage                                       = 'Écoute sur les {0} point(s) de terminaison suivant(s) [{1} thread(s)] :'
    unsupportedFunctionInServerlessContextExceptionMessage            = "La fonction {0} n'est pas prise en charge dans un contexte sans serveur."
    expectedNoJwtSignatureSuppliedExceptionMessage                    = "Aucune signature JWT n'était attendue."
    secretAlreadyMountedExceptionMessage                              = "Un Secret avec le nom '{0}' a déjà été monté."
    failedToAcquireLockExceptionMessage                               = "Impossible d'acquérir un verrou sur l'objet."
    noPathSuppliedForStaticRouteExceptionMessage                      = '[{0}]: Aucun chemin fourni pour la Route statique.'
    invalidHostnameSuppliedExceptionMessage                           = "Nom d'hôte fourni invalide: {0}"
    authMethodAlreadyDefinedExceptionMessage                          = "Méthode d'authentification déjà définie : {0}"
    csrfCookieRequiresSecretExceptionMessage                          = "Lors de l'utilisation de cookies pour CSRF, un Secret est requis. Vous pouvez soit fournir un Secret, soit définir le Secret global du Cookie - (Set-PodeCookieSecret '<value>' -Global)"
    nonEmptyScriptBlockRequiredForPageRouteExceptionMessage           = 'Un ScriptBlock non vide est requis pour créer une route de page.'
    noPropertiesMutuallyExclusiveExceptionMessage                     = "Le paramètre 'NoProperties' est mutuellement exclusif avec 'Properties', 'MinProperties' et 'MaxProperties'."
    incompatiblePodeDllExceptionMessage                               = 'Une version incompatible existante de Pode.DLL {0} est chargée. La version {1} est requise. Ouvrez une nouvelle session Powershell/pwsh et réessayez.'
    accessMethodDoesNotExistExceptionMessage                          = "La méthode d'accès n'existe pas : {0}."
    scheduleAlreadyDefinedExceptionMessage                            = '[Horaire] {0}: Horaire déjà défini.'
    secondsValueCannotBeZeroOrLessExceptionMessage                    = 'La valeur en secondes ne peut pas être 0 ou inférieure pour {0}'
    pathToLoadNotFoundExceptionMessage                                = 'Chemin à charger {0} non trouvé : {1}'
    failedToImportModuleExceptionMessage                              = "Échec de l'importation du module : {0}"
    endpointNotExistExceptionMessage                                  = "Un point de terminaison avec le protocole '{0}' et l'adresse '{1}' ou l'adresse locale '{2}' n'existe pas."
    terminatingMessage                                                = 'Terminaison...'
    noCommandsSuppliedToConvertToRoutesExceptionMessage               = 'Aucune commande fournie pour convertir en routes.'
    invalidTaskTypeExceptionMessage                                   = "Le type de tâche n'est pas valide, attendu [System.Threading.Tasks.Task] ou [hashtable]."
    alreadyConnectedToWebSocketExceptionMessage                       = "Déjà connecté au WebSocket avec le nom '{0}'"
    crlfMessageEndCheckOnlySupportedOnTcpEndpointsExceptionMessage    = "La vérification de fin de message CRLF n'est prise en charge que sur les points de terminaison TCP."
    testPodeOAComponentSchemaNeedToBeEnabledExceptionMessage          = "'Test-PodeOAComponentSchema' doit être activé en utilisant 'Enable-PodeOpenApi -EnableSchemaValidation'"
    adModuleNotInstalledExceptionMessage                              = "Le module Active Directory n'est pas installé."
    cronExpressionInvalidExceptionMessage                             = "L'expression Cron doit uniquement comporter 5 parties : {0}"
    noSessionToSetOnResponseExceptionMessage                          = 'Aucune session disponible pour être définie sur la réponse.'
    valueOutOfRangeExceptionMessage                                   = "La valeur '{0}' pour {1} n'est pas valide, elle doit être comprise entre {2} et {3}"
    loggingMethodAlreadyDefinedExceptionMessage                       = 'Méthode de journalisation déjà définie: {0}'
    noSecretForHmac256ExceptionMessage                                = 'Aucun secret fourni pour le hachage HMAC256.'
    eolPowerShellWarningMessage                                       = "[AVERTISSEMENT] Pode {0} n'a pas été testé sur PowerShell {1}, car il est en fin de vie."
    runspacePoolFailedToLoadExceptionMessage                          = "{0} RunspacePool n'a pas pu être chargé."
    noEventRegisteredExceptionMessage                                 = 'Aucun événement {0} enregistré : {1}'
    scheduleCannotHaveNegativeLimitExceptionMessage                   = '[Horaire] {0}: Ne peut pas avoir de limite négative.'
    openApiRequestStyleInvalidForParameterExceptionMessage            = 'Le style de la requête OpenApi ne peut pas être {0} pour un paramètre {1}.'
    openApiDocumentNotCompliantExceptionMessage                       = "Le document OpenAPI n'est pas conforme."
    taskDoesNotExistExceptionMessage                                  = "La tâche '{0}' n'existe pas."
    scopedVariableNotFoundExceptionMessage                            = "Variable d'étendue non trouvée : {0}"
    sessionsRequiredForCsrfExceptionMessage                           = 'Des sessions sont nécessaires pour utiliser CSRF sauf si vous souhaitez utiliser des cookies.'
    nonEmptyScriptBlockRequiredForLoggingMethodExceptionMessage       = 'Un ScriptBlock non vide est requis pour la méthode de journalisation.'
    credentialsPassedWildcardForHeadersLiteralExceptionMessage        = 'Lorsque des Identifiants sont passés, le caractère générique * pour les En-têtes sera pris comme une chaîne littérale et non comme un caractère générique.'
    podeNotInitializedExceptionMessage                                = "Pode n'a pas été initialisé."
    multipleEndpointsForGuiMessage                                    = "Plusieurs points de terminaison définis, seul le premier sera utilisé pour l'interface graphique."
    operationIdMustBeUniqueExceptionMessage                           = 'OperationID : {0} doit être unique.'
    invalidJsonJwtExceptionMessage                                    = 'Valeur JSON non valide trouvée dans le JWT'
    noAlgorithmInJwtHeaderExceptionMessage                            = "Aucun algorithme fourni dans l'en-tête JWT."
    openApiVersionPropertyMandatoryExceptionMessage                   = 'La propriété Version OpenApi est obligatoire.'
    limitValueCannotBeZeroOrLessExceptionMessage                      = 'La valeur de la limite ne peut pas être 0 ou inférieure pour {0}'
    timerDoesNotExistExceptionMessage                                 = "Minuteur '{0}' n'existe pas."
    openApiGenerationDocumentErrorMessage                             = 'Erreur de génération du document OpenAPI :'
    routeAlreadyContainsCustomAccessExceptionMessage                  = "La route '[{0}] {1}' contient déjà un accès personnalisé avec le nom '{2}'"
    maximumConcurrentWebSocketThreadsLessThanMinimumExceptionMessage  = 'Le nombre maximum de threads WebSocket simultanés ne peut pas être inférieur au minimum de {0}, mais a obtenu : {1}'
    middlewareAlreadyDefinedExceptionMessage                          = '[Middleware] {0}: Middleware déjà défini.'
    invalidAtomCharacterExceptionMessage                              = "Caractère d'atome cron non valide : {0}"
    invalidCronAtomFormatExceptionMessage                             = "Format d'atome cron invalide trouvé: {0}"
    cacheStorageNotFoundForRetrieveExceptionMessage                   = "Le stockage de cache nommé '{0}' est introuvable lors de la tentative de récupération de l'élément mis en cache '{1}'."
    headerMustHaveNameInEncodingContextExceptionMessage               = "L'en-tête doit avoir un nom lorsqu'il est utilisé dans un contexte de codage."
    moduleDoesNotContainFunctionExceptionMessage                      = 'Le module {0} ne contient pas la fonction {1} à convertir en une Route.'
    pathToIconForGuiDoesNotExistExceptionMessage                      = "Le chemin vers l'icône pour l'interface graphique n'existe pas: {0}"
    noTitleSuppliedForPageExceptionMessage                            = 'Aucun titre fourni pour la page {0}.'
    certificateSuppliedForNonHttpsWssEndpointExceptionMessage         = 'Certificat fourni pour un point de terminaison non HTTPS/WSS.'
    cannotLockNullObjectExceptionMessage                              = 'Impossible de verrouiller un objet nul.'
    showPodeGuiOnlyAvailableOnWindowsExceptionMessage                 = 'Show-PodeGui est actuellement disponible uniquement pour Windows PowerShell et PowerShell 7+ sur Windows.'
    unlockSecretButNoScriptBlockExceptionMessage                      = 'Secret de déverrouillage fourni pour le type de coffre-fort personnalisé, mais aucun ScriptBlock de déverrouillage fourni.'
    invalidIpAddressExceptionMessage                                  = "L'adresse IP fournie n'est pas valide : {0}"
    maxDaysInvalidExceptionMessage                                    = 'MaxDays doit être égal ou supérieur à 0, mais a obtenu: {0}'
    noRemoveScriptBlockForVaultExceptionMessage                       = "Aucun ScriptBlock de suppression fourni pour supprimer des secrets du coffre '{0}'"
    noSecretExpectedForNoSignatureExceptionMessage                    = 'Aucun secret attendu pour aucune signature.'
    noCertificateFoundExceptionMessage                                = "Aucun certificat n'a été trouvé dans {0}{1} pour '{2}'"
    minValueInvalidExceptionMessage                                   = "La valeur minimale '{0}' pour {1} n'est pas valide, elle doit être supérieure ou égale à {2}"
    accessRequiresAuthenticationOnRoutesExceptionMessage              = "L'accès nécessite une authentification sur les routes."
    noSecretForHmac384ExceptionMessage                                = 'Aucun secret fourni pour le hachage HMAC384.'
    windowsLocalAuthSupportIsForWindowsOnlyExceptionMessage           = "Le support de l'authentification locale Windows est uniquement pour Windows."
    definitionTagNotDefinedExceptionMessage                           = 'Tag de définition {0} non défini.'
    noComponentInDefinitionExceptionMessage                           = "Aucun composant du type {0} nommé {1} n'est disponible dans la définition {2}."
    noSmtpHandlersDefinedExceptionMessage                             = 'Aucun gestionnaire SMTP défini.'
    sessionMiddlewareAlreadyInitializedExceptionMessage               = 'Le Middleware de session a déjà été initialisé.'
    reusableComponentPathItemsNotAvailableInOpenApi30ExceptionMessage = "La fonctionnalité du composant réutilisable 'pathItems' n'est pas disponible dans OpenAPI v3.0."
    wildcardHeadersIncompatibleWithAutoHeadersExceptionMessage        = 'Le caractère générique * pour les En-têtes est incompatible avec le commutateur AutoHeaders.'
    noDataForFileUploadedExceptionMessage                             = "Aucune donnée pour le fichier '{0}' n'a été téléchargée dans la demande."
    sseOnlyConfiguredOnEventStreamAcceptHeaderExceptionMessage        = "SSE ne peut être configuré que sur les requêtes avec une valeur d'en-tête Accept de text/event-stream."
    noSessionAvailableToSaveExceptionMessage                          = 'Aucune session disponible pour sauvegarder.'
    pathParameterRequiresRequiredSwitchExceptionMessage               = "Si l'emplacement du paramètre est 'Path', le paramètre switch 'Required' est obligatoire."
    noOpenApiUrlSuppliedExceptionMessage                              = 'Aucune URL OpenAPI fournie pour {0}.'
    maximumConcurrentSchedulesInvalidExceptionMessage                 = 'Les horaires simultanés maximum doivent être >=1 mais obtenu: {0}'
    snapinsSupportedOnWindowsPowershellOnlyExceptionMessage           = 'Les Snapins sont uniquement pris en charge sur Windows PowerShell.'
    eventViewerLoggingSupportedOnWindowsOnlyExceptionMessage          = "La journalisation dans le Visualisateur d'événements n'est prise en charge que sous Windows."
    parametersMutuallyExclusiveExceptionMessage                       = "Les paramètres '{0}' et '{1}' sont mutuellement exclusifs."
    pathItemsFeatureNotSupportedInOpenApi30ExceptionMessage           = "La fonction PathItems n'est pas prise en charge dans OpenAPI v3.0.x"
    openApiParameterRequiresNameExceptionMessage                      = 'Le paramètre OpenApi nécessite un nom spécifié.'
    maximumConcurrentTasksLessThanMinimumExceptionMessage             = 'Le nombre maximum de tâches simultanées ne peut pas être inférieur au minimum de {0}, mais a obtenu : {1}'
    noSemaphoreFoundExceptionMessage                                  = "Aucun sémaphore trouvé appelé '{0}'"
    singleValueForIntervalExceptionMessage                            = "Vous ne pouvez fournir qu'une seule valeur {0} lorsque vous utilisez des intervalles."
    jwtNotYetValidExceptionMessage                                    = "Le JWT n'est pas encore valide pour une utilisation."
    verbAlreadyDefinedForUrlExceptionMessage                          = '[Verbe] {0} : Déjà défini pour {1}'
    noSecretNamedMountedExceptionMessage                              = "Aucun Secret nommé '{0}' n'a été monté."
    moduleOrVersionNotFoundExceptionMessage                           = 'Module ou version introuvable sur {0} : {1}@{2}'
    noScriptBlockSuppliedExceptionMessage                             = 'Aucun ScriptBlock fourni.'
    noSecretVaultRegisteredExceptionMessage                           = "Aucun coffre-fort de secrets enregistré sous le nom '{0}'."
    nameRequiredForEndpointIfRedirectToSuppliedExceptionMessage       = 'Un nom est requis pour le point de terminaison si le paramètre RedirectTo est fourni.'
    openApiLicenseObjectRequiresNameExceptionMessage                  = "L'objet OpenAPI 'license' nécessite la propriété 'name'. Utilisez le paramètre -LicenseName."
    sourcePathDoesNotExistForStaticRouteExceptionMessage              = "{0}: Le chemin source fourni pour la Route statique n'existe pas: {1}"
    noNameForWebSocketDisconnectExceptionMessage                      = 'Aucun Nom fourni pour déconnecter le WebSocket.'
    certificateExpiredExceptionMessage                                = "Le certificat '{0}' a expiré: {1}"
    secretVaultUnlockExpiryDateInPastExceptionMessage                 = "La date d'expiration du déverrouillage du Coffre-Fort de Secrets est dans le passé (UTC) : {0}"
    invalidWebExceptionTypeExceptionMessage                           = "L'exception est d'un type non valide, doit être soit WebException soit HttpRequestException, mais a obtenu : {0}"
    invalidSecretValueTypeExceptionMessage                            = "La valeur du secret est d'un type non valide. Types attendus : String, SecureString, HashTable, Byte[], ou PSCredential. Mais a obtenu : {0}"
    explicitTlsModeOnlySupportedOnSmtpsTcpsEndpointsExceptionMessage  = "Le mode TLS explicite n'est pris en charge que sur les points de terminaison SMTPS et TCPS."
    discriminatorMappingRequiresDiscriminatorPropertyExceptionMessage = "Le paramètre 'DiscriminatorMapping' ne peut être utilisé que lorsque 'DiscriminatorProperty' est présent."
    scriptErrorExceptionMessage                                       = "Erreur '{0}' dans le script {1} {2} (ligne {3}) char {4} en exécutant {5} sur l'objet {6} '{7}' Classe : {8} ClasseBase : {9}"
    cannotSupplyIntervalForQuarterExceptionMessage                    = "Impossible de fournir une valeur d'intervalle pour chaque trimestre."
    scheduleEndTimeMustBeInFutureExceptionMessage                     = '[Horaire] {0}: La valeur de EndTime doit être dans le futur.'
    invalidJwtSignatureSuppliedExceptionMessage                       = 'Signature JWT fournie invalide.'
    noSetScriptBlockForVaultExceptionMessage                          = "Aucun ScriptBlock de configuration fourni pour mettre à jour/créer des secrets dans le coffre '{0}'"
    accessMethodNotExistForMergingExceptionMessage                    = "La méthode d'accès n'existe pas pour la fusion : {0}"
    defaultAuthNotInListExceptionMessage                              = "L'authentification par défaut '{0}' n'est pas dans la liste d'authentification fournie."
    parameterHasNoNameExceptionMessage                                = "Le paramètre n'a pas de nom. Veuillez donner un nom à ce composant en utilisant le paramètre 'Name'."
    methodPathAlreadyDefinedForUrlExceptionMessage                    = '[{0}] {1} : Déjà défini pour {2}'
    fileWatcherAlreadyDefinedExceptionMessage                         = "Un Observateur de fichiers nommé '{0}' a déjà été défini."
    noServiceHandlersDefinedExceptionMessage                          = 'Aucun gestionnaire de service défini.'
    secretRequiredForCustomSessionStorageExceptionMessage             = "Un secret est requis lors de l'utilisation d'un stockage de session personnalisé."
    secretManagementModuleNotInstalledExceptionMessage                = "Le module Microsoft.PowerShell.SecretManagement n'est pas installé."
    noPathSuppliedForRouteExceptionMessage                            = 'Aucun chemin fourni pour la route.'
    validationOfAnyOfSchemaNotSupportedExceptionMessage               = "La validation d'un schéma qui inclut 'anyof' n'est pas prise en charge."
    iisAuthSupportIsForWindowsOnlyExceptionMessage                    = "Le support de l'authentification IIS est uniquement pour Windows."
    oauth2InnerSchemeInvalidExceptionMessage                          = 'Le OAuth2 InnerScheme ne peut être que Basic ou Form, mais obtenu : {0}'
    noRoutePathSuppliedForPageExceptionMessage                        = 'Aucun chemin de route fourni pour la page {0}.'
    cacheStorageNotFoundForExistsExceptionMessage                     = "Le stockage de cache nommé '{0}' est introuvable lors de la tentative de vérification de l'existence de l'élément mis en cache '{1}'."
    handlerAlreadyDefinedExceptionMessage                             = '[{0}] {1}: Handler déjà défini.'
    sessionsNotConfiguredExceptionMessage                             = "Les sessions n'ont pas été configurées."
    propertiesTypeObjectAssociationExceptionMessage                   = 'Seules les propriétés de type Objet peuvent être associées à {0}.'
    sessionsRequiredForSessionPersistentAuthExceptionMessage          = "Des sessions sont nécessaires pour utiliser l'authentification persistante par session."
    invalidPathWildcardOrDirectoryExceptionMessage                    = 'Le chemin fourni ne peut pas être un caractère générique ou un répertoire : {0}'
    accessMethodAlreadyDefinedExceptionMessage                        = "Méthode d'accès déjà définie : {0}"
    parametersValueOrExternalValueMandatoryExceptionMessage           = "Les paramètres 'Value' ou 'ExternalValue' sont obligatoires."
    maximumConcurrentTasksInvalidExceptionMessage                     = 'Le nombre maximum de tâches simultanées doit être >=1, mais a obtenu : {0}'
    cannotCreatePropertyWithoutTypeExceptionMessage                   = "Impossible de créer la propriété car aucun type n'est défini."
    authMethodNotExistForMergingExceptionMessage                      = "La méthode d'authentification n'existe pas pour la fusion : {0}"
    maxValueInvalidExceptionMessage                                   = "La valeur maximale '{0}' pour {1} n'est pas valide, elle doit être inférieure ou égale à {2}"
    endpointAlreadyDefinedExceptionMessage                            = "Un point de terminaison nommé '{0}' a déjà été défini."
    eventAlreadyRegisteredExceptionMessage                            = 'Événement {0} déjà enregistré : {1}'
    parameterNotSuppliedInRequestExceptionMessage                     = "Un paramètre nommé '{0}' n'a pas été fourni dans la demande ou aucune donnée n'est disponible."
    cacheStorageNotFoundForSetExceptionMessage                        = "Le stockage de cache nommé '{0}' est introuvable lors de la tentative de définition de l'élément mis en cache '{1}'."
    methodPathAlreadyDefinedExceptionMessage                          = '[{0}] {1} : Déjà défini.'
    errorLoggingAlreadyEnabledExceptionMessage                        = 'La journalisation des erreurs est déjà activée.'
    valueForUsingVariableNotFoundExceptionMessage                     = "Valeur pour '`$using:{0}' introuvable."
    rapidPdfDoesNotSupportOpenApi31ExceptionMessage                   = "L'outil de documentation RapidPdf ne prend pas en charge OpenAPI 3.1"
    oauth2ClientSecretRequiredExceptionMessage                        = "OAuth2 nécessite un Client Secret lorsque PKCE n'est pas utilisé."
    invalidBase64JwtExceptionMessage                                  = 'Valeur encodée en Base64 non valide trouvée dans le JWT'
    noSessionToCalculateDataHashExceptionMessage                      = 'Aucune session disponible pour calculer le hachage de données.'
    cacheStorageNotFoundForRemoveExceptionMessage                     = "Le stockage de cache nommé '{0}' est introuvable lors de la tentative de suppression de l'élément mis en cache '{1}'."
    csrfMiddlewareNotInitializedExceptionMessage                      = "Le Middleware CSRF n'a pas été initialisé."
    infoTitleMandatoryMessage                                         = 'info.title est obligatoire.'
    typeCanOnlyBeAssociatedWithObjectExceptionMessage                 = "Le type {0} ne peut être associé qu'à un Objet."
    userFileDoesNotExistExceptionMessage                              = "Le fichier utilisateur n'existe pas : {0}"
    routeParameterNeedsValidScriptblockExceptionMessage               = 'Le paramètre de la route nécessite un ScriptBlock valide et non vide.'
    nextTriggerCalculationErrorExceptionMessage                       = 'Il semble que quelque chose ait mal tourné lors de la tentative de calcul de la prochaine date et heure de déclenchement : {0}'
    cannotLockValueTypeExceptionMessage                               = 'Impossible de verrouiller un [ValueType].'
    failedToCreateOpenSslCertExceptionMessage                         = 'Échec de la création du certificat OpenSSL : {0}'
    jwtExpiredExceptionMessage                                        = 'Le JWT a expiré.'
    openingGuiMessage                                                 = "Ouverture de l'interface graphique."
    multiTypePropertiesRequireOpenApi31ExceptionMessage               = 'Les propriétés multi-types nécessitent OpenApi Version 3.1 ou supérieure.'
    noNameForWebSocketRemoveExceptionMessage                          = 'Aucun Nom fourni pour supprimer le WebSocket.'
    maxSizeInvalidExceptionMessage                                    = 'MaxSize doit être égal ou supérieur à 0, mais a obtenu: {0}'
    iisShutdownMessage                                                = "(Arrêt de l'IIS)"
    cannotUnlockValueTypeExceptionMessage                             = 'Impossible de déverrouiller un [ValueType].'
    noJwtSignatureForAlgorithmExceptionMessage                        = 'Aucune signature JWT fournie pour {0}.'
    maximumConcurrentWebSocketThreadsInvalidExceptionMessage          = 'Le nombre maximum de threads WebSocket simultanés doit être >=1, mais a obtenu : {0}'
    acknowledgeMessageOnlySupportedOnSmtpTcpEndpointsExceptionMessage = "Le message de reconnaissance n'est pris en charge que sur les points de terminaison SMTP et TCP."
    failedToConnectToUrlExceptionMessage                              = "Échec de la connexion à l'URL : {0}"
    failedToAcquireMutexOwnershipExceptionMessage                     = "Échec de l'acquisition de la propriété du mutex. Nom du mutex: {0}"
    sessionsRequiredForOAuth2WithPKCEExceptionMessage                 = 'Des sessions sont nécessaires pour utiliser OAuth2 avec PKCE.'
    failedToConnectToWebSocketExceptionMessage                        = 'Échec de la connexion au WebSocket : {0}'
    unsupportedObjectExceptionMessage                                 = 'Objet non pris en charge'
    failedToParseAddressExceptionMessage                              = "Échec de l'analyse de '{0}' en tant qu'adresse IP/Hôte:Port valide"
    mustBeRunningWithAdminPrivilegesExceptionMessage                  = 'Doit être exécuté avec des privilèges administratifs pour écouter sur des adresses autres que localhost.'
    specificationMessage                                              = 'Spécification'
    cacheStorageNotFoundForClearExceptionMessage                      = "Le stockage de cache nommé '{0}' est introuvable lors de la tentative de vider le cache."
    restartingServerMessage                                           = 'Redémarrage du serveur...'
    cannotSupplyIntervalWhenEveryIsNoneExceptionMessage               = "Impossible de fournir un intervalle lorsque le paramètre 'Every' est défini sur None."
    unsupportedJwtAlgorithmExceptionMessage                           = "L'algorithme JWT n'est actuellement pas pris en charge : {0}"
    websocketsNotConfiguredForSignalMessagesExceptionMessage          = 'Les WebSockets ne sont pas configurés pour envoyer des messages de signal.'
    invalidLogicTypeInHashtableMiddlewareExceptionMessage             = 'Un Middleware Hashtable fourni a un type de logique non valide. Attendu ScriptBlock, mais a obtenu : {0}'
    maximumConcurrentSchedulesLessThanMinimumExceptionMessage         = 'Les Horaires simultanés maximum ne peuvent pas être inférieurs au minimum de {0} mais obtenu: {1}'
    failedToAcquireSemaphoreOwnershipExceptionMessage                 = "Échec de l'acquisition de la propriété du sémaphore. Nom du sémaphore: {0}"
    propertiesParameterWithoutNameExceptionMessage                    = "Les paramètres Properties ne peuvent pas être utilisés si la propriété n'a pas de nom."
    customSessionStorageMethodNotImplementedExceptionMessage          = "Le stockage de session personnalisé n'implémente pas la méthode requise '{0}()'."
    authenticationMethodDoesNotExistExceptionMessage                  = "La méthode d'authentification n'existe pas : {0}"
    webhooksFeatureNotSupportedInOpenApi30ExceptionMessage            = "La fonction Webhooks n'est pas prise en charge dans OpenAPI v3.0.x"
    invalidContentTypeForSchemaExceptionMessage                       = "'content-type' invalide trouvé pour le schéma : {0}"
    noUnlockScriptBlockForVaultExceptionMessage                       = "Aucun ScriptBlock de déverrouillage fourni pour déverrouiller le coffre '{0}'"
    definitionTagMessage                                              = 'Définition {0} :'
    failedToOpenRunspacePoolExceptionMessage                          = "Échec de l'ouverture de RunspacePool : {0}"
    failedToCloseRunspacePoolExceptionMessage                         = 'Échec de la fermeture du RunspacePool: {0}'
    verbNoLogicPassedExceptionMessage                                 = '[Verbe] {0} : Aucune logique transmise'
    noMutexFoundExceptionMessage                                      = "Aucun mutex trouvé appelé '{0}'"
    documentationMessage                                              = 'Documentation'
    timerAlreadyDefinedExceptionMessage                               = '[Minuteur] {0}: Minuteur déjà défini.'
    invalidPortExceptionMessage                                       = 'Le port ne peut pas être négatif : {0}'
    viewsFolderNameAlreadyExistsExceptionMessage                      = 'Le nom du dossier Views existe déjà: {0}'
    noNameForWebSocketResetExceptionMessage                           = 'Aucun Nom fourni pour réinitialiser le WebSocket.'
    mergeDefaultAuthNotInListExceptionMessage                         = "L'authentification MergeDefault '{0}' n'est pas dans la liste d'authentification fournie."
    descriptionRequiredExceptionMessage                               = 'Une description est requise pour le chemin:{0} Réponse:{1}'
    pageNameShouldBeAlphaNumericExceptionMessage                      = 'Le nom de la page doit être une valeur alphanumérique valide: {0}'
    defaultValueNotBooleanOrEnumExceptionMessage                      = "La valeur par défaut n'est pas un booléen et ne fait pas partie de l'énumération."
    openApiComponentSchemaDoesNotExistExceptionMessage                = "Le schéma du composant OpenApi {0} n'existe pas."
    timerParameterMustBeGreaterThanZeroExceptionMessage               = '[Minuteur] {0}: {1} doit être supérieur à 0.'
    taskTimedOutExceptionMessage                                      = 'La tâche a expiré après {0}ms.'
    scheduleStartTimeAfterEndTimeExceptionMessage                     = "[Horaire] {0}: Ne peut pas avoir un 'StartTime' après 'EndTime'"
    infoVersionMandatoryMessage                                       = 'info.version est obligatoire.'
    cannotUnlockNullObjectExceptionMessage                            = 'Impossible de déverrouiller un objet nul.'
    nonEmptyScriptBlockRequiredForCustomAuthExceptionMessage          = "Un ScriptBlock non vide est requis pour le schéma d'authentification personnalisé."
    nonEmptyScriptBlockRequiredForAuthMethodExceptionMessage          = "Un ScriptBlock non vide est requis pour la méthode d'authentification."
    validationOfOneOfSchemaNotSupportedExceptionMessage               = "La validation d'un schéma qui inclut 'oneof' n'est pas prise en charge."
    routeParameterCannotBeNullExceptionMessage                        = "Le paramètre 'Route' ne peut pas être nul."
    cacheStorageAlreadyExistsExceptionMessage                         = "Un stockage de cache nommé '{0}' existe déjà."
    loggingMethodRequiresValidScriptBlockExceptionMessage             = "La méthode de sortie fournie pour la méthode de journalisation '{0}' nécessite un ScriptBlock valide."
    scopedVariableAlreadyDefinedExceptionMessage                      = 'La variable à portée est déjà définie : {0}'
    oauth2RequiresAuthorizeUrlExceptionMessage                        = "OAuth2 nécessite une URL d'autorisation."
    pathNotExistExceptionMessage                                      = "Le chemin n'existe pas : {0}"
    noDomainServerNameForWindowsAdAuthExceptionMessage                = "Aucun nom de serveur de domaine n'a été fourni pour l'authentification Windows AD."
    suppliedDateAfterScheduleEndTimeExceptionMessage                  = "La date fournie est postérieure à l'heure de fin du Horaire à {0}"
    wildcardMethodsIncompatibleWithAutoMethodsExceptionMessage        = 'Le caractère générique * pour les Méthodes est incompatible avec le commutateur AutoMethods.'
    cannotSupplyIntervalForYearExceptionMessage                       = "Impossible de fournir une valeur d'intervalle pour chaque année."
    missingComponentsMessage                                          = 'Composant(s) manquant(s)'
    invalidStrictTransportSecurityDurationExceptionMessage            = 'Durée Strict-Transport-Security invalide fournie : {0}. Doit être supérieure à 0.'
    noSecretForHmac512ExceptionMessage                                = 'Aucun secret fourni pour le hachage HMAC512.'
    daysInMonthExceededExceptionMessage                               = "{0} n'a que {1} jours, mais {2} a été fourni."
    nonEmptyScriptBlockRequiredForCustomLoggingExceptionMessage       = 'Un ScriptBlock non vide est requis pour la méthode de journalisation personnalisée.'
    encodingAttributeOnlyAppliesToMultipartExceptionMessage           = "L'attribut d'encodage s'applique uniquement aux corps de requête multipart et application/x-www-form-urlencoded."
    suppliedDateBeforeScheduleStartTimeExceptionMessage               = "La date fournie est antérieure à l'heure de début du Horaire à {0}"
    unlockSecretRequiredExceptionMessage                              = "Une propriété 'UnlockSecret' est requise lors de l'utilisation de Microsoft.PowerShell.SecretStore"
    noLogicPassedForMethodRouteExceptionMessage                       = '[{0}] {1}: Aucune logique passée.'
    bodyParserAlreadyDefinedForContentTypeExceptionMessage            = 'Un analyseur de corps est déjà défini pour le type de contenu {0}.'
    invalidJwtSuppliedExceptionMessage                                = 'JWT fourni invalide.'
    sessionsRequiredForFlashMessagesExceptionMessage                  = 'Des sessions sont nécessaires pour utiliser les messages Flash.'
    semaphoreAlreadyExistsExceptionMessage                            = 'Un sémaphore avec le nom suivant existe déjà: {0}'
    invalidJwtHeaderAlgorithmSuppliedExceptionMessage                 = "Algorithme de l'en-tête JWT fourni invalide."
    oauth2ProviderDoesNotSupportPasswordGrantTypeExceptionMessage     = "Le fournisseur OAuth2 ne supporte pas le type de subvention 'password' requis par l'utilisation d'un InnerScheme."
    invalidAliasFoundExceptionMessage                                 = 'Alias {0} non valide trouvé : {1}'
    scheduleDoesNotExistExceptionMessage                              = "Le Horaire '{0}' n'existe pas."
    accessMethodNotExistExceptionMessage                              = "La méthode d'accès n'existe pas : {0}"
    oauth2ProviderDoesNotSupportCodeResponseTypeExceptionMessage      = "Le fournisseur OAuth2 ne supporte pas le type de réponse 'code'."
    untestedPowerShellVersionWarningMessage                           = "[AVERTISSEMENT] Pode {0} n'a pas été testé sur PowerShell {1}, car il n'était pas disponible lors de la sortie de Pode."
    secretVaultAlreadyRegisteredAutoImportExceptionMessage            = "Un coffre-fort secret avec le nom '{0}' a déjà été enregistré lors de l'importation automatique des coffres-forts secrets."
    schemeRequiresValidScriptBlockExceptionMessage                    = "Le schéma fourni pour le validateur d'authentification '{0}' nécessite un ScriptBlock valide."
    serverLoopingMessage                                              = 'Boucle du serveur toutes les {0} secondes'
    certificateThumbprintsNameSupportedOnWindowsExceptionMessage      = 'Les empreintes digitales/Noms de certificat ne sont pris en charge que sous Windows.'
    sseConnectionNameRequiredExceptionMessage                         = "Un nom de connexion SSE est requis, soit de -Name soit de `$WebEvent.Sse.Name"
    invalidMiddlewareTypeExceptionMessage                             = "Un des Middlewares fournis est d'un type non valide. Attendu ScriptBlock ou Hashtable, mais a obtenu : {0}"
    noSecretForJwtSignatureExceptionMessage                           = 'Aucun secret fourni pour la signature JWT.'
    modulePathDoesNotExistExceptionMessage                            = "Le chemin du module n'existe pas : {0}"
    taskAlreadyDefinedExceptionMessage                                = '[Tâche] {0} : Tâche déjà définie.'
    verbAlreadyDefinedExceptionMessage                                = '[Verbe] {0} : Déjà défini'
    clientCertificatesOnlySupportedOnHttpsEndpointsExceptionMessage   = 'Les certificats client ne sont pris en charge que sur les points de terminaison HTTPS.'
    endpointNameNotExistExceptionMessage                              = "Un point de terminaison avec le nom '{0}' n'existe pas."
    middlewareNoLogicSuppliedExceptionMessage                         = '[Middleware] : Aucune logique fournie dans le ScriptBlock.'
    scriptBlockRequiredForMergingUsersExceptionMessage                = 'Un ScriptBlock est requis pour fusionner plusieurs utilisateurs authentifiés en un seul objet lorsque Valid est All.'
    secretVaultAlreadyRegisteredExceptionMessage                      = "Un Coffre-Fort de Secrets avec le nom '{0}' a déjà été enregistré{1}."
    deprecatedTitleVersionDescriptionWarningMessage                   = "AVERTISSEMENT : Titre, Version et Description sur 'Enable-PodeOpenApi' sont obsolètes. Veuillez utiliser 'Add-PodeOAInfo' à la place."
    undefinedOpenApiReferencesMessage                                 = 'Références OpenAPI non définies :'
    doneMessage                                                       = 'Terminé'
    swaggerEditorDoesNotSupportOpenApi31ExceptionMessage              = 'Cette version de Swagger-Editor ne prend pas en charge OpenAPI 3.1'
    durationMustBeZeroOrGreaterExceptionMessage                       = 'La durée doit être égale ou supérieure à 0, mais a obtenu : {0}s'
    viewsPathDoesNotExistExceptionMessage                             = "Le chemin des Views n'existe pas: {0}"
    discriminatorIncompatibleWithAllOfExceptionMessage                = "Le paramètre 'Discriminator' est incompatible avec 'allOf'."
    noNameForWebSocketSendMessageExceptionMessage                     = 'Aucun Nom fourni pour envoyer un message au WebSocket.'
    hashtableMiddlewareNoLogicExceptionMessage                        = "Un Middleware Hashtable fourni n'a aucune logique définie."
    openApiInfoMessage                                                = 'Informations OpenAPI :'
    invalidSchemeForAuthValidatorExceptionMessage                     = "Le schéma '{0}' fourni pour le validateur d'authentification '{1}' nécessite un ScriptBlock valide."
    sseFailedToBroadcastExceptionMessage                              = 'SSE a échoué à diffuser en raison du niveau de diffusion SSE défini pour {0} : {1}.'
    adModuleWindowsOnlyExceptionMessage                               = 'Le module Active Directory est uniquement disponible sur Windows.'
    requestLoggingAlreadyEnabledExceptionMessage                      = 'La journalisation des requêtes est déjà activée.'
    invalidAccessControlMaxAgeDurationExceptionMessage                = 'Durée Access-Control-Max-Age invalide fournie : {0}. Doit être supérieure à 0.'
    openApiDefinitionAlreadyExistsExceptionMessage                    = 'La définition OpenAPI nommée {0} existe déjà.'
    renamePodeOADefinitionTagExceptionMessage                         = "Rename-PodeOADefinitionTag ne peut pas être utilisé à l'intérieur d'un 'ScriptBlock' de Select-PodeOADefinition."
<<<<<<< HEAD
    unsupportedSerializationTypeExceptionMessage                      = 'Format de sérialisation non pris en charge ou non reconnu.'
    definitionTagChangeNotAllowedExceptionMessage                     = 'Le tag de définition pour une Route ne peut pas être modifié.'
}
=======
    definitionTagChangeNotAllowedExceptionMessage                     = 'Le tag de définition pour une Route ne peut pas être modifié.'
    getRequestBodyNotAllowedExceptionMessage                          = 'Les opérations {0} ne peuvent pas avoir de corps de requête.'
}
>>>>>>> b364ec4b
<|MERGE_RESOLUTION|>--- conflicted
+++ resolved
@@ -285,12 +285,7 @@
     invalidAccessControlMaxAgeDurationExceptionMessage                = 'Durée Access-Control-Max-Age invalide fournie : {0}. Doit être supérieure à 0.'
     openApiDefinitionAlreadyExistsExceptionMessage                    = 'La définition OpenAPI nommée {0} existe déjà.'
     renamePodeOADefinitionTagExceptionMessage                         = "Rename-PodeOADefinitionTag ne peut pas être utilisé à l'intérieur d'un 'ScriptBlock' de Select-PodeOADefinition."
-<<<<<<< HEAD
-    unsupportedSerializationTypeExceptionMessage                      = 'Format de sérialisation non pris en charge ou non reconnu.'
-    definitionTagChangeNotAllowedExceptionMessage                     = 'Le tag de définition pour une Route ne peut pas être modifié.'
-}
-=======
     definitionTagChangeNotAllowedExceptionMessage                     = 'Le tag de définition pour une Route ne peut pas être modifié.'
     getRequestBodyNotAllowedExceptionMessage                          = 'Les opérations {0} ne peuvent pas avoir de corps de requête.'
-}
->>>>>>> b364ec4b
+    unsupportedSerializationTypeExceptionMessage                      = 'Format de sérialisation non pris en charge ou non reconnu.'
+}
@{
    schemaValidationRequiresPowerShell610ExceptionMessage             = '스키마 유효성 검사는 PowerShell 버전 6.1.0 이상이 필요합니다.'
    customAccessPathOrScriptBlockRequiredExceptionMessage             = '사용자 지정 액세스 값을 소싱하기 위해 경로 또는 ScriptBlock이 필요합니다.'
    operationIdMustBeUniqueForArrayExceptionMessage                   = 'OperationID: {0}은(는) 고유해야 하며 배열에 적용될 수 없습니다.'
    endpointNotDefinedForRedirectingExceptionMessage                  = "리디렉션을 위해 이름이 '{0}'인 엔드포인트가 정의되지 않았습니다."
    filesHaveChangedMessage                                           = '다음 파일이 변경되었습니다:'
    iisAspnetcoreTokenMissingExceptionMessage                         = 'IIS ASPNETCORE_TOKEN이 누락되었습니다.'
    minValueGreaterThanMaxExceptionMessage                            = '{0}의 최소 값은 최대 값보다 클 수 없습니다.'
    noLogicPassedForRouteExceptionMessage                             = '경로에 대한 논리가 전달되지 않았습니다: {0}'
    scriptPathDoesNotExistExceptionMessage                            = '스크립트 경로가 존재하지 않습니다: {0}'
    mutexAlreadyExistsExceptionMessage                                = "이름이 '{0}'인 뮤텍스가 이미 존재합니다."
    listeningOnEndpointsMessage                                       = '다음 {0} 엔드포인트에서 수신 중 [{1} 스레드]:'
    unsupportedFunctionInServerlessContextExceptionMessage            = '{0} 함수는 서버리스 컨텍스트에서 지원되지 않습니다.'
    expectedNoJwtSignatureSuppliedExceptionMessage                    = 'JWT 서명이 제공되지 않을 것으로 예상되었습니다.'
    secretAlreadyMountedExceptionMessage                              = "이름이 '{0}'인 시크릿이 이미 마운트되었습니다."
    failedToAcquireLockExceptionMessage                               = '개체에 대한 잠금을 획득하지 못했습니다.'
    noPathSuppliedForStaticRouteExceptionMessage                      = '[{0}]: 정적 경로에 대한 경로가 제공되지 않았습니다.'
    invalidHostnameSuppliedExceptionMessage                           = '제공된 호스트 이름이 잘못되었습니다: {0}'
    authMethodAlreadyDefinedExceptionMessage                          = '인증 방법이 이미 정의되었습니다: {0}'
    csrfCookieRequiresSecretExceptionMessage                          = "CSRF에 대해 쿠키를 사용할 때, 비밀이 필요합니다. 비밀을 제공하거나 전역 비밀 쿠키를 설정하십시오 - (Set-PodeCookieSecret '<value>' -Global)"
    nonEmptyScriptBlockRequiredForPageRouteExceptionMessage           = '페이지 경로를 생성하려면 비어 있지 않은 ScriptBlock이 필요합니다.'
    noPropertiesMutuallyExclusiveExceptionMessage                     = "매개변수 'NoProperties'는 'Properties', 'MinProperties' 및 'MaxProperties'와 상호 배타적입니다."
    incompatiblePodeDllExceptionMessage                               = '기존의 호환되지 않는 Pode.DLL 버전 {0}이 로드되었습니다. 버전 {1}이 필요합니다. 새로운 Powershell/pwsh 세션을 열고 다시 시도하세요.'
    accessMethodDoesNotExistExceptionMessage                          = '접근 방법이 존재하지 않습니다: {0}.'
    scheduleAlreadyDefinedExceptionMessage                            = '[스케줄] {0}: 스케줄이 이미 정의되어 있습니다.'
    secondsValueCannotBeZeroOrLessExceptionMessage                    = '{0}에 대한 초 값은 0 이하일 수 없습니다.'
    pathToLoadNotFoundExceptionMessage                                = '로드할 경로 {0}을(를) 찾을 수 없습니다: {1}'
    failedToImportModuleExceptionMessage                              = '모듈을 가져오지 못했습니다: {0}'
    endpointNotExistExceptionMessage                                  = "프로토콜 '{0}' 및 주소 '{1}' 또는 로컬 주소 '{2}'가 있는 엔드포인트가 존재하지 않습니다."
    terminatingMessage                                                = '종료 중...'
    noCommandsSuppliedToConvertToRoutesExceptionMessage               = '경로로 변환할 명령이 제공되지 않았습니다.'
    invalidTaskTypeExceptionMessage                                   = '작업 유형이 유효하지 않습니다. 예상된 유형: [System.Threading.Tasks.Task] 또는 [hashtable]'
    alreadyConnectedToWebSocketExceptionMessage                       = "이름이 '{0}'인 WebSocket에 이미 연결되어 있습니다."
    crlfMessageEndCheckOnlySupportedOnTcpEndpointsExceptionMessage    = 'CRLF 메시지 끝 검사는 TCP 엔드포인트에서만 지원됩니다.'
    testPodeOAComponentSchemaNeedToBeEnabledExceptionMessage          = "'Test-PodeOAComponentSchema'는 'Enable-PodeOpenApi -EnableSchemaValidation'을 사용하여 활성화해야 합니다."
    adModuleNotInstalledExceptionMessage                              = 'Active Directory 모듈이 설치되지 않았습니다.'
    cronExpressionInvalidExceptionMessage                             = 'Cron 표현식은 5개의 부분으로만 구성되어야 합니다: {0}'
    noSessionToSetOnResponseExceptionMessage                          = '응답에 설정할 세션이 없습니다.'
    valueOutOfRangeExceptionMessage                                   = "{1}의 값 '{0}'이(가) 유효하지 않습니다. {2}와 {3} 사이여야 합니다."
    loggingMethodAlreadyDefinedExceptionMessage                       = '로깅 방법이 이미 정의되었습니다: {0}'
    noSecretForHmac256ExceptionMessage                                = 'HMAC256 해시를 위한 비밀이 제공되지 않았습니다.'
    eolPowerShellWarningMessage                                       = '[경고] Pode {0}은 EOL 상태인 PowerShell {1}에서 테스트되지 않았습니다.'
    runspacePoolFailedToLoadExceptionMessage                          = '{0} RunspacePool 로드 실패.'
    noEventRegisteredExceptionMessage                                 = '등록된 {0} 이벤트가 없습니다: {1}'
    scheduleCannotHaveNegativeLimitExceptionMessage                   = '[스케줄] {0}: 음수 한도를 가질 수 없습니다.'
    openApiRequestStyleInvalidForParameterExceptionMessage            = 'OpenApi 요청 스타일은 {1} 매개변수에 대해 {0}일 수 없습니다.'
    openApiDocumentNotCompliantExceptionMessage                       = 'OpenAPI 문서는 준수하지 않습니다.'
    taskDoesNotExistExceptionMessage                                  = "작업 '{0}'이(가) 존재하지 않습니다."
    scopedVariableNotFoundExceptionMessage                            = '범위 변수 {0}을(를) 찾을 수 없습니다.'
    sessionsRequiredForCsrfExceptionMessage                           = '쿠키를 사용하지 않으려면 CSRF 사용을 위해 세션이 필요합니다.'
    nonEmptyScriptBlockRequiredForLoggingMethodExceptionMessage       = '로깅 방법에는 비어 있지 않은 ScriptBlock이 필요합니다.'
    credentialsPassedWildcardForHeadersLiteralExceptionMessage        = '자격 증명이 전달되면, 헤더에 대한 * 와일드카드는 와일드카드가 아닌 리터럴 문자열로 취급됩니다.'
    podeNotInitializedExceptionMessage                                = 'Pode가 초기화되지 않았습니다.'
    multipleEndpointsForGuiMessage                                    = '여러 엔드포인트가 정의되었으며, GUI에는 첫 번째만 사용됩니다.'
    operationIdMustBeUniqueExceptionMessage                           = 'OperationID: {0}은(는) 고유해야 합니다.'
    invalidJsonJwtExceptionMessage                                    = 'JWT에서 잘못된 JSON 값이 발견되었습니다.'
    noAlgorithmInJwtHeaderExceptionMessage                            = 'JWT 헤더에 제공된 알고리즘이 없습니다.'
    openApiVersionPropertyMandatoryExceptionMessage                   = 'OpenApi 버전 속성은 필수입니다.'
    limitValueCannotBeZeroOrLessExceptionMessage                      = '{0}에 대한 제한 값은 0 이하일 수 없습니다.'
    timerDoesNotExistExceptionMessage                                 = "타이머 '{0}'이(가) 존재하지 않습니다."
    openApiGenerationDocumentErrorMessage                             = 'OpenAPI 생성 문서 오류:'
    routeAlreadyContainsCustomAccessExceptionMessage                  = "경로 '[{0}] {1}'에 '{2}' 이름의 사용자 지정 액세스가 이미 포함되어 있습니다."
    maximumConcurrentWebSocketThreadsLessThanMinimumExceptionMessage  = '최대 동시 WebSocket 스레드는 최소값 {0}보다 작을 수 없지만 받은 값: {1}'
    middlewareAlreadyDefinedExceptionMessage                          = '[Middleware] {0}: 미들웨어가 이미 정의되었습니다.'
    invalidAtomCharacterExceptionMessage                              = '잘못된 원자 문자: {0}'
    invalidCronAtomFormatExceptionMessage                             = '잘못된 크론 원자 형식이 발견되었습니다: {0}'
    cacheStorageNotFoundForRetrieveExceptionMessage                   = "캐시된 항목 '{1}'을(를) 검색하려고 할 때 이름이 '{0}'인 캐시 스토리지를 찾을 수 없습니다."
    headerMustHaveNameInEncodingContextExceptionMessage               = '인코딩 컨텍스트에서 사용될 때 헤더는 이름이 있어야 합니다.'
    moduleDoesNotContainFunctionExceptionMessage                      = '모듈 {0}에 경로로 변환할 함수 {1}이(가) 포함되어 있지 않습니다.'
    pathToIconForGuiDoesNotExistExceptionMessage                      = 'GUI용 아이콘의 경로가 존재하지 않습니다: {0}'
    noTitleSuppliedForPageExceptionMessage                            = '{0} 페이지에 대한 제목이 제공되지 않았습니다.'
    certificateSuppliedForNonHttpsWssEndpointExceptionMessage         = 'HTTPS/WSS가 아닌 엔드포인트에 제공된 인증서입니다.'
    cannotLockNullObjectExceptionMessage                              = 'null 개체를 잠글 수 없습니다.'
    showPodeGuiOnlyAvailableOnWindowsExceptionMessage                 = 'Show-PodeGui는 현재 Windows PowerShell 및 Windows의 PowerShell 7+에서만 사용할 수 있습니다.'
    unlockSecretButNoScriptBlockExceptionMessage                      = '사용자 정의 비밀 금고 유형에 대해 제공된 Unlock 비밀이지만, Unlock ScriptBlock이 제공되지 않았습니다.'
    invalidIpAddressExceptionMessage                                  = '제공된 IP 주소가 유효하지 않습니다: {0}'
    maxDaysInvalidExceptionMessage                                    = 'MaxDays는 0 이상이어야 하지만, 받은 값: {0}'
    noRemoveScriptBlockForVaultExceptionMessage                       = "금고 '{0}'에서 비밀을 제거하기 위한 Remove ScriptBlock이 제공되지 않았습니다."
    noSecretExpectedForNoSignatureExceptionMessage                    = '서명이 없는 경우 비밀이 제공되지 않아야 합니다.'
    noCertificateFoundExceptionMessage                                = "'{2}'에 대한 {0}{1}에서 인증서를 찾을 수 없습니다."
    minValueInvalidExceptionMessage                                   = "{1}의 최소 값 '{0}'이(가) 유효하지 않습니다. {2} 이상이어야 합니다."
    accessRequiresAuthenticationOnRoutesExceptionMessage              = '경로에 대한 접근은 인증이 필요합니다.'
    noSecretForHmac384ExceptionMessage                                = 'HMAC384 해시를 위한 비밀이 제공되지 않았습니다.'
    windowsLocalAuthSupportIsForWindowsOnlyExceptionMessage           = 'Windows 로컬 인증 지원은 Windows 전용입니다.'
    definitionTagNotDefinedExceptionMessage                           = '정의 태그 {0}이(가) 정의되지 않았습니다.'
    noComponentInDefinitionExceptionMessage                           = '{2} 정의에서 {0} 유형의 {1} 이름의 구성 요소가 없습니다.'
    noSmtpHandlersDefinedExceptionMessage                             = '정의된 SMTP 핸들러가 없습니다.'
    sessionMiddlewareAlreadyInitializedExceptionMessage               = '세션 미들웨어가 이미 초기화되었습니다.'
    reusableComponentPathItemsNotAvailableInOpenApi30ExceptionMessage = "OpenAPI v3.0에서는 재사용 가능한 구성 요소 기능 'pathItems'를 사용할 수 없습니다."
    wildcardHeadersIncompatibleWithAutoHeadersExceptionMessage        = '헤더에 대한 * 와일드카드는 AutoHeaders 스위치와 호환되지 않습니다.'
    noDataForFileUploadedExceptionMessage                             = "요청에서 업로드된 파일 '{0}'에 대한 데이터가 없습니다."
    sseOnlyConfiguredOnEventStreamAcceptHeaderExceptionMessage        = 'SSE는 Accept 헤더 값이 text/event-stream인 요청에서만 구성할 수 있습니다.'
    noSessionAvailableToSaveExceptionMessage                          = '저장할 수 있는 세션이 없습니다.'
    pathParameterRequiresRequiredSwitchExceptionMessage               = "매개변수 위치가 'Path'인 경우 'Required' 스위치 매개변수가 필수입니다."
    noOpenApiUrlSuppliedExceptionMessage                              = '{0}에 대한 OpenAPI URL이 제공되지 않았습니다.'
    maximumConcurrentSchedulesInvalidExceptionMessage                 = '최대 동시 스케줄 수는 1 이상이어야 하지만 받은 값: {0}'
    snapinsSupportedOnWindowsPowershellOnlyExceptionMessage           = 'Snapins는 Windows PowerShell에서만 지원됩니다.'
    eventViewerLoggingSupportedOnWindowsOnlyExceptionMessage          = '이벤트 뷰어 로깅은 Windows에서만 지원됩니다.'
    parametersMutuallyExclusiveExceptionMessage                       = "매개변수 '{0}'와(과) '{1}'는 상호 배타적입니다."
    pathItemsFeatureNotSupportedInOpenApi30ExceptionMessage           = 'PathItems 기능은 OpenAPI v3.0.x에서 지원되지 않습니다.'
    openApiParameterRequiresNameExceptionMessage                      = 'OpenApi 매개변수에는 이름이 필요합니다.'
    maximumConcurrentTasksLessThanMinimumExceptionMessage             = '최대 동시 작업 수는 최소값 {0}보다 작을 수 없지만 받은 값: {1}'
    noSemaphoreFoundExceptionMessage                                  = "이름이 '{0}'인 세마포어를 찾을 수 없습니다."
    singleValueForIntervalExceptionMessage                            = '간격을 사용할 때는 단일 {0} 값을 제공할 수 있습니다.'
    jwtNotYetValidExceptionMessage                                    = 'JWT가 아직 유효하지 않습니다.'
    verbAlreadyDefinedForUrlExceptionMessage                          = '[동사] {0}: {1}에 대해 이미 정의되었습니다.'
    noSecretNamedMountedExceptionMessage                              = "이름이 '{0}'인 시크릿이 마운트되지 않았습니다."
    moduleOrVersionNotFoundExceptionMessage                           = '{0}에서 모듈 또는 버전을 찾을 수 없습니다: {1}@{2}'
    noScriptBlockSuppliedExceptionMessage                             = 'ScriptBlock이 제공되지 않았습니다.'
    noSecretVaultRegisteredExceptionMessage                           = "이름이 '{0}'인 비밀 금고가 등록되지 않았습니다."
    nameRequiredForEndpointIfRedirectToSuppliedExceptionMessage       = 'RedirectTo 매개변수가 제공된 경우 엔드포인트에 이름이 필요합니다.'
    openApiLicenseObjectRequiresNameExceptionMessage                  = "OpenAPI 객체 'license'는 'name' 속성이 필요합니다. -LicenseName 매개변수를 사용하십시오."
    sourcePathDoesNotExistForStaticRouteExceptionMessage              = '{0}: 정적 경로에 대한 제공된 소스 경로가 존재하지 않습니다: {1}'
    noNameForWebSocketDisconnectExceptionMessage                      = '연결을 끊을 WebSocket의 이름이 제공되지 않았습니다.'
    certificateExpiredExceptionMessage                                = "인증서 '{0}'이(가) 만료되었습니다: {1}"
    secretVaultUnlockExpiryDateInPastExceptionMessage                 = '시크릿 금고의 잠금 해제 만료 날짜가 과거입니다 (UTC): {0}'
    invalidWebExceptionTypeExceptionMessage                           = '예외가 잘못된 유형입니다. WebException 또는 HttpRequestException이어야 하지만, 얻은 것은: {0}'
    invalidSecretValueTypeExceptionMessage                            = '비밀 값이 잘못된 유형입니다. 예상되는 유형: String, SecureString, HashTable, Byte[] 또는 PSCredential. 그러나 얻은 것은: {0}'
    explicitTlsModeOnlySupportedOnSmtpsTcpsEndpointsExceptionMessage  = '명시적 TLS 모드는 SMTPS 및 TCPS 엔드포인트에서만 지원됩니다.'
    discriminatorMappingRequiresDiscriminatorPropertyExceptionMessage = "매개변수 'DiscriminatorMapping'은 'DiscriminatorProperty'가 있을 때만 사용할 수 있습니다."
    scriptErrorExceptionMessage                                       = "스크립트 {1} {2} (라인 {3}) 문자 {4}에서 {5}을(를) 실행하는 중에 스크립트 {0} 오류가 발생했습니다. 개체 '{7}' 클래스: {8} 기본 클래스: {9}"
    cannotSupplyIntervalForQuarterExceptionMessage                    = '분기별 간격 값을 제공할 수 없습니다.'
    scheduleEndTimeMustBeInFutureExceptionMessage                     = '[스케줄] {0}: 종료 시간 값은 미래에 있어야 합니다.'
    invalidJwtSignatureSuppliedExceptionMessage                       = '제공된 JWT 서명이 유효하지 않습니다.'
    noSetScriptBlockForVaultExceptionMessage                          = "금고 '{0}'에서 비밀을 업데이트/생성하기 위한 Set ScriptBlock이 제공되지 않았습니다."
    accessMethodNotExistForMergingExceptionMessage                    = '병합을 위한 액세스 방법이 존재하지 않습니다: {0}'
    defaultAuthNotInListExceptionMessage                              = "기본 인증 '{0}'이(가) 제공된 인증 목록에 없습니다."
    parameterHasNoNameExceptionMessage                                = "매개변수에 이름이 없습니다. 'Name' 매개변수를 사용하여 이 구성 요소에 이름을 지정하십시오."
    methodPathAlreadyDefinedForUrlExceptionMessage                    = '[{0}] {1}: {2}에 대해 이미 정의되었습니다.'
    fileWatcherAlreadyDefinedExceptionMessage                         = "'{0}'라는 이름의 파일 감시자가 이미 정의되었습니다."
    noServiceHandlersDefinedExceptionMessage                          = '정의된 서비스 핸들러가 없습니다.'
    secretRequiredForCustomSessionStorageExceptionMessage             = '사용자 정의 세션 저장소를 사용할 때는 비밀이 필요합니다.'
    secretManagementModuleNotInstalledExceptionMessage                = 'Microsoft.PowerShell.SecretManagement 모듈이 설치되지 않았습니다.'
    noPathSuppliedForRouteExceptionMessage                            = '경로에 대해 제공된 경로가 없습니다.'
    validationOfAnyOfSchemaNotSupportedExceptionMessage               = "'anyof'을 포함하는 스키마의 유효성 검사는 지원되지 않습니다."
    iisAuthSupportIsForWindowsOnlyExceptionMessage                    = 'IIS 인증 지원은 Windows 전용입니다.'
    oauth2InnerSchemeInvalidExceptionMessage                          = 'OAuth2 InnerScheme은 Basic 또는 Form 인증 중 하나여야 합니다, 그러나 받은 값: {0}'
    noRoutePathSuppliedForPageExceptionMessage                        = '{0} 페이지에 대한 경로가 제공되지 않았습니다.'
    cacheStorageNotFoundForExistsExceptionMessage                     = "캐시된 항목 '{1}'이(가) 존재하는지 확인하려고 할 때 이름이 '{0}'인 캐시 스토리지를 찾을 수 없습니다."
    handlerAlreadyDefinedExceptionMessage                             = '[{0}] {1}: 핸들러가 이미 정의되었습니다.'
    sessionsNotConfiguredExceptionMessage                             = '세션이 구성되지 않았습니다.'
    propertiesTypeObjectAssociationExceptionMessage                   = 'Object 유형의 속성만 {0}와(과) 연결될 수 있습니다.'
    sessionsRequiredForSessionPersistentAuthExceptionMessage          = '세션 지속 인증을 사용하려면 세션이 필요합니다.'
    invalidPathWildcardOrDirectoryExceptionMessage                    = '제공된 경로는 와일드카드 또는 디렉터리가 될 수 없습니다: {0}'
    accessMethodAlreadyDefinedExceptionMessage                        = '액세스 방법이 이미 정의되었습니다: {0}'
    parametersValueOrExternalValueMandatoryExceptionMessage           = "매개변수 'Value' 또는 'ExternalValue'는 필수입니다."
    maximumConcurrentTasksInvalidExceptionMessage                     = '최대 동시 작업 수는 >=1이어야 하지만 받은 값: {0}'
    cannotCreatePropertyWithoutTypeExceptionMessage                   = '유형이 정의되지 않았기 때문에 속성을 생성할 수 없습니다.'
    authMethodNotExistForMergingExceptionMessage                      = '병합을 위한 인증 방법이 존재하지 않습니다: {0}'
    maxValueInvalidExceptionMessage                                   = "{1}의 최대 값 '{0}'이(가) 유효하지 않습니다. {2} 이하여야 합니다."
    endpointAlreadyDefinedExceptionMessage                            = "이름이 '{0}'인 엔드포인트가 이미 정의되어 있습니다."
    eventAlreadyRegisteredExceptionMessage                            = '{0} 이벤트가 이미 등록되었습니다: {1}'
    parameterNotSuppliedInRequestExceptionMessage                     = "요청에 '{0}'라는 이름의 매개변수가 제공되지 않았거나 데이터가 없습니다."
    cacheStorageNotFoundForSetExceptionMessage                        = "캐시된 항목 '{1}'을(를) 설정하려고 할 때 이름이 '{0}'인 캐시 스토리지를 찾을 수 없습니다."
    methodPathAlreadyDefinedExceptionMessage                          = '[{0}] {1}: 이미 정의되었습니다.'
    errorLoggingAlreadyEnabledExceptionMessage                        = '오류 로깅이 이미 활성화되었습니다.'
    valueForUsingVariableNotFoundExceptionMessage                     = "'`$using:{0}'에 대한 값을 찾을 수 없습니다."
    rapidPdfDoesNotSupportOpenApi31ExceptionMessage                   = '문서 도구 RapidPdf는 OpenAPI 3.1을 지원하지 않습니다.'
    oauth2ClientSecretRequiredExceptionMessage                        = 'PKCE를 사용하지 않을 때 OAuth2에는 클라이언트 비밀이 필요합니다.'
    invalidBase64JwtExceptionMessage                                  = 'JWT에서 잘못된 Base64 인코딩 값이 발견되었습니다.'
    noSessionToCalculateDataHashExceptionMessage                      = '데이터 해시를 계산할 세션이 없습니다.'
    cacheStorageNotFoundForRemoveExceptionMessage                     = "캐시된 항목 '{1}'을(를) 제거하려고 할 때 이름이 '{0}'인 캐시 스토리지를 찾을 수 없습니다."
    csrfMiddlewareNotInitializedExceptionMessage                      = 'CSRF 미들웨어가 초기화되지 않았습니다.'
    infoTitleMandatoryMessage                                         = 'info.title은 필수 항목입니다.'
    typeCanOnlyBeAssociatedWithObjectExceptionMessage                 = '유형 {0}는 객체와만 연관될 수 있습니다.'
    userFileDoesNotExistExceptionMessage                              = '사용자 파일이 존재하지 않습니다: {0}'
    routeParameterNeedsValidScriptblockExceptionMessage               = '경로 매개변수에는 유효하고 비어 있지 않은 ScriptBlock이 필요합니다.'
    nextTriggerCalculationErrorExceptionMessage                       = '다음 트리거 날짜 및 시간을 계산하는 중에 문제가 발생한 것 같습니다: {0}'
    cannotLockValueTypeExceptionMessage                               = '[ValueType]를 잠글 수 없습니다.'
    failedToCreateOpenSslCertExceptionMessage                         = 'OpenSSL 인증서 생성 실패: {0}'
    jwtExpiredExceptionMessage                                        = 'JWT가 만료되었습니다.'
    openingGuiMessage                                                 = 'GUI 열기.'
    multiTypePropertiesRequireOpenApi31ExceptionMessage               = '다중 유형 속성은 OpenApi 버전 3.1 이상이 필요합니다.'
    noNameForWebSocketRemoveExceptionMessage                          = '제거할 WebSocket의 이름이 제공되지 않았습니다.'
    maxSizeInvalidExceptionMessage                                    = 'MaxSize는 0 이상이어야 하지만, 받은 값: {0}'
    iisShutdownMessage                                                = '(IIS 종료)'
    cannotUnlockValueTypeExceptionMessage                             = '[ValueType]를 잠금 해제할 수 없습니다.'
    noJwtSignatureForAlgorithmExceptionMessage                        = '{0}에 대한 JWT 서명이 제공되지 않았습니다.'
    maximumConcurrentWebSocketThreadsInvalidExceptionMessage          = '최대 동시 WebSocket 스레드는 >=1이어야 하지만 받은 값: {0}'
    acknowledgeMessageOnlySupportedOnSmtpTcpEndpointsExceptionMessage = '확인 메시지는 SMTP 및 TCP 엔드포인트에서만 지원됩니다.'
    failedToConnectToUrlExceptionMessage                              = 'URL에 연결하지 못했습니다: {0}'
    failedToAcquireMutexOwnershipExceptionMessage                     = '뮤텍스 소유권을 획득하지 못했습니다. 뮤텍스 이름: {0}'
    sessionsRequiredForOAuth2WithPKCEExceptionMessage                 = 'PKCE를 사용하는 OAuth2에는 세션이 필요합니다.'
    failedToConnectToWebSocketExceptionMessage                        = 'WebSocket에 연결하지 못했습니다: {0}'
    unsupportedObjectExceptionMessage                                 = '지원되지 않는 개체'
    failedToParseAddressExceptionMessage                              = "'{0}'을(를) 유효한 IP/호스트:포트 주소로 구문 분석하지 못했습니다."
    mustBeRunningWithAdminPrivilegesExceptionMessage                  = '관리자 권한으로 실행되어야 비로소 로컬호스트 주소가 아닌 주소를 청취할 수 있습니다.'
    specificationMessage                                              = '사양'
    cacheStorageNotFoundForClearExceptionMessage                      = "캐시를 지우려고 할 때 이름이 '{0}'인 캐시 스토리지를 찾을 수 없습니다."
    restartingServerMessage                                           = '서버를 재시작 중...'
    cannotSupplyIntervalWhenEveryIsNoneExceptionMessage               = "매개변수 'Every'가 None으로 설정된 경우 간격을 제공할 수 없습니다."
    unsupportedJwtAlgorithmExceptionMessage                           = 'JWT 알고리즘은 현재 지원되지 않습니다: {0}'
    websocketsNotConfiguredForSignalMessagesExceptionMessage          = 'WebSockets가 신호 메시지를 보내도록 구성되지 않았습니다.'
    invalidLogicTypeInHashtableMiddlewareExceptionMessage             = '제공된 Hashtable 미들웨어에 잘못된 논리 유형이 있습니다. 예상된 유형은 ScriptBlock이지만, 얻은 것은: {0}'
    maximumConcurrentSchedulesLessThanMinimumExceptionMessage         = '최대 동시 스케줄 수는 최소 {0}보다 작을 수 없지만 받은 값: {1}'
    failedToAcquireSemaphoreOwnershipExceptionMessage                 = '세마포어 소유권을 획득하지 못했습니다. 세마포어 이름: {0}'
    propertiesParameterWithoutNameExceptionMessage                    = '속성에 이름이 없으면 Properties 매개변수를 사용할 수 없습니다.'
    customSessionStorageMethodNotImplementedExceptionMessage          = "사용자 정의 세션 저장소가 필요한 메서드 '{0}()'를 구현하지 않았습니다."
    authenticationMethodDoesNotExistExceptionMessage                  = '인증 방법이 존재하지 않습니다: {0}'
    webhooksFeatureNotSupportedInOpenApi30ExceptionMessage            = 'Webhooks 기능은 OpenAPI v3.0.x에서 지원되지 않습니다.'
    invalidContentTypeForSchemaExceptionMessage                       = "스키마에 대해 잘못된 'content-type'이 발견되었습니다: {0}"
    noUnlockScriptBlockForVaultExceptionMessage                       = "금고 '{0}'을(를) 해제하는 Unlock ScriptBlock이 제공되지 않았습니다."
    definitionTagMessage                                              = '정의 {0}:'
    failedToOpenRunspacePoolExceptionMessage                          = 'RunspacePool을 여는 데 실패했습니다: {0}'
    failedToCloseRunspacePoolExceptionMessage                         = 'RunspacePool을(를) 닫지 못했습니다: {0}'
    verbNoLogicPassedExceptionMessage                                 = '[동사] {0}: 전달된 로직 없음'
    noMutexFoundExceptionMessage                                      = "이름이 '{0}'인 뮤텍스를 찾을 수 없습니다."
    documentationMessage                                              = '문서'
    timerAlreadyDefinedExceptionMessage                               = '[타이머] {0}: 타이머가 이미 정의되어 있습니다.'
    invalidPortExceptionMessage                                       = '포트는 음수일 수 없습니다: {0}'
    viewsFolderNameAlreadyExistsExceptionMessage                      = '뷰 폴더 이름이 이미 존재합니다: {0}'
    noNameForWebSocketResetExceptionMessage                           = '재설정할 WebSocket의 이름이 제공되지 않았습니다.'
    mergeDefaultAuthNotInListExceptionMessage                         = "병합 기본 인증 '{0}'이(가) 제공된 인증 목록에 없습니다."
    descriptionRequiredExceptionMessage                               = '설명이 필요합니다.'
    pageNameShouldBeAlphaNumericExceptionMessage                      = '페이지 이름은 유효한 알파벳 숫자 값이어야 합니다: {0}'
    defaultValueNotBooleanOrEnumExceptionMessage                      = '기본값이 boolean이 아니며 enum에 속하지 않습니다.'
    openApiComponentSchemaDoesNotExistExceptionMessage                = 'OpenApi 구성 요소 스키마 {0}이(가) 존재하지 않습니다.'
    timerParameterMustBeGreaterThanZeroExceptionMessage               = '[타이머] {0}: {1}은(는) 0보다 커야 합니다.'
    taskTimedOutExceptionMessage                                      = '작업이 {0}ms 후에 시간 초과되었습니다.'
    scheduleStartTimeAfterEndTimeExceptionMessage                     = "[스케줄] {0}: 'StartTime'이 'EndTime' 이후일 수 없습니다."
    infoVersionMandatoryMessage                                       = 'info.version은 필수 항목입니다.'
    cannotUnlockNullObjectExceptionMessage                            = 'null 개체를 잠금 해제할 수 없습니다.'
    nonEmptyScriptBlockRequiredForCustomAuthExceptionMessage          = '사용자 정의 인증 스킴에는 비어 있지 않은 ScriptBlock이 필요합니다.'
    nonEmptyScriptBlockRequiredForAuthMethodExceptionMessage          = '인증 방법에 대해 비어 있지 않은 ScriptBlock이 필요합니다.'
    validationOfOneOfSchemaNotSupportedExceptionMessage               = "'oneof'을 포함하는 스키마의 유효성 검사는 지원되지 않습니다."
    routeParameterCannotBeNullExceptionMessage                        = "'Route' 매개변수는 null일 수 없습니다."
    cacheStorageAlreadyExistsExceptionMessage                         = "이름이 '{0}'인 캐시 스토리지가 이미 존재합니다."
    loggingMethodRequiresValidScriptBlockExceptionMessage             = "'{0}' 로깅 방법에 대한 제공된 출력 방법은 유효한 ScriptBlock이 필요합니다."
    scopedVariableAlreadyDefinedExceptionMessage                      = '범위 지정 변수가 이미 정의되었습니다: {0}'
    oauth2RequiresAuthorizeUrlExceptionMessage                        = 'OAuth2에는 권한 부여 URL이 필요합니다.'
    pathNotExistExceptionMessage                                      = '경로가 존재하지 않습니다: {0}'
    noDomainServerNameForWindowsAdAuthExceptionMessage                = 'Windows AD 인증을 위한 도메인 서버 이름이 제공되지 않았습니다.'
    suppliedDateAfterScheduleEndTimeExceptionMessage                  = '제공된 날짜가 스케줄 종료 시간 {0} 이후입니다.'
    wildcardMethodsIncompatibleWithAutoMethodsExceptionMessage        = '메서드에 대한 * 와일드카드는 AutoMethods 스위치와 호환되지 않습니다.'
    cannotSupplyIntervalForYearExceptionMessage                       = '매년 간격 값을 제공할 수 없습니다.'
    missingComponentsMessage                                          = '누락된 구성 요소'
    invalidStrictTransportSecurityDurationExceptionMessage            = '잘못된 Strict-Transport-Security 기간이 제공되었습니다: {0}. 0보다 커야 합니다.'
    noSecretForHmac512ExceptionMessage                                = 'HMAC512 해시를 위한 비밀이 제공되지 않았습니다.'
    daysInMonthExceededExceptionMessage                               = '{0}에는 {1}일밖에 없지만 {2}일이 제공되었습니다.'
    nonEmptyScriptBlockRequiredForCustomLoggingExceptionMessage       = '사용자 정의 로깅 출력 방법에는 비어 있지 않은 ScriptBlock이 필요합니다.'
    encodingAttributeOnlyAppliesToMultipartExceptionMessage           = '인코딩 속성은 multipart 및 application/x-www-form-urlencoded 요청 본문에만 적용됩니다.'
    suppliedDateBeforeScheduleStartTimeExceptionMessage               = '제공된 날짜가 스케줄 시작 시간 {0} 이전입니다.'
    unlockSecretRequiredExceptionMessage                              = "Microsoft.PowerShell.SecretStore를 사용할 때 'UnlockSecret' 속성이 필요합니다."
    noLogicPassedForMethodRouteExceptionMessage                       = '[{0}] {1}: 논리가 전달되지 않았습니다.'
    bodyParserAlreadyDefinedForContentTypeExceptionMessage            = '{0} 콘텐츠 유형에 대한 바디 파서가 이미 정의되어 있습니다.'
    invalidJwtSuppliedExceptionMessage                                = '제공된 JWT가 유효하지 않습니다.'
    sessionsRequiredForFlashMessagesExceptionMessage                  = '플래시 메시지를 사용하려면 세션이 필요합니다.'
    semaphoreAlreadyExistsExceptionMessage                            = "이름이 '{0}'인 세마포어가 이미 존재합니다."
    invalidJwtHeaderAlgorithmSuppliedExceptionMessage                 = '제공된 JWT 헤더 알고리즘이 유효하지 않습니다.'
    oauth2ProviderDoesNotSupportPasswordGrantTypeExceptionMessage     = "OAuth2 공급자는 InnerScheme을 사용하는 데 필요한 'password' 부여 유형을 지원하지 않습니다."
    invalidAliasFoundExceptionMessage                                 = '잘못된 {0} 별칭이 발견되었습니다: {1}'
    scheduleDoesNotExistExceptionMessage                              = "스케줄 '{0}'이(가) 존재하지 않습니다."
    accessMethodNotExistExceptionMessage                              = '액세스 방법이 존재하지 않습니다: {0}'
    oauth2ProviderDoesNotSupportCodeResponseTypeExceptionMessage      = "OAuth2 공급자는 'code' 응답 유형을 지원하지 않습니다."
    untestedPowerShellVersionWarningMessage                           = '[경고] Pode {0}은 출시 당시 사용 가능하지 않았기 때문에 PowerShell {1}에서 테스트되지 않았습니다.'
    secretVaultAlreadyRegisteredAutoImportExceptionMessage            = "이름이 '{0}'인 비밀 금고가 이미 자동으로 가져오는 동안 등록되었습니다."
    schemeRequiresValidScriptBlockExceptionMessage                    = "'{0}' 인증 검증기에 제공된 스킴에는 유효한 ScriptBlock이 필요합니다."
    serverLoopingMessage                                              = '서버 루핑 간격 {0}초'
    certificateThumbprintsNameSupportedOnWindowsExceptionMessage      = '인증서 지문/이름은 Windows에서만 지원됩니다.'
    sseConnectionNameRequiredExceptionMessage                         = "-Name 또는 `$WebEvent.Sse.Name에서 SSE 연결 이름이 필요합니다."
    invalidMiddlewareTypeExceptionMessage                             = '제공된 미들웨어 중 하나가 잘못된 유형입니다. 예상된 유형은 ScriptBlock 또는 Hashtable이지만, 얻은 것은: {0}'
    noSecretForJwtSignatureExceptionMessage                           = 'JWT 서명을 위한 비밀이 제공되지 않았습니다.'
    modulePathDoesNotExistExceptionMessage                            = '모듈 경로가 존재하지 않습니다: {0}'
    taskAlreadyDefinedExceptionMessage                                = '[작업] {0}: 작업이 이미 정의되었습니다.'
    verbAlreadyDefinedExceptionMessage                                = '[동사] {0}: 이미 정의되었습니다.'
    clientCertificatesOnlySupportedOnHttpsEndpointsExceptionMessage   = '클라이언트 인증서는 HTTPS 엔드포인트에서만 지원됩니다.'
    endpointNameNotExistExceptionMessage                              = "이름이 '{0}'인 엔드포인트가 존재하지 않습니다."
    middlewareNoLogicSuppliedExceptionMessage                         = '[미들웨어]: ScriptBlock에 로직이 제공되지 않았습니다.'
    scriptBlockRequiredForMergingUsersExceptionMessage                = 'Valid가 All일 때 여러 인증된 사용자를 하나의 객체로 병합하려면 ScriptBlock이 필요합니다.'
    secretVaultAlreadyRegisteredExceptionMessage                      = "이름이 '{0}'인 시크릿 금고가 이미 등록되었습니다{1}."
    deprecatedTitleVersionDescriptionWarningMessage                   = "경고: 'Enable-PodeOpenApi'의 제목, 버전 및 설명이 더 이상 사용되지 않습니다. 대신 'Add-PodeOAInfo'를 사용하십시오."
    undefinedOpenApiReferencesMessage                                 = '정의되지 않은 OpenAPI 참조:'
    doneMessage                                                       = '완료'
    swaggerEditorDoesNotSupportOpenApi31ExceptionMessage              = '이 버전의 Swagger-Editor는 OpenAPI 3.1을 지원하지 않습니다.'
    durationMustBeZeroOrGreaterExceptionMessage                       = '기간은 0 이상이어야 하지만 받은 값: {0}s'
    viewsPathDoesNotExistExceptionMessage                             = '뷰 경로가 존재하지 않습니다: {0}'
    discriminatorIncompatibleWithAllOfExceptionMessage                = "매개변수 'Discriminator'는 'allOf'와 호환되지 않습니다."
    noNameForWebSocketSendMessageExceptionMessage                     = '메시지를 보낼 WebSocket의 이름이 제공되지 않았습니다.'
    hashtableMiddlewareNoLogicExceptionMessage                        = '제공된 Hashtable 미들웨어에는 정의된 논리가 없습니다.'
    openApiInfoMessage                                                = 'OpenAPI 정보:'
    invalidSchemeForAuthValidatorExceptionMessage                     = "'{1}' 인증 검증기에 제공된 '{0}' 스킴에는 유효한 ScriptBlock이 필요합니다."
    sseFailedToBroadcastExceptionMessage                              = '{0}에 대해 정의된 SSE 브로드캐스트 수준으로 인해 SSE 브로드캐스트에 실패했습니다: {1}'
    adModuleWindowsOnlyExceptionMessage                               = 'Active Directory 모듈은 Windows에서만 사용할 수 있습니다.'
    requestLoggingAlreadyEnabledExceptionMessage                      = '요청 로깅이 이미 활성화되었습니다.'
    invalidAccessControlMaxAgeDurationExceptionMessage                = '잘못된 Access-Control-Max-Age 기간이 제공되었습니다: {0}. 0보다 커야 합니다.'
<<<<<<< HEAD
    UnsupportedSerializationTypeExceptionMessage                      = '지원되지 않거나 인식되지 않는 직렬화 형식입니다.'

=======
    openApiDefinitionAlreadyExistsExceptionMessage                    = '이름이 {0}인 OpenAPI 정의가 이미 존재합니다.'
    renamePodeOADefinitionTagExceptionMessage                     = "Rename-PodeOADefinitionTag은 Select-PodeOADefinition 'ScriptBlock' 내에서 사용할 수 없습니다."
>>>>>>> 357b2d48
}<|MERGE_RESOLUTION|>--- conflicted
+++ resolved
@@ -283,11 +283,8 @@
     adModuleWindowsOnlyExceptionMessage                               = 'Active Directory 모듈은 Windows에서만 사용할 수 있습니다.'
     requestLoggingAlreadyEnabledExceptionMessage                      = '요청 로깅이 이미 활성화되었습니다.'
     invalidAccessControlMaxAgeDurationExceptionMessage                = '잘못된 Access-Control-Max-Age 기간이 제공되었습니다: {0}. 0보다 커야 합니다.'
-<<<<<<< HEAD
+    openApiDefinitionAlreadyExistsExceptionMessage                    = '이름이 {0}인 OpenAPI 정의가 이미 존재합니다.'
+    renamePodeOADefinitionTagExceptionMessage                     = "Rename-PodeOADefinitionTag은 Select-PodeOADefinition 'ScriptBlock' 내에서 사용할 수 없습니다."
     UnsupportedSerializationTypeExceptionMessage                      = '지원되지 않거나 인식되지 않는 직렬화 형식입니다.'
 
-=======
-    openApiDefinitionAlreadyExistsExceptionMessage                    = '이름이 {0}인 OpenAPI 정의가 이미 존재합니다.'
-    renamePodeOADefinitionTagExceptionMessage                     = "Rename-PodeOADefinitionTag은 Select-PodeOADefinition 'ScriptBlock' 내에서 사용할 수 없습니다."
->>>>>>> 357b2d48
-}+}

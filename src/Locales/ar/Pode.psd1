@{
    schemaValidationRequiresPowerShell610ExceptionMessage             = 'يتطلب التحقق من صحة المخطط إصدار PowerShell 6.1.0 أو أحدث.'
    customAccessPathOrScriptBlockRequiredExceptionMessage             = 'مطلوب مسار أو ScriptBlock للحصول على قيم الوصول المخصصة.'
    operationIdMustBeUniqueForArrayExceptionMessage                   = 'يجب أن يكون OperationID: {0} فريدًا ولا يمكن تطبيقه على مصفوفة.'
    endpointNotDefinedForRedirectingExceptionMessage                  = "لم يتم تعريف نقطة نهاية باسم '{0}' لإعادة التوجيه."
    filesHaveChangedMessage                                           = 'تم تغيير الملفات التالية:'
    iisAspnetcoreTokenMissingExceptionMessage                         = 'IIS ASPNETCORE_TOKEN مفقود.'
    minValueGreaterThanMaxExceptionMessage                            = 'يجب ألا تكون القيمة الدنيا {0} أكبر من القيمة القصوى.'
    noLogicPassedForRouteExceptionMessage                             = 'لم يتم تمرير منطق للمسار: {0}'
    scriptPathDoesNotExistExceptionMessage                            = 'مسار البرنامج النصي غير موجود: {0}'
    mutexAlreadyExistsExceptionMessage                                = 'يوجد بالفعل Mutex بالاسم التالي: {0}'
    listeningOnEndpointsMessage                                       = 'الاستماع على {0} نقطة(نقاط) النهاية التالية [{1} خيط(خيوط)]:'
    unsupportedFunctionInServerlessContextExceptionMessage            = 'الدالة {0} غير مدعومة في سياق بدون خادم.'
    expectedNoJwtSignatureSuppliedExceptionMessage                    = 'لم يكن من المتوقع توفير توقيع JWT.'
    secretAlreadyMountedExceptionMessage                              = "تم تثبيت سر بالاسم '{0}' بالفعل."
    failedToAcquireLockExceptionMessage                               = 'فشل في الحصول على قفل على الكائن.'
    noPathSuppliedForStaticRouteExceptionMessage                      = '[{0}]: لم يتم توفير مسار للمسار الثابت.'
    invalidHostnameSuppliedExceptionMessage                           = 'اسم المضيف المقدم غير صالح: {0}'
    authMethodAlreadyDefinedExceptionMessage                          = 'طريقة المصادقة محددة بالفعل: {0}'
    csrfCookieRequiresSecretExceptionMessage                          = "عند استخدام ملفات تعريف الارتباط لـ CSRF، يكون السر مطلوبًا. يمكنك تقديم سر أو تعيين السر العالمي لملف تعريف الارتباط - (Set-PodeCookieSecret '<value>' -Global)"
    nonEmptyScriptBlockRequiredForPageRouteExceptionMessage           = 'مطلوب ScriptBlock غير فارغ لإنشاء مسار الصفحة.'
    noPropertiesMutuallyExclusiveExceptionMessage                     = "المعامل 'NoProperties' يتعارض مع 'Properties' و 'MinProperties' و 'MaxProperties'."
    incompatiblePodeDllExceptionMessage                               = 'يتم تحميل إصدار غير متوافق من Pode.DLL {0}. الإصدار {1} مطلوب. افتح جلسة Powershell/pwsh جديدة وأعد المحاولة.'
    accessMethodDoesNotExistExceptionMessage                          = 'طريقة الوصول غير موجودة: {0}.'
    scheduleAlreadyDefinedExceptionMessage                            = '[الجدول الزمني] {0}: الجدول الزمني معرف بالفعل.'
    secondsValueCannotBeZeroOrLessExceptionMessage                    = 'لا يمكن أن تكون قيمة الثواني 0 أو أقل لـ {0}'
    pathToLoadNotFoundExceptionMessage                                = 'لم يتم العثور على المسار لتحميل {0}: {1}'
    failedToImportModuleExceptionMessage                              = 'فشل في استيراد الوحدة: {0}'
    endpointNotExistExceptionMessage                                  = "نقطة النهاية مع البروتوكول '{0}' والعنوان '{1}' أو العنوان المحلي '{2}' غير موجودة."
    terminatingMessage                                                = 'إنهاء...'
    noCommandsSuppliedToConvertToRoutesExceptionMessage               = 'لم يتم توفير أي أوامر لتحويلها إلى طرق.'
    invalidTaskTypeExceptionMessage                                   = 'نوع المهمة غير صالح، المتوقع إما [System.Threading.Tasks.Task] أو [hashtable].'
    alreadyConnectedToWebSocketExceptionMessage                       = "متصل بالفعل بـ WebSocket بالاسم '{0}'"
    crlfMessageEndCheckOnlySupportedOnTcpEndpointsExceptionMessage    = 'فحص نهاية الرسالة CRLF مدعوم فقط على نقاط النهاية TCP.'
    testPodeOAComponentSchemaNeedToBeEnabledExceptionMessage          = "يجب تمكين 'Test-PodeOAComponentSchema' باستخدام 'Enable-PodeOpenApi -EnableSchemaValidation'"
    adModuleNotInstalledExceptionMessage                              = 'وحدة Active Directory غير مثبتة.'
    cronExpressionInvalidExceptionMessage                             = 'يجب أن تتكون تعبير Cron من 5 أجزاء فقط: {0}'
    noSessionToSetOnResponseExceptionMessage                          = 'لا توجد جلسة متاحة لتعيينها على الاستجابة.'
    valueOutOfRangeExceptionMessage                                   = "القيمة '{0}' لـ {1} غير صالحة، يجب أن تكون بين {2} و {3}"
    loggingMethodAlreadyDefinedExceptionMessage                       = 'تم تعريف طريقة التسجيل بالفعل: {0}'
    noSecretForHmac256ExceptionMessage                                = 'لم يتم تقديم أي سر لتجزئة HMAC256.'
    eolPowerShellWarningMessage                                       = '[تحذير] لم يتم اختبار Pode {0} على PowerShell {1}، حيث أنه نهاية العمر.'
    runspacePoolFailedToLoadExceptionMessage                          = 'فشل تحميل RunspacePool لـ {0}.'
    noEventRegisteredExceptionMessage                                 = 'لا يوجد حدث {0} مسجل: {1}'
    scheduleCannotHaveNegativeLimitExceptionMessage                   = '[الجدول الزمني] {0}: لا يمكن أن يكون له حد سلبي.'
    openApiRequestStyleInvalidForParameterExceptionMessage            = 'لا يمكن أن يكون نمط الطلب OpenApi {0} لمعلمة {1}.'
    openApiDocumentNotCompliantExceptionMessage                       = 'مستند OpenAPI غير متوافق.'
    taskDoesNotExistExceptionMessage                                  = "المهمة '{0}' غير موجودة."
    scopedVariableNotFoundExceptionMessage                            = 'لم يتم العثور على المتغير المحدد: {0}'
    sessionsRequiredForCsrfExceptionMessage                           = 'الجلسات مطلوبة لاستخدام CSRF إلا إذا كنت ترغب في استخدام ملفات تعريف الارتباط.'
    nonEmptyScriptBlockRequiredForLoggingMethodExceptionMessage       = 'مطلوب ScriptBlock غير فارغ لطريقة التسجيل.'
    credentialsPassedWildcardForHeadersLiteralExceptionMessage        = 'عند تمرير بيانات الاعتماد، سيتم اعتبار العلامة * للعنوان كـ سلسلة نصية حرفية وليس كعلامة.'
    podeNotInitializedExceptionMessage                                = 'لم يتم تهيئة Pode.'
    multipleEndpointsForGuiMessage                                    = 'تم تعريف نقاط نهاية متعددة، سيتم استخدام الأولى فقط للواجهة الرسومية.'
    operationIdMustBeUniqueExceptionMessage                           = 'يجب أن يكون OperationID: {0} فريدًا.'
    invalidJsonJwtExceptionMessage                                    = 'تم العثور على قيمة JSON غير صالحة في JWT'
    noAlgorithmInJwtHeaderExceptionMessage                            = 'لم يتم توفير أي خوارزمية في رأس JWT.'
    openApiVersionPropertyMandatoryExceptionMessage                   = 'خاصية إصدار OpenApi إلزامية.'
    limitValueCannotBeZeroOrLessExceptionMessage                      = 'لا يمكن أن تكون القيمة الحدية 0 أو أقل لـ {0}'
    timerDoesNotExistExceptionMessage                                 = "المؤقت '{0}' غير موجود."
    openApiGenerationDocumentErrorMessage                             = 'خطأ في مستند إنشاء OpenAPI:'
    routeAlreadyContainsCustomAccessExceptionMessage                  = "المسار '[{0}] {1}' يحتوي بالفعل على وصول مخصص باسم '{2}'"
    maximumConcurrentWebSocketThreadsLessThanMinimumExceptionMessage  = 'لا يمكن أن يكون الحد الأقصى لمؤشرات ترابط WebSocket المتزامنة أقل من الحد الأدنى {0}، ولكن تم الحصول عليه: {1}'
    middlewareAlreadyDefinedExceptionMessage                          = '[Middleware] {0}: تم تعريف الوسيط بالفعل.'
    invalidAtomCharacterExceptionMessage                              = 'حرف الذرة غير صالح: {0}'
    invalidCronAtomFormatExceptionMessage                             = 'تم العثور على تنسيق cron غير صالح: {0}'
    cacheStorageNotFoundForRetrieveExceptionMessage                   = "لم يتم العثور على مخزن ذاكرة التخزين المؤقت بالاسم '{0}' عند محاولة استرجاع العنصر المخزن مؤقتًا '{1}'"
    headerMustHaveNameInEncodingContextExceptionMessage               = 'يجب أن يحتوي الرأس على اسم عند استخدامه في سياق الترميز.'
    moduleDoesNotContainFunctionExceptionMessage                      = 'الوحدة {0} لا تحتوي على الوظيفة {1} لتحويلها إلى مسار.'
    pathToIconForGuiDoesNotExistExceptionMessage                      = 'المسار إلى الأيقونة للواجهة الرسومية غير موجود: {0}'
    noTitleSuppliedForPageExceptionMessage                            = 'لم يتم توفير عنوان للصفحة {0}.'
    certificateSuppliedForNonHttpsWssEndpointExceptionMessage         = 'تم توفير شهادة لنقطة نهاية غير HTTPS/WSS.'
    cannotLockNullObjectExceptionMessage                              = 'لا يمكن قفل كائن فارغ.'
    showPodeGuiOnlyAvailableOnWindowsExceptionMessage                 = 'Show-PodeGui متاح حاليًا فقط لـ Windows PowerShell و PowerShell 7+ على Windows.'
    unlockSecretButNoScriptBlockExceptionMessage                      = 'تم تقديم سر الفتح لنوع خزنة سرية مخصصة، ولكن لم يتم تقديم ScriptBlock الفتح.'
    invalidIpAddressExceptionMessage                                  = 'عنوان IP المقدم غير صالح: {0}'
    maxDaysInvalidExceptionMessage                                    = 'يجب أن يكون MaxDays 0 أو أكبر، ولكن تم الحصول على: {0}'
    noRemoveScriptBlockForVaultExceptionMessage                       = "لم يتم تقديم ScriptBlock الإزالة لإزالة الأسرار من الخزنة '{0}'"
    noSecretExpectedForNoSignatureExceptionMessage                    = 'لم يكن من المتوقع تقديم أي سر لعدم وجود توقيع.'
    noCertificateFoundExceptionMessage                                = "لم يتم العثور على شهادة في {0}{1} لـ '{2}'"
    minValueInvalidExceptionMessage                                   = "القيمة الدنيا '{0}' لـ {1} غير صالحة، يجب أن تكون أكبر من/أو تساوي {2}"
    accessRequiresAuthenticationOnRoutesExceptionMessage              = 'يتطلب الوصول توفير المصادقة على الطرق.'
    noSecretForHmac384ExceptionMessage                                = 'لم يتم تقديم أي سر لتجزئة HMAC384.'
    windowsLocalAuthSupportIsForWindowsOnlyExceptionMessage           = 'دعم المصادقة المحلية لـ Windows هو فقط لنظام Windows.'
    definitionTagNotDefinedExceptionMessage                           = 'لم يتم تعريف علامة التعريف {0}.'
    noComponentInDefinitionExceptionMessage                           = 'لا توجد مكون من نوع {0} باسم {1} متاح في تعريف {2}.'
    noSmtpHandlersDefinedExceptionMessage                             = 'لم يتم تعريف أي معالجات SMTP.'
    sessionMiddlewareAlreadyInitializedExceptionMessage               = 'تم تهيئة Session Middleware بالفعل.'
    reusableComponentPathItemsNotAvailableInOpenApi30ExceptionMessage = "ميزة المكون القابل لإعادة الاستخدام 'pathItems' غير متوفرة في OpenAPI v3.0."
    wildcardHeadersIncompatibleWithAutoHeadersExceptionMessage        = 'العلامة * للعنوان غير متوافقة مع مفتاح AutoHeaders.'
    noDataForFileUploadedExceptionMessage                             = "لا توجد بيانات للملف '{0}' الذي تم تحميله في الطلب."
    sseOnlyConfiguredOnEventStreamAcceptHeaderExceptionMessage        = 'يمكن تكوين SSE فقط على الطلبات التي تحتوي على قيمة رأس Accept النص/تيار الأحداث.'
    noSessionAvailableToSaveExceptionMessage                          = 'لا توجد جلسة متاحة للحفظ.'
    pathParameterRequiresRequiredSwitchExceptionMessage               = "إذا كانت موقع المعلمة هو 'Path'، فإن المعلمة التبديل 'Required' إلزامية."
    noOpenApiUrlSuppliedExceptionMessage                              = 'لم يتم توفير عنوان URL OpenAPI لـ {0}.'
    maximumConcurrentSchedulesInvalidExceptionMessage                 = 'يجب أن تكون الجداول الزمنية المتزامنة القصوى >=1 ولكن تم الحصول على: {0}'
    snapinsSupportedOnWindowsPowershellOnlyExceptionMessage           = 'Snapins مدعومة فقط في Windows PowerShell.'
    eventViewerLoggingSupportedOnWindowsOnlyExceptionMessage          = 'تسجيل عارض الأحداث مدعوم فقط على Windows.'
    parametersMutuallyExclusiveExceptionMessage                       = "المعاملات '{0}' و '{1}' متعارضة."
    pathItemsFeatureNotSupportedInOpenApi30ExceptionMessage           = 'ميزة PathItems غير مدعومة في OpenAPI v3.0.x'
    openApiParameterRequiresNameExceptionMessage                      = 'يتطلب معلمة OpenApi اسمًا محددًا.'
    maximumConcurrentTasksLessThanMinimumExceptionMessage             = 'لا يمكن أن يكون الحد الأقصى للمهام المتزامنة أقل من الحد الأدنى {0}، ولكن تم الحصول عليه: {1}'
    noSemaphoreFoundExceptionMessage                                  = "لم يتم العثور على Semaphore باسم '{0}'"
    singleValueForIntervalExceptionMessage                            = 'يمكنك تقديم قيمة {0} واحدة فقط عند استخدام الفواصل الزمنية.'
    jwtNotYetValidExceptionMessage                                    = 'JWT غير صالح للاستخدام بعد.'
    verbAlreadyDefinedForUrlExceptionMessage                          = '[الفعل] {0}: تم التعريف بالفعل لـ {1}'
    noSecretNamedMountedExceptionMessage                              = "لم يتم تثبيت أي سر بالاسم '{0}'."
    moduleOrVersionNotFoundExceptionMessage                           = 'لم يتم العثور على الوحدة أو الإصدار على {0}: {1}@{2}'
    noScriptBlockSuppliedExceptionMessage                             = 'لم يتم تقديم أي ScriptBlock.'
    noSecretVaultRegisteredExceptionMessage                           = "لم يتم تسجيل خزينة سرية بالاسم '{0}'."
    nameRequiredForEndpointIfRedirectToSuppliedExceptionMessage       = 'مطلوب اسم لنقطة النهاية إذا تم توفير معامل RedirectTo.'
    openApiLicenseObjectRequiresNameExceptionMessage                  = "يتطلب كائن OpenAPI 'license' الخاصية 'name'. استخدم المعامل -LicenseName."
    sourcePathDoesNotExistForStaticRouteExceptionMessage              = '{0}: مسار المصدر المقدم للمسار الثابت غير موجود: {1}'
    noNameForWebSocketDisconnectExceptionMessage                      = 'لا يوجد اسم لفصل WebSocket من المزود.'
    certificateExpiredExceptionMessage                                = "الشهادة '{0}' منتهية الصلاحية: {1}"
    secretVaultUnlockExpiryDateInPastExceptionMessage                 = 'تاريخ انتهاء صلاحية فتح مخزن الأسرار في الماضي (UTC): {0}'
    invalidWebExceptionTypeExceptionMessage                           = 'الاستثناء من نوع غير صالح، يجب أن يكون إما WebException أو HttpRequestException، ولكن تم الحصول عليه: {0}'
    invalidSecretValueTypeExceptionMessage                            = 'قيمة السر من نوع غير صالح. الأنواع المتوقعة: String، SecureString، HashTable، Byte[]، أو PSCredential. ولكن تم الحصول عليه: {0}'
    explicitTlsModeOnlySupportedOnSmtpsTcpsEndpointsExceptionMessage  = 'وضع TLS الصريح مدعوم فقط على نقاط النهاية SMTPS و TCPS.'
    discriminatorMappingRequiresDiscriminatorPropertyExceptionMessage = "يمكن استخدام المعامل 'DiscriminatorMapping' فقط عندما تكون خاصية 'DiscriminatorProperty' موجودة."
    scriptErrorExceptionMessage                                       = "خطأ '{0}' في البرنامج النصي {1} {2} (السطر {3}) الحرف {4} أثناء تنفيذ {5} على الكائن {6} 'الصنف: {7} الصنف الأساسي: {8}"
    cannotSupplyIntervalForQuarterExceptionMessage                    = 'لا يمكن توفير قيمة الفاصل الزمني لكل ربع.'
    scheduleEndTimeMustBeInFutureExceptionMessage                     = '[الجدول الزمني] {0}: يجب أن تكون قيمة EndTime في المستقبل.'
    invalidJwtSignatureSuppliedExceptionMessage                       = 'توقيع JWT المقدم غير صالح.'
    noSetScriptBlockForVaultExceptionMessage                          = "لم يتم تقديم ScriptBlock الإعداد لتحديث/إنشاء الأسرار في الخزنة '{0}'"
    accessMethodNotExistForMergingExceptionMessage                    = 'طريقة الوصول غير موجودة للدمج: {0}'
    defaultAuthNotInListExceptionMessage                              = "المصادقة الافتراضية '{0}' غير موجودة في قائمة المصادقة المقدمة."
    parameterHasNoNameExceptionMessage                                = "لا يحتوي المعامل على اسم. يرجى إعطاء هذا المكون اسمًا باستخدام معامل 'Name'."
    methodPathAlreadyDefinedForUrlExceptionMessage                    = '[{0}] {1}: تم التعريف بالفعل لـ {2}'
    fileWatcherAlreadyDefinedExceptionMessage                         = "تم تعريف مراقب الملفات باسم '{0}' بالفعل."
    noServiceHandlersDefinedExceptionMessage                          = 'لم يتم تعريف أي معالجات خدمة.'
    secretRequiredForCustomSessionStorageExceptionMessage             = 'مطلوب سر عند استخدام تخزين الجلسة المخصص.'
    secretManagementModuleNotInstalledExceptionMessage                = 'وحدة Microsoft.PowerShell.SecretManagement غير مثبتة.'
    noPathSuppliedForRouteExceptionMessage                            = 'لم يتم توفير مسار للطريق.'
    validationOfAnyOfSchemaNotSupportedExceptionMessage               = "التحقق من مخطط يتضمن 'أي منها' غير مدعوم."
    iisAuthSupportIsForWindowsOnlyExceptionMessage                    = 'دعم مصادقة IIS هو فقط لنظام Windows.'
    oauth2InnerSchemeInvalidExceptionMessage                          = 'يمكن أن تكون OAuth2 InnerScheme إما مصادقة Basic أو Form فقط، ولكن تم الحصول على: {0}'
    noRoutePathSuppliedForPageExceptionMessage                        = 'لم يتم توفير مسار للصفحة {0}.'
    cacheStorageNotFoundForExistsExceptionMessage                     = "لم يتم العثور على مخزن ذاكرة التخزين المؤقت بالاسم '{0}' عند محاولة التحقق مما إذا كان العنصر المخزن مؤقتًا '{1}' موجودًا."
    handlerAlreadyDefinedExceptionMessage                             = '[{0}] {1}: تم تعريف المعالج بالفعل.'
    sessionsNotConfiguredExceptionMessage                             = 'لم يتم تكوين الجلسات.'
    propertiesTypeObjectAssociationExceptionMessage                   = 'يمكن ربط خصائص النوع Object فقط بـ {0}.'
    sessionsRequiredForSessionPersistentAuthExceptionMessage          = 'تتطلب المصادقة المستمرة للجلسة جلسات.'
    invalidPathWildcardOrDirectoryExceptionMessage                    = 'لا يمكن أن يكون المسار المقدم عبارة عن حرف بدل أو دليل: {0}'
    accessMethodAlreadyDefinedExceptionMessage                        = 'طريقة الوصول معرفة بالفعل: {0}'
    parametersValueOrExternalValueMandatoryExceptionMessage           = "المعاملات 'Value' أو 'ExternalValue' إلزامية."
    maximumConcurrentTasksInvalidExceptionMessage                     = 'يجب أن يكون الحد الأقصى للمهام المتزامنة >=1، ولكن تم الحصول عليه: {0}'
    cannotCreatePropertyWithoutTypeExceptionMessage                   = 'لا يمكن إنشاء الخاصية لأنه لم يتم تعريف نوع.'
    authMethodNotExistForMergingExceptionMessage                      = 'طريقة المصادقة غير موجودة للدمج: {0}'
    maxValueInvalidExceptionMessage                                   = "القيمة القصوى '{0}' لـ {1} غير صالحة، يجب أن تكون أقل من/أو تساوي {2}"
    endpointAlreadyDefinedExceptionMessage                            = "تم تعريف نقطة نهاية باسم '{0}' بالفعل."
    eventAlreadyRegisteredExceptionMessage                            = 'الحدث {0} مسجل بالفعل: {1}'
    parameterNotSuppliedInRequestExceptionMessage                     = "لم يتم توفير معلمة باسم '{0}' في الطلب أو لا توجد بيانات متاحة."
    cacheStorageNotFoundForSetExceptionMessage                        = "لم يتم العثور على مخزن ذاكرة التخزين المؤقت بالاسم '{0}' عند محاولة تعيين العنصر المخزن مؤقتًا '{1}'"
    methodPathAlreadyDefinedExceptionMessage                          = '[{0}] {1}: تم التعريف بالفعل.'
    errorLoggingAlreadyEnabledExceptionMessage                        = 'تم تمكين تسجيل الأخطاء بالفعل.'
    valueForUsingVariableNotFoundExceptionMessage                     = "لم يتم العثور على قيمة لـ '`$using:{0}'."
    rapidPdfDoesNotSupportOpenApi31ExceptionMessage                   = 'أداة الوثائق RapidPdf لا تدعم OpenAPI 3.1'
    oauth2ClientSecretRequiredExceptionMessage                        = 'تتطلب OAuth2 سر العميل عند عدم استخدام PKCE.'
    invalidBase64JwtExceptionMessage                                  = 'تم العثور على قيمة مشفرة بتنسيق Base64 غير صالحة في JWT'
    noSessionToCalculateDataHashExceptionMessage                      = 'لا توجد جلسة متاحة لحساب تجزئة البيانات.'
    cacheStorageNotFoundForRemoveExceptionMessage                     = "لم يتم العثور على مخزن ذاكرة التخزين المؤقت بالاسم '{0}' عند محاولة إزالة العنصر المخزن مؤقتًا '{1}'"
    csrfMiddlewareNotInitializedExceptionMessage                      = 'لم يتم تهيئة CSRF Middleware.'
    infoTitleMandatoryMessage                                         = 'info.title إلزامي.'
    typeCanOnlyBeAssociatedWithObjectExceptionMessage                 = 'النوع {0} يمكن ربطه فقط بجسم.'
    userFileDoesNotExistExceptionMessage                              = 'ملف المستخدم غير موجود: {0}'
    routeParameterNeedsValidScriptblockExceptionMessage               = 'المعامل Route يتطلب ScriptBlock صالح وغير فارغ.'
    nextTriggerCalculationErrorExceptionMessage                       = 'يبدو أن هناك خطأ ما أثناء محاولة حساب تاريخ المشغل التالي: {0}'
    cannotLockValueTypeExceptionMessage                               = 'لا يمكن قفل [ValueType].'
    failedToCreateOpenSslCertExceptionMessage                         = 'فشل في إنشاء شهادة OpenSSL: {0}'
    jwtExpiredExceptionMessage                                        = 'انتهت صلاحية JWT.'
    openingGuiMessage                                                 = 'جارٍ فتح الواجهة الرسومية.'
    multiTypePropertiesRequireOpenApi31ExceptionMessage               = 'تتطلب خصائص الأنواع المتعددة إصدار OpenApi 3.1 أو أعلى.'
    noNameForWebSocketRemoveExceptionMessage                          = 'لا يوجد اسم لإزالة WebSocket من المزود.'
    maxSizeInvalidExceptionMessage                                    = 'يجب أن يكون MaxSize 0 أو أكبر، ولكن تم الحصول على: {0}'
    iisShutdownMessage                                                = '(إيقاف تشغيل IIS)'
    cannotUnlockValueTypeExceptionMessage                             = 'لا يمكن فتح [ValueType].'
    noJwtSignatureForAlgorithmExceptionMessage                        = 'لم يتم توفير توقيع JWT لـ {0}.'
    maximumConcurrentWebSocketThreadsInvalidExceptionMessage          = 'يجب أن يكون الحد الأقصى لمؤشرات ترابط WebSocket المتزامنة >=1، ولكن تم الحصول عليه: {0}'
    acknowledgeMessageOnlySupportedOnSmtpTcpEndpointsExceptionMessage = 'رسالة الإقرار مدعومة فقط على نقاط النهاية SMTP و TCP.'
    failedToConnectToUrlExceptionMessage                              = 'فشل الاتصال بعنوان URL: {0}'
    failedToAcquireMutexOwnershipExceptionMessage                     = 'فشل في الحصول على ملكية Mutex. اسم Mutex: {0}'
    sessionsRequiredForOAuth2WithPKCEExceptionMessage                 = 'تتطلب OAuth2 مع PKCE جلسات.'
    failedToConnectToWebSocketExceptionMessage                        = 'فشل الاتصال بـ WebSocket: {0}'
    unsupportedObjectExceptionMessage                                 = 'الكائن غير مدعوم'
    failedToParseAddressExceptionMessage                              = "فشل في تحليل '{0}' كعنوان IP/مضيف:منفذ صالح"
    mustBeRunningWithAdminPrivilegesExceptionMessage                  = 'يجب التشغيل بامتيازات المسؤول للاستماع إلى العناوين غير المحلية.'
    specificationMessage                                              = 'مواصفات'
    cacheStorageNotFoundForClearExceptionMessage                      = "لم يتم العثور على مخزن ذاكرة التخزين المؤقت بالاسم '{0}' عند محاولة مسح الذاكرة المؤقتة."
    restartingServerMessage                                           = 'إعادة تشغيل الخادم...'
    cannotSupplyIntervalWhenEveryIsNoneExceptionMessage               = "لا يمكن توفير فترة زمنية عندما يكون المعامل 'Every' مضبوطًا على None."
    unsupportedJwtAlgorithmExceptionMessage                           = 'خوارزمية JWT غير مدعومة حاليًا: {0}'
    websocketsNotConfiguredForSignalMessagesExceptionMessage          = 'لم يتم تهيئة WebSockets لإرسال رسائل الإشارة.'
    invalidLogicTypeInHashtableMiddlewareExceptionMessage             = 'مكون Middleware من نوع Hashtable المقدم يحتوي على نوع منطق غير صالح. كان المتوقع ScriptBlock، ولكن تم الحصول عليه: {0}'
    maximumConcurrentSchedulesLessThanMinimumExceptionMessage         = 'لا يمكن أن تكون الجداول الزمنية المتزامنة القصوى أقل من الحد الأدنى {0} ولكن تم الحصول على: {1}'
    failedToAcquireSemaphoreOwnershipExceptionMessage                 = 'فشل في الحصول على ملكية Semaphore. اسم Semaphore: {0}'
    propertiesParameterWithoutNameExceptionMessage                    = 'لا يمكن استخدام معلمات الخصائص إذا لم يكن لدى الخاصية اسم.'
    customSessionStorageMethodNotImplementedExceptionMessage          = "تخزين الجلسة المخصص لا ينفذ الطريقة المطلوبة '{0}()'."
    authenticationMethodDoesNotExistExceptionMessage                  = 'طريقة المصادقة غير موجودة: {0}'
    webhooksFeatureNotSupportedInOpenApi30ExceptionMessage            = 'ميزة Webhooks غير مدعومة في OpenAPI v3.0.x'
    invalidContentTypeForSchemaExceptionMessage                       = "'content-type' غير صالح في المخطط: {0}"
    noUnlockScriptBlockForVaultExceptionMessage                       = "لم يتم تقديم ScriptBlock الفتح لفتح الخزنة '{0}'"
    definitionTagMessage                                              = 'تعريف {0}:'
    failedToOpenRunspacePoolExceptionMessage                          = 'فشل في فتح RunspacePool: {0}'
    failedToCloseRunspacePoolExceptionMessage                         = 'فشل في إغلاق RunspacePool: {0}'
    verbNoLogicPassedExceptionMessage                                 = '[الفعل] {0}: لم يتم تمرير أي منطق'
    noMutexFoundExceptionMessage                                      = "لم يتم العثور على Mutex باسم '{0}'"
    documentationMessage                                              = 'توثيق'
    timerAlreadyDefinedExceptionMessage                               = '[المؤقت] {0}: المؤقت معرف بالفعل.'
    invalidPortExceptionMessage                                       = 'لا يمكن أن يكون المنفذ سالبًا: {0}'
    viewsFolderNameAlreadyExistsExceptionMessage                      = 'اسم مجلد العرض موجود بالفعل: {0}'
    noNameForWebSocketResetExceptionMessage                           = 'لا يوجد اسم لإعادة تعيين WebSocket من المزود.'
    mergeDefaultAuthNotInListExceptionMessage                         = "المصادقة MergeDefault '{0}' غير موجودة في قائمة المصادقة المقدمة."
    descriptionRequiredExceptionMessage                               = 'مطلوب وصف للمسار: {0} الاستجابة: {1}'
    pageNameShouldBeAlphaNumericExceptionMessage                      = 'يجب أن يكون اسم الصفحة قيمة أبجدية رقمية صالحة: {0}'
    defaultValueNotBooleanOrEnumExceptionMessage                      = 'القيمة الافتراضية ليست من نوع boolean وليست جزءًا من التعداد.'
    openApiComponentSchemaDoesNotExistExceptionMessage                = 'مخطط مكون OpenApi {0} غير موجود.'
    timerParameterMustBeGreaterThanZeroExceptionMessage               = '[المؤقت] {0}: {1} يجب أن يكون أكبر من 0.'
    taskTimedOutExceptionMessage                                      = 'انتهت المهلة الزمنية للمهمة بعد {0}ms.'
    scheduleStartTimeAfterEndTimeExceptionMessage                     = "[الجدول الزمني] {0}: لا يمكن أن يكون 'StartTime' بعد 'EndTime'"
    infoVersionMandatoryMessage                                       = 'info.version إلزامي.'
    cannotUnlockNullObjectExceptionMessage                            = 'لا يمكن فتح كائن فارغ.'
    nonEmptyScriptBlockRequiredForCustomAuthExceptionMessage          = 'مطلوب ScriptBlock غير فارغ لخطة المصادقة المخصصة.'
    nonEmptyScriptBlockRequiredForAuthMethodExceptionMessage          = 'مطلوب ScriptBlock غير فارغ لطريقة المصادقة.'
    validationOfOneOfSchemaNotSupportedExceptionMessage               = "التحقق من مخطط يتضمن 'واحد منها' غير مدعوم."
    routeParameterCannotBeNullExceptionMessage                        = "لا يمكن أن يكون المعامل 'Route' فارغًا."
    cacheStorageAlreadyExistsExceptionMessage                         = "مخزن ذاكرة التخزين المؤقت بالاسم '{0}' موجود بالفعل."
    loggingMethodRequiresValidScriptBlockExceptionMessage             = "تتطلب طريقة الإخراج المقدمة لطريقة التسجيل '{0}' ScriptBlock صالح."
    scopedVariableAlreadyDefinedExceptionMessage                      = 'المتغير المحدد بالفعل معرف: {0}'
    oauth2RequiresAuthorizeUrlExceptionMessage                        = 'تتطلب OAuth2 توفير عنوان URL للتفويض.'
    pathNotExistExceptionMessage                                      = 'المسار غير موجود: {0}'
    noDomainServerNameForWindowsAdAuthExceptionMessage                = 'لم يتم توفير اسم خادم المجال لمصادقة Windows AD.'
    suppliedDateAfterScheduleEndTimeExceptionMessage                  = 'التاريخ المقدم بعد وقت انتهاء الجدول الزمني في {0}'
    wildcardMethodsIncompatibleWithAutoMethodsExceptionMessage        = 'العلامة * للطرق غير متوافقة مع مفتاح AutoMethods.'
    cannotSupplyIntervalForYearExceptionMessage                       = 'لا يمكن توفير قيمة الفاصل الزمني لكل سنة.'
    missingComponentsMessage                                          = 'المكون (المكونات) المفقود'
    invalidStrictTransportSecurityDurationExceptionMessage            = 'تم توفير مدة Strict-Transport-Security غير صالحة: {0}. يجب أن تكون أكبر من 0.'
    noSecretForHmac512ExceptionMessage                                = 'لم يتم تقديم أي سر لتجزئة HMAC512.'
    daysInMonthExceededExceptionMessage                               = 'يحتوي {0} على {1} أيام فقط، ولكن تم توفير {2}.'
    nonEmptyScriptBlockRequiredForCustomLoggingExceptionMessage       = 'مطلوب ScriptBlock غير فارغ لطريقة إخراج السجل المخصصة.'
    encodingAttributeOnlyAppliesToMultipartExceptionMessage           = 'ينطبق سمة الترميز فقط على نصوص الطلبات multipart و application/x-www-form-urlencoded.'
    suppliedDateBeforeScheduleStartTimeExceptionMessage               = 'التاريخ المقدم قبل وقت بدء الجدول الزمني في {0}'
    unlockSecretRequiredExceptionMessage                              = "خاصية 'UnlockSecret' مطلوبة عند استخدام Microsoft.PowerShell.SecretStore"
    noLogicPassedForMethodRouteExceptionMessage                       = '[{0}] {1}: لم يتم تمرير منطق.'
    bodyParserAlreadyDefinedForContentTypeExceptionMessage            = 'تم تعريف محلل الجسم لنوع المحتوى {0} بالفعل.'
    invalidJwtSuppliedExceptionMessage                                = 'JWT المقدم غير صالح.'
    sessionsRequiredForFlashMessagesExceptionMessage                  = 'الجلسات مطلوبة لاستخدام رسائل الفلاش.'
    semaphoreAlreadyExistsExceptionMessage                            = 'يوجد بالفعل Semaphore بالاسم التالي: {0}'
    invalidJwtHeaderAlgorithmSuppliedExceptionMessage                 = 'خوارزمية رأس JWT المقدمة غير صالحة.'
    oauth2ProviderDoesNotSupportPasswordGrantTypeExceptionMessage     = "مزود OAuth2 لا يدعم نوع المنحة 'password' المطلوبة لاستخدام InnerScheme."
    invalidAliasFoundExceptionMessage                                 = 'تم العثور على اسم مستعار غير صالح {0}: {1}'
    scheduleDoesNotExistExceptionMessage                              = "الجدول الزمني '{0}' غير موجود."
    accessMethodNotExistExceptionMessage                              = 'طريقة الوصول غير موجودة: {0}'
    oauth2ProviderDoesNotSupportCodeResponseTypeExceptionMessage      = "مزود OAuth2 لا يدعم نوع الاستجابة 'code'."
    untestedPowerShellVersionWarningMessage                           = '[تحذير] لم يتم اختبار Pode {0} على PowerShell {1}، حيث لم يكن متاحًا عند إصدار Pode.'
    secretVaultAlreadyRegisteredAutoImportExceptionMessage            = "تم تسجيل خزنة سرية باسم '{0}' بالفعل أثناء استيراد الخزن السرية تلقائيًا."
    schemeRequiresValidScriptBlockExceptionMessage                    = "تتطلب الخطة المقدمة لمحقق المصادقة '{0}' ScriptBlock صالح."
    serverLoopingMessage                                              = 'تكرار الخادم كل {0} ثانية'
    certificateThumbprintsNameSupportedOnWindowsExceptionMessage      = 'بصمات الإبهام/الاسم للشهادة مدعومة فقط على Windows.'
    sseConnectionNameRequiredExceptionMessage                         = "مطلوب اسم اتصال SSE، إما من -Name أو `$WebEvent.Sse.Name"
    invalidMiddlewareTypeExceptionMessage                             = 'أحد مكونات Middleware المقدمة من نوع غير صالح. كان المتوقع إما ScriptBlock أو Hashtable، ولكن تم الحصول عليه: {0}'
    noSecretForJwtSignatureExceptionMessage                           = 'لم يتم تقديم أي سر لتوقيع JWT.'
    modulePathDoesNotExistExceptionMessage                            = 'مسار الوحدة غير موجود: {0}'
    taskAlreadyDefinedExceptionMessage                                = '[المهمة] {0}: المهمة معرفة بالفعل.'
    verbAlreadyDefinedExceptionMessage                                = '[الفعل] {0}: تم التعريف بالفعل'
    clientCertificatesOnlySupportedOnHttpsEndpointsExceptionMessage   = 'الشهادات العميلة مدعومة فقط على نقاط النهاية HTTPS.'
    endpointNameNotExistExceptionMessage                              = "نقطة النهاية بالاسم '{0}' غير موجودة."
    middlewareNoLogicSuppliedExceptionMessage                         = '[Middleware]: لم يتم توفير أي منطق في ScriptBlock.'
    scriptBlockRequiredForMergingUsersExceptionMessage                = 'مطلوب ScriptBlock لدمج عدة مستخدمين مصادق عليهم في كائن واحد عندما تكون Valid هي All.'
    secretVaultAlreadyRegisteredExceptionMessage                      = "تم تسجيل مخزن الأسرار بالاسم '{0}' بالفعل{1}."
    deprecatedTitleVersionDescriptionWarningMessage                   = "تحذير: العنوان، الإصدار والوصف في 'Enable-PodeOpenApi' مهمل. يرجى استخدام 'Add-PodeOAInfo' بدلاً من ذلك."
    undefinedOpenApiReferencesMessage                                 = 'مراجع OpenAPI غير معرّفة:'
    doneMessage                                                       = 'تم'
    swaggerEditorDoesNotSupportOpenApi31ExceptionMessage              = 'هذا الإصدار من Swagger-Editor لا يدعم OpenAPI 3.1'
    durationMustBeZeroOrGreaterExceptionMessage                       = 'يجب أن تكون المدة 0 أو أكبر، ولكن تم الحصول عليها: {0}s'
    viewsPathDoesNotExistExceptionMessage                             = 'مسار العرض غير موجود: {0}'
    discriminatorIncompatibleWithAllOfExceptionMessage                = "المعامل 'Discriminator' غير متوافق مع 'allOf'."
    noNameForWebSocketSendMessageExceptionMessage                     = 'لا يوجد اسم لإرسال رسالة إلى WebSocket المزود.'
    hashtableMiddlewareNoLogicExceptionMessage                        = 'مكون Middleware من نوع Hashtable المقدم لا يحتوي على منطق معرف.'
    openApiInfoMessage                                                = 'معلومات OpenAPI:'
    invalidSchemeForAuthValidatorExceptionMessage                     = "تتطلب الخطة '{0}' المقدمة لمحقق المصادقة '{1}' ScriptBlock صالح."
    sseFailedToBroadcastExceptionMessage                              = 'فشل بث SSE بسبب مستوى البث SSE المحدد لـ {0}: {1}'
    adModuleWindowsOnlyExceptionMessage                               = 'وحدة Active Directory متاحة فقط على نظام Windows.'
    requestLoggingAlreadyEnabledExceptionMessage                      = 'تم تمكين تسجيل الطلبات بالفعل.'
    invalidAccessControlMaxAgeDurationExceptionMessage                = 'مدة Access-Control-Max-Age غير صالحة المقدمة: {0}. يجب أن تكون أكبر من 0.'
    openApiDefinitionAlreadyExistsExceptionMessage                    = 'تعريف OpenAPI باسم {0} موجود بالفعل.'
    renamePodeOADefinitionTagExceptionMessage                         = "لا يمكن استخدام Rename-PodeOADefinitionTag داخل Select-PodeOADefinition 'ScriptBlock'."
<<<<<<< HEAD
    unsupportedSerializationTypeExceptionMessage                      = 'تنسيق التسلسل غير مدعوم أو غير معروف.'
    definitionTagChangeNotAllowedExceptionMessage                     = 'لا يمكن تغيير علامة التعريف لمسار.'
=======
    definitionTagChangeNotAllowedExceptionMessage                     = 'لا يمكن تغيير علامة التعريف لمسار.'
    getRequestBodyNotAllowedExceptionMessage                          = 'لا يمكن أن تحتوي عمليات {0} على محتوى الطلب.'
>>>>>>> b364ec4b
}<|MERGE_RESOLUTION|>--- conflicted
+++ resolved
@@ -285,11 +285,7 @@
     invalidAccessControlMaxAgeDurationExceptionMessage                = 'مدة Access-Control-Max-Age غير صالحة المقدمة: {0}. يجب أن تكون أكبر من 0.'
     openApiDefinitionAlreadyExistsExceptionMessage                    = 'تعريف OpenAPI باسم {0} موجود بالفعل.'
     renamePodeOADefinitionTagExceptionMessage                         = "لا يمكن استخدام Rename-PodeOADefinitionTag داخل Select-PodeOADefinition 'ScriptBlock'."
-<<<<<<< HEAD
-    unsupportedSerializationTypeExceptionMessage                      = 'تنسيق التسلسل غير مدعوم أو غير معروف.'
-    definitionTagChangeNotAllowedExceptionMessage                     = 'لا يمكن تغيير علامة التعريف لمسار.'
-=======
     definitionTagChangeNotAllowedExceptionMessage                     = 'لا يمكن تغيير علامة التعريف لمسار.'
     getRequestBodyNotAllowedExceptionMessage                          = 'لا يمكن أن تحتوي عمليات {0} على محتوى الطلب.'
->>>>>>> b364ec4b
+    unsupportedSerializationTypeExceptionMessage                      = 'تنسيق التسلسل غير مدعوم أو غير معروف.'
 }
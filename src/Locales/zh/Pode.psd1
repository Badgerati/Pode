@{
    schemaValidationRequiresPowerShell610ExceptionMessage             = '架构验证需要 PowerShell 版本 6.1.0 或更高版本。'
    customAccessPathOrScriptBlockRequiredExceptionMessage             = '对于源自自定义访问值，需要路径或 ScriptBlock。'
    operationIdMustBeUniqueForArrayExceptionMessage                   = '操作ID: {0} 必须唯一，不能应用于数组。'
    endpointNotDefinedForRedirectingExceptionMessage                  = "未定义用于重定向的名为 '{0}' 的端点。"
    filesHaveChangedMessage                                           = '以下文件已更改:'
    iisAspnetcoreTokenMissingExceptionMessage                         = '缺少 IIS ASPNETCORE_TOKEN。'
    minValueGreaterThanMaxExceptionMessage                            = '{0} 的最小值不应大于最大值。'
    noLogicPassedForRouteExceptionMessage                             = '没有为路径传递逻辑: {0}'
    scriptPathDoesNotExistExceptionMessage                            = '脚本路径不存在: {0}'
    mutexAlreadyExistsExceptionMessage                                = "名为 '{0}' 的互斥量已存在。"
    listeningOnEndpointsMessage                                       = '正在监听以下 {0} 个端点 [{1} 个线程]:'
    unsupportedFunctionInServerlessContextExceptionMessage            = '不支持在无服务器上下文中使用 {0} 函数。'
    expectedNoJwtSignatureSuppliedExceptionMessage                    = '预期不提供 JWT 签名。'
    secretAlreadyMountedExceptionMessage                              = "名为'{0}'的秘密已挂载。"
    failedToAcquireLockExceptionMessage                               = '未能获取对象的锁。'
    noPathSuppliedForStaticRouteExceptionMessage                      = '[{0}]: 没有为静态路径提供路径。'
    invalidHostnameSuppliedExceptionMessage                           = '提供的主机名无效: {0}'
    authMethodAlreadyDefinedExceptionMessage                          = '身份验证方法已定义：{0}'
    csrfCookieRequiresSecretExceptionMessage                          = "使用 CSRF 的 Cookie 时，需要一个密钥。您可以提供一个密钥或设置全局 Cookie 密钥 - (Set-PodeCookieSecret '<value>' -Global)"
    nonEmptyScriptBlockRequiredForPageRouteExceptionMessage           = '创建页面路由需要非空的ScriptBlock。'
    noPropertiesMutuallyExclusiveExceptionMessage                     = "参数'NoProperties'与'Properties'、'MinProperties'和'MaxProperties'互斥。"
    incompatiblePodeDllExceptionMessage                               = '已加载存在不兼容的 Pode.DLL 版本 {0}。需要版本 {1}。请打开新的 Powershell/pwsh 会话并重试。'
    accessMethodDoesNotExistExceptionMessage                          = '访问方法不存在：{0}。'
    scheduleAlreadyDefinedExceptionMessage                            = '[计划] {0}: 计划已定义。'
    secondsValueCannotBeZeroOrLessExceptionMessage                    = '{0} 的秒数值不能为 0 或更小。'
    pathToLoadNotFoundExceptionMessage                                = '未找到要加载的路径 {0}: {1}'
    failedToImportModuleExceptionMessage                              = '导入模块失败: {0}'
    endpointNotExistExceptionMessage                                  = "具有协议 '{0}' 和地址 '{1}' 或本地地址 '{2}' 的端点不存在。"
    terminatingMessage                                                = '正在终止'
    noCommandsSuppliedToConvertToRoutesExceptionMessage               = '未提供要转换为路由的命令。'
    invalidTaskTypeExceptionMessage                                   = '任务类型无效，预期类型为[System.Threading.Tasks.Task]或[hashtable]。'
    alreadyConnectedToWebSocketExceptionMessage                       = "已连接到名为 '{0}' 的 WebSocket"
    crlfMessageEndCheckOnlySupportedOnTcpEndpointsExceptionMessage    = 'CRLF消息结束检查仅支持TCP端点。'
    testPodeOAComponentSchemaNeedToBeEnabledExceptionMessage          = "必须使用 'Enable-PodeOpenApi -EnableSchemaValidation' 启用 'Test-PodeOAComponentSchema'。"
    adModuleNotInstalledExceptionMessage                              = '未安装 Active Directory 模块。'
    cronExpressionInvalidExceptionMessage                             = 'Cron 表达式应仅包含 5 个部分: {0}'
    noSessionToSetOnResponseExceptionMessage                          = '没有可用的会话来设置响应。'
    valueOutOfRangeExceptionMessage                                   = "{1} 的值 '{0}' 无效，应在 {2} 和 {3} 之间"
    loggingMethodAlreadyDefinedExceptionMessage                       = '日志记录方法已定义: {0}'
    noSecretForHmac256ExceptionMessage                                = '未提供 HMAC256 哈希的密钥。'
    eolPowerShellWarningMessage                                       = '[警告] Pode {0} 未在 PowerShell {1} 上测试，因为它已达到 EOL。'
    runspacePoolFailedToLoadExceptionMessage                          = '{0} RunspacePool 加载失败。'
    noEventRegisteredExceptionMessage                                 = '没有注册的 {0} 事件：{1}'
    scheduleCannotHaveNegativeLimitExceptionMessage                   = '[计划] {0}: 不能有负数限制。'
    openApiRequestStyleInvalidForParameterExceptionMessage            = 'OpenApi 请求样式不能为 {0}，适用于 {1} 参数。'
    openApiDocumentNotCompliantExceptionMessage                       = 'OpenAPI 文档不符合规范。'
    taskDoesNotExistExceptionMessage                                  = "任务 '{0}' 不存在。"
    scopedVariableNotFoundExceptionMessage                            = '未找到范围变量: {0}'
    sessionsRequiredForCsrfExceptionMessage                           = '使用CSRF需要会话, 除非您想使用Cookie。'
    nonEmptyScriptBlockRequiredForLoggingMethodExceptionMessage       = '日志记录方法需要非空的ScriptBlock。'
    credentialsPassedWildcardForHeadersLiteralExceptionMessage        = '传递凭据时，标头的通配符 * 将被视为文字字符串，而不是通配符。'
    podeNotInitializedExceptionMessage                                = 'Pode未初始化。'
    multipleEndpointsForGuiMessage                                    = '定义了多个端点，仅第一个将用于 GUI。'
    operationIdMustBeUniqueExceptionMessage                           = '操作ID: {0} 必须唯一。'
    invalidJsonJwtExceptionMessage                                    = '在 JWT 中找到无效的 JSON 值'
    noAlgorithmInJwtHeaderExceptionMessage                            = 'JWT 头中未提供算法。'
    openApiVersionPropertyMandatoryExceptionMessage                   = 'OpenApi 版本属性是必需的。'
    limitValueCannotBeZeroOrLessExceptionMessage                      = '{0} 的限制值不能为 0 或更小。'
    timerDoesNotExistExceptionMessage                                 = "计时器 '{0}' 不存在。"
    openApiGenerationDocumentErrorMessage                             = 'OpenAPI 生成文档错误:'
    routeAlreadyContainsCustomAccessExceptionMessage                  = "路由 '[{0}] {1}' 已经包含名称为 '{2}' 的自定义访问。"
    maximumConcurrentWebSocketThreadsLessThanMinimumExceptionMessage  = '最大并发 WebSocket 线程数不能小于最小值 {0}，但获得: {1}'
    middlewareAlreadyDefinedExceptionMessage                          = '[Middleware] {0}: 中间件已定义。'
    invalidAtomCharacterExceptionMessage                              = '无效的原子字符: {0}'
    invalidCronAtomFormatExceptionMessage                             = '发现无效的 cron 原子格式: {0}'
    cacheStorageNotFoundForRetrieveExceptionMessage                   = "尝试检索缓存项 '{1}' 时，找不到名为 '{0}' 的缓存存储。"
    headerMustHaveNameInEncodingContextExceptionMessage               = '在编码上下文中使用时，标头必须有名称。'
    moduleDoesNotContainFunctionExceptionMessage                      = '模块 {0} 不包含要转换为路径的函数 {1}。'
    pathToIconForGuiDoesNotExistExceptionMessage                      = 'GUI 图标的路径不存在: {0}'
    noTitleSuppliedForPageExceptionMessage                            = '未提供 {0} 页面的标题。'
    certificateSuppliedForNonHttpsWssEndpointExceptionMessage         = '为非HTTPS/WSS端点提供的证书。'
    cannotLockNullObjectExceptionMessage                              = '无法锁定空对象。'
    showPodeGuiOnlyAvailableOnWindowsExceptionMessage                 = 'Show-PodeGui目前仅适用于Windows PowerShell和Windows上的PowerShell 7+。'
    unlockSecretButNoScriptBlockExceptionMessage                      = '为自定义秘密保险库类型提供了解锁密钥，但未提供解锁 ScriptBlock。'
    invalidIpAddressExceptionMessage                                  = '提供的 IP 地址无效: {0}'
    maxDaysInvalidExceptionMessage                                    = 'MaxDays 必须大于或等于 0, 但得到: {0}'
    noRemoveScriptBlockForVaultExceptionMessage                       = "未为从保险库 '{0}' 中删除秘密提供删除 ScriptBlock。"
    noSecretExpectedForNoSignatureExceptionMessage                    = '预期未提供签名的密钥。'
    noCertificateFoundExceptionMessage                                = "在 {0}{1} 中找不到证书 '{2}'。"
    minValueInvalidExceptionMessage                                   = "{1} 的最小值 '{0}' 无效，应大于或等于 {2}"
    accessRequiresAuthenticationOnRoutesExceptionMessage              = '访问需要在路由上进行身份验证。'
    noSecretForHmac384ExceptionMessage                                = '未提供 HMAC384 哈希的密钥。'
    windowsLocalAuthSupportIsForWindowsOnlyExceptionMessage           = 'Windows 本地身份验证支持仅适用于 Windows。'
    definitionTagNotDefinedExceptionMessage                           = '定义标签 {0} 未定义。'
    noComponentInDefinitionExceptionMessage                           = '定义中没有类型为 {0} 名称为 {1} 的组件。'
    noSmtpHandlersDefinedExceptionMessage                             = '未定义 SMTP 处理程序。'
    sessionMiddlewareAlreadyInitializedExceptionMessage               = '会话中间件已初始化。'
    reusableComponentPathItemsNotAvailableInOpenApi30ExceptionMessage = "OpenAPI v3.0中不支持可重用组件功能'pathItems'。"
    wildcardHeadersIncompatibleWithAutoHeadersExceptionMessage        = '标头的通配符 * 与 AutoHeaders 开关不兼容。'
    noDataForFileUploadedExceptionMessage                             = "请求中未上传文件 '{0}' 的数据。"
    sseOnlyConfiguredOnEventStreamAcceptHeaderExceptionMessage        = 'SSE只能在Accept标头值为text/event-stream的请求上配置。'
    noSessionAvailableToSaveExceptionMessage                          = '没有可保存的会话。'
    pathParameterRequiresRequiredSwitchExceptionMessage               = "如果参数位置是 'Path'，则 'Required' 开关参数是必需的。"
    noOpenApiUrlSuppliedExceptionMessage                              = '未提供 {0} 的 OpenAPI URL。'
    maximumConcurrentSchedulesInvalidExceptionMessage                 = '最大并发计划数必须 >=1, 但得到: {0}'
    snapinsSupportedOnWindowsPowershellOnlyExceptionMessage           = 'Snapins 仅支持 Windows PowerShell。'
    eventViewerLoggingSupportedOnWindowsOnlyExceptionMessage          = '事件查看器日志记录仅支持Windows。'
    parametersMutuallyExclusiveExceptionMessage                       = "参数 '{0}' 和 '{1}' 是互斥的。"
    pathItemsFeatureNotSupportedInOpenApi30ExceptionMessage           = '在 OpenAPI v3.0.x 中不支持 PathItems 功能。'
    openApiParameterRequiresNameExceptionMessage                      = 'OpenApi 参数需要指定名称。'
    maximumConcurrentTasksLessThanMinimumExceptionMessage             = '最大并发任务数不能小于最小值 {0}，但获得: {1}'
    noSemaphoreFoundExceptionMessage                                  = "找不到名为 '{0}' 的信号量"
    singleValueForIntervalExceptionMessage                            = '当使用间隔时，只能提供单个 {0} 值。'
    jwtNotYetValidExceptionMessage                                    = 'JWT 尚未有效。'
    verbAlreadyDefinedForUrlExceptionMessage                          = '[Verb] {0}: 已经为 {1} 定义'
    noSecretNamedMountedExceptionMessage                              = "没有挂载名为'{0}'的秘密。"
    moduleOrVersionNotFoundExceptionMessage                           = '在 {0} 上找不到模块或版本: {1}@{2}'
    noScriptBlockSuppliedExceptionMessage                             = '未提供脚本块。'
    noSecretVaultRegisteredExceptionMessage                           = "未注册名为 '{0}' 的秘密保险库。"
    nameRequiredForEndpointIfRedirectToSuppliedExceptionMessage       = '如果提供了RedirectTo参数, 则需要为端点指定名称。'
    openApiLicenseObjectRequiresNameExceptionMessage                  = "OpenAPI 对象 'license' 需要属性 'name'。请使用 -LicenseName 参数。"
    sourcePathDoesNotExistForStaticRouteExceptionMessage              = '{0}: 为静态路径提供的源路径不存在: {1}'
    noNameForWebSocketDisconnectExceptionMessage                      = '没有提供断开连接的 WebSocket 的名称。'
    certificateExpiredExceptionMessage                                = "证书 '{0}' 已过期: {1}"
    secretVaultUnlockExpiryDateInPastExceptionMessage                 = '秘密保险库的解锁到期日期已过 (UTC) :{0}'
    invalidWebExceptionTypeExceptionMessage                           = '异常类型无效，应为 WebException 或 HttpRequestException, 但得到了: {0}'
    invalidSecretValueTypeExceptionMessage                            = '密钥值是无效的类型。期望类型: 字符串、SecureString、HashTable、Byte[] 或 PSCredential。但得到了: {0}'
    explicitTlsModeOnlySupportedOnSmtpsTcpsEndpointsExceptionMessage  = '显式TLS模式仅支持SMTPS和TCPS端点。'
    discriminatorMappingRequiresDiscriminatorPropertyExceptionMessage = "参数'DiscriminatorMapping'只能在存在'DiscriminatorProperty'时使用。"
    scriptErrorExceptionMessage                                       = "脚本 '{0}' 在 {1} {2} (第 {3} 行) 第 {4} 个字符处执行 {5} 对象 '{7}' 的错误。类: {8} 基类: {9}"
    cannotSupplyIntervalForQuarterExceptionMessage                    = '无法为每季度提供间隔值。'
    scheduleEndTimeMustBeInFutureExceptionMessage                     = '[计划] {0}: EndTime 值必须在将来。'
    invalidJwtSignatureSuppliedExceptionMessage                       = '提供的 JWT 签名无效。'
    noSetScriptBlockForVaultExceptionMessage                          = "未为更新/创建保险库 '{0}' 中的秘密提供设置 ScriptBlock。"
    accessMethodNotExistForMergingExceptionMessage                    = '合并时访问方法不存在: {0}'
    defaultAuthNotInListExceptionMessage                              = "默认身份验证 '{0}' 不在提供的身份验证列表中。"
    parameterHasNoNameExceptionMessage                                = "参数没有名称。请使用'Name'参数为此组件命名。"
    methodPathAlreadyDefinedForUrlExceptionMessage                    = '[{0}] {1}: 已经为 {2} 定义。'
    fileWatcherAlreadyDefinedExceptionMessage                         = "名为 '{0}' 的文件监视器已定义。"
    noServiceHandlersDefinedExceptionMessage                          = '未定义服务处理程序。'
    secretRequiredForCustomSessionStorageExceptionMessage             = '使用自定义会话存储时需要一个密钥。'
    secretManagementModuleNotInstalledExceptionMessage                = '未安装 Microsoft.PowerShell.SecretManagement 模块。'
    noPathSuppliedForRouteExceptionMessage                            = '未为路由提供路径。'
    validationOfAnyOfSchemaNotSupportedExceptionMessage               = "不支持包含 'anyof' 的模式的验证。"
    iisAuthSupportIsForWindowsOnlyExceptionMessage                    = 'IIS 身份验证支持仅适用于 Windows。'
    oauth2InnerSchemeInvalidExceptionMessage                          = 'OAuth2 InnerScheme 只能是 Basic 或 Form 身份验证，但得到：{0}'
    noRoutePathSuppliedForPageExceptionMessage                        = '未提供 {0} 页面的路由路径。'
    cacheStorageNotFoundForExistsExceptionMessage                     = "尝试检查缓存项 '{1}' 是否存在时，找不到名为 '{0}' 的缓存存储。"
    handlerAlreadyDefinedExceptionMessage                             = '[{0}] {1}: 处理程序已定义。'
    sessionsNotConfiguredExceptionMessage                             = '会话尚未配置。'
    propertiesTypeObjectAssociationExceptionMessage                   = '只有 Object 类型的属性可以与 {0} 关联。'
    sessionsRequiredForSessionPersistentAuthExceptionMessage          = '使用会话持久性身份验证需要会话。'
    invalidPathWildcardOrDirectoryExceptionMessage                    = '提供的路径不能是通配符或目录: {0}'
    accessMethodAlreadyDefinedExceptionMessage                        = '访问方法已经定义: {0}'
    parametersValueOrExternalValueMandatoryExceptionMessage           = "参数 'Value' 或 'ExternalValue' 是必需的。"
    maximumConcurrentTasksInvalidExceptionMessage                     = '最大并发任务数必须 >=1, 但获得: {0}'
    cannotCreatePropertyWithoutTypeExceptionMessage                   = '无法创建属性，因为未定义类型。'
    authMethodNotExistForMergingExceptionMessage                      = '合并时身份验证方法不存在：{0}'
    maxValueInvalidExceptionMessage                                   = "{1} 的最大值 '{0}' 无效，应小于或等于 {2}"
    endpointAlreadyDefinedExceptionMessage                            = "名为 '{0}' 的端点已定义。"
    eventAlreadyRegisteredExceptionMessage                            = '{0} 事件已注册：{1}'
    parameterNotSuppliedInRequestExceptionMessage                     = "请求中未提供名为 '{0}' 的参数或没有可用数据。"
    cacheStorageNotFoundForSetExceptionMessage                        = "尝试设置缓存项 '{1}' 时，找不到名为 '{0}' 的缓存存储。"
    methodPathAlreadyDefinedExceptionMessage                          = '[{0}] {1}: 已经定义。'
    errorLoggingAlreadyEnabledExceptionMessage                        = '错误日志记录已启用。'
    valueForUsingVariableNotFoundExceptionMessage                     = "未找到 '`$using:{0}' 的值。"
    rapidPdfDoesNotSupportOpenApi31ExceptionMessage                   = '文档工具 RapidPdf 不支持 OpenAPI 3.1'
    oauth2ClientSecretRequiredExceptionMessage                        = '不使用 PKCE 时, OAuth2 需要一个客户端密钥。'
    invalidBase64JwtExceptionMessage                                  = '在 JWT 中找到无效的 Base64 编码值'
    noSessionToCalculateDataHashExceptionMessage                      = '没有可用的会话来计算数据哈希。'
    cacheStorageNotFoundForRemoveExceptionMessage                     = "尝试删除缓存项 '{1}' 时，找不到名为 '{0}' 的缓存存储。"
    csrfMiddlewareNotInitializedExceptionMessage                      = 'CSRF中间件未初始化。'
    infoTitleMandatoryMessage                                         = 'info.title 是必填项。'
    typeCanOnlyBeAssociatedWithObjectExceptionMessage                 = '类型{0}只能与对象关联。'
    userFileDoesNotExistExceptionMessage                              = '用户文件不存在：{0}'
    routeParameterNeedsValidScriptblockExceptionMessage               = '路由参数需要有效且非空的ScriptBlock。'
    nextTriggerCalculationErrorExceptionMessage                       = '似乎在尝试计算下一个触发器日期时间时出现了问题: {0}'
    cannotLockValueTypeExceptionMessage                               = '无法锁定[ValueType]。'
    failedToCreateOpenSslCertExceptionMessage                         = '创建 OpenSSL 证书失败: {0}'
    jwtExpiredExceptionMessage                                        = 'JWT 已过期。'
    openingGuiMessage                                                 = '正在打开 GUI。'
    multiTypePropertiesRequireOpenApi31ExceptionMessage               = '多类型属性需要 OpenApi 版本 3.1 或更高版本。'
    noNameForWebSocketRemoveExceptionMessage                          = '没有提供要删除的 WebSocket 的名称。'
    maxSizeInvalidExceptionMessage                                    = 'MaxSize 必须大于或等于 0,但得到: {0}'
    iisShutdownMessage                                                = '(IIS 关闭)'
    cannotUnlockValueTypeExceptionMessage                             = '无法解锁[ValueType]。'
    noJwtSignatureForAlgorithmExceptionMessage                        = '没有为 {0} 提供 JWT 签名。'
    maximumConcurrentWebSocketThreadsInvalidExceptionMessage          = '最大并发 WebSocket 线程数必须 >=1, 但获得: {0}'
    acknowledgeMessageOnlySupportedOnSmtpTcpEndpointsExceptionMessage = '确认消息仅支持SMTP和TCP端点。'
    failedToConnectToUrlExceptionMessage                              = '连接到 URL 失败: {0}'
    failedToAcquireMutexOwnershipExceptionMessage                     = '未能获得互斥量的所有权。互斥量名称: {0}'
    sessionsRequiredForOAuth2WithPKCEExceptionMessage                 = '使用 PKCE 时需要会话来使用 OAuth2'
    failedToConnectToWebSocketExceptionMessage                        = '连接到 WebSocket 失败: {0}'
    unsupportedObjectExceptionMessage                                 = '不支持的对象'
    failedToParseAddressExceptionMessage                              = "无法将 '{0}' 解析为有效的 IP/主机:端口地址"
    mustBeRunningWithAdminPrivilegesExceptionMessage                  = '必须以管理员权限运行才能监听非本地主机地址。'
    specificationMessage                                              = '规格'
    cacheStorageNotFoundForClearExceptionMessage                      = "尝试清除缓存时，找不到名为 '{0}' 的缓存存储。"
    restartingServerMessage                                           = '正在重启服务器...'
    cannotSupplyIntervalWhenEveryIsNoneExceptionMessage               = "当参数'Every'设置为None时, 无法提供间隔。"
    unsupportedJwtAlgorithmExceptionMessage                           = '当前不支持的 JWT 算法: {0}'
    websocketsNotConfiguredForSignalMessagesExceptionMessage          = 'WebSockets未配置为发送信号消息。'
    invalidLogicTypeInHashtableMiddlewareExceptionMessage             = '提供的 Hashtable 中间件具有无效的逻辑类型。期望是 ScriptBlockm, 但得到了: {0}'
    maximumConcurrentSchedulesLessThanMinimumExceptionMessage         = '最大并发计划数不能小于最小值 {0}，但得到: {1}'
    failedToAcquireSemaphoreOwnershipExceptionMessage                 = '未能获得信号量的所有权。信号量名称: {0}'
    propertiesParameterWithoutNameExceptionMessage                    = '如果属性没有名称，则不能使用 Properties 参数。'
    customSessionStorageMethodNotImplementedExceptionMessage          = "自定义会话存储未实现所需的方法'{0}()'。"
    authenticationMethodDoesNotExistExceptionMessage                  = '认证方法不存在: {0}'
    webhooksFeatureNotSupportedInOpenApi30ExceptionMessage            = '在 OpenAPI v3.0.x 中不支持 Webhooks 功能'
    invalidContentTypeForSchemaExceptionMessage                       = "架构中发现无效的 'content-type': {0}"
    noUnlockScriptBlockForVaultExceptionMessage                       = "未为解锁保险库 '{0}' 提供解锁 ScriptBlock。"
    definitionTagMessage                                              = '定义 {0}:'
    failedToOpenRunspacePoolExceptionMessage                          = '打开 RunspacePool 失败: {0}'
    failedToCloseRunspacePoolExceptionMessage                         = '无法关闭RunspacePool: {0}'
    verbNoLogicPassedExceptionMessage                                 = '[动词] {0}: 未传递逻辑'
    noMutexFoundExceptionMessage                                      = "找不到名为 '{0}' 的互斥量"
    documentationMessage                                              = '文档'
    timerAlreadyDefinedExceptionMessage                               = '[计时器] {0}: 计时器已定义。'
    invalidPortExceptionMessage                                       = '端口不能为负数: {0}'
    viewsFolderNameAlreadyExistsExceptionMessage                      = '视图文件夹名称已存在: {0}'
    noNameForWebSocketResetExceptionMessage                           = '没有提供要重置的 WebSocket 的名称。'
    mergeDefaultAuthNotInListExceptionMessage                         = "MergeDefault 身份验证 '{0}' 不在提供的身份验证列表中。"
    descriptionRequiredExceptionMessage                               = '路径:{0} 响应:{1} 需要描述'
    pageNameShouldBeAlphaNumericExceptionMessage                      = '页面名称应为有效的字母数字值: {0}'
    defaultValueNotBooleanOrEnumExceptionMessage                      = '默认值不是布尔值且不属于枚举。'
    openApiComponentSchemaDoesNotExistExceptionMessage                = 'OpenApi 组件架构 {0} 不存在。'
    timerParameterMustBeGreaterThanZeroExceptionMessage               = '[计时器] {0}: {1} 必须大于 0。'
    taskTimedOutExceptionMessage                                      = '任务在 {0} 毫秒后超时。'
    scheduleStartTimeAfterEndTimeExceptionMessage                     = "[计划] {0}: 'StartTime' 不能在 'EndTime' 之后"
    infoVersionMandatoryMessage                                       = 'info.version 是必填项。'
    cannotUnlockNullObjectExceptionMessage                            = '无法解锁空对象。'
    nonEmptyScriptBlockRequiredForCustomAuthExceptionMessage          = '自定义身份验证方案需要一个非空的 ScriptBlock。'
    nonEmptyScriptBlockRequiredForAuthMethodExceptionMessage          = '身份验证方法需要非空的 ScriptBlock。'
    validationOfOneOfSchemaNotSupportedExceptionMessage               = "不支持包含 'oneof' 的模式的验证。"
    routeParameterCannotBeNullExceptionMessage                        = "参数 'Route' 不能为空。"
    cacheStorageAlreadyExistsExceptionMessage                         = "名为 '{0}' 的缓存存储已存在。"
    loggingMethodRequiresValidScriptBlockExceptionMessage             = "为 '{0}' 日志记录方法提供的输出方法需要有效的 ScriptBlock。"
    scopedVariableAlreadyDefinedExceptionMessage                      = '已经定义了作用域变量: {0}'
    oauth2RequiresAuthorizeUrlExceptionMessage                        = 'OAuth2 需要提供授权 URL'
    pathNotExistExceptionMessage                                      = '路径不存在: {0}'
    noDomainServerNameForWindowsAdAuthExceptionMessage                = '没有为 Windows AD 身份验证提供域服务器名称'
    suppliedDateAfterScheduleEndTimeExceptionMessage                  = '提供的日期晚于计划的结束时间 {0}'
    wildcardMethodsIncompatibleWithAutoMethodsExceptionMessage        = '方法的通配符 * 与 AutoMethods 开关不兼容。'
    cannotSupplyIntervalForYearExceptionMessage                       = '无法为每年提供间隔值。'
    missingComponentsMessage                                          = '缺少的组件'
    invalidStrictTransportSecurityDurationExceptionMessage            = '提供的严格传输安全持续时间无效: {0}。应大于 0。'
    noSecretForHmac512ExceptionMessage                                = '未提供 HMAC512 哈希的密钥。'
    daysInMonthExceededExceptionMessage                               = '{0} 仅有 {1} 天，但提供了 {2} 天。'
    nonEmptyScriptBlockRequiredForCustomLoggingExceptionMessage       = '自定义日志输出方法需要非空的ScriptBlock。'
    encodingAttributeOnlyAppliesToMultipartExceptionMessage           = '编码属性仅适用于 multipart 和 application/x-www-form-urlencoded 请求体。'
    suppliedDateBeforeScheduleStartTimeExceptionMessage               = '提供的日期早于计划的开始时间 {0}'
    unlockSecretRequiredExceptionMessage                              = "使用 Microsoft.PowerShell.SecretStore 时需要 'UnlockSecret' 属性。"
    noLogicPassedForMethodRouteExceptionMessage                       = '[{0}] {1}: 没有传递逻辑。'
    bodyParserAlreadyDefinedForContentTypeExceptionMessage            = '已为 {0} 内容类型定义了一个 body-parser。'
    invalidJwtSuppliedExceptionMessage                                = '提供的 JWT 无效。'
    sessionsRequiredForFlashMessagesExceptionMessage                  = '使用闪存消息需要会话。'
    semaphoreAlreadyExistsExceptionMessage                            = "名为 '{0}' 的信号量已存在。"
    invalidJwtHeaderAlgorithmSuppliedExceptionMessage                 = '提供的 JWT 头算法无效。'
    oauth2ProviderDoesNotSupportPasswordGrantTypeExceptionMessage     = "OAuth2 提供程序不支持使用 InnerScheme 所需的 'password' grant_type。"
    invalidAliasFoundExceptionMessage                                 = '找到了无效的 {0} 别名: {1}'
    scheduleDoesNotExistExceptionMessage                              = "计划 '{0}' 不存在。"
    accessMethodNotExistExceptionMessage                              = '访问方法不存在: {0}'
    oauth2ProviderDoesNotSupportCodeResponseTypeExceptionMessage      = "OAuth2 提供程序不支持 'code' response_type。"
    untestedPowerShellVersionWarningMessage                           = '[警告] Pode {0} 未在 PowerShell {1} 上测试，因为 Pode 发布时该版本不可用。'
    secretVaultAlreadyRegisteredAutoImportExceptionMessage            = "已经注册了名称为 '{0}' 的秘密保险库，同时正在自动导入秘密保险库。"
    schemeRequiresValidScriptBlockExceptionMessage                    = "提供的方案用于 '{0}' 身份验证验证器，需要一个有效的 ScriptBlock。"
    serverLoopingMessage                                              = '服务器每 {0} 秒循环一次'
    certificateThumbprintsNameSupportedOnWindowsExceptionMessage      = '证书指纹/名称仅在 Windows 上受支持。'
    sseConnectionNameRequiredExceptionMessage                         = "需要SSE连接名称, 可以从-Name或`$WebEvent.Sse.Name获取。"
    invalidMiddlewareTypeExceptionMessage                             = '提供的中间件之一是无效的类型。期望是 ScriptBlock 或 Hashtable, 但得到了: {0}'
    noSecretForJwtSignatureExceptionMessage                           = '未提供 JWT 签名的密钥。'
    modulePathDoesNotExistExceptionMessage                            = '模块路径不存在: {0}'
    taskAlreadyDefinedExceptionMessage                                = '[任务] {0}: 任务已定义。'
    verbAlreadyDefinedExceptionMessage                                = '[Verb] {0}: 已经定义'
    clientCertificatesOnlySupportedOnHttpsEndpointsExceptionMessage   = '客户端证书仅支持HTTPS端点。'
    endpointNameNotExistExceptionMessage                              = "名为 '{0}' 的端点不存在。"
    middlewareNoLogicSuppliedExceptionMessage                         = '[中间件]: ScriptBlock中未提供逻辑。'
    scriptBlockRequiredForMergingUsersExceptionMessage                = '当 Valid 是 All 时，需要一个 ScriptBlock 来将多个经过身份验证的用户合并为一个对象。'
    secretVaultAlreadyRegisteredExceptionMessage                      = "名为'{0}'的秘密保险库已注册{1}。"
    deprecatedTitleVersionDescriptionWarningMessage                   = "警告: 'Enable-PodeOpenApi' 的标题、版本和描述已被弃用。请改用 'Add-PodeOAInfo'。"
    undefinedOpenApiReferencesMessage                                 = '未定义的 OpenAPI 引用:'
    doneMessage                                                       = '完成'
    swaggerEditorDoesNotSupportOpenApi31ExceptionMessage              = '此版本的 Swagger-Editor 不支持 OpenAPI 3.1'
    durationMustBeZeroOrGreaterExceptionMessage                       = '持续时间必须为 0 或更大，但获得: {0}s'
    viewsPathDoesNotExistExceptionMessage                             = '视图路径不存在: {0}'
    discriminatorIncompatibleWithAllOfExceptionMessage                = "参数'Discriminator'与'allOf'不兼容。"
    noNameForWebSocketSendMessageExceptionMessage                     = '没有提供要发送消息的 WebSocket 的名称。'
    hashtableMiddlewareNoLogicExceptionMessage                        = '提供的 Hashtable 中间件没有定义逻辑。'
    openApiInfoMessage                                                = 'OpenAPI 信息:'
    invalidSchemeForAuthValidatorExceptionMessage                     = "提供的 '{0}' 方案用于 '{1}' 身份验证验证器，需要一个有效的 ScriptBlock。"
    sseFailedToBroadcastExceptionMessage                              = '由于为{0}定义的SSE广播级别, SSE广播失败: {1}'
    adModuleWindowsOnlyExceptionMessage                               = '仅支持 Windows 的 Active Directory 模块。'
    requestLoggingAlreadyEnabledExceptionMessage                      = '请求日志记录已启用。'
    invalidAccessControlMaxAgeDurationExceptionMessage                = '提供的 Access-Control-Max-Age 时长无效：{0}。应大于 0。'
    openApiDefinitionAlreadyExistsExceptionMessage                    = '名为 {0} 的 OpenAPI 定义已存在。'
    renamePodeOADefinitionTagExceptionMessage                         = "Rename-PodeOADefinitionTag 不能在 Select-PodeOADefinition 'ScriptBlock' 内使用。"
    taskProcessDoesNotExistExceptionMessage                           = "任务进程 '{0}' 不存在。"
    scheduleProcessDoesNotExistExceptionMessage                       = "计划进程 '{0}' 不存在。"
    definitionTagChangeNotAllowedExceptionMessage                     = 'Route的定义标签无法更改。'
    getRequestBodyNotAllowedExceptionMessage                          = "'{0}' 操作无法包含请求体。使用 -AllowNonStandardBody 以解除此限制。"
    fnDoesNotAcceptArrayAsPipelineInputExceptionMessage               = "函数 '{0}' 不接受数组作为管道输入。"
    unsupportedStreamCompressionEncodingExceptionMessage              = '不支持的流压缩编码: {0}'
    localEndpointConflictExceptionMessage                             = "'{0}' 和 '{1}' 都被定义为 OpenAPI 的本地端点，但每个 API 定义仅允许一个本地端点。"
    suspendingMessage                                                 = '暂停'
    resumingMessage                                                   = '恢复'
    serverControlCommandsTitle                                        = '服务器控制命令:'
    gracefullyTerminateMessage                                        = '正常终止服务器。'
    restartServerMessage                                              = '重启服务器并重新加载配置。'
    resumeServerMessage                                               = '恢复服务器。'
    suspendServerMessage                                              = '暂停服务器。'
    startingMessage                                                   = '启动中'
    restartingMessage                                                 = '正在重启'
    suspendedMessage                                                  = '已暂停'
    runningMessage                                                    = '运行中'
    openHttpEndpointMessage                                           = '在默认浏览器中打开第一个 HTTP 端点。'
    terminatedMessage                                                 = '已终止'
    showMetricsMessage                                                = '显示指标'
    clearConsoleMessage                                               = '清除控制台'
    serverMetricsMessage                                              = '服务器指标'
    totalUptimeMessage                                                = '总运行时间:'
    uptimeSinceLastRestartMessage                                     = '自上次重启后的运行时间:'
    totalRestartMessage                                               = '重启总次数:'
    defaultEndpointAlreadySetExceptionMessage                         = "类型 '{0}' 的默认端点已设置。每种类型只允许一个默认端点。"
    enableHttpServerMessage                                           = '启用HTTP服务器'
    disableHttpServerMessage                                          = '禁用HTTP服务器'
    showHelpMessage                                                   = '显示帮助'
    hideHelpMessage                                                   = '隐藏帮助'
    hideEndpointsMessage                                              = '隐藏端点'
    showEndpointsMessage                                              = '显示端点'
    hideOpenAPIMessage                                                = '隐藏OpenAPI'
    showOpenAPIMessage                                                = '显示OpenAPI'
    enableQuietModeMessage                                            = '启用安静模式'
    disableQuietModeMessage                                           = '禁用安静模式'
<<<<<<< HEAD
    invalidPodeStateFormatExceptionMessage                            = 'PodeState 文件 "{0}" 的格式无效。预期为类似字典的结构 (ConcurrentDictionary、Hashtable 或 OrderedDictionary)，但发现 [{1}]。请验证文件内容或重新初始化状态。'
    unknownJsonDictionaryTypeExceptionMessage                         = 'JSON 中的未知字典/集合类型: {0}'
    invalidPodeStateDataExceptionMessage                              = '提供的数据不是有效的 Pode 状态数据。'
    podeStateVersionMismatchExceptionMessage                          = '提供的状态数据来自较新版本的 Pode：{0}。'
    podeStateApplicationMismatchExceptionMessage                      = '提供的状态数据属于另一个应用程序：{0}。'
=======
    rateLimitRuleAlreadyExistsExceptionMessage                        = '速率限制规则已存在: {0}'
    rateLimitRuleDoesNotExistExceptionMessage                         = '速率限制规则不存在: {0}'
    accessLimitRuleAlreadyExistsExceptionMessage                      = '访问限制规则已存在: {0}'
    accessLimitRuleDoesNotExistExceptionMessage                       = '访问限制规则不存在: {0}'
>>>>>>> 75e29626
}<|MERGE_RESOLUTION|>--- conflicted
+++ resolved
@@ -322,16 +322,13 @@
     showOpenAPIMessage                                                = '显示OpenAPI'
     enableQuietModeMessage                                            = '启用安静模式'
     disableQuietModeMessage                                           = '禁用安静模式'
-<<<<<<< HEAD
+    rateLimitRuleAlreadyExistsExceptionMessage                        = '速率限制规则已存在: {0}'
+    rateLimitRuleDoesNotExistExceptionMessage                         = '速率限制规则不存在: {0}'
+    accessLimitRuleAlreadyExistsExceptionMessage                      = '访问限制规则已存在: {0}'
+    accessLimitRuleDoesNotExistExceptionMessage                       = '访问限制规则不存在: {0}'
     invalidPodeStateFormatExceptionMessage                            = 'PodeState 文件 "{0}" 的格式无效。预期为类似字典的结构 (ConcurrentDictionary、Hashtable 或 OrderedDictionary)，但发现 [{1}]。请验证文件内容或重新初始化状态。'
     unknownJsonDictionaryTypeExceptionMessage                         = 'JSON 中的未知字典/集合类型: {0}'
     invalidPodeStateDataExceptionMessage                              = '提供的数据不是有效的 Pode 状态数据。'
     podeStateVersionMismatchExceptionMessage                          = '提供的状态数据来自较新版本的 Pode：{0}。'
     podeStateApplicationMismatchExceptionMessage                      = '提供的状态数据属于另一个应用程序：{0}。'
-=======
-    rateLimitRuleAlreadyExistsExceptionMessage                        = '速率限制规则已存在: {0}'
-    rateLimitRuleDoesNotExistExceptionMessage                         = '速率限制规则不存在: {0}'
-    accessLimitRuleAlreadyExistsExceptionMessage                      = '访问限制规则已存在: {0}'
-    accessLimitRuleDoesNotExistExceptionMessage                       = '访问限制规则不存在: {0}'
->>>>>>> 75e29626
 }
--- conflicted
+++ resolved
@@ -284,7 +284,6 @@
   requestLoggingAlreadyEnabledExceptionMessage                      = 'Request Logging has already been enabled.'
   invalidAccessControlMaxAgeDurationExceptionMessage                = 'Invalid Access-Control-Max-Age duration supplied: {0}. Should be greater than 0.'
   openApiDefinitionAlreadyExistsExceptionMessage                    = 'OpenAPI definition named {0} already exists.'
-<<<<<<< HEAD
   renamePodeOADefinitionTagExceptionMessage                         = "Rename-PodeOADefinitionTag cannot be used inside a Select-PodeOADefinition 'ScriptBlock'."
   UnsupportedSerializationTypeExceptionMessage                      = 'Unsupported serialization type: {0}'
   GetRequestBodyNotAllowedExceptionMessage                          = 'GET operations cannot have a Request Body.'
@@ -295,8 +294,5 @@
   invalidQueryElementExceptionMessage                               = 'The query provided is invalid. {0} is not a valid element for a query.'
   setPodeAsyncProgressExceptionMessage                              = 'Set-PodeAsyncProgress can only be used inside an Async Route Scriptblock.'
   progressLimitLowerThanCurrentExceptionMessage                     = 'A Progress limit cannot be lower than the current progress.'
-=======
-  renamePodeOADefinitionTagExceptionMessage                     = "Rename-PodeOADefinitionTag cannot be used inside a Select-PodeOADefinition 'ScriptBlock'."
   DefinitionTagChangeNotAllowedExceptionMessage                     = 'Definition Tag for a Route cannot be changed.'
->>>>>>> d8a35f1d
 }
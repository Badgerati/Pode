@{
<<<<<<< HEAD
  schemaValidationRequiresPowerShell610ExceptionMessage             = 'Schema validation requires PowerShell version 6.1.0 or greater.'
  customAccessPathOrScriptBlockRequiredExceptionMessage             = 'A Path or ScriptBlock is required for sourcing the Custom access values.'
  operationIdMustBeUniqueForArrayExceptionMessage                   = 'OperationID: {0} has to be unique and cannot be applied to an array.'
  endpointNotDefinedForRedirectingExceptionMessage                  = "An endpoint named '{0}' has not been defined for redirecting."
  filesHaveChangedMessage                                           = 'The following files have changed:'
  iisAspnetcoreTokenMissingExceptionMessage                         = 'IIS ASPNETCORE_TOKEN is missing.'
  minValueGreaterThanMaxExceptionMessage                            = 'Min value for {0} should not be greater than the max value.'
  noLogicPassedForRouteExceptionMessage                             = 'No logic passed for Route: {0}'
  scriptPathDoesNotExistExceptionMessage                            = 'The script path does not exist: {0}'
  mutexAlreadyExistsExceptionMessage                                = 'A mutex with the following name already exists: {0}'
  listeningOnEndpointsMessage                                       = 'Listening on the following {0} endpoint(s) [{1} thread(s)]:'
  unsupportedFunctionInServerlessContextExceptionMessage            = 'The {0} function is not supported in a serverless context.'
  expectedNoJwtSignatureSuppliedExceptionMessage                    = 'Expected no JWT signature to be supplied.'
  secretAlreadyMountedExceptionMessage                              = "A Secret with the name '{0}' has already been mounted."
  failedToAcquireLockExceptionMessage                               = 'Failed to acquire a lock on the object.'
  noPathSuppliedForStaticRouteExceptionMessage                      = '[{0}]: No Path supplied for Static Route.'
  invalidHostnameSuppliedExceptionMessage                           = 'Invalid hostname supplied: {0}'
  authMethodAlreadyDefinedExceptionMessage                          = 'Authentication method already defined: {0}'
  csrfCookieRequiresSecretExceptionMessage                          = "When using cookies for CSRF, a Secret is required. You can either supply a Secret or set the Cookie global secret - (Set-PodeCookieSecret '<value>' -Global)"
  nonEmptyScriptBlockRequiredForPageRouteExceptionMessage           = 'A non-empty ScriptBlock is required to create a Page Route.'
  noPropertiesMutuallyExclusiveExceptionMessage                     = "The parameter 'NoProperties' is mutually exclusive with 'Properties', 'MinProperties' and 'MaxProperties'"
  incompatiblePodeDllExceptionMessage                               = 'An existing incompatible Pode.DLL version {0} is loaded. Version {1} is required. Open a new Powershell/pwsh session and retry.'
  accessMethodDoesNotExistExceptionMessage                          = 'Access method does not exist: {0}.'
  scheduleAlreadyDefinedExceptionMessage                            = '[Schedule] {0}: Schedule already defined.'
  secondsValueCannotBeZeroOrLessExceptionMessage                    = 'Seconds value cannot be 0 or less for {0}'
  pathToLoadNotFoundExceptionMessage                                = 'Path to load {0} not found: {1}'
  failedToImportModuleExceptionMessage                              = 'Failed to import module: {0}'
  endpointNotExistExceptionMessage                                  = "Endpoint with protocol '{0}' and address '{1}' or local address '{2}' does not exist."
  terminatingMessage                                                = 'Terminating...'
  noCommandsSuppliedToConvertToRoutesExceptionMessage               = 'No commands supplied to convert to Routes.'
  invalidTaskTypeExceptionMessage                                   = 'Task type is invalid, expected either [System.Threading.Tasks.Task] or [hashtable]'
  alreadyConnectedToWebSocketExceptionMessage                       = "Already connected to WebSocket with name '{0}'"
  crlfMessageEndCheckOnlySupportedOnTcpEndpointsExceptionMessage    = 'The CRLF message end check is only supported on TCP endpoints.'
  testPodeOAComponentSchemaNeedToBeEnabledExceptionMessage          = "'Test-PodeOAComponentschema' need to be enabled using 'Enable-PodeOpenApi -EnableSchemaValidation'"
  adModuleNotInstalledExceptionMessage                              = 'Active Directory module is not installed.'
  cronExpressionInvalidExceptionMessage                             = 'Cron expression should only consist of 5 parts: {0}'
  noSessionToSetOnResponseExceptionMessage                          = 'There is no session available to set on the response.'
  valueOutOfRangeExceptionMessage                                   = "Value '{0}' for {1} is invalid, should be between {2} and {3}"
  loggingMethodAlreadyDefinedExceptionMessage                       = 'Logging method already defined: {0}'
  noSecretForHmac256ExceptionMessage                                = 'No secret supplied for HMAC256 hash.'
  eolPowerShellWarningMessage                                       = '[WARNING] Pode {0} has not been tested on PowerShell {1}, as it is EOL.'
  runspacePoolFailedToLoadExceptionMessage                          = '{0} RunspacePool failed to load.'
  noEventRegisteredExceptionMessage                                 = 'No {0} event registered: {1}'
  scheduleCannotHaveNegativeLimitExceptionMessage                   = '[Schedule] {0}: Cannot have a negative limit.'
  openApiRequestStyleInvalidForParameterExceptionMessage            = 'OpenApi request Style cannot be {0} for a {1} parameter.'
  openApiDocumentNotCompliantExceptionMessage                       = 'OpenAPI document is not compliant.'
  taskDoesNotExistExceptionMessage                                  = "Task '{0}' does not exist."
  scopedVariableNotFoundExceptionMessage                            = 'Scoped Variable not found: {0}'
  sessionsRequiredForCsrfExceptionMessage                           = 'Sessions are required to use CSRF unless you want to use cookies.'
  nonEmptyScriptBlockRequiredForLoggingMethodExceptionMessage       = 'A non-empty ScriptBlock is required for the logging method.'
  credentialsPassedWildcardForHeadersLiteralExceptionMessage        = 'When Credentials is passed, The * wildcard for Headers will be taken as a literal string and not a wildcard.'
  podeNotInitializedExceptionMessage                                = 'Pode has not been initialized.'
  multipleEndpointsForGuiMessage                                    = 'Multiple endpoints defined, only the first will be used for the GUI.'
  operationIdMustBeUniqueExceptionMessage                           = 'OperationID: {0} has to be unique.'
  invalidJsonJwtExceptionMessage                                    = 'Invalid JSON value found in JWT'
  noAlgorithmInJwtHeaderExceptionMessage                            = 'No algorithm supplied in JWT Header.'
  openApiVersionPropertyMandatoryExceptionMessage                   = 'OpenApi Version property is mandatory.'
  limitValueCannotBeZeroOrLessExceptionMessage                      = 'Limit value cannot be 0 or less for {0}'
  timerDoesNotExistExceptionMessage                                 = "Timer '{0}' does not exist."
  openApiGenerationDocumentErrorMessage                             = 'OpenAPI generation document error:'
  routeAlreadyContainsCustomAccessExceptionMessage                  = "Route '[{0}] {1}' already contains Custom Access with name '{2}'"
  maximumConcurrentWebSocketThreadsLessThanMinimumExceptionMessage  = 'Maximum concurrent WebSocket threads cannot be less than the minimum of {0} but got: {1}'
  middlewareAlreadyDefinedExceptionMessage                          = '[Middleware] {0}: Middleware already defined.'
  invalidAtomCharacterExceptionMessage                              = 'Invalid atom character: {0}'
  invalidCronAtomFormatExceptionMessage                             = 'Invalid cron atom format found: {0}'
  cacheStorageNotFoundForRetrieveExceptionMessage                   = "Cache storage with name '{0}' not found when attempting to retrieve cached item '{1}'"
  headerMustHaveNameInEncodingContextExceptionMessage               = 'Header must have a name when used in an encoding context.'
  moduleDoesNotContainFunctionExceptionMessage                      = 'Module {0} does not contain function {1} to convert to a Route.'
  pathToIconForGuiDoesNotExistExceptionMessage                      = 'Path to the icon for GUI does not exist: {0}'
  noTitleSuppliedForPageExceptionMessage                            = 'No title supplied for {0} page.'
  certificateSuppliedForNonHttpsWssEndpointExceptionMessage         = 'Certificate supplied for non-HTTPS/WSS endpoint.'
  cannotLockNullObjectExceptionMessage                              = 'Cannot lock an object that is null.'
  showPodeGuiOnlyAvailableOnWindowsExceptionMessage                 = 'Show-PodeGui is currently only available for Windows PowerShell and PowerShell 7+ on Windows OS.'
  unlockSecretButNoScriptBlockExceptionMessage                      = 'Unlock secret supplied for custom Secret Vault type, but not Unlock ScriptBlock supplied.'
  invalidIpAddressExceptionMessage                                  = 'The IP address supplied is invalid: {0}'
  maxDaysInvalidExceptionMessage                                    = 'MaxDays must be 0 or greater, but got: {0}'
  noRemoveScriptBlockForVaultExceptionMessage                       = "No Remove ScriptBlock supplied for removing secrets from the vault '{0}'"
  noSecretExpectedForNoSignatureExceptionMessage                    = 'Expected no secret to be supplied for no signature.'
  noCertificateFoundExceptionMessage                                = "No certificate could be found in {0}{1} for '{2}'"
  minValueInvalidExceptionMessage                                   = "Min value '{0}' for {1} is invalid, should be greater than/equal to {2}"
  accessRequiresAuthenticationOnRoutesExceptionMessage              = 'Access requires Authentication to be supplied on Routes.'
  noSecretForHmac384ExceptionMessage                                = 'No secret supplied for HMAC384 hash.'
  windowsLocalAuthSupportIsForWindowsOnlyExceptionMessage           = 'Windows Local Authentication support is for Windows OS only.'
  definitionTagNotDefinedExceptionMessage                           = 'DefinitionTag {0} does not exist.'
  noComponentInDefinitionExceptionMessage                           = 'No component of type {0} named {1} is available in the {2} definition.'
  noSmtpHandlersDefinedExceptionMessage                             = 'No SMTP handlers have been defined.'
  sessionMiddlewareAlreadyInitializedExceptionMessage               = 'Session Middleware has already been initialized.'
  reusableComponentPathItemsNotAvailableInOpenApi30ExceptionMessage = "The 'pathItems' reusable component feature is not available in OpenAPI v3.0."
  wildcardHeadersIncompatibleWithAutoHeadersExceptionMessage        = 'The * wildcard for Headers is incompatible with the AutoHeaders switch.'
  noDataForFileUploadedExceptionMessage                             = "No data for file '{0}' was uploaded in the request."
  sseOnlyConfiguredOnEventStreamAcceptHeaderExceptionMessage        = 'SSE can only be configured on requests with an Accept header value of text/event-stream'
  noSessionAvailableToSaveExceptionMessage                          = 'There is no session available to save.'
  pathParameterRequiresRequiredSwitchExceptionMessage               = "If the parameter location is 'Path', the switch parameter 'Required' is mandatory."
  noOpenApiUrlSuppliedExceptionMessage                              = 'No OpenAPI URL supplied for {0}.'
  maximumConcurrentSchedulesInvalidExceptionMessage                 = 'Maximum concurrent schedules must be >=1 but got: {0}'
  snapinsSupportedOnWindowsPowershellOnlyExceptionMessage           = 'Snapins are only supported on Windows PowerShell.'
  eventViewerLoggingSupportedOnWindowsOnlyExceptionMessage          = 'Event Viewer logging only supported on Windows OS.'
  parametersMutuallyExclusiveExceptionMessage                       = "Parameters '{0}' and '{1}' are mutually exclusive."
  pathItemsFeatureNotSupportedInOpenApi30ExceptionMessage           = 'The PathItems feature is not supported in OpenAPI v3.0.x'
  openApiParameterRequiresNameExceptionMessage                      = 'The OpenApi parameter requires a name to be specified.'
  maximumConcurrentTasksLessThanMinimumExceptionMessage             = 'Maximum concurrent tasks cannot be less than the minimum of {0} but got: {1}'
  noSemaphoreFoundExceptionMessage                                  = "No semaphore found called '{0}'"
  singleValueForIntervalExceptionMessage                            = 'You can only supply a single {0} value when using intervals.'
  jwtNotYetValidExceptionMessage                                    = 'The JWT is not yet valid for use.'
  verbAlreadyDefinedForUrlExceptionMessage                          = '[Verb] {0}: Already defined for {1}'
  noSecretNamedMountedExceptionMessage                              = "No Secret named '{0}' has been mounted."
  moduleOrVersionNotFoundExceptionMessage                           = 'Module or version not found on {0}: {1}@{2}'
  noScriptBlockSuppliedExceptionMessage                             = 'No ScriptBlock supplied.'
  noSecretVaultRegisteredExceptionMessage                           = "No Secret Vault with the name '{0}' has been registered."
  nameRequiredForEndpointIfRedirectToSuppliedExceptionMessage       = 'A Name is required for the endpoint if the RedirectTo parameter is supplied.'
  openApiLicenseObjectRequiresNameExceptionMessage                  = "The OpenAPI object 'license' required the property 'name'. Use -LicenseName parameter."
  sourcePathDoesNotExistForStaticRouteExceptionMessage              = '{0}: The Source path supplied for Static Route does not exist: {1}'
  noNameForWebSocketDisconnectExceptionMessage                      = 'No Name for a WebSocket to disconnect from supplied.'
  certificateExpiredExceptionMessage                                = "The certificate '{0}' has expired: {1}"
  secretVaultUnlockExpiryDateInPastExceptionMessage                 = 'Secret Vault unlock expiry date is in the past (UTC): {0}'
  invalidWebExceptionTypeExceptionMessage                           = 'Exception is of an invalid type, should be either WebException or HttpRequestException, but got: {0}'
  invalidSecretValueTypeExceptionMessage                            = 'Secret value is of an invalid type. Expected types: String, SecureString, HashTable, Byte[], or PSCredential. But got: {0}'
  explicitTlsModeOnlySupportedOnSmtpsTcpsEndpointsExceptionMessage  = 'The Explicit TLS mode is only supported on SMTPS and TCPS endpoints.'
  discriminatorMappingRequiresDiscriminatorPropertyExceptionMessage = "The parameter 'DiscriminatorMapping' can only be used when 'DiscriminatorProperty' is present."
  scriptErrorExceptionMessage                                       = "Error '{0}' in script {1} {2} (line {3}) char {4} executing {5} on {6} object '{7}' Class: {8} BaseClass: {9}"
  cannotSupplyIntervalForQuarterExceptionMessage                    = 'Cannot supply interval value for every quarter.'
  scheduleEndTimeMustBeInFutureExceptionMessage                     = '[Schedule] {0}: The EndTime value must be in the future.'
  invalidJwtSignatureSuppliedExceptionMessage                       = 'Invalid JWT signature supplied.'
  noSetScriptBlockForVaultExceptionMessage                          = "No Set ScriptBlock supplied for updating/creating secrets in the vault '{0}'"
  accessMethodNotExistForMergingExceptionMessage                    = 'Access method does not exist for merging: {0}'
  defaultAuthNotInListExceptionMessage                              = "The Default Authentication '{0}' is not in the Authentication list supplied."
  parameterHasNoNameExceptionMessage                                = "The Parameter has no name. Please give this component a name using the 'Name' parameter."
  methodPathAlreadyDefinedForUrlExceptionMessage                    = '[{0}] {1}: Already defined for {2}'
  fileWatcherAlreadyDefinedExceptionMessage                         = "A File Watcher named '{0}' has already been defined."
  noServiceHandlersDefinedExceptionMessage                          = 'No Service handlers have been defined.'
  secretRequiredForCustomSessionStorageExceptionMessage             = 'A Secret is required when using custom session storage.'
  secretManagementModuleNotInstalledExceptionMessage                = 'Microsoft.PowerShell.SecretManagement module not installed.'
  noPathSuppliedForRouteExceptionMessage                            = 'No Path supplied for the Route.'
  validationOfAnyOfSchemaNotSupportedExceptionMessage               = "Validation of a schema that includes 'anyof' is not supported."
  iisAuthSupportIsForWindowsOnlyExceptionMessage                    = 'IIS Authentication support is for Windows OS only.'
  oauth2InnerSchemeInvalidExceptionMessage                          = 'OAuth2 InnerScheme can only be one of either Basic or Form authentication, but got: {0}'
  noRoutePathSuppliedForPageExceptionMessage                        = 'No route path supplied for {0} page.'
  cacheStorageNotFoundForExistsExceptionMessage                     = "Cache storage with name '{0}' not found when attempting to check if cached item '{1}' exists."
  handlerAlreadyDefinedExceptionMessage                             = '[{0}] {1}: Handler already defined.'
  sessionsNotConfiguredExceptionMessage                             = 'Sessions have not been configured.'
  propertiesTypeObjectAssociationExceptionMessage                   = 'Only properties of type Object can be associated with {0}.'
  sessionsRequiredForSessionPersistentAuthExceptionMessage          = 'Sessions are required to use session persistent authentication.'
  invalidPathWildcardOrDirectoryExceptionMessage                    = 'The Path supplied cannot be a wildcard or a directory: {0}'
  accessMethodAlreadyDefinedExceptionMessage                        = 'Access method already defined: {0}'
  parametersValueOrExternalValueMandatoryExceptionMessage           = "Parameters 'Value' or 'ExternalValue' are mandatory"
  maximumConcurrentTasksInvalidExceptionMessage                     = 'Maximum concurrent tasks must be >=1 but got: {0}'
  cannotCreatePropertyWithoutTypeExceptionMessage                   = 'Cannot create the property because no type is defined.'
  authMethodNotExistForMergingExceptionMessage                      = 'Authentication method does not exist for merging: {0}'
  maxValueInvalidExceptionMessage                                   = "Max value '{0}' for {1} is invalid, should be less than/equal to {2}"
  endpointAlreadyDefinedExceptionMessage                            = "An endpoint named '{0}' has already been defined."
  eventAlreadyRegisteredExceptionMessage                            = '{0} event already registered: {1}'
  parameterNotSuppliedInRequestExceptionMessage                     = "A parameter called '{0}' was not supplied in the request or has no data available."
  cacheStorageNotFoundForSetExceptionMessage                        = "Cache storage with name '{0}' not found when attempting to set cached item '{1}'"
  methodPathAlreadyDefinedExceptionMessage                          = '[{0}] {1}: Already defined.'
  errorLoggingAlreadyEnabledExceptionMessage                        = 'Error Logging has already been enabled.'
  valueForUsingVariableNotFoundExceptionMessage                     = "Value for '`$using:{0}' could not be found."
  rapidPdfDoesNotSupportOpenApi31ExceptionMessage                   = "The Document tool RapidPdf doesn't support OpenAPI 3.1"
  oauth2ClientSecretRequiredExceptionMessage                        = 'OAuth2 requires a Client Secret when not using PKCE.'
  invalidBase64JwtExceptionMessage                                  = 'Invalid Base64 encoded value found in JWT'
  noSessionToCalculateDataHashExceptionMessage                      = 'No session available to calculate data hash.'
  cacheStorageNotFoundForRemoveExceptionMessage                     = "Cache storage with name '{0}' not found when attempting to remove cached item '{1}'"
  csrfMiddlewareNotInitializedExceptionMessage                      = 'CSRF Middleware has not been initialized.'
  infoTitleMandatoryMessage                                         = 'info.title is mandatory.'
  typeCanOnlyBeAssociatedWithObjectExceptionMessage                 = 'Type {0} can only be associated with an Object.'
  userFileDoesNotExistExceptionMessage                              = 'The user file does not exist: {0}'
  routeParameterNeedsValidScriptblockExceptionMessage               = 'The Route parameter needs a valid, not empty, scriptblock.'
  nextTriggerCalculationErrorExceptionMessage                       = 'Looks like something went wrong trying to calculate the next trigger datetime: {0}'
  cannotLockValueTypeExceptionMessage                               = 'Cannot lock a [ValueType]'
  failedToCreateOpenSslCertExceptionMessage                         = 'Failed to create OpenSSL cert: {0}'
  jwtExpiredExceptionMessage                                        = 'The JWT has expired.'
  openingGuiMessage                                                 = 'Opening the GUI.'
  multiTypePropertiesRequireOpenApi31ExceptionMessage               = 'Multi-type properties require OpenApi Version 3.1 or above.'
  noNameForWebSocketRemoveExceptionMessage                          = 'No Name for a WebSocket to remove supplied.'
  maxSizeInvalidExceptionMessage                                    = 'MaxSize must be 0 or greater, but got: {0}'
  iisShutdownMessage                                                = '(IIS Shutdown)'
  cannotUnlockValueTypeExceptionMessage                             = 'Cannot unlock a [ValueType]'
  noJwtSignatureForAlgorithmExceptionMessage                        = 'No JWT signature supplied for {0}.'
  maximumConcurrentWebSocketThreadsInvalidExceptionMessage          = 'Maximum concurrent WebSocket threads must be >=1 but got: {0}'
  acknowledgeMessageOnlySupportedOnSmtpTcpEndpointsExceptionMessage = 'The Acknowledge message is only supported on SMTP and TCP endpoints.'
  failedToConnectToUrlExceptionMessage                              = 'Failed to connect to URL: {0}'
  failedToAcquireMutexOwnershipExceptionMessage                     = 'Failed to acquire mutex ownership. Mutex name: {0}'
  sessionsRequiredForOAuth2WithPKCEExceptionMessage                 = 'Sessions are required to use OAuth2 with PKCE'
  failedToConnectToWebSocketExceptionMessage                        = 'Failed to connect to WebSocket: {0}'
  unsupportedObjectExceptionMessage                                 = 'Unsupported object'
  failedToParseAddressExceptionMessage                              = "Failed to parse '{0}' as a valid IP/Host:Port address"
  mustBeRunningWithAdminPrivilegesExceptionMessage                  = 'Must be running with administrator privileges to listen on non-localhost addresses.'
  specificationMessage                                              = 'Specification'
  cacheStorageNotFoundForClearExceptionMessage                      = "Cache storage with name '{0}' not found when attempting to clear the cache."
  restartingServerMessage                                           = 'Restarting server...'
  cannotSupplyIntervalWhenEveryIsNoneExceptionMessage               = "Cannot supply an interval when the parameter 'Every' is set to None."
  unsupportedJwtAlgorithmExceptionMessage                           = 'The JWT algorithm is not currently supported: {0}'
  websocketsNotConfiguredForSignalMessagesExceptionMessage          = 'WebSockets have not been configured to send signal messages.'
  invalidLogicTypeInHashtableMiddlewareExceptionMessage             = 'A Hashtable Middleware supplied has an invalid Logic type. Expected ScriptBlock, but got: {0}'
  maximumConcurrentSchedulesLessThanMinimumExceptionMessage         = 'Maximum concurrent schedules cannot be less than the minimum of {0} but got: {1}'
  failedToAcquireSemaphoreOwnershipExceptionMessage                 = 'Failed to acquire semaphore ownership. Semaphore name: {0}'
  propertiesParameterWithoutNameExceptionMessage                    = 'The Properties parameters cannot be used if the Property has no name.'
  customSessionStorageMethodNotImplementedExceptionMessage          = "The custom session storage does not implement the required '{0}()' method."
  authenticationMethodDoesNotExistExceptionMessage                  = 'Authentication method does not exist: {0}'
  webhooksFeatureNotSupportedInOpenApi30ExceptionMessage            = 'The Webhooks feature is not supported in OpenAPI v3.0.x'
  invalidContentTypeForSchemaExceptionMessage                       = "Invalid 'content-type' found for schema: {0}"
  noUnlockScriptBlockForVaultExceptionMessage                       = "No Unlock ScriptBlock supplied for unlocking the vault '{0}'"
  definitionTagMessage                                              = 'Definition {0}:'
  failedToOpenRunspacePoolExceptionMessage                          = 'Failed to open RunspacePool: {0}'
  failedToCloseRunspacePoolExceptionMessage                         = 'Failed to close RunspacePool: {0}'
  verbNoLogicPassedExceptionMessage                                 = '[Verb] {0}: No logic passed'
  noMutexFoundExceptionMessage                                      = "No mutex found called '{0}'"
  documentationMessage                                              = 'Documentation'
  timerAlreadyDefinedExceptionMessage                               = '[Timer] {0}: Timer already defined.'
  invalidPortExceptionMessage                                       = 'The port cannot be negative: {0}'
  viewsFolderNameAlreadyExistsExceptionMessage                      = 'The Views folder name already exists: {0}'
  noNameForWebSocketResetExceptionMessage                           = 'No Name for a WebSocket to reset supplied.'
  mergeDefaultAuthNotInListExceptionMessage                         = "The MergeDefault Authentication '{0}' is not in the Authentication list supplied."
  descriptionRequiredExceptionMessage                               = 'A Description is required for Path:{0} Response:{1}'
  pageNameShouldBeAlphaNumericExceptionMessage                      = 'The Page name should be a valid Alphanumeric value: {0}'
  defaultValueNotBooleanOrEnumExceptionMessage                      = 'The default value is not a boolean and is not part of the enum.'
  openApiComponentSchemaDoesNotExistExceptionMessage                = "The OpenApi component schema {0} doesn't exist."
  timerParameterMustBeGreaterThanZeroExceptionMessage               = '[Timer] {0}: {1} must be greater than 0.'
  taskTimedOutExceptionMessage                                      = 'Task has timed out after {0}ms.'
  scheduleStartTimeAfterEndTimeExceptionMessage                     = '[Schedule] {0}: Cannot have a StartTime after the EndTime'
  infoVersionMandatoryMessage                                       = 'info.version is mandatory.'
  cannotUnlockNullObjectExceptionMessage                            = 'Cannot unlock an object that is null.'
  nonEmptyScriptBlockRequiredForCustomAuthExceptionMessage          = 'A non-empty ScriptBlock is required for the Custom authentication scheme.'
  nonEmptyScriptBlockRequiredForAuthMethodExceptionMessage          = 'A non-empty ScriptBlock is required for the authentication method.'
  validationOfOneOfSchemaNotSupportedExceptionMessage               = "Validation of a schema that includes 'oneof' is not supported."
  routeParameterCannotBeNullExceptionMessage                        = "The parameter 'Route' cannot be null."
  cacheStorageAlreadyExistsExceptionMessage                         = "Cache Storage with name '{0}' already exists."
  loggingMethodRequiresValidScriptBlockExceptionMessage             = "The supplied output Method for the '{0}' Logging method requires a valid ScriptBlock."
  scopedVariableAlreadyDefinedExceptionMessage                      = 'Scoped Variable already defined: {0}'
  oauth2RequiresAuthorizeUrlExceptionMessage                        = "OAuth2 requires an 'AuthoriseUrl' property to be supplied."
  pathNotExistExceptionMessage                                      = 'Path does not exist: {0}'
  noDomainServerNameForWindowsAdAuthExceptionMessage                = 'No domain server name has been supplied for Windows AD authentication'
  suppliedDateAfterScheduleEndTimeExceptionMessage                  = 'Supplied date is after the end time of the schedule at {0}'
  wildcardMethodsIncompatibleWithAutoMethodsExceptionMessage        = 'The * wildcard for Methods is incompatible with the AutoMethods switch.'
  cannotSupplyIntervalForYearExceptionMessage                       = 'Cannot supply interval value for every year.'
  missingComponentsMessage                                          = 'Missing component(s)'
  invalidStrictTransportSecurityDurationExceptionMessage            = 'Invalid Strict-Transport-Security duration supplied: {0}. It should be greater than 0.'
  noSecretForHmac512ExceptionMessage                                = 'No secret supplied for HMAC512 hash.'
  daysInMonthExceededExceptionMessage                               = '{0} only has {1} days, but {2} was supplied.'
  nonEmptyScriptBlockRequiredForCustomLoggingExceptionMessage       = 'A non-empty ScriptBlock is required for the Custom logging output method.'
  encodingAttributeOnlyAppliesToMultipartExceptionMessage           = 'The encoding attribute only applies to multipart and application/x-www-form-urlencoded request bodies.'
  suppliedDateBeforeScheduleStartTimeExceptionMessage               = 'Supplied date is before the start time of the schedule at {0}'
  unlockSecretRequiredExceptionMessage                              = "An 'UnlockSecret' property is required when using Microsoft.PowerShell.SecretStore"
  noLogicPassedForMethodRouteExceptionMessage                       = '[{0}] {1}: No logic passed.'
  bodyParserAlreadyDefinedForContentTypeExceptionMessage            = 'A body-parser is already defined for the {0} content-type.'
  invalidJwtSuppliedExceptionMessage                                = 'Invalid JWT supplied.'
  sessionsRequiredForFlashMessagesExceptionMessage                  = 'Sessions are required to use Flash messages.'
  semaphoreAlreadyExistsExceptionMessage                            = 'A semaphore with the following name already exists: {0}'
  invalidJwtHeaderAlgorithmSuppliedExceptionMessage                 = 'Invalid JWT header algorithm supplied.'
  oauth2ProviderDoesNotSupportPasswordGrantTypeExceptionMessage     = "The OAuth2 provider does not support the 'password' grant_type required by using an InnerScheme."
  invalidAliasFoundExceptionMessage                                 = 'Invalid {0} alias found: {1}'
  scheduleDoesNotExistExceptionMessage                              = "Schedule '{0}' does not exist."
  accessMethodNotExistExceptionMessage                              = 'Access method does not exist: {0}'
  oauth2ProviderDoesNotSupportCodeResponseTypeExceptionMessage      = "The OAuth2 provider does not support the 'code' response_type."
  untestedPowerShellVersionWarningMessage                           = '[WARNING] Pode {0} has not been tested on PowerShell {1}, as it was not available when Pode was released.'
  secretVaultAlreadyRegisteredAutoImportExceptionMessage            = "A Secret Vault with the name '{0}' has already been registered while auto-importing Secret Vaults."
  schemeRequiresValidScriptBlockExceptionMessage                    = "The supplied scheme for the '{0}' authentication validator requires a valid ScriptBlock."
  serverLoopingMessage                                              = 'Server looping every {0}secs'
  certificateThumbprintsNameSupportedOnWindowsExceptionMessage      = 'Certificate Thumbprints/Name are only supported on Windows OS.'
  sseConnectionNameRequiredExceptionMessage                         = "An SSE connection Name is required, either from -Name or `$WebEvent.Sse.Name"
  invalidMiddlewareTypeExceptionMessage                             = 'One of the Middlewares supplied is an invalid type. Expected either a ScriptBlock or Hashtable, but got: {0}'
  noSecretForJwtSignatureExceptionMessage                           = 'No secret supplied for JWT signature.'
  modulePathDoesNotExistExceptionMessage                            = 'The module path does not exist: {0}'
  taskAlreadyDefinedExceptionMessage                                = '[Task] {0}: Task already defined.'
  verbAlreadyDefinedExceptionMessage                                = '[Verb] {0}: Already defined'
  clientCertificatesOnlySupportedOnHttpsEndpointsExceptionMessage   = 'Client certificates are only supported on HTTPS endpoints.'
  endpointNameNotExistExceptionMessage                              = "Endpoint with name '{0}' does not exist."
  middlewareNoLogicSuppliedExceptionMessage                         = '[Middleware]: No logic supplied in ScriptBlock.'
  scriptBlockRequiredForMergingUsersExceptionMessage                = 'A Scriptblock for merging multiple authenticated users into 1 object is required When Valid is All.'
  secretVaultAlreadyRegisteredExceptionMessage                      = "A Secret Vault with the name '{0}' has already been registered{1}."
  deprecatedTitleVersionDescriptionWarningMessage                   = "WARNING: Title, Version, and Description on 'Enable-PodeOpenApi' are deprecated. Please use 'Add-PodeOAInfo' instead."
  undefinedOpenApiReferencesMessage                                 = 'Undefined OpenAPI References:'
  doneMessage                                                       = 'Done'
  swaggerEditorDoesNotSupportOpenApi31ExceptionMessage              = "This version on Swagger-Editor doesn't support OpenAPI 3.1"
  durationMustBeZeroOrGreaterExceptionMessage                       = 'Duration must be 0 or greater, but got: {0}s'
  viewsPathDoesNotExistExceptionMessage                             = 'The Views path does not exist: {0}'
  discriminatorIncompatibleWithAllOfExceptionMessage                = "The parameter 'Discriminator' is incompatible with 'allOf'."
  noNameForWebSocketSendMessageExceptionMessage                     = 'No Name for a WebSocket to send message to supplied.'
  hashtableMiddlewareNoLogicExceptionMessage                        = 'A Hashtable Middleware supplied has no Logic defined.'
  openApiInfoMessage                                                = 'OpenAPI Info:'
  invalidSchemeForAuthValidatorExceptionMessage                     = "The supplied '{0}' Scheme for the '{1}' authentication validator requires a valid ScriptBlock."
  sseFailedToBroadcastExceptionMessage                              = 'SSE failed to broadcast due to defined SSE broadcast level for {0}: {1}'
  adModuleWindowsOnlyExceptionMessage                               = 'Active Directory module only available on Windows OS.'
  requestLoggingAlreadyEnabledExceptionMessage                      = 'Request Logging has already been enabled.'
  invalidAccessControlMaxAgeDurationExceptionMessage                = 'Invalid Access-Control-Max-Age duration supplied: {0}. Should be greater than 0.'
  openApiDefinitionAlreadyExistsExceptionMessage                    = 'OpenAPI definition named {0} already exists.'
  renamePodeOADefinitionTagExceptionMessage                         = "Rename-PodeOADefinitionTag cannot be used inside a Select-PodeOADefinition 'ScriptBlock'."
  invalidQueryFormatExceptionMessage                                = 'The query provided has an invalid format.'
  asyncIdDoesNotExistExceptionMessage                               = "Async {0} doesn't exist."
  asyncRouteOperationDoesNotExistExceptionMessage                   = 'No Async Route operation exists with Id {0}.'
  scriptContainsDisallowedCommandExceptionMessage                   = "Script is not allowed to contain the command '{0}'."
  invalidQueryElementExceptionMessage                               = 'The query provided is invalid. {0} is not a valid element for a query.'
  setPodeAsyncProgressExceptionMessage                              = 'Set-PodeAsyncRouteProgress can only be used inside an Async Route Scriptblock.'
  progressLimitLowerThanCurrentExceptionMessage                     = 'A Progress limit cannot be lower than the current progress.'
  taskProcessDoesNotExistExceptionMessage                           = 'Task process does not exist: {0}'
  scheduleProcessDoesNotExistExceptionMessage                       = 'Schedule process does not exist: {0}'
  definitionTagChangeNotAllowedExceptionMessage                     = 'Definition Tag for a Route cannot be changed.'
  openApiDefinitionsMismatchExceptionMessage                        = '{0} varies between different OpenAPI definitions.'
  routeNotMarkedAsAsyncExceptionMessage                             = "The route '{0}' is not marked as an Async Route."
  functionCannotBeInvokedMultipleTimesExceptionMessage              = "The function '{0}' cannot be invoked multiple times for the same route '{1}'."
  getRequestBodyNotAllowedExceptionMessage                          = '{0} operations cannot have a Request Body.'
=======
    schemaValidationRequiresPowerShell610ExceptionMessage             = 'Schema validation requires PowerShell version 6.1.0 or greater.'
    customAccessPathOrScriptBlockRequiredExceptionMessage             = 'A Path or ScriptBlock is required for sourcing the Custom access values.'
    operationIdMustBeUniqueForArrayExceptionMessage                   = 'OperationID: {0} has to be unique and cannot be applied to an array.'
    endpointNotDefinedForRedirectingExceptionMessage                  = "An endpoint named '{0}' has not been defined for redirecting."
    filesHaveChangedMessage                                           = 'The following files have changed:'
    iisAspnetcoreTokenMissingExceptionMessage                         = 'IIS ASPNETCORE_TOKEN is missing.'
    minValueGreaterThanMaxExceptionMessage                            = 'Min value for {0} should not be greater than the max value.'
    noLogicPassedForRouteExceptionMessage                             = 'No logic passed for Route: {0}'
    scriptPathDoesNotExistExceptionMessage                            = 'The script path does not exist: {0}'
    mutexAlreadyExistsExceptionMessage                                = 'A mutex with the following name already exists: {0}'
    listeningOnEndpointsMessage                                       = 'Listening on the following {0} endpoint(s) [{1} thread(s)]:'
    unsupportedFunctionInServerlessContextExceptionMessage            = 'The {0} function is not supported in a serverless context.'
    expectedNoJwtSignatureSuppliedExceptionMessage                    = 'Expected no JWT signature to be supplied.'
    secretAlreadyMountedExceptionMessage                              = "A Secret with the name '{0}' has already been mounted."
    failedToAcquireLockExceptionMessage                               = 'Failed to acquire a lock on the object.'
    noPathSuppliedForStaticRouteExceptionMessage                      = '[{0}]: No Path supplied for Static Route.'
    invalidHostnameSuppliedExceptionMessage                           = 'Invalid hostname supplied: {0}'
    authMethodAlreadyDefinedExceptionMessage                          = 'Authentication method already defined: {0}'
    csrfCookieRequiresSecretExceptionMessage                          = "When using cookies for CSRF, a Secret is required. You can either supply a Secret or set the Cookie global secret - (Set-PodeCookieSecret '<value>' -Global)"
    nonEmptyScriptBlockRequiredForPageRouteExceptionMessage           = 'A non-empty ScriptBlock is required to create a Page Route.'
    noPropertiesMutuallyExclusiveExceptionMessage                     = "The parameter 'NoProperties' is mutually exclusive with 'Properties', 'MinProperties' and 'MaxProperties'"
    incompatiblePodeDllExceptionMessage                               = 'An existing incompatible Pode.DLL version {0} is loaded. Version {1} is required. Open a new Powershell/pwsh session and retry.'
    accessMethodDoesNotExistExceptionMessage                          = 'Access method does not exist: {0}.'
    scheduleAlreadyDefinedExceptionMessage                            = '[Schedule] {0}: Schedule already defined.'
    secondsValueCannotBeZeroOrLessExceptionMessage                    = 'Seconds value cannot be 0 or less for {0}'
    pathToLoadNotFoundExceptionMessage                                = 'Path to load {0} not found: {1}'
    failedToImportModuleExceptionMessage                              = 'Failed to import module: {0}'
    endpointNotExistExceptionMessage                                  = "Endpoint with protocol '{0}' and address '{1}' or local address '{2}' does not exist."
    terminatingMessage                                                = 'Terminating...'
    noCommandsSuppliedToConvertToRoutesExceptionMessage               = 'No commands supplied to convert to Routes.'
    invalidTaskTypeExceptionMessage                                   = 'Task type is invalid, expected either [System.Threading.Tasks.Task] or [hashtable]'
    alreadyConnectedToWebSocketExceptionMessage                       = "Already connected to WebSocket with name '{0}'"
    crlfMessageEndCheckOnlySupportedOnTcpEndpointsExceptionMessage    = 'The CRLF message end check is only supported on TCP endpoints.'
    testPodeOAComponentSchemaNeedToBeEnabledExceptionMessage          = "'Test-PodeOAComponentschema' need to be enabled using 'Enable-PodeOpenApi -EnableSchemaValidation'"
    adModuleNotInstalledExceptionMessage                              = 'Active Directory module is not installed.'
    cronExpressionInvalidExceptionMessage                             = 'Cron expression should only consist of 5 parts: {0}'
    noSessionToSetOnResponseExceptionMessage                          = 'There is no session available to set on the response.'
    valueOutOfRangeExceptionMessage                                   = "Value '{0}' for {1} is invalid, should be between {2} and {3}"
    loggingMethodAlreadyDefinedExceptionMessage                       = 'Logging method already defined: {0}'
    noSecretForHmac256ExceptionMessage                                = 'No secret supplied for HMAC256 hash.'
    eolPowerShellWarningMessage                                       = '[WARNING] Pode {0} has not been tested on PowerShell {1}, as it is EOL.'
    runspacePoolFailedToLoadExceptionMessage                          = '{0} RunspacePool failed to load.'
    noEventRegisteredExceptionMessage                                 = 'No {0} event registered: {1}'
    scheduleCannotHaveNegativeLimitExceptionMessage                   = '[Schedule] {0}: Cannot have a negative limit.'
    openApiRequestStyleInvalidForParameterExceptionMessage            = 'OpenApi request Style cannot be {0} for a {1} parameter.'
    openApiDocumentNotCompliantExceptionMessage                       = 'OpenAPI document is not compliant.'
    taskDoesNotExistExceptionMessage                                  = "Task '{0}' does not exist."
    scopedVariableNotFoundExceptionMessage                            = 'Scoped Variable not found: {0}'
    sessionsRequiredForCsrfExceptionMessage                           = 'Sessions are required to use CSRF unless you want to use cookies.'
    nonEmptyScriptBlockRequiredForLoggingMethodExceptionMessage       = 'A non-empty ScriptBlock is required for the logging method.'
    credentialsPassedWildcardForHeadersLiteralExceptionMessage        = 'When Credentials is passed, The * wildcard for Headers will be taken as a literal string and not a wildcard.'
    podeNotInitializedExceptionMessage                                = 'Pode has not been initialized.'
    multipleEndpointsForGuiMessage                                    = 'Multiple endpoints defined, only the first will be used for the GUI.'
    operationIdMustBeUniqueExceptionMessage                           = 'OperationID: {0} has to be unique.'
    invalidJsonJwtExceptionMessage                                    = 'Invalid JSON value found in JWT'
    noAlgorithmInJwtHeaderExceptionMessage                            = 'No algorithm supplied in JWT Header.'
    openApiVersionPropertyMandatoryExceptionMessage                   = 'OpenApi Version property is mandatory.'
    limitValueCannotBeZeroOrLessExceptionMessage                      = 'Limit value cannot be 0 or less for {0}'
    timerDoesNotExistExceptionMessage                                 = "Timer '{0}' does not exist."
    openApiGenerationDocumentErrorMessage                             = 'OpenAPI generation document error:'
    routeAlreadyContainsCustomAccessExceptionMessage                  = "Route '[{0}] {1}' already contains Custom Access with name '{2}'"
    maximumConcurrentWebSocketThreadsLessThanMinimumExceptionMessage  = 'Maximum concurrent WebSocket threads cannot be less than the minimum of {0} but got: {1}'
    middlewareAlreadyDefinedExceptionMessage                          = '[Middleware] {0}: Middleware already defined.'
    invalidAtomCharacterExceptionMessage                              = 'Invalid atom character: {0}'
    invalidCronAtomFormatExceptionMessage                             = 'Invalid cron atom format found: {0}'
    cacheStorageNotFoundForRetrieveExceptionMessage                   = "Cache storage with name '{0}' not found when attempting to retrieve cached item '{1}'"
    headerMustHaveNameInEncodingContextExceptionMessage               = 'Header must have a name when used in an encoding context.'
    moduleDoesNotContainFunctionExceptionMessage                      = 'Module {0} does not contain function {1} to convert to a Route.'
    pathToIconForGuiDoesNotExistExceptionMessage                      = 'Path to the icon for GUI does not exist: {0}'
    noTitleSuppliedForPageExceptionMessage                            = 'No title supplied for {0} page.'
    certificateSuppliedForNonHttpsWssEndpointExceptionMessage         = 'Certificate supplied for non-HTTPS/WSS endpoint.'
    cannotLockNullObjectExceptionMessage                              = 'Cannot lock an object that is null.'
    showPodeGuiOnlyAvailableOnWindowsExceptionMessage                 = 'Show-PodeGui is currently only available for Windows PowerShell and PowerShell 7+ on Windows OS.'
    unlockSecretButNoScriptBlockExceptionMessage                      = 'Unlock secret supplied for custom Secret Vault type, but not Unlock ScriptBlock supplied.'
    invalidIpAddressExceptionMessage                                  = 'The IP address supplied is invalid: {0}'
    maxDaysInvalidExceptionMessage                                    = 'MaxDays must be 0 or greater, but got: {0}'
    noRemoveScriptBlockForVaultExceptionMessage                       = "No Remove ScriptBlock supplied for removing secrets from the vault '{0}'"
    noSecretExpectedForNoSignatureExceptionMessage                    = 'Expected no secret to be supplied for no signature.'
    noCertificateFoundExceptionMessage                                = "No certificate could be found in {0}{1} for '{2}'"
    minValueInvalidExceptionMessage                                   = "Min value '{0}' for {1} is invalid, should be greater than/equal to {2}"
    accessRequiresAuthenticationOnRoutesExceptionMessage              = 'Access requires Authentication to be supplied on Routes.'
    noSecretForHmac384ExceptionMessage                                = 'No secret supplied for HMAC384 hash.'
    windowsLocalAuthSupportIsForWindowsOnlyExceptionMessage           = 'Windows Local Authentication support is for Windows OS only.'
    definitionTagNotDefinedExceptionMessage                           = 'DefinitionTag {0} does not exist.'
    noComponentInDefinitionExceptionMessage                           = 'No component of type {0} named {1} is available in the {2} definition.'
    noSmtpHandlersDefinedExceptionMessage                             = 'No SMTP handlers have been defined.'
    sessionMiddlewareAlreadyInitializedExceptionMessage               = 'Session Middleware has already been initialized.'
    reusableComponentPathItemsNotAvailableInOpenApi30ExceptionMessage = "The 'pathItems' reusable component feature is not available in OpenAPI v3.0."
    wildcardHeadersIncompatibleWithAutoHeadersExceptionMessage        = 'The * wildcard for Headers is incompatible with the AutoHeaders switch.'
    noDataForFileUploadedExceptionMessage                             = "No data for file '{0}' was uploaded in the request."
    sseOnlyConfiguredOnEventStreamAcceptHeaderExceptionMessage        = 'SSE can only be configured on requests with an Accept header value of text/event-stream'
    noSessionAvailableToSaveExceptionMessage                          = 'There is no session available to save.'
    pathParameterRequiresRequiredSwitchExceptionMessage               = "If the parameter location is 'Path', the switch parameter 'Required' is mandatory."
    noOpenApiUrlSuppliedExceptionMessage                              = 'No OpenAPI URL supplied for {0}.'
    maximumConcurrentSchedulesInvalidExceptionMessage                 = 'Maximum concurrent schedules must be >=1 but got: {0}'
    snapinsSupportedOnWindowsPowershellOnlyExceptionMessage           = 'Snapins are only supported on Windows PowerShell.'
    eventViewerLoggingSupportedOnWindowsOnlyExceptionMessage          = 'Event Viewer logging only supported on Windows OS.'
    parametersMutuallyExclusiveExceptionMessage                       = "Parameters '{0}' and '{1}' are mutually exclusive."
    pathItemsFeatureNotSupportedInOpenApi30ExceptionMessage           = 'The PathItems feature is not supported in OpenAPI v3.0.x'
    openApiParameterRequiresNameExceptionMessage                      = 'The OpenApi parameter requires a name to be specified.'
    maximumConcurrentTasksLessThanMinimumExceptionMessage             = 'Maximum concurrent tasks cannot be less than the minimum of {0} but got: {1}'
    noSemaphoreFoundExceptionMessage                                  = "No semaphore found called '{0}'"
    singleValueForIntervalExceptionMessage                            = 'You can only supply a single {0} value when using intervals.'
    jwtNotYetValidExceptionMessage                                    = 'The JWT is not yet valid for use.'
    verbAlreadyDefinedForUrlExceptionMessage                          = '[Verb] {0}: Already defined for {1}'
    noSecretNamedMountedExceptionMessage                              = "No Secret named '{0}' has been mounted."
    moduleOrVersionNotFoundExceptionMessage                           = 'Module or version not found on {0}: {1}@{2}'
    noScriptBlockSuppliedExceptionMessage                             = 'No ScriptBlock supplied.'
    noSecretVaultRegisteredExceptionMessage                           = "No Secret Vault with the name '{0}' has been registered."
    nameRequiredForEndpointIfRedirectToSuppliedExceptionMessage       = 'A Name is required for the endpoint if the RedirectTo parameter is supplied.'
    openApiLicenseObjectRequiresNameExceptionMessage                  = "The OpenAPI object 'license' required the property 'name'. Use -LicenseName parameter."
    sourcePathDoesNotExistForStaticRouteExceptionMessage              = '{0}: The Source path supplied for Static Route does not exist: {1}'
    noNameForWebSocketDisconnectExceptionMessage                      = 'No Name for a WebSocket to disconnect from supplied.'
    certificateExpiredExceptionMessage                                = "The certificate '{0}' has expired: {1}"
    secretVaultUnlockExpiryDateInPastExceptionMessage                 = 'Secret Vault unlock expiry date is in the past (UTC): {0}'
    invalidWebExceptionTypeExceptionMessage                           = 'Exception is of an invalid type, should be either WebException or HttpRequestException, but got: {0}'
    invalidSecretValueTypeExceptionMessage                            = 'Secret value is of an invalid type. Expected types: String, SecureString, HashTable, Byte[], or PSCredential. But got: {0}'
    explicitTlsModeOnlySupportedOnSmtpsTcpsEndpointsExceptionMessage  = 'The Explicit TLS mode is only supported on SMTPS and TCPS endpoints.'
    discriminatorMappingRequiresDiscriminatorPropertyExceptionMessage = "The parameter 'DiscriminatorMapping' can only be used when 'DiscriminatorProperty' is present."
    scriptErrorExceptionMessage                                       = "Error '{0}' in script {1} {2} (line {3}) char {4} executing {5} on {6} object '{7}' Class: {8} BaseClass: {9}"
    cannotSupplyIntervalForQuarterExceptionMessage                    = 'Cannot supply interval value for every quarter.'
    scheduleEndTimeMustBeInFutureExceptionMessage                     = '[Schedule] {0}: The EndTime value must be in the future.'
    invalidJwtSignatureSuppliedExceptionMessage                       = 'Invalid JWT signature supplied.'
    noSetScriptBlockForVaultExceptionMessage                          = "No Set ScriptBlock supplied for updating/creating secrets in the vault '{0}'"
    accessMethodNotExistForMergingExceptionMessage                    = 'Access method does not exist for merging: {0}'
    defaultAuthNotInListExceptionMessage                              = "The Default Authentication '{0}' is not in the Authentication list supplied."
    parameterHasNoNameExceptionMessage                                = "The Parameter has no name. Please give this component a name using the 'Name' parameter."
    methodPathAlreadyDefinedForUrlExceptionMessage                    = '[{0}] {1}: Already defined for {2}'
    fileWatcherAlreadyDefinedExceptionMessage                         = "A File Watcher named '{0}' has already been defined."
    noServiceHandlersDefinedExceptionMessage                          = 'No Service handlers have been defined.'
    secretRequiredForCustomSessionStorageExceptionMessage             = 'A Secret is required when using custom session storage.'
    secretManagementModuleNotInstalledExceptionMessage                = 'Microsoft.PowerShell.SecretManagement module not installed.'
    noPathSuppliedForRouteExceptionMessage                            = 'No Path supplied for the Route.'
    validationOfAnyOfSchemaNotSupportedExceptionMessage               = "Validation of a schema that includes 'anyof' is not supported."
    iisAuthSupportIsForWindowsOnlyExceptionMessage                    = 'IIS Authentication support is for Windows OS only.'
    oauth2InnerSchemeInvalidExceptionMessage                          = 'OAuth2 InnerScheme can only be one of either Basic or Form authentication, but got: {0}'
    noRoutePathSuppliedForPageExceptionMessage                        = 'No route path supplied for {0} page.'
    cacheStorageNotFoundForExistsExceptionMessage                     = "Cache storage with name '{0}' not found when attempting to check if cached item '{1}' exists."
    handlerAlreadyDefinedExceptionMessage                             = '[{0}] {1}: Handler already defined.'
    sessionsNotConfiguredExceptionMessage                             = 'Sessions have not been configured.'
    propertiesTypeObjectAssociationExceptionMessage                   = 'Only properties of type Object can be associated with {0}.'
    sessionsRequiredForSessionPersistentAuthExceptionMessage          = 'Sessions are required to use session persistent authentication.'
    invalidPathWildcardOrDirectoryExceptionMessage                    = 'The Path supplied cannot be a wildcard or a directory: {0}'
    accessMethodAlreadyDefinedExceptionMessage                        = 'Access method already defined: {0}'
    parametersValueOrExternalValueMandatoryExceptionMessage           = "Parameters 'Value' or 'ExternalValue' are mandatory"
    maximumConcurrentTasksInvalidExceptionMessage                     = 'Maximum concurrent tasks must be >=1 but got: {0}'
    cannotCreatePropertyWithoutTypeExceptionMessage                   = 'Cannot create the property because no type is defined.'
    authMethodNotExistForMergingExceptionMessage                      = 'Authentication method does not exist for merging: {0}'
    maxValueInvalidExceptionMessage                                   = "Max value '{0}' for {1} is invalid, should be less than/equal to {2}"
    endpointAlreadyDefinedExceptionMessage                            = "An endpoint named '{0}' has already been defined."
    eventAlreadyRegisteredExceptionMessage                            = '{0} event already registered: {1}'
    parameterNotSuppliedInRequestExceptionMessage                     = "A parameter called '{0}' was not supplied in the request or has no data available."
    cacheStorageNotFoundForSetExceptionMessage                        = "Cache storage with name '{0}' not found when attempting to set cached item '{1}'"
    methodPathAlreadyDefinedExceptionMessage                          = '[{0}] {1}: Already defined.'
    errorLoggingAlreadyEnabledExceptionMessage                        = 'Error Logging has already been enabled.'
    valueForUsingVariableNotFoundExceptionMessage                     = "Value for '`$using:{0}' could not be found."
    rapidPdfDoesNotSupportOpenApi31ExceptionMessage                   = "The Document tool RapidPdf doesn't support OpenAPI 3.1"
    oauth2ClientSecretRequiredExceptionMessage                        = 'OAuth2 requires a Client Secret when not using PKCE.'
    invalidBase64JwtExceptionMessage                                  = 'Invalid Base64 encoded value found in JWT'
    noSessionToCalculateDataHashExceptionMessage                      = 'No session available to calculate data hash.'
    cacheStorageNotFoundForRemoveExceptionMessage                     = "Cache storage with name '{0}' not found when attempting to remove cached item '{1}'"
    csrfMiddlewareNotInitializedExceptionMessage                      = 'CSRF Middleware has not been initialized.'
    infoTitleMandatoryMessage                                         = 'info.title is mandatory.'
    typeCanOnlyBeAssociatedWithObjectExceptionMessage                 = 'Type {0} can only be associated with an Object.'
    userFileDoesNotExistExceptionMessage                              = 'The user file does not exist: {0}'
    routeParameterNeedsValidScriptblockExceptionMessage               = 'The Route parameter needs a valid, not empty, scriptblock.'
    nextTriggerCalculationErrorExceptionMessage                       = 'Looks like something went wrong trying to calculate the next trigger datetime: {0}'
    cannotLockValueTypeExceptionMessage                               = 'Cannot lock a [ValueType]'
    failedToCreateOpenSslCertExceptionMessage                         = 'Failed to create OpenSSL cert: {0}'
    jwtExpiredExceptionMessage                                        = 'The JWT has expired.'
    openingGuiMessage                                                 = 'Opening the GUI.'
    multiTypePropertiesRequireOpenApi31ExceptionMessage               = 'Multi-type properties require OpenApi Version 3.1 or above.'
    noNameForWebSocketRemoveExceptionMessage                          = 'No Name for a WebSocket to remove supplied.'
    maxSizeInvalidExceptionMessage                                    = 'MaxSize must be 0 or greater, but got: {0}'
    iisShutdownMessage                                                = '(IIS Shutdown)'
    cannotUnlockValueTypeExceptionMessage                             = 'Cannot unlock a [ValueType]'
    noJwtSignatureForAlgorithmExceptionMessage                        = 'No JWT signature supplied for {0}.'
    maximumConcurrentWebSocketThreadsInvalidExceptionMessage          = 'Maximum concurrent WebSocket threads must be >=1 but got: {0}'
    acknowledgeMessageOnlySupportedOnSmtpTcpEndpointsExceptionMessage = 'The Acknowledge message is only supported on SMTP and TCP endpoints.'
    failedToConnectToUrlExceptionMessage                              = 'Failed to connect to URL: {0}'
    failedToAcquireMutexOwnershipExceptionMessage                     = 'Failed to acquire mutex ownership. Mutex name: {0}'
    sessionsRequiredForOAuth2WithPKCEExceptionMessage                 = 'Sessions are required to use OAuth2 with PKCE'
    failedToConnectToWebSocketExceptionMessage                        = 'Failed to connect to WebSocket: {0}'
    unsupportedObjectExceptionMessage                                 = 'Unsupported object'
    failedToParseAddressExceptionMessage                              = "Failed to parse '{0}' as a valid IP/Host:Port address"
    mustBeRunningWithAdminPrivilegesExceptionMessage                  = 'Must be running with administrator privileges to listen on non-localhost addresses.'
    specificationMessage                                              = 'Specification'
    cacheStorageNotFoundForClearExceptionMessage                      = "Cache storage with name '{0}' not found when attempting to clear the cache."
    restartingServerMessage                                           = 'Restarting server...'
    cannotSupplyIntervalWhenEveryIsNoneExceptionMessage               = "Cannot supply an interval when the parameter 'Every' is set to None."
    unsupportedJwtAlgorithmExceptionMessage                           = 'The JWT algorithm is not currently supported: {0}'
    websocketsNotConfiguredForSignalMessagesExceptionMessage          = 'WebSockets have not been configured to send signal messages.'
    invalidLogicTypeInHashtableMiddlewareExceptionMessage             = 'A Hashtable Middleware supplied has an invalid Logic type. Expected ScriptBlock, but got: {0}'
    maximumConcurrentSchedulesLessThanMinimumExceptionMessage         = 'Maximum concurrent schedules cannot be less than the minimum of {0} but got: {1}'
    failedToAcquireSemaphoreOwnershipExceptionMessage                 = 'Failed to acquire semaphore ownership. Semaphore name: {0}'
    propertiesParameterWithoutNameExceptionMessage                    = 'The Properties parameters cannot be used if the Property has no name.'
    customSessionStorageMethodNotImplementedExceptionMessage          = "The custom session storage does not implement the required '{0}()' method."
    authenticationMethodDoesNotExistExceptionMessage                  = 'Authentication method does not exist: {0}'
    webhooksFeatureNotSupportedInOpenApi30ExceptionMessage            = 'The Webhooks feature is not supported in OpenAPI v3.0.x'
    invalidContentTypeForSchemaExceptionMessage                       = "Invalid 'content-type' found for schema: {0}"
    noUnlockScriptBlockForVaultExceptionMessage                       = "No Unlock ScriptBlock supplied for unlocking the vault '{0}'"
    definitionTagMessage                                              = 'Definition {0}:'
    failedToOpenRunspacePoolExceptionMessage                          = 'Failed to open RunspacePool: {0}'
    failedToCloseRunspacePoolExceptionMessage                         = 'Failed to close RunspacePool: {0}'
    verbNoLogicPassedExceptionMessage                                 = '[Verb] {0}: No logic passed'
    noMutexFoundExceptionMessage                                      = "No mutex found called '{0}'"
    documentationMessage                                              = 'Documentation'
    timerAlreadyDefinedExceptionMessage                               = '[Timer] {0}: Timer already defined.'
    invalidPortExceptionMessage                                       = 'The port cannot be negative: {0}'
    viewsFolderNameAlreadyExistsExceptionMessage                      = 'The Views folder name already exists: {0}'
    noNameForWebSocketResetExceptionMessage                           = 'No Name for a WebSocket to reset supplied.'
    mergeDefaultAuthNotInListExceptionMessage                         = "The MergeDefault Authentication '{0}' is not in the Authentication list supplied."
    descriptionRequiredExceptionMessage                               = 'A Description is required for Path:{0} Response:{1}'
    pageNameShouldBeAlphaNumericExceptionMessage                      = 'The Page name should be a valid Alphanumeric value: {0}'
    defaultValueNotBooleanOrEnumExceptionMessage                      = 'The default value is not a boolean and is not part of the enum.'
    openApiComponentSchemaDoesNotExistExceptionMessage                = "The OpenApi component schema {0} doesn't exist."
    timerParameterMustBeGreaterThanZeroExceptionMessage               = '[Timer] {0}: {1} must be greater than 0.'
    taskTimedOutExceptionMessage                                      = 'Task has timed out after {0}ms.'
    scheduleStartTimeAfterEndTimeExceptionMessage                     = '[Schedule] {0}: Cannot have a StartTime after the EndTime'
    infoVersionMandatoryMessage                                       = 'info.version is mandatory.'
    cannotUnlockNullObjectExceptionMessage                            = 'Cannot unlock an object that is null.'
    nonEmptyScriptBlockRequiredForCustomAuthExceptionMessage          = 'A non-empty ScriptBlock is required for the Custom authentication scheme.'
    nonEmptyScriptBlockRequiredForAuthMethodExceptionMessage          = 'A non-empty ScriptBlock is required for the authentication method.'
    validationOfOneOfSchemaNotSupportedExceptionMessage               = "Validation of a schema that includes 'oneof' is not supported."
    routeParameterCannotBeNullExceptionMessage                        = "The parameter 'Route' cannot be null."
    cacheStorageAlreadyExistsExceptionMessage                         = "Cache Storage with name '{0}' already exists."
    loggingMethodRequiresValidScriptBlockExceptionMessage             = "The supplied output Method for the '{0}' Logging method requires a valid ScriptBlock."
    scopedVariableAlreadyDefinedExceptionMessage                      = 'Scoped Variable already defined: {0}'
    oauth2RequiresAuthorizeUrlExceptionMessage                        = "OAuth2 requires an 'AuthoriseUrl' property to be supplied."
    pathNotExistExceptionMessage                                      = 'Path does not exist: {0}'
    noDomainServerNameForWindowsAdAuthExceptionMessage                = 'No domain server name has been supplied for Windows AD authentication'
    suppliedDateAfterScheduleEndTimeExceptionMessage                  = 'Supplied date is after the end time of the schedule at {0}'
    wildcardMethodsIncompatibleWithAutoMethodsExceptionMessage        = 'The * wildcard for Methods is incompatible with the AutoMethods switch.'
    cannotSupplyIntervalForYearExceptionMessage                       = 'Cannot supply interval value for every year.'
    missingComponentsMessage                                          = 'Missing component(s)'
    invalidStrictTransportSecurityDurationExceptionMessage            = 'Invalid Strict-Transport-Security duration supplied: {0}. It should be greater than 0.'
    noSecretForHmac512ExceptionMessage                                = 'No secret supplied for HMAC512 hash.'
    daysInMonthExceededExceptionMessage                               = '{0} only has {1} days, but {2} was supplied.'
    nonEmptyScriptBlockRequiredForCustomLoggingExceptionMessage       = 'A non-empty ScriptBlock is required for the Custom logging output method.'
    encodingAttributeOnlyAppliesToMultipartExceptionMessage           = 'The encoding attribute only applies to multipart and application/x-www-form-urlencoded request bodies.'
    suppliedDateBeforeScheduleStartTimeExceptionMessage               = 'Supplied date is before the start time of the schedule at {0}'
    unlockSecretRequiredExceptionMessage                              = "An 'UnlockSecret' property is required when using Microsoft.PowerShell.SecretStore"
    noLogicPassedForMethodRouteExceptionMessage                       = '[{0}] {1}: No logic passed.'
    bodyParserAlreadyDefinedForContentTypeExceptionMessage            = 'A body-parser is already defined for the {0} content-type.'
    invalidJwtSuppliedExceptionMessage                                = 'Invalid JWT supplied.'
    sessionsRequiredForFlashMessagesExceptionMessage                  = 'Sessions are required to use Flash messages.'
    semaphoreAlreadyExistsExceptionMessage                            = 'A semaphore with the following name already exists: {0}'
    invalidJwtHeaderAlgorithmSuppliedExceptionMessage                 = 'Invalid JWT header algorithm supplied.'
    oauth2ProviderDoesNotSupportPasswordGrantTypeExceptionMessage     = "The OAuth2 provider does not support the 'password' grant_type required by using an InnerScheme."
    invalidAliasFoundExceptionMessage                                 = 'Invalid {0} alias found: {1}'
    scheduleDoesNotExistExceptionMessage                              = "Schedule '{0}' does not exist."
    accessMethodNotExistExceptionMessage                              = 'Access method does not exist: {0}'
    oauth2ProviderDoesNotSupportCodeResponseTypeExceptionMessage      = "The OAuth2 provider does not support the 'code' response_type."
    untestedPowerShellVersionWarningMessage                           = '[WARNING] Pode {0} has not been tested on PowerShell {1}, as it was not available when Pode was released.'
    secretVaultAlreadyRegisteredAutoImportExceptionMessage            = "A Secret Vault with the name '{0}' has already been registered while auto-importing Secret Vaults."
    schemeRequiresValidScriptBlockExceptionMessage                    = "The supplied scheme for the '{0}' authentication validator requires a valid ScriptBlock."
    serverLoopingMessage                                              = 'Server looping every {0}secs'
    certificateThumbprintsNameSupportedOnWindowsExceptionMessage      = 'Certificate Thumbprints/Name are only supported on Windows OS.'
    sseConnectionNameRequiredExceptionMessage                         = "An SSE connection Name is required, either from -Name or `$WebEvent.Sse.Name"
    invalidMiddlewareTypeExceptionMessage                             = 'One of the Middlewares supplied is an invalid type. Expected either a ScriptBlock or Hashtable, but got: {0}'
    noSecretForJwtSignatureExceptionMessage                           = 'No secret supplied for JWT signature.'
    modulePathDoesNotExistExceptionMessage                            = 'The module path does not exist: {0}'
    taskAlreadyDefinedExceptionMessage                                = '[Task] {0}: Task already defined.'
    verbAlreadyDefinedExceptionMessage                                = '[Verb] {0}: Already defined'
    clientCertificatesOnlySupportedOnHttpsEndpointsExceptionMessage   = 'Client certificates are only supported on HTTPS endpoints.'
    endpointNameNotExistExceptionMessage                              = "Endpoint with name '{0}' does not exist."
    middlewareNoLogicSuppliedExceptionMessage                         = '[Middleware]: No logic supplied in ScriptBlock.'
    scriptBlockRequiredForMergingUsersExceptionMessage                = 'A Scriptblock for merging multiple authenticated users into 1 object is required When Valid is All.'
    secretVaultAlreadyRegisteredExceptionMessage                      = "A Secret Vault with the name '{0}' has already been registered{1}."
    deprecatedTitleVersionDescriptionWarningMessage                   = "WARNING: Title, Version, and Description on 'Enable-PodeOpenApi' are deprecated. Please use 'Add-PodeOAInfo' instead."
    undefinedOpenApiReferencesMessage                                 = 'Undefined OpenAPI References:'
    doneMessage                                                       = 'Done'
    swaggerEditorDoesNotSupportOpenApi31ExceptionMessage              = "This version on Swagger-Editor doesn't support OpenAPI 3.1"
    durationMustBeZeroOrGreaterExceptionMessage                       = 'Duration must be 0 or greater, but got: {0}s'
    viewsPathDoesNotExistExceptionMessage                             = 'The Views path does not exist: {0}'
    discriminatorIncompatibleWithAllOfExceptionMessage                = "The parameter 'Discriminator' is incompatible with 'allOf'."
    noNameForWebSocketSendMessageExceptionMessage                     = 'No Name for a WebSocket to send message to supplied.'
    hashtableMiddlewareNoLogicExceptionMessage                        = 'A Hashtable Middleware supplied has no Logic defined.'
    openApiInfoMessage                                                = 'OpenAPI Info:'
    invalidSchemeForAuthValidatorExceptionMessage                     = "The supplied '{0}' Scheme for the '{1}' authentication validator requires a valid ScriptBlock."
    sseFailedToBroadcastExceptionMessage                              = 'SSE failed to broadcast due to defined SSE broadcast level for {0}: {1}'
    adModuleWindowsOnlyExceptionMessage                               = 'Active Directory module only available on Windows OS.'
    requestLoggingAlreadyEnabledExceptionMessage                      = 'Request Logging has already been enabled.'
    invalidAccessControlMaxAgeDurationExceptionMessage                = 'Invalid Access-Control-Max-Age duration supplied: {0}. Should be greater than 0.'
    openApiDefinitionAlreadyExistsExceptionMessage                    = 'OpenAPI definition named {0} already exists.'
    renamePodeOADefinitionTagExceptionMessage                         = "Rename-PodeOADefinitionTag cannot be used inside a Select-PodeOADefinition 'ScriptBlock'."
    taskProcessDoesNotExistExceptionMessage                           = 'Task process does not exist: {0}'
    scheduleProcessDoesNotExistExceptionMessage                       = 'Schedule process does not exist: {0}'
    definitionTagChangeNotAllowedExceptionMessage                     = 'Definition Tag for a Route cannot be changed.'
    getRequestBodyNotAllowedExceptionMessage                          = '{0} operations cannot have a Request Body.'
    unsupportedStreamCompressionEncodingExceptionMessage              = 'Unsupported stream compression encoding: {0}'
>>>>>>> 473c9be7
}<|MERGE_RESOLUTION|>--- conflicted
+++ resolved
@@ -1,5 +1,4 @@
 @{
-<<<<<<< HEAD
   schemaValidationRequiresPowerShell610ExceptionMessage             = 'Schema validation requires PowerShell version 6.1.0 or greater.'
   customAccessPathOrScriptBlockRequiredExceptionMessage             = 'A Path or ScriptBlock is required for sourcing the Custom access values.'
   operationIdMustBeUniqueForArrayExceptionMessage                   = 'OperationID: {0} has to be unique and cannot be applied to an array.'
@@ -300,297 +299,5 @@
   routeNotMarkedAsAsyncExceptionMessage                             = "The route '{0}' is not marked as an Async Route."
   functionCannotBeInvokedMultipleTimesExceptionMessage              = "The function '{0}' cannot be invoked multiple times for the same route '{1}'."
   getRequestBodyNotAllowedExceptionMessage                          = '{0} operations cannot have a Request Body.'
-=======
-    schemaValidationRequiresPowerShell610ExceptionMessage             = 'Schema validation requires PowerShell version 6.1.0 or greater.'
-    customAccessPathOrScriptBlockRequiredExceptionMessage             = 'A Path or ScriptBlock is required for sourcing the Custom access values.'
-    operationIdMustBeUniqueForArrayExceptionMessage                   = 'OperationID: {0} has to be unique and cannot be applied to an array.'
-    endpointNotDefinedForRedirectingExceptionMessage                  = "An endpoint named '{0}' has not been defined for redirecting."
-    filesHaveChangedMessage                                           = 'The following files have changed:'
-    iisAspnetcoreTokenMissingExceptionMessage                         = 'IIS ASPNETCORE_TOKEN is missing.'
-    minValueGreaterThanMaxExceptionMessage                            = 'Min value for {0} should not be greater than the max value.'
-    noLogicPassedForRouteExceptionMessage                             = 'No logic passed for Route: {0}'
-    scriptPathDoesNotExistExceptionMessage                            = 'The script path does not exist: {0}'
-    mutexAlreadyExistsExceptionMessage                                = 'A mutex with the following name already exists: {0}'
-    listeningOnEndpointsMessage                                       = 'Listening on the following {0} endpoint(s) [{1} thread(s)]:'
-    unsupportedFunctionInServerlessContextExceptionMessage            = 'The {0} function is not supported in a serverless context.'
-    expectedNoJwtSignatureSuppliedExceptionMessage                    = 'Expected no JWT signature to be supplied.'
-    secretAlreadyMountedExceptionMessage                              = "A Secret with the name '{0}' has already been mounted."
-    failedToAcquireLockExceptionMessage                               = 'Failed to acquire a lock on the object.'
-    noPathSuppliedForStaticRouteExceptionMessage                      = '[{0}]: No Path supplied for Static Route.'
-    invalidHostnameSuppliedExceptionMessage                           = 'Invalid hostname supplied: {0}'
-    authMethodAlreadyDefinedExceptionMessage                          = 'Authentication method already defined: {0}'
-    csrfCookieRequiresSecretExceptionMessage                          = "When using cookies for CSRF, a Secret is required. You can either supply a Secret or set the Cookie global secret - (Set-PodeCookieSecret '<value>' -Global)"
-    nonEmptyScriptBlockRequiredForPageRouteExceptionMessage           = 'A non-empty ScriptBlock is required to create a Page Route.'
-    noPropertiesMutuallyExclusiveExceptionMessage                     = "The parameter 'NoProperties' is mutually exclusive with 'Properties', 'MinProperties' and 'MaxProperties'"
-    incompatiblePodeDllExceptionMessage                               = 'An existing incompatible Pode.DLL version {0} is loaded. Version {1} is required. Open a new Powershell/pwsh session and retry.'
-    accessMethodDoesNotExistExceptionMessage                          = 'Access method does not exist: {0}.'
-    scheduleAlreadyDefinedExceptionMessage                            = '[Schedule] {0}: Schedule already defined.'
-    secondsValueCannotBeZeroOrLessExceptionMessage                    = 'Seconds value cannot be 0 or less for {0}'
-    pathToLoadNotFoundExceptionMessage                                = 'Path to load {0} not found: {1}'
-    failedToImportModuleExceptionMessage                              = 'Failed to import module: {0}'
-    endpointNotExistExceptionMessage                                  = "Endpoint with protocol '{0}' and address '{1}' or local address '{2}' does not exist."
-    terminatingMessage                                                = 'Terminating...'
-    noCommandsSuppliedToConvertToRoutesExceptionMessage               = 'No commands supplied to convert to Routes.'
-    invalidTaskTypeExceptionMessage                                   = 'Task type is invalid, expected either [System.Threading.Tasks.Task] or [hashtable]'
-    alreadyConnectedToWebSocketExceptionMessage                       = "Already connected to WebSocket with name '{0}'"
-    crlfMessageEndCheckOnlySupportedOnTcpEndpointsExceptionMessage    = 'The CRLF message end check is only supported on TCP endpoints.'
-    testPodeOAComponentSchemaNeedToBeEnabledExceptionMessage          = "'Test-PodeOAComponentschema' need to be enabled using 'Enable-PodeOpenApi -EnableSchemaValidation'"
-    adModuleNotInstalledExceptionMessage                              = 'Active Directory module is not installed.'
-    cronExpressionInvalidExceptionMessage                             = 'Cron expression should only consist of 5 parts: {0}'
-    noSessionToSetOnResponseExceptionMessage                          = 'There is no session available to set on the response.'
-    valueOutOfRangeExceptionMessage                                   = "Value '{0}' for {1} is invalid, should be between {2} and {3}"
-    loggingMethodAlreadyDefinedExceptionMessage                       = 'Logging method already defined: {0}'
-    noSecretForHmac256ExceptionMessage                                = 'No secret supplied for HMAC256 hash.'
-    eolPowerShellWarningMessage                                       = '[WARNING] Pode {0} has not been tested on PowerShell {1}, as it is EOL.'
-    runspacePoolFailedToLoadExceptionMessage                          = '{0} RunspacePool failed to load.'
-    noEventRegisteredExceptionMessage                                 = 'No {0} event registered: {1}'
-    scheduleCannotHaveNegativeLimitExceptionMessage                   = '[Schedule] {0}: Cannot have a negative limit.'
-    openApiRequestStyleInvalidForParameterExceptionMessage            = 'OpenApi request Style cannot be {0} for a {1} parameter.'
-    openApiDocumentNotCompliantExceptionMessage                       = 'OpenAPI document is not compliant.'
-    taskDoesNotExistExceptionMessage                                  = "Task '{0}' does not exist."
-    scopedVariableNotFoundExceptionMessage                            = 'Scoped Variable not found: {0}'
-    sessionsRequiredForCsrfExceptionMessage                           = 'Sessions are required to use CSRF unless you want to use cookies.'
-    nonEmptyScriptBlockRequiredForLoggingMethodExceptionMessage       = 'A non-empty ScriptBlock is required for the logging method.'
-    credentialsPassedWildcardForHeadersLiteralExceptionMessage        = 'When Credentials is passed, The * wildcard for Headers will be taken as a literal string and not a wildcard.'
-    podeNotInitializedExceptionMessage                                = 'Pode has not been initialized.'
-    multipleEndpointsForGuiMessage                                    = 'Multiple endpoints defined, only the first will be used for the GUI.'
-    operationIdMustBeUniqueExceptionMessage                           = 'OperationID: {0} has to be unique.'
-    invalidJsonJwtExceptionMessage                                    = 'Invalid JSON value found in JWT'
-    noAlgorithmInJwtHeaderExceptionMessage                            = 'No algorithm supplied in JWT Header.'
-    openApiVersionPropertyMandatoryExceptionMessage                   = 'OpenApi Version property is mandatory.'
-    limitValueCannotBeZeroOrLessExceptionMessage                      = 'Limit value cannot be 0 or less for {0}'
-    timerDoesNotExistExceptionMessage                                 = "Timer '{0}' does not exist."
-    openApiGenerationDocumentErrorMessage                             = 'OpenAPI generation document error:'
-    routeAlreadyContainsCustomAccessExceptionMessage                  = "Route '[{0}] {1}' already contains Custom Access with name '{2}'"
-    maximumConcurrentWebSocketThreadsLessThanMinimumExceptionMessage  = 'Maximum concurrent WebSocket threads cannot be less than the minimum of {0} but got: {1}'
-    middlewareAlreadyDefinedExceptionMessage                          = '[Middleware] {0}: Middleware already defined.'
-    invalidAtomCharacterExceptionMessage                              = 'Invalid atom character: {0}'
-    invalidCronAtomFormatExceptionMessage                             = 'Invalid cron atom format found: {0}'
-    cacheStorageNotFoundForRetrieveExceptionMessage                   = "Cache storage with name '{0}' not found when attempting to retrieve cached item '{1}'"
-    headerMustHaveNameInEncodingContextExceptionMessage               = 'Header must have a name when used in an encoding context.'
-    moduleDoesNotContainFunctionExceptionMessage                      = 'Module {0} does not contain function {1} to convert to a Route.'
-    pathToIconForGuiDoesNotExistExceptionMessage                      = 'Path to the icon for GUI does not exist: {0}'
-    noTitleSuppliedForPageExceptionMessage                            = 'No title supplied for {0} page.'
-    certificateSuppliedForNonHttpsWssEndpointExceptionMessage         = 'Certificate supplied for non-HTTPS/WSS endpoint.'
-    cannotLockNullObjectExceptionMessage                              = 'Cannot lock an object that is null.'
-    showPodeGuiOnlyAvailableOnWindowsExceptionMessage                 = 'Show-PodeGui is currently only available for Windows PowerShell and PowerShell 7+ on Windows OS.'
-    unlockSecretButNoScriptBlockExceptionMessage                      = 'Unlock secret supplied for custom Secret Vault type, but not Unlock ScriptBlock supplied.'
-    invalidIpAddressExceptionMessage                                  = 'The IP address supplied is invalid: {0}'
-    maxDaysInvalidExceptionMessage                                    = 'MaxDays must be 0 or greater, but got: {0}'
-    noRemoveScriptBlockForVaultExceptionMessage                       = "No Remove ScriptBlock supplied for removing secrets from the vault '{0}'"
-    noSecretExpectedForNoSignatureExceptionMessage                    = 'Expected no secret to be supplied for no signature.'
-    noCertificateFoundExceptionMessage                                = "No certificate could be found in {0}{1} for '{2}'"
-    minValueInvalidExceptionMessage                                   = "Min value '{0}' for {1} is invalid, should be greater than/equal to {2}"
-    accessRequiresAuthenticationOnRoutesExceptionMessage              = 'Access requires Authentication to be supplied on Routes.'
-    noSecretForHmac384ExceptionMessage                                = 'No secret supplied for HMAC384 hash.'
-    windowsLocalAuthSupportIsForWindowsOnlyExceptionMessage           = 'Windows Local Authentication support is for Windows OS only.'
-    definitionTagNotDefinedExceptionMessage                           = 'DefinitionTag {0} does not exist.'
-    noComponentInDefinitionExceptionMessage                           = 'No component of type {0} named {1} is available in the {2} definition.'
-    noSmtpHandlersDefinedExceptionMessage                             = 'No SMTP handlers have been defined.'
-    sessionMiddlewareAlreadyInitializedExceptionMessage               = 'Session Middleware has already been initialized.'
-    reusableComponentPathItemsNotAvailableInOpenApi30ExceptionMessage = "The 'pathItems' reusable component feature is not available in OpenAPI v3.0."
-    wildcardHeadersIncompatibleWithAutoHeadersExceptionMessage        = 'The * wildcard for Headers is incompatible with the AutoHeaders switch.'
-    noDataForFileUploadedExceptionMessage                             = "No data for file '{0}' was uploaded in the request."
-    sseOnlyConfiguredOnEventStreamAcceptHeaderExceptionMessage        = 'SSE can only be configured on requests with an Accept header value of text/event-stream'
-    noSessionAvailableToSaveExceptionMessage                          = 'There is no session available to save.'
-    pathParameterRequiresRequiredSwitchExceptionMessage               = "If the parameter location is 'Path', the switch parameter 'Required' is mandatory."
-    noOpenApiUrlSuppliedExceptionMessage                              = 'No OpenAPI URL supplied for {0}.'
-    maximumConcurrentSchedulesInvalidExceptionMessage                 = 'Maximum concurrent schedules must be >=1 but got: {0}'
-    snapinsSupportedOnWindowsPowershellOnlyExceptionMessage           = 'Snapins are only supported on Windows PowerShell.'
-    eventViewerLoggingSupportedOnWindowsOnlyExceptionMessage          = 'Event Viewer logging only supported on Windows OS.'
-    parametersMutuallyExclusiveExceptionMessage                       = "Parameters '{0}' and '{1}' are mutually exclusive."
-    pathItemsFeatureNotSupportedInOpenApi30ExceptionMessage           = 'The PathItems feature is not supported in OpenAPI v3.0.x'
-    openApiParameterRequiresNameExceptionMessage                      = 'The OpenApi parameter requires a name to be specified.'
-    maximumConcurrentTasksLessThanMinimumExceptionMessage             = 'Maximum concurrent tasks cannot be less than the minimum of {0} but got: {1}'
-    noSemaphoreFoundExceptionMessage                                  = "No semaphore found called '{0}'"
-    singleValueForIntervalExceptionMessage                            = 'You can only supply a single {0} value when using intervals.'
-    jwtNotYetValidExceptionMessage                                    = 'The JWT is not yet valid for use.'
-    verbAlreadyDefinedForUrlExceptionMessage                          = '[Verb] {0}: Already defined for {1}'
-    noSecretNamedMountedExceptionMessage                              = "No Secret named '{0}' has been mounted."
-    moduleOrVersionNotFoundExceptionMessage                           = 'Module or version not found on {0}: {1}@{2}'
-    noScriptBlockSuppliedExceptionMessage                             = 'No ScriptBlock supplied.'
-    noSecretVaultRegisteredExceptionMessage                           = "No Secret Vault with the name '{0}' has been registered."
-    nameRequiredForEndpointIfRedirectToSuppliedExceptionMessage       = 'A Name is required for the endpoint if the RedirectTo parameter is supplied.'
-    openApiLicenseObjectRequiresNameExceptionMessage                  = "The OpenAPI object 'license' required the property 'name'. Use -LicenseName parameter."
-    sourcePathDoesNotExistForStaticRouteExceptionMessage              = '{0}: The Source path supplied for Static Route does not exist: {1}'
-    noNameForWebSocketDisconnectExceptionMessage                      = 'No Name for a WebSocket to disconnect from supplied.'
-    certificateExpiredExceptionMessage                                = "The certificate '{0}' has expired: {1}"
-    secretVaultUnlockExpiryDateInPastExceptionMessage                 = 'Secret Vault unlock expiry date is in the past (UTC): {0}'
-    invalidWebExceptionTypeExceptionMessage                           = 'Exception is of an invalid type, should be either WebException or HttpRequestException, but got: {0}'
-    invalidSecretValueTypeExceptionMessage                            = 'Secret value is of an invalid type. Expected types: String, SecureString, HashTable, Byte[], or PSCredential. But got: {0}'
-    explicitTlsModeOnlySupportedOnSmtpsTcpsEndpointsExceptionMessage  = 'The Explicit TLS mode is only supported on SMTPS and TCPS endpoints.'
-    discriminatorMappingRequiresDiscriminatorPropertyExceptionMessage = "The parameter 'DiscriminatorMapping' can only be used when 'DiscriminatorProperty' is present."
-    scriptErrorExceptionMessage                                       = "Error '{0}' in script {1} {2} (line {3}) char {4} executing {5} on {6} object '{7}' Class: {8} BaseClass: {9}"
-    cannotSupplyIntervalForQuarterExceptionMessage                    = 'Cannot supply interval value for every quarter.'
-    scheduleEndTimeMustBeInFutureExceptionMessage                     = '[Schedule] {0}: The EndTime value must be in the future.'
-    invalidJwtSignatureSuppliedExceptionMessage                       = 'Invalid JWT signature supplied.'
-    noSetScriptBlockForVaultExceptionMessage                          = "No Set ScriptBlock supplied for updating/creating secrets in the vault '{0}'"
-    accessMethodNotExistForMergingExceptionMessage                    = 'Access method does not exist for merging: {0}'
-    defaultAuthNotInListExceptionMessage                              = "The Default Authentication '{0}' is not in the Authentication list supplied."
-    parameterHasNoNameExceptionMessage                                = "The Parameter has no name. Please give this component a name using the 'Name' parameter."
-    methodPathAlreadyDefinedForUrlExceptionMessage                    = '[{0}] {1}: Already defined for {2}'
-    fileWatcherAlreadyDefinedExceptionMessage                         = "A File Watcher named '{0}' has already been defined."
-    noServiceHandlersDefinedExceptionMessage                          = 'No Service handlers have been defined.'
-    secretRequiredForCustomSessionStorageExceptionMessage             = 'A Secret is required when using custom session storage.'
-    secretManagementModuleNotInstalledExceptionMessage                = 'Microsoft.PowerShell.SecretManagement module not installed.'
-    noPathSuppliedForRouteExceptionMessage                            = 'No Path supplied for the Route.'
-    validationOfAnyOfSchemaNotSupportedExceptionMessage               = "Validation of a schema that includes 'anyof' is not supported."
-    iisAuthSupportIsForWindowsOnlyExceptionMessage                    = 'IIS Authentication support is for Windows OS only.'
-    oauth2InnerSchemeInvalidExceptionMessage                          = 'OAuth2 InnerScheme can only be one of either Basic or Form authentication, but got: {0}'
-    noRoutePathSuppliedForPageExceptionMessage                        = 'No route path supplied for {0} page.'
-    cacheStorageNotFoundForExistsExceptionMessage                     = "Cache storage with name '{0}' not found when attempting to check if cached item '{1}' exists."
-    handlerAlreadyDefinedExceptionMessage                             = '[{0}] {1}: Handler already defined.'
-    sessionsNotConfiguredExceptionMessage                             = 'Sessions have not been configured.'
-    propertiesTypeObjectAssociationExceptionMessage                   = 'Only properties of type Object can be associated with {0}.'
-    sessionsRequiredForSessionPersistentAuthExceptionMessage          = 'Sessions are required to use session persistent authentication.'
-    invalidPathWildcardOrDirectoryExceptionMessage                    = 'The Path supplied cannot be a wildcard or a directory: {0}'
-    accessMethodAlreadyDefinedExceptionMessage                        = 'Access method already defined: {0}'
-    parametersValueOrExternalValueMandatoryExceptionMessage           = "Parameters 'Value' or 'ExternalValue' are mandatory"
-    maximumConcurrentTasksInvalidExceptionMessage                     = 'Maximum concurrent tasks must be >=1 but got: {0}'
-    cannotCreatePropertyWithoutTypeExceptionMessage                   = 'Cannot create the property because no type is defined.'
-    authMethodNotExistForMergingExceptionMessage                      = 'Authentication method does not exist for merging: {0}'
-    maxValueInvalidExceptionMessage                                   = "Max value '{0}' for {1} is invalid, should be less than/equal to {2}"
-    endpointAlreadyDefinedExceptionMessage                            = "An endpoint named '{0}' has already been defined."
-    eventAlreadyRegisteredExceptionMessage                            = '{0} event already registered: {1}'
-    parameterNotSuppliedInRequestExceptionMessage                     = "A parameter called '{0}' was not supplied in the request or has no data available."
-    cacheStorageNotFoundForSetExceptionMessage                        = "Cache storage with name '{0}' not found when attempting to set cached item '{1}'"
-    methodPathAlreadyDefinedExceptionMessage                          = '[{0}] {1}: Already defined.'
-    errorLoggingAlreadyEnabledExceptionMessage                        = 'Error Logging has already been enabled.'
-    valueForUsingVariableNotFoundExceptionMessage                     = "Value for '`$using:{0}' could not be found."
-    rapidPdfDoesNotSupportOpenApi31ExceptionMessage                   = "The Document tool RapidPdf doesn't support OpenAPI 3.1"
-    oauth2ClientSecretRequiredExceptionMessage                        = 'OAuth2 requires a Client Secret when not using PKCE.'
-    invalidBase64JwtExceptionMessage                                  = 'Invalid Base64 encoded value found in JWT'
-    noSessionToCalculateDataHashExceptionMessage                      = 'No session available to calculate data hash.'
-    cacheStorageNotFoundForRemoveExceptionMessage                     = "Cache storage with name '{0}' not found when attempting to remove cached item '{1}'"
-    csrfMiddlewareNotInitializedExceptionMessage                      = 'CSRF Middleware has not been initialized.'
-    infoTitleMandatoryMessage                                         = 'info.title is mandatory.'
-    typeCanOnlyBeAssociatedWithObjectExceptionMessage                 = 'Type {0} can only be associated with an Object.'
-    userFileDoesNotExistExceptionMessage                              = 'The user file does not exist: {0}'
-    routeParameterNeedsValidScriptblockExceptionMessage               = 'The Route parameter needs a valid, not empty, scriptblock.'
-    nextTriggerCalculationErrorExceptionMessage                       = 'Looks like something went wrong trying to calculate the next trigger datetime: {0}'
-    cannotLockValueTypeExceptionMessage                               = 'Cannot lock a [ValueType]'
-    failedToCreateOpenSslCertExceptionMessage                         = 'Failed to create OpenSSL cert: {0}'
-    jwtExpiredExceptionMessage                                        = 'The JWT has expired.'
-    openingGuiMessage                                                 = 'Opening the GUI.'
-    multiTypePropertiesRequireOpenApi31ExceptionMessage               = 'Multi-type properties require OpenApi Version 3.1 or above.'
-    noNameForWebSocketRemoveExceptionMessage                          = 'No Name for a WebSocket to remove supplied.'
-    maxSizeInvalidExceptionMessage                                    = 'MaxSize must be 0 or greater, but got: {0}'
-    iisShutdownMessage                                                = '(IIS Shutdown)'
-    cannotUnlockValueTypeExceptionMessage                             = 'Cannot unlock a [ValueType]'
-    noJwtSignatureForAlgorithmExceptionMessage                        = 'No JWT signature supplied for {0}.'
-    maximumConcurrentWebSocketThreadsInvalidExceptionMessage          = 'Maximum concurrent WebSocket threads must be >=1 but got: {0}'
-    acknowledgeMessageOnlySupportedOnSmtpTcpEndpointsExceptionMessage = 'The Acknowledge message is only supported on SMTP and TCP endpoints.'
-    failedToConnectToUrlExceptionMessage                              = 'Failed to connect to URL: {0}'
-    failedToAcquireMutexOwnershipExceptionMessage                     = 'Failed to acquire mutex ownership. Mutex name: {0}'
-    sessionsRequiredForOAuth2WithPKCEExceptionMessage                 = 'Sessions are required to use OAuth2 with PKCE'
-    failedToConnectToWebSocketExceptionMessage                        = 'Failed to connect to WebSocket: {0}'
-    unsupportedObjectExceptionMessage                                 = 'Unsupported object'
-    failedToParseAddressExceptionMessage                              = "Failed to parse '{0}' as a valid IP/Host:Port address"
-    mustBeRunningWithAdminPrivilegesExceptionMessage                  = 'Must be running with administrator privileges to listen on non-localhost addresses.'
-    specificationMessage                                              = 'Specification'
-    cacheStorageNotFoundForClearExceptionMessage                      = "Cache storage with name '{0}' not found when attempting to clear the cache."
-    restartingServerMessage                                           = 'Restarting server...'
-    cannotSupplyIntervalWhenEveryIsNoneExceptionMessage               = "Cannot supply an interval when the parameter 'Every' is set to None."
-    unsupportedJwtAlgorithmExceptionMessage                           = 'The JWT algorithm is not currently supported: {0}'
-    websocketsNotConfiguredForSignalMessagesExceptionMessage          = 'WebSockets have not been configured to send signal messages.'
-    invalidLogicTypeInHashtableMiddlewareExceptionMessage             = 'A Hashtable Middleware supplied has an invalid Logic type. Expected ScriptBlock, but got: {0}'
-    maximumConcurrentSchedulesLessThanMinimumExceptionMessage         = 'Maximum concurrent schedules cannot be less than the minimum of {0} but got: {1}'
-    failedToAcquireSemaphoreOwnershipExceptionMessage                 = 'Failed to acquire semaphore ownership. Semaphore name: {0}'
-    propertiesParameterWithoutNameExceptionMessage                    = 'The Properties parameters cannot be used if the Property has no name.'
-    customSessionStorageMethodNotImplementedExceptionMessage          = "The custom session storage does not implement the required '{0}()' method."
-    authenticationMethodDoesNotExistExceptionMessage                  = 'Authentication method does not exist: {0}'
-    webhooksFeatureNotSupportedInOpenApi30ExceptionMessage            = 'The Webhooks feature is not supported in OpenAPI v3.0.x'
-    invalidContentTypeForSchemaExceptionMessage                       = "Invalid 'content-type' found for schema: {0}"
-    noUnlockScriptBlockForVaultExceptionMessage                       = "No Unlock ScriptBlock supplied for unlocking the vault '{0}'"
-    definitionTagMessage                                              = 'Definition {0}:'
-    failedToOpenRunspacePoolExceptionMessage                          = 'Failed to open RunspacePool: {0}'
-    failedToCloseRunspacePoolExceptionMessage                         = 'Failed to close RunspacePool: {0}'
-    verbNoLogicPassedExceptionMessage                                 = '[Verb] {0}: No logic passed'
-    noMutexFoundExceptionMessage                                      = "No mutex found called '{0}'"
-    documentationMessage                                              = 'Documentation'
-    timerAlreadyDefinedExceptionMessage                               = '[Timer] {0}: Timer already defined.'
-    invalidPortExceptionMessage                                       = 'The port cannot be negative: {0}'
-    viewsFolderNameAlreadyExistsExceptionMessage                      = 'The Views folder name already exists: {0}'
-    noNameForWebSocketResetExceptionMessage                           = 'No Name for a WebSocket to reset supplied.'
-    mergeDefaultAuthNotInListExceptionMessage                         = "The MergeDefault Authentication '{0}' is not in the Authentication list supplied."
-    descriptionRequiredExceptionMessage                               = 'A Description is required for Path:{0} Response:{1}'
-    pageNameShouldBeAlphaNumericExceptionMessage                      = 'The Page name should be a valid Alphanumeric value: {0}'
-    defaultValueNotBooleanOrEnumExceptionMessage                      = 'The default value is not a boolean and is not part of the enum.'
-    openApiComponentSchemaDoesNotExistExceptionMessage                = "The OpenApi component schema {0} doesn't exist."
-    timerParameterMustBeGreaterThanZeroExceptionMessage               = '[Timer] {0}: {1} must be greater than 0.'
-    taskTimedOutExceptionMessage                                      = 'Task has timed out after {0}ms.'
-    scheduleStartTimeAfterEndTimeExceptionMessage                     = '[Schedule] {0}: Cannot have a StartTime after the EndTime'
-    infoVersionMandatoryMessage                                       = 'info.version is mandatory.'
-    cannotUnlockNullObjectExceptionMessage                            = 'Cannot unlock an object that is null.'
-    nonEmptyScriptBlockRequiredForCustomAuthExceptionMessage          = 'A non-empty ScriptBlock is required for the Custom authentication scheme.'
-    nonEmptyScriptBlockRequiredForAuthMethodExceptionMessage          = 'A non-empty ScriptBlock is required for the authentication method.'
-    validationOfOneOfSchemaNotSupportedExceptionMessage               = "Validation of a schema that includes 'oneof' is not supported."
-    routeParameterCannotBeNullExceptionMessage                        = "The parameter 'Route' cannot be null."
-    cacheStorageAlreadyExistsExceptionMessage                         = "Cache Storage with name '{0}' already exists."
-    loggingMethodRequiresValidScriptBlockExceptionMessage             = "The supplied output Method for the '{0}' Logging method requires a valid ScriptBlock."
-    scopedVariableAlreadyDefinedExceptionMessage                      = 'Scoped Variable already defined: {0}'
-    oauth2RequiresAuthorizeUrlExceptionMessage                        = "OAuth2 requires an 'AuthoriseUrl' property to be supplied."
-    pathNotExistExceptionMessage                                      = 'Path does not exist: {0}'
-    noDomainServerNameForWindowsAdAuthExceptionMessage                = 'No domain server name has been supplied for Windows AD authentication'
-    suppliedDateAfterScheduleEndTimeExceptionMessage                  = 'Supplied date is after the end time of the schedule at {0}'
-    wildcardMethodsIncompatibleWithAutoMethodsExceptionMessage        = 'The * wildcard for Methods is incompatible with the AutoMethods switch.'
-    cannotSupplyIntervalForYearExceptionMessage                       = 'Cannot supply interval value for every year.'
-    missingComponentsMessage                                          = 'Missing component(s)'
-    invalidStrictTransportSecurityDurationExceptionMessage            = 'Invalid Strict-Transport-Security duration supplied: {0}. It should be greater than 0.'
-    noSecretForHmac512ExceptionMessage                                = 'No secret supplied for HMAC512 hash.'
-    daysInMonthExceededExceptionMessage                               = '{0} only has {1} days, but {2} was supplied.'
-    nonEmptyScriptBlockRequiredForCustomLoggingExceptionMessage       = 'A non-empty ScriptBlock is required for the Custom logging output method.'
-    encodingAttributeOnlyAppliesToMultipartExceptionMessage           = 'The encoding attribute only applies to multipart and application/x-www-form-urlencoded request bodies.'
-    suppliedDateBeforeScheduleStartTimeExceptionMessage               = 'Supplied date is before the start time of the schedule at {0}'
-    unlockSecretRequiredExceptionMessage                              = "An 'UnlockSecret' property is required when using Microsoft.PowerShell.SecretStore"
-    noLogicPassedForMethodRouteExceptionMessage                       = '[{0}] {1}: No logic passed.'
-    bodyParserAlreadyDefinedForContentTypeExceptionMessage            = 'A body-parser is already defined for the {0} content-type.'
-    invalidJwtSuppliedExceptionMessage                                = 'Invalid JWT supplied.'
-    sessionsRequiredForFlashMessagesExceptionMessage                  = 'Sessions are required to use Flash messages.'
-    semaphoreAlreadyExistsExceptionMessage                            = 'A semaphore with the following name already exists: {0}'
-    invalidJwtHeaderAlgorithmSuppliedExceptionMessage                 = 'Invalid JWT header algorithm supplied.'
-    oauth2ProviderDoesNotSupportPasswordGrantTypeExceptionMessage     = "The OAuth2 provider does not support the 'password' grant_type required by using an InnerScheme."
-    invalidAliasFoundExceptionMessage                                 = 'Invalid {0} alias found: {1}'
-    scheduleDoesNotExistExceptionMessage                              = "Schedule '{0}' does not exist."
-    accessMethodNotExistExceptionMessage                              = 'Access method does not exist: {0}'
-    oauth2ProviderDoesNotSupportCodeResponseTypeExceptionMessage      = "The OAuth2 provider does not support the 'code' response_type."
-    untestedPowerShellVersionWarningMessage                           = '[WARNING] Pode {0} has not been tested on PowerShell {1}, as it was not available when Pode was released.'
-    secretVaultAlreadyRegisteredAutoImportExceptionMessage            = "A Secret Vault with the name '{0}' has already been registered while auto-importing Secret Vaults."
-    schemeRequiresValidScriptBlockExceptionMessage                    = "The supplied scheme for the '{0}' authentication validator requires a valid ScriptBlock."
-    serverLoopingMessage                                              = 'Server looping every {0}secs'
-    certificateThumbprintsNameSupportedOnWindowsExceptionMessage      = 'Certificate Thumbprints/Name are only supported on Windows OS.'
-    sseConnectionNameRequiredExceptionMessage                         = "An SSE connection Name is required, either from -Name or `$WebEvent.Sse.Name"
-    invalidMiddlewareTypeExceptionMessage                             = 'One of the Middlewares supplied is an invalid type. Expected either a ScriptBlock or Hashtable, but got: {0}'
-    noSecretForJwtSignatureExceptionMessage                           = 'No secret supplied for JWT signature.'
-    modulePathDoesNotExistExceptionMessage                            = 'The module path does not exist: {0}'
-    taskAlreadyDefinedExceptionMessage                                = '[Task] {0}: Task already defined.'
-    verbAlreadyDefinedExceptionMessage                                = '[Verb] {0}: Already defined'
-    clientCertificatesOnlySupportedOnHttpsEndpointsExceptionMessage   = 'Client certificates are only supported on HTTPS endpoints.'
-    endpointNameNotExistExceptionMessage                              = "Endpoint with name '{0}' does not exist."
-    middlewareNoLogicSuppliedExceptionMessage                         = '[Middleware]: No logic supplied in ScriptBlock.'
-    scriptBlockRequiredForMergingUsersExceptionMessage                = 'A Scriptblock for merging multiple authenticated users into 1 object is required When Valid is All.'
-    secretVaultAlreadyRegisteredExceptionMessage                      = "A Secret Vault with the name '{0}' has already been registered{1}."
-    deprecatedTitleVersionDescriptionWarningMessage                   = "WARNING: Title, Version, and Description on 'Enable-PodeOpenApi' are deprecated. Please use 'Add-PodeOAInfo' instead."
-    undefinedOpenApiReferencesMessage                                 = 'Undefined OpenAPI References:'
-    doneMessage                                                       = 'Done'
-    swaggerEditorDoesNotSupportOpenApi31ExceptionMessage              = "This version on Swagger-Editor doesn't support OpenAPI 3.1"
-    durationMustBeZeroOrGreaterExceptionMessage                       = 'Duration must be 0 or greater, but got: {0}s'
-    viewsPathDoesNotExistExceptionMessage                             = 'The Views path does not exist: {0}'
-    discriminatorIncompatibleWithAllOfExceptionMessage                = "The parameter 'Discriminator' is incompatible with 'allOf'."
-    noNameForWebSocketSendMessageExceptionMessage                     = 'No Name for a WebSocket to send message to supplied.'
-    hashtableMiddlewareNoLogicExceptionMessage                        = 'A Hashtable Middleware supplied has no Logic defined.'
-    openApiInfoMessage                                                = 'OpenAPI Info:'
-    invalidSchemeForAuthValidatorExceptionMessage                     = "The supplied '{0}' Scheme for the '{1}' authentication validator requires a valid ScriptBlock."
-    sseFailedToBroadcastExceptionMessage                              = 'SSE failed to broadcast due to defined SSE broadcast level for {0}: {1}'
-    adModuleWindowsOnlyExceptionMessage                               = 'Active Directory module only available on Windows OS.'
-    requestLoggingAlreadyEnabledExceptionMessage                      = 'Request Logging has already been enabled.'
-    invalidAccessControlMaxAgeDurationExceptionMessage                = 'Invalid Access-Control-Max-Age duration supplied: {0}. Should be greater than 0.'
-    openApiDefinitionAlreadyExistsExceptionMessage                    = 'OpenAPI definition named {0} already exists.'
-    renamePodeOADefinitionTagExceptionMessage                         = "Rename-PodeOADefinitionTag cannot be used inside a Select-PodeOADefinition 'ScriptBlock'."
-    taskProcessDoesNotExistExceptionMessage                           = 'Task process does not exist: {0}'
-    scheduleProcessDoesNotExistExceptionMessage                       = 'Schedule process does not exist: {0}'
-    definitionTagChangeNotAllowedExceptionMessage                     = 'Definition Tag for a Route cannot be changed.'
-    getRequestBodyNotAllowedExceptionMessage                          = '{0} operations cannot have a Request Body.'
-    unsupportedStreamCompressionEncodingExceptionMessage              = 'Unsupported stream compression encoding: {0}'
->>>>>>> 473c9be7
+  unsupportedStreamCompressionEncodingExceptionMessage              = 'Unsupported stream compression encoding: {0}'
 }
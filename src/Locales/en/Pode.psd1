--- conflicted
+++ resolved
@@ -289,9 +289,6 @@
     scheduleProcessDoesNotExistExceptionMessage                       = 'Schedule process does not exist: {0}'
     definitionTagChangeNotAllowedExceptionMessage                     = 'Definition Tag for a Route cannot be changed.'
     getRequestBodyNotAllowedExceptionMessage                          = '{0} operations cannot have a Request Body.'
-<<<<<<< HEAD
     fnDoesNotAcceptArrayAsPipelineInputExceptionMessage               = "The function '{0}' does not accept an array as pipeline input."
-=======
     unsupportedStreamCompressionEncodingExceptionMessage              = 'Unsupported stream compression encoding: {0}'
->>>>>>> 473c9be7
 }
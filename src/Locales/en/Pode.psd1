@{
    schemaValidationRequiresPowerShell610ExceptionMessage             = 'Schema validation requires PowerShell version 6.1.0 or greater.'
    customAccessPathOrScriptBlockRequiredExceptionMessage             = 'A Path or ScriptBlock is required for sourcing the Custom access values.'
    operationIdMustBeUniqueForArrayExceptionMessage                   = 'OperationID: {0} has to be unique and cannot be applied to an array.'
    endpointNotDefinedForRedirectingExceptionMessage                  = "An endpoint named '{0}' has not been defined for redirecting."
    filesHaveChangedMessage                                           = 'The following files have changed:'
    iisAspnetcoreTokenMissingExceptionMessage                         = 'IIS ASPNETCORE_TOKEN is missing.'
    minValueGreaterThanMaxExceptionMessage                            = 'Min value for {0} should not be greater than the max value.'
    noLogicPassedForRouteExceptionMessage                             = 'No logic passed for Route: {0}'
    scriptPathDoesNotExistExceptionMessage                            = 'The script path does not exist: {0}'
    mutexAlreadyExistsExceptionMessage                                = 'A mutex with the following name already exists: {0}'
    listeningOnEndpointsMessage                                       = 'Listening on the following {0} endpoint(s) [{1} thread(s)]:'
    unsupportedFunctionInServerlessContextExceptionMessage            = 'The {0} function is not supported in a serverless context.'
    expectedNoJwtSignatureSuppliedExceptionMessage                    = 'Expected no JWT signature to be supplied.'
    secretAlreadyMountedExceptionMessage                              = "A Secret with the name '{0}' has already been mounted."
    failedToAcquireLockExceptionMessage                               = 'Failed to acquire a lock on the object.'
    noPathSuppliedForStaticRouteExceptionMessage                      = '[{0}]: No Path supplied for Static Route.'
    invalidHostnameSuppliedExceptionMessage                           = 'Invalid hostname supplied: {0}'
    authMethodAlreadyDefinedExceptionMessage                          = 'Authentication method already defined: {0}'
    csrfCookieRequiresSecretExceptionMessage                          = "When using cookies for CSRF, a Secret is required. You can either supply a Secret or set the Cookie global secret - (Set-PodeCookieSecret '<value>' -Global)"
    nonEmptyScriptBlockRequiredForAuthMethodExceptionMessage          = 'A non-empty ScriptBlock is required for the authentication method.'
    nonEmptyScriptBlockRequiredForPageRouteExceptionMessage           = 'A non-empty ScriptBlock is required to create a Page Route.'
    noPropertiesMutuallyExclusiveExceptionMessage                     = "The parameter 'NoProperties' is mutually exclusive with 'Properties', 'MinProperties' and 'MaxProperties'"
    incompatiblePodeDllExceptionMessage                               = 'An existing incompatible Pode.DLL version {0} is loaded. Version {1} is required. Open a new PowerShell/pwsh session and retry.'
    accessMethodDoesNotExistExceptionMessage                          = 'Access method does not exist: {0}.'
    scheduleAlreadyDefinedExceptionMessage                            = '[Schedule] {0}: Schedule already defined.'
    secondsValueCannotBeZeroOrLessExceptionMessage                    = 'Seconds value cannot be 0 or less for {0}'
    pathToLoadNotFoundExceptionMessage                                = 'Path to load {0} not found: {1}'
    failedToImportModuleExceptionMessage                              = 'Failed to import module: {0}'
    endpointNotExistExceptionMessage                                  = "Endpoint with protocol '{0}' and address '{1}' or local address '{2}' does not exist."
    terminatingMessage                                                = 'Terminating...'
    noCommandsSuppliedToConvertToRoutesExceptionMessage               = 'No commands supplied to convert to Routes.'
    invalidTaskTypeExceptionMessage                                   = 'Task type is invalid, expected either [System.Threading.Tasks.Task] or [hashtable]'
    alreadyConnectedToWebSocketExceptionMessage                       = "Already connected to WebSocket with name '{0}'"
    crlfMessageEndCheckOnlySupportedOnTcpEndpointsExceptionMessage    = 'The CRLF message end check is only supported on TCP endpoints.'
    testPodeOAComponentSchemaNeedToBeEnabledExceptionMessage          = "'Test-PodeOAComponentSchema' need to be enabled using 'Enable-PodeOpenApi -EnableSchemaValidation'"
    adModuleNotInstalledExceptionMessage                              = 'Active Directory module is not installed.'
    cronExpressionInvalidExceptionMessage                             = 'Cron expression should only consist of 5 parts: {0}'
    noSessionToSetOnResponseExceptionMessage                          = 'There is no session available to set on the response.'
    valueOutOfRangeExceptionMessage                                   = "Value '{0}' for {1} is invalid, should be between {2} and {3}"
    loggingMethodAlreadyDefinedExceptionMessage                       = 'Logging method already defined: {0}'
    noSecretForHmac256ExceptionMessage                                = 'No secret supplied for HMAC256 hash.'
    eolPowerShellWarningMessage                                       = '[WARNING] Pode {0} has not been tested on PowerShell {1}, as it is EOL.'
    runspacePoolFailedToLoadExceptionMessage                          = '{0} RunspacePool failed to load.'
    noEventRegisteredExceptionMessage                                 = 'No {0} event registered: {1}'
    scheduleCannotHaveNegativeLimitExceptionMessage                   = '[Schedule] {0}: Cannot have a negative limit.'
    openApiRequestStyleInvalidForParameterExceptionMessage            = 'OpenApi request Style cannot be {0} for a {1} parameter.'
    openApiDocumentNotCompliantExceptionMessage                       = 'OpenAPI document is not compliant.'
    taskDoesNotExistExceptionMessage                                  = "Task '{0}' does not exist."
    scopedVariableNotFoundExceptionMessage                            = 'Scoped Variable not found: {0}'
    sessionsRequiredForCsrfExceptionMessage                           = 'Sessions are required to use CSRF unless you want to use cookies.'
    nonEmptyScriptBlockRequiredForLoggingMethodExceptionMessage       = 'A non-empty ScriptBlock is required for the logging method.'
    credentialsPassedWildcardForHeadersLiteralExceptionMessage        = 'When Credentials is passed, The * wildcard for Headers will be taken as a literal string and not a wildcard.'
    podeNotInitializedExceptionMessage                                = 'Pode has not been initialised.'
    multipleEndpointsForGuiMessage                                    = 'Multiple endpoints defined, only the first will be used for the GUI.'
    operationIdMustBeUniqueExceptionMessage                           = 'OperationID: {0} has to be unique.'
    invalidJsonJwtExceptionMessage                                    = 'Invalid JSON value found in JWT'
    noAlgorithmInJwtHeaderExceptionMessage                            = 'No algorithm supplied in JWT Header.'
    openApiVersionPropertyMandatoryExceptionMessage                   = 'OpenApi Version property is mandatory.'
    limitValueCannotBeZeroOrLessExceptionMessage                      = 'Limit value cannot be 0 or less for {0}'
    timerDoesNotExistExceptionMessage                                 = "Timer '{0}' does not exist."
    openApiGenerationDocumentErrorMessage                             = 'OpenAPI generation document error:'
    routeAlreadyContainsCustomAccessExceptionMessage                  = "Route '[{0}] {1}' already contains Custom Access with name '{2}'"
    maximumConcurrentWebSocketThreadsLessThanMinimumExceptionMessage  = 'Maximum concurrent WebSocket threads cannot be less than the minimum of {0} but got: {1}'
    middlewareAlreadyDefinedExceptionMessage                          = '[Middleware] {0}: Middleware already defined.'
    invalidAtomCharacterExceptionMessage                              = 'Invalid atom character: {0}'
    invalidCronAtomFormatExceptionMessage                             = 'Invalid cron atom format found: {0}'
    cacheStorageNotFoundForRetrieveExceptionMessage                   = "Cache storage with name '{0}' not found when attempting to retrieve cached item '{1}'"
    headerMustHaveNameInEncodingContextExceptionMessage               = 'Header must have a name when used in an encoding context.'
    moduleDoesNotContainFunctionExceptionMessage                      = 'Module {0} does not contain function {1} to convert to a Route.'
    pathToIconForGuiDoesNotExistExceptionMessage                      = 'Path to the icon for GUI does not exist: {0}'
    noTitleSuppliedForPageExceptionMessage                            = 'No title supplied for {0} page.'
    certificateSuppliedForNonHttpsWssEndpointExceptionMessage         = 'Certificate supplied for non-HTTPS/WSS endpoint.'
    cannotLockNullObjectExceptionMessage                              = 'Cannot lock an object that is null.'
    showPodeGuiOnlyAvailableOnWindowsExceptionMessage                 = 'Show-PodeGui is currently only available for Windows PowerShell and PowerShell 7+ on Windows OS.'
    unlockSecretButNoScriptBlockExceptionMessage                      = 'Unlock secret supplied for custom Secret Vault type, but not Unlock ScriptBlock supplied.'
    invalidIpAddressExceptionMessage                                  = 'The IP address supplied is invalid: {0}'
    maxDaysInvalidExceptionMessage                                    = 'MaxDays must be 0 or greater, but got: {0}'
    noRemoveScriptBlockForVaultExceptionMessage                       = "No Remove ScriptBlock supplied for removing secrets from the vault '{0}'"
    noSecretExpectedForNoSignatureExceptionMessage                    = 'Expected no secret to be supplied for no signature.'
    noCertificateFoundExceptionMessage                                = "No certificate could be found in {0}{1} for '{2}'"
    minValueInvalidExceptionMessage                                   = "Min value '{0}' for {1} is invalid, should be greater than/equal to {2}"
    accessRequiresAuthenticationOnRoutesExceptionMessage              = 'Access requires Authentication to be supplied on Routes.'
    noSecretForHmac384ExceptionMessage                                = 'No secret supplied for HMAC384 hash.'
    windowsLocalAuthSupportIsForWindowsOnlyExceptionMessage           = 'Windows Local Authentication support is for Windows OS only.'
    definitionTagNotDefinedExceptionMessage                           = 'DefinitionTag {0} does not exist.'
    noComponentInDefinitionExceptionMessage                           = 'No component of type {0} named {1} is available in the {2} definition.'
    noSmtpHandlersDefinedExceptionMessage                             = 'No SMTP handlers have been defined.'
    sessionMiddlewareAlreadyInitializedExceptionMessage               = 'Session Middleware has already been initialised.'
    reusableComponentPathItemsNotAvailableInOpenApi30ExceptionMessage = "The 'pathItems' reusable component feature is not available in OpenAPI v3.0."
    wildcardHeadersIncompatibleWithAutoHeadersExceptionMessage        = 'The * wildcard for Headers is incompatible with the AutoHeaders switch.'
    noDataForFileUploadedExceptionMessage                             = "No data for file '{0}' was uploaded in the request."
    sseOnlyConfiguredOnEventStreamAcceptHeaderExceptionMessage        = 'SSE can only be configured on requests with an Accept header value of text/event-stream'
    noSessionAvailableToSaveExceptionMessage                          = 'There is no session available to save.'
    pathParameterRequiresRequiredSwitchExceptionMessage               = "If the parameter location is 'Path', the switch parameter 'Required' is mandatory."
    noOpenApiUrlSuppliedExceptionMessage                              = 'No OpenAPI URL supplied for {0}.'
    maximumConcurrentSchedulesInvalidExceptionMessage                 = 'Maximum concurrent schedules must be >=1 but got: {0}'
    snapinsSupportedOnWindowsPowershellOnlyExceptionMessage           = 'Snapins are only supported on Windows PowerShell.'
    eventViewerLoggingSupportedOnWindowsOnlyExceptionMessage          = 'Event Viewer logging only supported on Windows OS.'
    parametersMutuallyExclusiveExceptionMessage                       = "Parameters '{0}' and '{1}' are mutually exclusive."
    pathItemsFeatureNotSupportedInOpenApi30ExceptionMessage           = 'The PathItems feature is not supported in OpenAPI v3.0.x'
    openApiParameterRequiresNameExceptionMessage                      = 'The OpenApi parameter requires a name to be specified.'
    maximumConcurrentTasksLessThanMinimumExceptionMessage             = 'Maximum concurrent tasks cannot be less than the minimum of {0} but got: {1}'
    noSemaphoreFoundExceptionMessage                                  = "No semaphore found called '{0}'"
    singleValueForIntervalExceptionMessage                            = 'You can only supply a single {0} value when using intervals.'
    jwtNotYetValidExceptionMessage                                    = 'The JWT is not yet valid for use.'
    verbAlreadyDefinedForUrlExceptionMessage                          = '[Verb] {0}: Already defined for {1}'
    noSecretNamedMountedExceptionMessage                              = "No Secret named '{0}' has been mounted."
    moduleOrVersionNotFoundExceptionMessage                           = 'Module or version not found on {0}: {1}@{2}'
    noScriptBlockSuppliedExceptionMessage                             = 'No ScriptBlock supplied.'
    noSecretVaultRegisteredExceptionMessage                           = "No Secret Vault with the name '{0}' has been registered."
    nameRequiredForEndpointIfRedirectToSuppliedExceptionMessage       = 'A Name is required for the endpoint if the RedirectTo parameter is supplied.'
    openApiLicenseObjectRequiresNameExceptionMessage                  = "The OpenAPI object 'license' required the property 'name'. Use -LicenseName parameter."
    sourcePathDoesNotExistForStaticRouteExceptionMessage              = '{0}: The Source path supplied for Static Route does not exist: {1}'
    noNameForWebSocketDisconnectExceptionMessage                      = 'No Name for a WebSocket to disconnect from supplied.'
    certificateExpiredExceptionMessage                                = "The certificate '{0}' has expired: {1}"
    secretVaultUnlockExpiryDateInPastExceptionMessage                 = 'Secret Vault unlock expiry date is in the past (UTC): {0}'
    invalidWebExceptionTypeExceptionMessage                           = 'Exception is of an invalid type, should be either WebException or HttpRequestException, but got: {0}'
    invalidSecretValueTypeExceptionMessage                            = 'Secret value is of an invalid type. Expected types: String, SecureString, HashTable, Byte[], or PSCredential. But got: {0}'
    explicitTlsModeOnlySupportedOnSmtpsTcpsEndpointsExceptionMessage  = 'The Explicit TLS mode is only supported on SMTPS and TCPS endpoints.'
    discriminatorMappingRequiresDiscriminatorPropertyExceptionMessage = "The parameter 'DiscriminatorMapping' can only be used when 'DiscriminatorProperty' is present."
    scriptErrorExceptionMessage                                       = "Error '{0}' in script {1} {2} (line {3}) char {4} executing {5} on {6} object '{7}' Class: {8} BaseClass: {9}"
    cannotSupplyIntervalForQuarterExceptionMessage                    = 'Cannot supply interval value for every quarter.'
    scheduleEndTimeMustBeInFutureExceptionMessage                     = '[Schedule] {0}: The EndTime value must be in the future.'
    invalidJwtSignatureSuppliedExceptionMessage                       = 'Invalid JWT signature supplied.'
    noSetScriptBlockForVaultExceptionMessage                          = "No Set ScriptBlock supplied for updating/creating secrets in the vault '{0}'"
    accessMethodNotExistForMergingExceptionMessage                    = 'Access method does not exist for merging: {0}'
    defaultAuthNotInListExceptionMessage                              = "The Default Authentication '{0}' is not in the Authentication list supplied."
    parameterHasNoNameExceptionMessage                                = "The Parameter has no name. Please give this component a name using the 'Name' parameter."
    methodPathAlreadyDefinedForUrlExceptionMessage                    = '[{0}] {1}: Already defined for {2}'
    fileWatcherAlreadyDefinedExceptionMessage                         = "A File Watcher named '{0}' has already been defined."
    noServiceHandlersDefinedExceptionMessage                          = 'No Service handlers have been defined.'
    secretRequiredForCustomSessionStorageExceptionMessage             = 'A Secret is required when using custom session storage.'
    secretManagementModuleNotInstalledExceptionMessage                = 'Microsoft.PowerShell.SecretManagement module not installed.'
    noPathSuppliedForRouteExceptionMessage                            = 'No Path supplied for the Route.'
    validationOfAnyOfSchemaNotSupportedExceptionMessage               = "Validation of a schema that includes 'anyof' is not supported."
    iisAuthSupportIsForWindowsOnlyExceptionMessage                    = 'IIS Authentication support is for Windows OS only.'
    oauth2InnerSchemeInvalidExceptionMessage                          = 'OAuth2 InnerScheme can only be one of either Basic or Form authentication, but got: {0}'
    noRoutePathSuppliedForPageExceptionMessage                        = 'No route path supplied for {0} page.'
    cacheStorageNotFoundForExistsExceptionMessage                     = "Cache storage with name '{0}' not found when attempting to check if cached item '{1}' exists."
    handlerAlreadyDefinedExceptionMessage                             = '[{0}] {1}: Handler already defined.'
    sessionsNotConfiguredExceptionMessage                             = 'Sessions have not been configured.'
    propertiesTypeObjectAssociationExceptionMessage                   = 'Only properties of type Object can be associated with {0}.'
    sessionsRequiredForSessionPersistentAuthExceptionMessage          = 'Sessions are required to use session persistent authentication.'
    invalidPathWildcardOrDirectoryExceptionMessage                    = 'The Path supplied cannot be a wildcard or a directory: {0}'
    accessMethodAlreadyDefinedExceptionMessage                        = 'Access method already defined: {0}'
    parametersValueOrExternalValueMandatoryExceptionMessage           = "Parameters 'Value' or 'ExternalValue' are mandatory"
    maximumConcurrentTasksInvalidExceptionMessage                     = 'Maximum concurrent tasks must be >=1 but got: {0}'
    cannotCreatePropertyWithoutTypeExceptionMessage                   = 'Cannot create the property because no type is defined.'
    authMethodNotExistForMergingExceptionMessage                      = 'Authentication method does not exist for merging: {0}'
    maxValueInvalidExceptionMessage                                   = "Max value '{0}' for {1} is invalid, should be less than/equal to {2}"
    endpointAlreadyDefinedExceptionMessage                            = "An endpoint named '{0}' has already been defined."
    eventAlreadyRegisteredExceptionMessage                            = '{0} event already registered: {1}'
    parameterNotSuppliedInRequestExceptionMessage                     = "A parameter called '{0}' was not supplied in the request or has no data available."
    cacheStorageNotFoundForSetExceptionMessage                        = "Cache storage with name '{0}' not found when attempting to set cached item '{1}'"
    methodPathAlreadyDefinedExceptionMessage                          = '[{0}] {1}: Already defined.'
    errorLoggingAlreadyEnabledExceptionMessage                        = 'Error Logging has already been enabled.'
    valueForUsingVariableNotFoundExceptionMessage                     = "Value for '`$using:{0}' could not be found."
    rapidPdfDoesNotSupportOpenApi31ExceptionMessage                   = "The Document tool RapidPdf doesn't support OpenAPI 3.1"
    oauth2ClientSecretRequiredExceptionMessage                        = 'OAuth2 requires a Client Secret when not using PKCE.'
    invalidBase64JwtExceptionMessage                                  = 'Invalid Base64 encoded value found in JWT'
    noSessionToCalculateDataHashExceptionMessage                      = 'No session available to calculate data hash.'
    cacheStorageNotFoundForRemoveExceptionMessage                     = "Cache storage with name '{0}' not found when attempting to remove cached item '{1}'"
    csrfMiddlewareNotInitializedExceptionMessage                      = 'CSRF Middleware has not been initialised.'
    infoTitleMandatoryMessage                                         = 'info.title is mandatory.'
    typeCanOnlyBeAssociatedWithObjectExceptionMessage                 = 'Type {0} can only be associated with an Object.'
    userFileDoesNotExistExceptionMessage                              = 'The user file does not exist: {0}'
    routeParameterNeedsValidScriptblockExceptionMessage               = 'The Route parameter needs a valid, not empty, scriptblock.'
    nextTriggerCalculationErrorExceptionMessage                       = 'Looks like something went wrong trying to calculate the next trigger datetime: {0}'
    cannotLockValueTypeExceptionMessage                               = 'Cannot lock a [ValueType]'
    failedToCreateOpenSslCertExceptionMessage                         = 'Failed to create OpenSSL cert: {0}'
    jwtExpiredExceptionMessage                                        = 'The JWT has expired.'
    openingGuiMessage                                                 = 'Opening the GUI.'
    multiTypePropertiesRequireOpenApi31ExceptionMessage               = 'Multi-type properties require OpenApi Version 3.1 or above.'
    noNameForWebSocketRemoveExceptionMessage                          = 'No Name for a WebSocket to remove supplied.'
    maxSizeInvalidExceptionMessage                                    = 'MaxSize must be 0 or greater, but got: {0}'
    iisShutdownMessage                                                = '(IIS Shutdown)'
    cannotUnlockValueTypeExceptionMessage                             = 'Cannot unlock a [ValueType]'
    noJwtSignatureForAlgorithmExceptionMessage                        = 'No JWT signature supplied for {0}.'
    maximumConcurrentWebSocketThreadsInvalidExceptionMessage          = 'Maximum concurrent WebSocket threads must be >=1 but got: {0}'
    acknowledgeMessageOnlySupportedOnSmtpTcpEndpointsExceptionMessage = 'The Acknowledge message is only supported on SMTP and TCP endpoints.'
    failedToConnectToUrlExceptionMessage                              = 'Failed to connect to URL: {0}'
    failedToAcquireMutexOwnershipExceptionMessage                     = 'Failed to acquire mutex ownership. Mutex name: {0}'
    sessionsRequiredForOAuth2WithPKCEExceptionMessage                 = 'Sessions are required to use OAuth2 with PKCE'
    failedToConnectToWebSocketExceptionMessage                        = 'Failed to connect to WebSocket: {0}'
    unsupportedObjectExceptionMessage                                 = 'Unsupported object'
    failedToParseAddressExceptionMessage                              = "Failed to parse '{0}' as a valid IP/Host:Port address"
    mustBeRunningWithAdminPrivilegesExceptionMessage                  = 'Must be running with administrator privileges to listen on non-localhost addresses.'
    specificationMessage                                              = 'Specification'
    cacheStorageNotFoundForClearExceptionMessage                      = "Cache storage with name '{0}' not found when attempting to clear the cache."
    restartingServerMessage                                           = 'Restarting server...'
    cannotSupplyIntervalWhenEveryIsNoneExceptionMessage               = "Cannot supply an interval when the parameter 'Every' is set to None."
    unsupportedJwtAlgorithmExceptionMessage                           = 'The JWT algorithm is not currently supported: {0}'
    websocketsNotConfiguredForSignalMessagesExceptionMessage          = 'WebSockets have not been configured to send signal messages.'
    invalidLogicTypeInHashtableMiddlewareExceptionMessage             = 'A Hashtable Middleware supplied has an invalid Logic type. Expected ScriptBlock, but got: {0}'
    maximumConcurrentSchedulesLessThanMinimumExceptionMessage         = 'Maximum concurrent schedules cannot be less than the minimum of {0} but got: {1}'
    failedToAcquireSemaphoreOwnershipExceptionMessage                 = 'Failed to acquire semaphore ownership. Semaphore name: {0}'
    propertiesParameterWithoutNameExceptionMessage                    = 'The Properties parameters cannot be used if the Property has no name.'
    customSessionStorageMethodNotImplementedExceptionMessage          = "The custom session storage does not implement the required '{0}()' method."
    authenticationMethodDoesNotExistExceptionMessage                  = 'Authentication method does not exist: {0}'
    webhooksFeatureNotSupportedInOpenApi30ExceptionMessage            = 'The Webhooks feature is not supported in OpenAPI v3.0.x'
    invalidContentTypeForSchemaExceptionMessage                       = "Invalid 'content-type' found for schema: {0}"
    noUnlockScriptBlockForVaultExceptionMessage                       = "No Unlock ScriptBlock supplied for unlocking the vault '{0}'"
    definitionTagMessage                                              = 'Definition {0}:'
    failedToOpenRunspacePoolExceptionMessage                          = 'Failed to open RunspacePool: {0}'
    failedToCloseRunspacePoolExceptionMessage                         = 'Failed to close RunspacePool: {0}'
    verbNoLogicPassedExceptionMessage                                 = '[Verb] {0}: No logic passed'
    noMutexFoundExceptionMessage                                      = "No mutex found called '{0}'"
    documentationMessage                                              = 'Documentation'
    timerAlreadyDefinedExceptionMessage                               = '[Timer] {0}: Timer already defined.'
    invalidPortExceptionMessage                                       = 'The port cannot be negative: {0}'
    viewsFolderNameAlreadyExistsExceptionMessage                      = 'The Views folder name already exists: {0}'
    noNameForWebSocketResetExceptionMessage                           = 'No Name for a WebSocket to reset supplied.'
    mergeDefaultAuthNotInListExceptionMessage                         = "The MergeDefault Authentication '{0}' is not in the Authentication list supplied."
    descriptionRequiredExceptionMessage                               = 'A Description is required for Path:{0} Response:{1}'
    pageNameShouldBeAlphaNumericExceptionMessage                      = 'The Page name should be a valid Alphanumeric value: {0}'
    defaultValueNotBooleanOrEnumExceptionMessage                      = 'The default value is not a boolean and is not part of the enum.'
    openApiComponentSchemaDoesNotExistExceptionMessage                = "The OpenApi component schema {0} doesn't exist."
    timerParameterMustBeGreaterThanZeroExceptionMessage               = '[Timer] {0}: {1} must be greater than 0.'
    taskTimedOutExceptionMessage                                      = 'Task has timed out after {0}ms.'
    scheduleStartTimeAfterEndTimeExceptionMessage                     = '[Schedule] {0}: Cannot have a StartTime after the EndTime'
    infoVersionMandatoryMessage                                       = 'info.version is mandatory.'
    cannotUnlockNullObjectExceptionMessage                            = 'Cannot unlock an object that is null.'
    nonEmptyScriptBlockRequiredForCustomAuthExceptionMessage          = 'A non-empty ScriptBlock is required for the Custom authentication scheme.'
    validationOfOneOfSchemaNotSupportedExceptionMessage               = "Validation of a schema that includes 'oneof' is not supported."
    routeParameterCannotBeNullExceptionMessage                        = "The parameter 'Route' cannot be null."
    cacheStorageAlreadyExistsExceptionMessage                         = "Cache Storage with name '{0}' already exists."
    loggingMethodRequiresValidScriptBlockExceptionMessage             = "The supplied output Method for the '{0}' Logging method requires a valid ScriptBlock."
    scopedVariableAlreadyDefinedExceptionMessage                      = 'Scoped Variable already defined: {0}'
    oauth2RequiresAuthorizeUrlExceptionMessage                        = "OAuth2 requires an 'AuthoriseUrl' property to be supplied."
    pathNotExistExceptionMessage                                      = 'Path does not exist: {0}'
    noDomainServerNameForWindowsAdAuthExceptionMessage                = 'No domain server name has been supplied for Windows AD authentication'
    suppliedDateAfterScheduleEndTimeExceptionMessage                  = 'Supplied date is after the end time of the schedule at {0}'
    wildcardMethodsIncompatibleWithAutoMethodsExceptionMessage        = 'The * wildcard for Methods is incompatible with the AutoMethods switch.'
    cannotSupplyIntervalForYearExceptionMessage                       = 'Cannot supply interval value for every year.'
    missingComponentsMessage                                          = 'Missing component(s)'
    invalidStrictTransportSecurityDurationExceptionMessage            = 'Invalid Strict-Transport-Security duration supplied: {0}. It should be greater than 0.'
    noSecretForHmac512ExceptionMessage                                = 'No secret supplied for HMAC512 hash.'
    daysInMonthExceededExceptionMessage                               = '{0} only has {1} days, but {2} was supplied.'
    nonEmptyScriptBlockRequiredForCustomLoggingExceptionMessage       = 'A non-empty ScriptBlock is required for the Custom logging output method.'
    encodingAttributeOnlyAppliesToMultipartExceptionMessage           = 'The encoding attribute only applies to multipart and application/x-www-form-urlencoded request bodies.'
    suppliedDateBeforeScheduleStartTimeExceptionMessage               = 'Supplied date is before the start time of the schedule at {0}'
    unlockSecretRequiredExceptionMessage                              = "An 'UnlockSecret' property is required when using Microsoft.PowerShell.SecretStore"
    noLogicPassedForMethodRouteExceptionMessage                       = '[{0}] {1}: No logic passed.'
    bodyParserAlreadyDefinedForContentTypeExceptionMessage            = 'A body-parser is already defined for the {0} content-type.'
    invalidJwtSuppliedExceptionMessage                                = 'Invalid JWT supplied.'
    sessionsRequiredForFlashMessagesExceptionMessage                  = 'Sessions are required to use Flash messages.'
    semaphoreAlreadyExistsExceptionMessage                            = 'A semaphore with the following name already exists: {0}'
    invalidJwtHeaderAlgorithmSuppliedExceptionMessage                 = 'Invalid JWT header algorithm supplied.'
    oauth2ProviderDoesNotSupportPasswordGrantTypeExceptionMessage     = "The OAuth2 provider does not support the 'password' grant_type required by using an InnerScheme."
    invalidAliasFoundExceptionMessage                                 = 'Invalid {0} alias found: {1}'
    scheduleDoesNotExistExceptionMessage                              = "Schedule '{0}' does not exist."
    accessMethodNotExistExceptionMessage                              = 'Access method does not exist: {0}'
    oauth2ProviderDoesNotSupportCodeResponseTypeExceptionMessage      = "The OAuth2 provider does not support the 'code' response_type."
    untestedPowerShellVersionWarningMessage                           = '[WARNING] Pode {0} has not been tested on PowerShell {1}, as it was not available when Pode was released.'
    secretVaultAlreadyRegisteredAutoImportExceptionMessage            = "A Secret Vault with the name '{0}' has already been registered while auto-importing Secret Vaults."
    schemeRequiresValidScriptBlockExceptionMessage                    = "The supplied scheme for the '{0}' authentication validator requires a valid ScriptBlock."
    serverLoopingMessage                                              = 'Server looping every {0}secs'
    certificateThumbprintsNameSupportedOnWindowsExceptionMessage      = 'Certificate Thumbprints/Name are only supported on Windows OS.'
    sseConnectionNameRequiredExceptionMessage                         = "An SSE connection Name is required, either from -Name or `$WebEvent.Sse.Name"
    invalidMiddlewareTypeExceptionMessage                             = 'One of the Middlewares supplied is an invalid type. Expected either a ScriptBlock or Hashtable, but got: {0}'
    noSecretForJwtSignatureExceptionMessage                           = 'No secret supplied for JWT signature.'
    modulePathDoesNotExistExceptionMessage                            = 'The module path does not exist: {0}'
    taskAlreadyDefinedExceptionMessage                                = '[Task] {0}: Task already defined.'
    verbAlreadyDefinedExceptionMessage                                = '[Verb] {0}: Already defined'
    clientCertificatesOnlySupportedOnHttpsEndpointsExceptionMessage   = 'Client certificates are only supported on HTTPS endpoints.'
    endpointNameNotExistExceptionMessage                              = "Endpoint with name '{0}' does not exist."
    middlewareNoLogicSuppliedExceptionMessage                         = '[Middleware]: No logic supplied in ScriptBlock.'
    scriptBlockRequiredForMergingUsersExceptionMessage                = 'A Scriptblock for merging multiple authenticated users into 1 object is required When Valid is All.'
    secretVaultAlreadyRegisteredExceptionMessage                      = "A Secret Vault with the name '{0}' has already been registered{1}."
    deprecatedTitleVersionDescriptionWarningMessage                   = "WARNING: Title, Version, and Description on 'Enable-PodeOpenApi' are deprecated. Please use 'Add-PodeOAInfo' instead."
    undefinedOpenApiReferencesMessage                                 = 'Undefined OpenAPI References:'
    doneMessage                                                       = 'Done'
    swaggerEditorDoesNotSupportOpenApi31ExceptionMessage              = "This version on Swagger-Editor doesn't support OpenAPI 3.1"
    durationMustBeZeroOrGreaterExceptionMessage                       = 'Duration must be 0 or greater, but got: {0}s'
    viewsPathDoesNotExistExceptionMessage                             = 'The Views path does not exist: {0}'
    discriminatorIncompatibleWithAllOfExceptionMessage                = "The parameter 'Discriminator' is incompatible with 'allOf'."
    noNameForWebSocketSendMessageExceptionMessage                     = 'No Name for a WebSocket to send message to supplied.'
    hashtableMiddlewareNoLogicExceptionMessage                        = 'A Hashtable Middleware supplied has no Logic defined.'
    openApiInfoMessage                                                = 'OpenAPI Info:'
    invalidSchemeForAuthValidatorExceptionMessage                     = "The supplied '{0}' Scheme for the '{1}' authentication validator requires a valid ScriptBlock."
    sseFailedToBroadcastExceptionMessage                              = 'SSE failed to broadcast due to defined SSE broadcast level for {0}: {1}'
    adModuleWindowsOnlyExceptionMessage                               = 'Active Directory module only available on Windows OS.'
    requestLoggingAlreadyEnabledExceptionMessage                      = 'Request Logging has already been enabled.'
    invalidAccessControlMaxAgeDurationExceptionMessage                = 'Invalid Access-Control-Max-Age duration supplied: {0}. Should be greater than 0.'
    openApiDefinitionAlreadyExistsExceptionMessage                    = 'OpenAPI definition named {0} already exists.'
    renamePodeOADefinitionTagExceptionMessage                         = "Rename-PodeOADefinitionTag cannot be used inside a Select-PodeOADefinition 'ScriptBlock'."
    taskProcessDoesNotExistExceptionMessage                           = 'Task process does not exist: {0}'
    scheduleProcessDoesNotExistExceptionMessage                       = 'Schedule process does not exist: {0}'
    definitionTagChangeNotAllowedExceptionMessage                     = 'Definition Tag for a Route cannot be changed.'
    getRequestBodyNotAllowedExceptionMessage                          = '{0} operations cannot have a Request Body.'
    fnDoesNotAcceptArrayAsPipelineInputExceptionMessage               = "The function '{0}' does not accept an array as pipeline input."
    unsupportedStreamCompressionEncodingExceptionMessage              = 'Unsupported stream compression encoding: {0}'
<<<<<<< HEAD
    serviceAlreadyRegisteredException                                 = "Service '{0}' is already registered."
    serviceIsNotRegisteredException                                   = "Service '{0}' is not registered."
    serviceCommandFailedException                                     = "Service command '{0}' failed on service '{1}'."
    serviceRegistrationException                                      = "Service '{0}' registration failed."
    serviceIsRunningException                                         = "Service '{0}' is running. Use the -Force parameter to forcefully stop."
    serviceUnRegistrationException                                    = "Service '{0}' unregistration failed."
=======
    LocalEndpointConflictExceptionMessage                             = "Both '{0}' and '{1}' are defined as local OpenAPI endpoints, but only one local endpoint is allowed per API definition."
>>>>>>> 79ec4681
}<|MERGE_RESOLUTION|>--- conflicted
+++ resolved
@@ -291,14 +291,11 @@
     getRequestBodyNotAllowedExceptionMessage                          = '{0} operations cannot have a Request Body.'
     fnDoesNotAcceptArrayAsPipelineInputExceptionMessage               = "The function '{0}' does not accept an array as pipeline input."
     unsupportedStreamCompressionEncodingExceptionMessage              = 'Unsupported stream compression encoding: {0}'
-<<<<<<< HEAD
+    LocalEndpointConflictExceptionMessage                             = "Both '{0}' and '{1}' are defined as local OpenAPI endpoints, but only one local endpoint is allowed per API definition."
     serviceAlreadyRegisteredException                                 = "Service '{0}' is already registered."
     serviceIsNotRegisteredException                                   = "Service '{0}' is not registered."
     serviceCommandFailedException                                     = "Service command '{0}' failed on service '{1}'."
     serviceRegistrationException                                      = "Service '{0}' registration failed."
     serviceIsRunningException                                         = "Service '{0}' is running. Use the -Force parameter to forcefully stop."
     serviceUnRegistrationException                                    = "Service '{0}' unregistration failed."
-=======
-    LocalEndpointConflictExceptionMessage                             = "Both '{0}' and '{1}' are defined as local OpenAPI endpoints, but only one local endpoint is allowed per API definition."
->>>>>>> 79ec4681
 }
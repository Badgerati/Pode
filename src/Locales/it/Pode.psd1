--- conflicted
+++ resolved
@@ -285,10 +285,7 @@
     invalidAccessControlMaxAgeDurationExceptionMessage                = 'Durata non valida fornita per Access-Control-Max-Age: {0}. Deve essere maggiore di 0.'
     openApiDefinitionAlreadyExistsExceptionMessage                    = 'La definizione OpenAPI denominata {0} esiste già.'
     renamePodeOADefinitionTagExceptionMessage                     = "Rename-PodeOADefinitionTag non può essere utilizzato all'interno di un 'ScriptBlock' di Select-PodeOADefinition."
-<<<<<<< HEAD
     NonHashtableArrayElementExceptionMessage                          = "L'array contiene un elemento che non è una tabella hash"
     InputNotHashtableOrArrayOfHashtablesExceptionMessage              = "L'input non è una tabella hash o un array di tabelle hash"
-=======
     DefinitionTagChangeNotAllowedExceptionMessage                     = 'Il tag di definizione per una Route non può essere cambiato.'
->>>>>>> d8a35f1d
 }
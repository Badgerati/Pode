--- conflicted
+++ resolved
@@ -283,14 +283,9 @@
     invalidAccessControlMaxAgeDurationExceptionMessage                = 'Duración inválida para Access-Control-Max-Age proporcionada: {0}. Debe ser mayor que 0.'
     openApiDefinitionAlreadyExistsExceptionMessage                    = 'La definición de OpenAPI con el nombre {0} ya existe.'
     renamePodeOADefinitionTagExceptionMessage                     = "Rename-PodeOADefinitionTag no se puede usar dentro de un 'ScriptBlock' de Select-PodeOADefinition."
-<<<<<<< HEAD
     fnDoesNotAcceptArrayAsPipelineInputExceptionMessage               = "La función '{0}' no acepta una matriz como entrada de canalización."
     loggingAlreadyEnabledExceptionMessage                             = "El registro '{0}' ya ha sido habilitado."
     invalidEncodingExceptionMessage                                   = 'Codificación inválida: {0}'
     syslogProtocolExceptionMessage                                    = 'El protocolo Syslog solo puede usar RFC3164 o RFC5424.'
-
-}
-=======
     DefinitionTagChangeNotAllowedExceptionMessage                     = 'La etiqueta de definición para una Route no se puede cambiar.'
-}
->>>>>>> d8a35f1d
+}
@{
    schemaValidationRequiresPowerShell610ExceptionMessage             = 'スキーマ検証には PowerShell バージョン 6.1.0 以上が必要です。'
    customAccessPathOrScriptBlockRequiredExceptionMessage             = 'カスタムアクセス値のソース化には、パスまたはスクリプトブロックが必要です。'
    operationIdMustBeUniqueForArrayExceptionMessage                   = 'OperationID: {0} は一意でなければならず、配列に適用できません。'
    endpointNotDefinedForRedirectingExceptionMessage                  = "リダイレクトのために名前 '{0}' のエンドポイントが定義されていません。"
    filesHaveChangedMessage                                           = '次のファイルが変更されました:'
    iisAspnetcoreTokenMissingExceptionMessage                         = 'IIS ASPNETCORE_TOKENがありません。'
    minValueGreaterThanMaxExceptionMessage                            = '{0}の最小値は最大値を超えることはできません。'
    noLogicPassedForRouteExceptionMessage                             = 'ルートに対してロジックが渡されませんでした: {0}'
    scriptPathDoesNotExistExceptionMessage                            = 'スクリプトパスが存在しません: {0}'
    mutexAlreadyExistsExceptionMessage                                = '次の名前のミューテックスはすでに存在します: {0}'
    listeningOnEndpointsMessage                                       = '次の {0} エンドポイントでリッスンしています [{1} スレッド]:'
    unsupportedFunctionInServerlessContextExceptionMessage            = 'サーバーレスコンテキストではサポートされていない関数です: {0}'
    expectedNoJwtSignatureSuppliedExceptionMessage                    = '提供されるべきではないJWT署名が予期されました。'
    secretAlreadyMountedExceptionMessage                              = "名前 '{0}' のシークレットは既にマウントされています。"
    failedToAcquireLockExceptionMessage                               = 'オブジェクトのロックを取得できませんでした。'
    noPathSuppliedForStaticRouteExceptionMessage                      = '[{0}]: 静的ルートに対して提供されたパスがありません。'
    invalidHostnameSuppliedExceptionMessage                           = '無効なホスト名が指定されました: {0}'
    authMethodAlreadyDefinedExceptionMessage                          = '認証方法はすでに定義されています：{0}'
    csrfCookieRequiresSecretExceptionMessage                          = "CSRFのためにクッキーを使用する場合、秘密が必要です。秘密を提供するか、クッキーのグローバル秘密を設定してください - (Set-PodeCookieSecret '<value>' -Global)"
    nonEmptyScriptBlockRequiredForPageRouteExceptionMessage           = 'ページルートを作成するには空でないScriptBlockが必要です。'
    noPropertiesMutuallyExclusiveExceptionMessage                     = "パラメーター'NoProperties'は'Properties'、'MinProperties'、および'MaxProperties'と相互排他的です。"
    incompatiblePodeDllExceptionMessage                               = '既存の互換性のないPode.DLLバージョン{0}がロードされています。バージョン{1}が必要です。新しいPowerShell/pwshセッションを開いて再試行してください。'
    accessMethodDoesNotExistExceptionMessage                          = 'アクセスメソッドが存在しません：{0}。'
    scheduleAlreadyDefinedExceptionMessage                            = '[スケジュール] {0}: スケジュールはすでに定義されています。'
    secondsValueCannotBeZeroOrLessExceptionMessage                    = '{0}の秒数値は0またはそれ以下にすることはできません。'
    pathToLoadNotFoundExceptionMessage                                = '読み込むパス{0}が見つかりません: {1}'
    failedToImportModuleExceptionMessage                              = 'モジュールのインポートに失敗しました: {0}'
    endpointNotExistExceptionMessage                                  = "プロトコル'{0}'、アドレス'{1}'またはローカルアドレス'{2}'のエンドポイントが存在しません。"
    terminatingMessage                                                = '終了中...'
    noCommandsSuppliedToConvertToRoutesExceptionMessage               = 'ルートに変換するためのコマンドが提供されていません。'
    invalidTaskTypeExceptionMessage                                   = 'タスクタイプが無効です。予期されるタイプ：[System.Threading.Tasks.Task]または[hashtable]'
    alreadyConnectedToWebSocketExceptionMessage                       = "名前 '{0}' の WebSocket に既に接続されています"
    crlfMessageEndCheckOnlySupportedOnTcpEndpointsExceptionMessage    = 'CRLFメッセージ終了チェックはTCPエンドポイントでのみサポートされています。'
    testPodeOAComponentSchemaNeedToBeEnabledExceptionMessage          = "'Test-PodeOAComponentSchema' は 'Enable-PodeOpenApi -EnableSchemaValidation' を使用して有効にする必要があります。"
    adModuleNotInstalledExceptionMessage                              = 'Active Directoryモジュールがインストールされていません。'
    cronExpressionInvalidExceptionMessage                             = 'Cron式は5つの部分で構成される必要があります: {0}'
    noSessionToSetOnResponseExceptionMessage                          = 'レスポンスに設定するセッションがありません。'
    valueOutOfRangeExceptionMessage                                   = "{1}の値'{0}'は無効です。{2}から{3}の間でなければなりません。"
    loggingMethodAlreadyDefinedExceptionMessage                       = 'ログ記録方法は既に定義されています: {0}'
    noSecretForHmac256ExceptionMessage                                = 'HMAC256ハッシュに対する秘密が提供されていません。'
    eolPowerShellWarningMessage                                       = '[警告] Pode {0} は、EOLであるPowerShell {1} でテストされていません。'
    runspacePoolFailedToLoadExceptionMessage                          = '{0} RunspacePoolの読み込みに失敗しました。'
    noEventRegisteredExceptionMessage                                 = '登録された{0}イベントはありません：{1}'
    scheduleCannotHaveNegativeLimitExceptionMessage                   = '[スケジュール] {0}: 負の制限を持つことはできません。'
    openApiRequestStyleInvalidForParameterExceptionMessage            = 'OpenApi リクエストのスタイルは {1} パラメータに対して {0} であってはなりません。'
    openApiDocumentNotCompliantExceptionMessage                       = 'OpenAPIドキュメントが準拠していません。'
    taskDoesNotExistExceptionMessage                                  = "タスク '{0}' は存在しません。"
    scopedVariableNotFoundExceptionMessage                            = 'スコープ変数が見つかりません: {0}'
    sessionsRequiredForCsrfExceptionMessage                           = 'クッキーを使用しない場合は、CSRFを使用するためにセッションが必要です。'
    nonEmptyScriptBlockRequiredForLoggingMethodExceptionMessage       = 'ロギングメソッドには空でないScriptBlockが必要です。'
    credentialsPassedWildcardForHeadersLiteralExceptionMessage        = '資格情報が渡されると、ヘッダーのワイルドカード * はワイルドカードとしてではなく、リテラル文字列として解釈されます。'
    podeNotInitializedExceptionMessage                                = 'Podeが初期化されていません。'
    multipleEndpointsForGuiMessage                                    = '複数のエンドポイントが定義されていますが、GUIには最初のエンドポイントのみが使用されます。'
    operationIdMustBeUniqueExceptionMessage                           = 'OperationID: {0} は一意でなければなりません。'
    invalidJsonJwtExceptionMessage                                    = 'JWTに無効なJSON値が見つかりました。'
    noAlgorithmInJwtHeaderExceptionMessage                            = 'JWTヘッダーにアルゴリズムが提供されていません。'
    openApiVersionPropertyMandatoryExceptionMessage                   = 'OpenApiバージョンプロパティは必須です。'
    limitValueCannotBeZeroOrLessExceptionMessage                      = '{0}の制限値は0またはそれ以下にすることはできません。'
    timerDoesNotExistExceptionMessage                                 = "タイマー '{0}' は存在しません。"
    openApiGenerationDocumentErrorMessage                             = 'OpenAPI生成ドキュメントエラー:'
    routeAlreadyContainsCustomAccessExceptionMessage                  = "ルート '[{0}] {1}' はすでに名前 '{2}' のカスタムアクセスを含んでいます"
    maximumConcurrentWebSocketThreadsLessThanMinimumExceptionMessage  = '最大同時 WebSocket スレッド数は最小値 {0} より小さくてはいけませんが、取得した値は: {1}'
    middlewareAlreadyDefinedExceptionMessage                          = '[Middleware] {0}: ミドルウェアは既に定義されています。'
    invalidAtomCharacterExceptionMessage                              = '無効なアトム文字: {0}'
    invalidCronAtomFormatExceptionMessage                             = '無効な cron アトム形式が見つかりました: {0}'
    cacheStorageNotFoundForRetrieveExceptionMessage                   = "キャッシュされたアイテム '{1}' を取得しようとしたときに、名前 '{0}' のキャッシュストレージが見つかりません。"
    headerMustHaveNameInEncodingContextExceptionMessage               = 'エンコーディングコンテキストで使用される場合、ヘッダーには名前が必要です。'
    moduleDoesNotContainFunctionExceptionMessage                      = 'モジュール {0} にはルートに変換する関数 {1} が含まれていません。'
    pathToIconForGuiDoesNotExistExceptionMessage                      = 'GUI用アイコンのパスが存在しません: {0}'
    noTitleSuppliedForPageExceptionMessage                            = '{0} ページのタイトルが提供されていません。'
    certificateSuppliedForNonHttpsWssEndpointExceptionMessage         = 'HTTPS/WSS以外のエンドポイントに提供された証明書。'
    cannotLockNullObjectExceptionMessage                              = 'nullオブジェクトをロックできません。'
    showPodeGuiOnlyAvailableOnWindowsExceptionMessage                 = 'Show-PodeGuiは現在、Windows PowerShellおよびWindows上のPowerShell 7+でのみ利用可能です。'
    unlockSecretButNoScriptBlockExceptionMessage                      = 'カスタムシークレットボールトタイプに対してアンロックシークレットが提供されましたが、アンロックスクリプトブロックが提供されていません。'
    invalidIpAddressExceptionMessage                                  = '提供されたIPアドレスは無効です: {0}'
    maxDaysInvalidExceptionMessage                                    = 'MaxDaysは0以上でなければなりませんが、受け取った値は: {0}'
    noRemoveScriptBlockForVaultExceptionMessage                       = "ボールト'{0}'のシークレットを削除するためのスクリプトブロックが提供されていません。"
    noSecretExpectedForNoSignatureExceptionMessage                    = '署名なしのための秘密が提供されることを期待していませんでした。'
    noCertificateFoundExceptionMessage                                = "'{2}'用の{0}{1}に証明書が見つかりませんでした。"
    minValueInvalidExceptionMessage                                   = "{1}の最小値'{0}'は無効です。{2}以上でなければなりません。"
    accessRequiresAuthenticationOnRoutesExceptionMessage              = 'アクセスにはルート上の認証が必要です。'
    noSecretForHmac384ExceptionMessage                                = 'HMAC384ハッシュに対する秘密が提供されていません。'
    windowsLocalAuthSupportIsForWindowsOnlyExceptionMessage           = 'Windowsローカル認証のサポートはWindowsのみです。'
    definitionTagNotDefinedExceptionMessage                           = '定義タグ {0} が定義されていません。'
    noComponentInDefinitionExceptionMessage                           = '{2}定義に{0}タイプの名前{1}コンポーネントが利用できません。'
    noSmtpHandlersDefinedExceptionMessage                             = 'SMTPハンドラが定義されていません。'
    sessionMiddlewareAlreadyInitializedExceptionMessage               = 'セッションミドルウェアは既に初期化されています。'
    reusableComponentPathItemsNotAvailableInOpenApi30ExceptionMessage = "OpenAPI v3.0では再利用可能なコンポーネント機能'pathItems'は使用できません。"
    wildcardHeadersIncompatibleWithAutoHeadersExceptionMessage        = 'ヘッダーのワイルドカード * は AutoHeaders スイッチと互換性がありません。'
    noDataForFileUploadedExceptionMessage                             = "リクエストでアップロードされたファイル '{0}' のデータがありません。"
    sseOnlyConfiguredOnEventStreamAcceptHeaderExceptionMessage        = 'SSEはAcceptヘッダー値がtext/event-streamのリクエストでのみ構成できます。'
    noSessionAvailableToSaveExceptionMessage                          = '保存するためのセッションが利用できません。'
    pathParameterRequiresRequiredSwitchExceptionMessage               = "パラメータの場所が 'Path' の場合、スイッチパラメータ 'Required' は必須です。"
    noOpenApiUrlSuppliedExceptionMessage                              = '{0} 用の OpenAPI URL が提供されていません。'
    maximumConcurrentSchedulesInvalidExceptionMessage                 = '最大同時スケジュール数は 1 以上でなければなりませんが、受け取った値: {0}'
    snapinsSupportedOnWindowsPowershellOnlyExceptionMessage           = 'SnapinsはWindows PowerShellのみでサポートされています。'
    eventViewerLoggingSupportedOnWindowsOnlyExceptionMessage          = 'イベントビューアーロギングはWindowsでのみサポートされています。'
    parametersMutuallyExclusiveExceptionMessage                       = "パラメータ '{0}' と '{1}' は互いに排他的です。"
    pathItemsFeatureNotSupportedInOpenApi30ExceptionMessage           = 'PathItems機能はOpenAPI v3.0.xではサポートされていません。'
    openApiParameterRequiresNameExceptionMessage                      = 'OpenApi パラメータには名前が必要です。'
    maximumConcurrentTasksLessThanMinimumExceptionMessage             = '最大同時タスク数は最小値 {0} より少なくてはいけませんが、取得した値は: {1}'
    noSemaphoreFoundExceptionMessage                                  = "名前 '{0}' のセマフォが見つかりません"
    singleValueForIntervalExceptionMessage                            = 'インターバルを使用する場合、単一の{0}値しか指定できません。'
    jwtNotYetValidExceptionMessage                                    = 'JWTはまだ有効ではありません。'
    verbAlreadyDefinedForUrlExceptionMessage                          = '[動詞] {0}: {1}にすでに定義されています'
    noSecretNamedMountedExceptionMessage                              = "名前 '{0}' のシークレットはマウントされていません。"
    moduleOrVersionNotFoundExceptionMessage                           = '{0}でモジュールまたはバージョンが見つかりません: {1}@{2}'
    noScriptBlockSuppliedExceptionMessage                             = 'ScriptBlockが提供されていません。'
    noSecretVaultRegisteredExceptionMessage                           = "名前 '{0}' のシークレットボールトは登録されていません。"
    nameRequiredForEndpointIfRedirectToSuppliedExceptionMessage       = 'RedirectToパラメーターが提供されている場合、エンドポイントには名前が必要です。'
    openApiLicenseObjectRequiresNameExceptionMessage                  = "OpenAPI オブジェクト 'license' には 'name' プロパティが必要です。-LicenseName パラメータを使用してください。"
    sourcePathDoesNotExistForStaticRouteExceptionMessage              = '{0}: 静的ルートに対して提供されたソースパスが存在しません: {1}'
    noNameForWebSocketDisconnectExceptionMessage                      = '切断する WebSocket の名前が指定されていません。'
    certificateExpiredExceptionMessage                                = "証明書 '{0}' の有効期限が切れています: {1}"
    secretVaultUnlockExpiryDateInPastExceptionMessage                 = 'シークレットボールトのアンロック有効期限が過去に設定されています (UTC) :{0}'
    invalidWebExceptionTypeExceptionMessage                           = '例外が無効な型です。WebExceptionまたはHttpRequestExceptionのいずれかである必要がありますが、次の型を取得しました: {0}'
    invalidSecretValueTypeExceptionMessage                            = 'シークレットの値が無効な型です。期待される型: String、SecureString、HashTable、Byte[]、またはPSCredential。しかし、次を取得しました: {0}'
    explicitTlsModeOnlySupportedOnSmtpsTcpsEndpointsExceptionMessage  = '明示的なTLSモードはSMTPSおよびTCPSエンドポイントでのみサポートされています。'
    discriminatorMappingRequiresDiscriminatorPropertyExceptionMessage = "パラメーター'DiscriminatorMapping'は'DiscriminatorProperty'が存在する場合にのみ使用できます。"
    scriptErrorExceptionMessage                                       = "スクリプト{1} {2}（行{3}）のエラー'{0}'（文字{4}）が{6}オブジェクト'{7}'の{5}を実行中に発生しました クラス: {8} 基底クラス: {9}"
    cannotSupplyIntervalForQuarterExceptionMessage                    = '四半期ごとの間隔値を提供できません。'
    scheduleEndTimeMustBeInFutureExceptionMessage                     = '[スケジュール] {0}: EndTime 値は未来に設定する必要があります。'
    invalidJwtSignatureSuppliedExceptionMessage                       = '無効なJWT署名が提供されました。'
    noSetScriptBlockForVaultExceptionMessage                          = "ボールト'{0}'のシークレットを更新/作成するためのスクリプトブロックが提供されていません。"
    accessMethodNotExistForMergingExceptionMessage                    = 'マージするアクセス方法が存在しません: {0}'
    defaultAuthNotInListExceptionMessage                              = "デフォルト認証'{0}'は提供された認証リストにありません。"
    parameterHasNoNameExceptionMessage                                = "パラメーターに名前がありません。このコンポーネントに'Name'パラメーターを使用して名前を付けてください。"
    methodPathAlreadyDefinedForUrlExceptionMessage                    = '[{0}] {1}: {2}用に既に定義されています。'
    fileWatcherAlreadyDefinedExceptionMessage                         = "名前 '{0}' のファイルウォッチャーは既に定義されています。"
    noServiceHandlersDefinedExceptionMessage                          = 'サービスハンドラが定義されていません。'
    secretRequiredForCustomSessionStorageExceptionMessage             = 'カスタムセッションストレージを使用する場合、シークレットが必要です。'
    secretManagementModuleNotInstalledExceptionMessage                = 'Microsoft.PowerShell.SecretManagementモジュールがインストールされていません。'
    noPathSuppliedForRouteExceptionMessage                            = 'ルートのパスが提供されていません。'
    validationOfAnyOfSchemaNotSupportedExceptionMessage               = "'anyof'を含むスキーマの検証はサポートされていません。"
    iisAuthSupportIsForWindowsOnlyExceptionMessage                    = 'IIS認証のサポートはWindowsのみです。'
    oauth2InnerSchemeInvalidExceptionMessage                          = 'OAuth2 InnerSchemeはBasicまたはFormのいずれかでなければなりませんが、取得したのは: {0}'
    noRoutePathSuppliedForPageExceptionMessage                        = '{0} ページのルートパスが提供されていません。'
    cacheStorageNotFoundForExistsExceptionMessage                     = "キャッシュされたアイテム '{1}' が存在するかどうかを確認しようとしたときに、名前 '{0}' のキャッシュストレージが見つかりません。"
    handlerAlreadyDefinedExceptionMessage                             = '[{0}] {1}: ハンドラは既に定義されています。'
    sessionsNotConfiguredExceptionMessage                             = 'セッションが構成されていません。'
    propertiesTypeObjectAssociationExceptionMessage                   = 'Object 型のプロパティのみが {0} と関連付けられます。'
    sessionsRequiredForSessionPersistentAuthExceptionMessage          = 'セッション持続認証を使用するにはセッションが必要です。'
    invalidPathWildcardOrDirectoryExceptionMessage                    = '指定されたパスはワイルドカードまたはディレクトリにすることはできません: {0}'
    accessMethodAlreadyDefinedExceptionMessage                        = 'アクセス方法はすでに定義されています: {0}'
    parametersValueOrExternalValueMandatoryExceptionMessage           = "パラメータ 'Value' または 'ExternalValue' は必須です。"
    maximumConcurrentTasksInvalidExceptionMessage                     = '最大同時タスク数は >=1 でなければなりませんが、取得した値は: {0}'
    cannotCreatePropertyWithoutTypeExceptionMessage                   = '型が定義されていないため、プロパティを作成できません。'
    authMethodNotExistForMergingExceptionMessage                      = 'マージするための認証方法は存在しません：{0}'
    maxValueInvalidExceptionMessage                                   = "{1}の最大値'{0}'は無効です。{2}以下でなければなりません。"
    endpointAlreadyDefinedExceptionMessage                            = "名前 '{0}' のエンドポイントは既に定義されています。"
    eventAlreadyRegisteredExceptionMessage                            = '{0}イベントはすでに登録されています：{1}'
    parameterNotSuppliedInRequestExceptionMessage                     = "リクエストに '{0}' という名前のパラメータが提供されていないか、データがありません。"
    cacheStorageNotFoundForSetExceptionMessage                        = "キャッシュされたアイテム '{1}' を設定しようとしたときに、名前 '{0}' のキャッシュストレージが見つかりません。"
    methodPathAlreadyDefinedExceptionMessage                          = '[{0}] {1}: 既に定義されています。'
    errorLoggingAlreadyEnabledExceptionMessage                        = 'エラーロギングは既に有効になっています。'
    valueForUsingVariableNotFoundExceptionMessage                     = "'`$using:{0}'の値が見つかりませんでした。"
    rapidPdfDoesNotSupportOpenApi31ExceptionMessage                   = 'ドキュメントツール RapidPdf は OpenAPI 3.1 をサポートしていません'
    oauth2ClientSecretRequiredExceptionMessage                        = 'PKCEを使用しない場合、OAuth2にはクライアントシークレットが必要です。'
    invalidBase64JwtExceptionMessage                                  = 'JWTに無効なBase64エンコード値が見つかりました。'
    noSessionToCalculateDataHashExceptionMessage                      = 'データハッシュを計算するセッションがありません。'
    cacheStorageNotFoundForRemoveExceptionMessage                     = "キャッシュされたアイテム '{1}' を削除しようとしたときに、名前 '{0}' のキャッシュストレージが見つかりません。"
    csrfMiddlewareNotInitializedExceptionMessage                      = 'CSRFミドルウェアが初期化されていません。'
    infoTitleMandatoryMessage                                         = 'info.title は必須です。'
    typeCanOnlyBeAssociatedWithObjectExceptionMessage                 = 'タイプ{0}はオブジェクトにのみ関連付けることができます。'
    userFileDoesNotExistExceptionMessage                              = 'ユーザーファイルが存在しません：{0}'
    routeParameterNeedsValidScriptblockExceptionMessage               = 'ルートパラメーターには有効で空でないScriptBlockが必要です。'
    nextTriggerCalculationErrorExceptionMessage                       = '次のトリガー日時の計算中に問題が発生したようです: {0}'
    cannotLockValueTypeExceptionMessage                               = '[ValueType]をロックできません。'
    failedToCreateOpenSslCertExceptionMessage                         = 'OpenSSL証明書の作成に失敗しました: {0}'
    jwtExpiredExceptionMessage                                        = 'JWTの有効期限が切れています。'
    openingGuiMessage                                                 = 'GUIを開いています。'
    multiTypePropertiesRequireOpenApi31ExceptionMessage               = '複数タイプのプロパティはOpenApiバージョン3.1以上が必要です。'
    noNameForWebSocketRemoveExceptionMessage                          = '削除する WebSocket の名前が指定されていません。'
    maxSizeInvalidExceptionMessage                                    = 'MaxSizeは0以上でなければなりませんが、受け取った値は: {0}'
    iisShutdownMessage                                                = '(IIS シャットダウン)'
    cannotUnlockValueTypeExceptionMessage                             = '[ValueType]のロックを解除できません。'
    noJwtSignatureForAlgorithmExceptionMessage                        = '{0}のためのJWT署名が提供されていません。'
    maximumConcurrentWebSocketThreadsInvalidExceptionMessage          = '最大同時 WebSocket スレッド数は >=1 でなければなりませんが、取得した値は: {0}'
    acknowledgeMessageOnlySupportedOnSmtpTcpEndpointsExceptionMessage = '確認メッセージはSMTPおよびTCPエンドポイントでのみサポートされています。'
    failedToConnectToUrlExceptionMessage                              = 'URLへの接続に失敗しました: {0}'
    failedToAcquireMutexOwnershipExceptionMessage                     = 'ミューテックスの所有権を取得できませんでした。ミューテックス名: {0}'
    sessionsRequiredForOAuth2WithPKCEExceptionMessage                 = 'PKCEを使用するOAuth2にはセッションが必要です。'
    failedToConnectToWebSocketExceptionMessage                        = 'WebSocket への接続に失敗しました: {0}'
    unsupportedObjectExceptionMessage                                 = 'サポートされていないオブジェクトです。'
    failedToParseAddressExceptionMessage                              = "'{0}'を有効なIP/ホスト:ポートアドレスとして解析できませんでした。"
    mustBeRunningWithAdminPrivilegesExceptionMessage                  = 'ローカルホスト以外のアドレスでリッスンするには管理者権限で実行する必要があります。'
    specificationMessage                                              = '仕様'
    cacheStorageNotFoundForClearExceptionMessage                      = "キャッシュをクリアしようとしたときに、名前 '{0}' のキャッシュストレージが見つかりません。"
    restartingServerMessage                                           = 'サーバーを再起動しています...'
    cannotSupplyIntervalWhenEveryIsNoneExceptionMessage               = "パラメーター'Every'がNoneに設定されている場合、間隔を提供できません。"
    unsupportedJwtAlgorithmExceptionMessage                           = '現在サポートされていないJWTアルゴリズムです: {0}'
    websocketsNotConfiguredForSignalMessagesExceptionMessage          = 'WebSocketsはシグナルメッセージを送信するように構成されていません。'
    invalidLogicTypeInHashtableMiddlewareExceptionMessage             = '提供されたHashtableミドルウェアに無効なロジック型があります。ScriptBlockを期待しましたが、次を取得しました: {0}'
    maximumConcurrentSchedulesLessThanMinimumExceptionMessage         = '最大同時スケジュール数は最小 {0} 未満にすることはできませんが、受け取った値: {1}'
    failedToAcquireSemaphoreOwnershipExceptionMessage                 = 'セマフォの所有権を取得できませんでした。セマフォ名: {0}'
    propertiesParameterWithoutNameExceptionMessage                    = 'プロパティに名前がない場合、プロパティパラメータは使用できません。'
    customSessionStorageMethodNotImplementedExceptionMessage          = "カスタムセッションストレージは必要なメソッド'{0}()'を実装していません。"
    authenticationMethodDoesNotExistExceptionMessage                  = '認証方法が存在しません: {0}'
    webhooksFeatureNotSupportedInOpenApi30ExceptionMessage            = 'Webhooks機能はOpenAPI v3.0.xではサポートされていません。'
    invalidContentTypeForSchemaExceptionMessage                       = "スキーマの 'content-type' が無効です: {0}"
    noUnlockScriptBlockForVaultExceptionMessage                       = "ボールト'{0}'のロック解除に必要なスクリプトブロックが提供されていません。"
    definitionTagMessage                                              = '定義 {0}:'
    failedToOpenRunspacePoolExceptionMessage                          = 'RunspacePoolのオープンに失敗しました: {0}'
    failedToCloseRunspacePoolExceptionMessage                         = 'RunspacePoolのクローズに失敗しました: {0}'
    verbNoLogicPassedExceptionMessage                                 = '[動詞] {0}: ロジックが渡されていません'
    noMutexFoundExceptionMessage                                      = "名前 '{0}' のミューテックスが見つかりません"
    documentationMessage                                              = 'ドキュメント'
    timerAlreadyDefinedExceptionMessage                               = '[タイマー] {0}: タイマーはすでに定義されています。'
    invalidPortExceptionMessage                                       = 'ポートは負であってはなりません: {0}'
    viewsFolderNameAlreadyExistsExceptionMessage                      = 'ビューのフォルダ名は既に存在します: {0}'
    noNameForWebSocketResetExceptionMessage                           = 'リセットする WebSocket の名前が指定されていません。'
    mergeDefaultAuthNotInListExceptionMessage                         = "MergeDefault認証'{0}'は提供された認証リストにありません。"
    descriptionRequiredExceptionMessage                               = '説明が必要です。'
    pageNameShouldBeAlphaNumericExceptionMessage                      = 'ページ名は有効な英数字である必要があります: {0}'
    defaultValueNotBooleanOrEnumExceptionMessage                      = 'デフォルト値は boolean ではなく、enum に含まれていません。'
    openApiComponentSchemaDoesNotExistExceptionMessage                = 'OpenApi コンポーネントスキーマ {0} は存在しません。'
    timerParameterMustBeGreaterThanZeroExceptionMessage               = '[タイマー] {0}: {1} は 0 より大きくなければなりません。'
    taskTimedOutExceptionMessage                                      = 'タスクが{0}ミリ秒後にタイムアウトしました。'
    scheduleStartTimeAfterEndTimeExceptionMessage                     = "[スケジュール] {0}: 'StartTime' が 'EndTime' の後であることはできません"
    infoVersionMandatoryMessage                                       = 'info.version は必須です。'
    cannotUnlockNullObjectExceptionMessage                            = 'nullオブジェクトのロックを解除できません。'
    nonEmptyScriptBlockRequiredForCustomAuthExceptionMessage          = 'カスタム認証スキームには空でないScriptBlockが必要です。'
    nonEmptyScriptBlockRequiredForAuthMethodExceptionMessage          = '認証方法には空でない ScriptBlock が必要です。'
    validationOfOneOfSchemaNotSupportedExceptionMessage               = "'oneof'を含むスキーマの検証はサポートされていません。"
    routeParameterCannotBeNullExceptionMessage                        = "パラメータ 'Route' は null ではいけません。"
    cacheStorageAlreadyExistsExceptionMessage                         = "名前 '{0}' のキャッシュストレージは既に存在します。"
    loggingMethodRequiresValidScriptBlockExceptionMessage             = "'{0}' ログ記録方法のために提供された出力方法は、有効なScriptBlockが必要です。"
    scopedVariableAlreadyDefinedExceptionMessage                      = 'スコープ付き変数が既に定義されています: {0}'
    oauth2RequiresAuthorizeUrlExceptionMessage                        = 'OAuth2には認可URLの提供が必要です。'
    pathNotExistExceptionMessage                                      = 'パスが存在しません: {0}'
    noDomainServerNameForWindowsAdAuthExceptionMessage                = 'Windows AD認証用のドメインサーバー名が提供されていません。'
    suppliedDateAfterScheduleEndTimeExceptionMessage                  = '提供された日付はスケジュールの終了時間 {0} の後です'
    wildcardMethodsIncompatibleWithAutoMethodsExceptionMessage        = 'メソッドのワイルドカード * は AutoMethods スイッチと互換性がありません。'
    cannotSupplyIntervalForYearExceptionMessage                       = '毎年の間隔値を提供できません。'
    missingComponentsMessage                                          = '欠落しているコンポーネント'
    invalidStrictTransportSecurityDurationExceptionMessage            = '無効な Strict-Transport-Security 期間が指定されました: {0}。0 より大きい必要があります。'
    noSecretForHmac512ExceptionMessage                                = 'HMAC512ハッシュに対する秘密が提供されていません。'
    daysInMonthExceededExceptionMessage                               = '{0}は{1}日しかありませんが、{2}が指定されました。'
    nonEmptyScriptBlockRequiredForCustomLoggingExceptionMessage       = 'カスタムロギング出力メソッドには空でないScriptBlockが必要です。'
    encodingAttributeOnlyAppliesToMultipartExceptionMessage           = 'エンコーディング属性は、multipart および application/x-www-form-urlencoded リクエストボディにのみ適用されます。'
    suppliedDateBeforeScheduleStartTimeExceptionMessage               = '提供された日付はスケジュールの開始時間 {0} より前です'
    unlockSecretRequiredExceptionMessage                              = "Microsoft.PowerShell.SecretStoreを使用する場合、'UnlockSecret'プロパティが必要です。"
    noLogicPassedForMethodRouteExceptionMessage                       = '[{0}] {1}: ロジックが渡されませんでした。'
    bodyParserAlreadyDefinedForContentTypeExceptionMessage            = '{0} コンテンツタイプ用のボディパーサーは既に定義されています。'
    invalidJwtSuppliedExceptionMessage                                = '無効なJWTが提供されました。'
    sessionsRequiredForFlashMessagesExceptionMessage                  = 'フラッシュメッセージを使用するにはセッションが必要です。'
    semaphoreAlreadyExistsExceptionMessage                            = '次の名前のセマフォはすでに存在します: {0}'
    invalidJwtHeaderAlgorithmSuppliedExceptionMessage                 = '無効なJWTヘッダーアルゴリズムが提供されました。'
    oauth2ProviderDoesNotSupportPasswordGrantTypeExceptionMessage     = "OAuth2プロバイダーはInnerSchemeを使用するために必要な'password' grant_typeをサポートしていません。"
    invalidAliasFoundExceptionMessage                                 = '無効な{0}エイリアスが見つかりました: {1}'
    scheduleDoesNotExistExceptionMessage                              = "スケジュール '{0}' は存在しません。"
    accessMethodNotExistExceptionMessage                              = 'アクセス方法が存在しません: {0}'
    oauth2ProviderDoesNotSupportCodeResponseTypeExceptionMessage      = "OAuth2プロバイダーは'code' response_typeをサポートしていません。"
    untestedPowerShellVersionWarningMessage                           = '[警告] Pode {0} はリリース時に利用可能でなかったため、PowerShell {1} でテストされていません。'
    secretVaultAlreadyRegisteredAutoImportExceptionMessage            = "シークレットボールト'{0}'は既に登録されています（シークレットボールトの自動インポート中）。"
    schemeRequiresValidScriptBlockExceptionMessage                    = "'{0}'認証バリデーターのために提供されたスキームには有効なScriptBlockが必要です。"
    serverLoopingMessage                                              = 'サーバーループ間隔 {0}秒'
    certificateThumbprintsNameSupportedOnWindowsExceptionMessage      = 'Certificate Thumbprints/NameはWindowsでのみサポートされています。'
    sseConnectionNameRequiredExceptionMessage                         = "-Nameまたは`$WebEvent.Sse.NameからSSE接続名が必要です。"
    invalidMiddlewareTypeExceptionMessage                             = '提供されたMiddlewaresの1つが無効な型です。ScriptBlockまたはHashtableのいずれかを期待しましたが、次を取得しました: {0}'
    noSecretForJwtSignatureExceptionMessage                           = 'JWT署名に対する秘密が提供されていません。'
    modulePathDoesNotExistExceptionMessage                            = 'モジュールパスが存在しません: {0}'
    taskAlreadyDefinedExceptionMessage                                = '[タスク] {0}: タスクは既に定義されています。'
    verbAlreadyDefinedExceptionMessage                                = '[動詞] {0}: すでに定義されています'
    clientCertificatesOnlySupportedOnHttpsEndpointsExceptionMessage   = 'クライアント証明書はHTTPSエンドポイントでのみサポートされています。'
    endpointNameNotExistExceptionMessage                              = "名前'{0}'のエンドポイントが存在しません。"
    middlewareNoLogicSuppliedExceptionMessage                         = '[ミドルウェア]: ScriptBlockにロジックが提供されていません。'
    scriptBlockRequiredForMergingUsersExceptionMessage                = 'ValidがAllの場合、複数の認証済みユーザーを1つのオブジェクトにマージするためのScriptBlockが必要です。'
    secretVaultAlreadyRegisteredExceptionMessage                      = "名前 '{0}' のシークレットボールトは既に登録されています{1}。"
    deprecatedTitleVersionDescriptionWarningMessage                   = "警告: 'Enable-PodeOpenApi' のタイトル、バージョン、および説明は非推奨です。代わりに 'Add-PodeOAInfo' を使用してください。"
    undefinedOpenApiReferencesMessage                                 = '未定義のOpenAPI参照:'
    doneMessage                                                       = '完了'
    swaggerEditorDoesNotSupportOpenApi31ExceptionMessage              = 'このバージョンの Swagger-Editor は OpenAPI 3.1 をサポートしていません'
    durationMustBeZeroOrGreaterExceptionMessage                       = '期間は 0 以上でなければなりませんが、取得した値は: {0}s'
    viewsPathDoesNotExistExceptionMessage                             = 'ビューのパスが存在しません: {0}'
    discriminatorIncompatibleWithAllOfExceptionMessage                = "パラメーター'Discriminator'は'allOf'と互換性がありません。"
    noNameForWebSocketSendMessageExceptionMessage                     = 'メッセージを送信する WebSocket の名前が指定されていません。'
    hashtableMiddlewareNoLogicExceptionMessage                        = '提供されたHashtableミドルウェアにロジックが定義されていません。'
    openApiInfoMessage                                                = 'OpenAPI情報:'
    invalidSchemeForAuthValidatorExceptionMessage                     = "'{1}'認証バリデーターのために提供された'{0}'スキームには有効なScriptBlockが必要です。"
    sseFailedToBroadcastExceptionMessage                              = '{0}のSSEブロードキャストレベルが定義されているため、SSEのブロードキャストに失敗しました: {1}'
    adModuleWindowsOnlyExceptionMessage                               = 'Active DirectoryモジュールはWindowsでのみ利用可能です。'
    requestLoggingAlreadyEnabledExceptionMessage                      = 'リクエストロギングは既に有効になっています。'
    invalidAccessControlMaxAgeDurationExceptionMessage                = '無効な Access-Control-Max-Age 期間が提供されました：{0}。0 より大きくする必要があります。'
    openApiDefinitionAlreadyExistsExceptionMessage                    = '名前が {0} の OpenAPI 定義は既に存在します。'
    renamePodeOADefinitionTagExceptionMessage                     = "Rename-PodeOADefinitionTag は Select-PodeOADefinition 'ScriptBlock' 内で使用できません。"
<<<<<<< HEAD
    fnDoesNotAcceptArrayAsPipelineInputExceptionMessage               = "関数 '{0}' は配列をパイプライン入力として受け付けません。"
}
=======
    DefinitionTagChangeNotAllowedExceptionMessage                     = 'Routeの定義タグは変更できません。'
}
>>>>>>> d8a35f1d
<|MERGE_RESOLUTION|>--- conflicted
+++ resolved
@@ -285,10 +285,6 @@
     invalidAccessControlMaxAgeDurationExceptionMessage                = '無効な Access-Control-Max-Age 期間が提供されました：{0}。0 より大きくする必要があります。'
     openApiDefinitionAlreadyExistsExceptionMessage                    = '名前が {0} の OpenAPI 定義は既に存在します。'
     renamePodeOADefinitionTagExceptionMessage                     = "Rename-PodeOADefinitionTag は Select-PodeOADefinition 'ScriptBlock' 内で使用できません。"
-<<<<<<< HEAD
     fnDoesNotAcceptArrayAsPipelineInputExceptionMessage               = "関数 '{0}' は配列をパイプライン入力として受け付けません。"
-}
-=======
     DefinitionTagChangeNotAllowedExceptionMessage                     = 'Routeの定義タグは変更できません。'
 }
->>>>>>> d8a35f1d

--- conflicted
+++ resolved
@@ -284,14 +284,9 @@
     requestLoggingAlreadyEnabledExceptionMessage                      = 'リクエストロギングは既に有効になっています。'
     invalidAccessControlMaxAgeDurationExceptionMessage                = '無効な Access-Control-Max-Age 期間が提供されました：{0}。0 より大きくする必要があります。'
     openApiDefinitionAlreadyExistsExceptionMessage                    = '名前が {0} の OpenAPI 定義は既に存在します。'
-<<<<<<< HEAD
     renamePodeOADefinitionTagExceptionMessage                     = "Rename-PodeOADefinitionTag は Select-PodeOADefinition 'ScriptBlock' 内で使用できません。"
     NonHashtableArrayElementExceptionMessage                          = '配列にハッシュテーブルではない要素が含まれています'
     InputNotHashtableOrArrayOfHashtablesExceptionMessage              = '入力がハッシュテーブルまたはハッシュテーブルの配列ではありません'
     DefinitionTagChangeNotAllowedExceptionMessage                     = 'Routeの定義タグは変更できません。'
-=======
-    renamePodeOADefinitionTagExceptionMessage                         = "Rename-PodeOADefinitionTag は Select-PodeOADefinition 'ScriptBlock' 内で使用できません。"
-    definitionTagChangeNotAllowedExceptionMessage                     = 'Routeの定義タグは変更できません。'
     getRequestBodyNotAllowedExceptionMessage                          = '{0}操作にはリクエストボディを含めることはできません。'
->>>>>>> b364ec4b
 }

--- conflicted
+++ resolved
@@ -285,10 +285,7 @@
     invalidAccessControlMaxAgeDurationExceptionMessage                = '無効な Access-Control-Max-Age 期間が提供されました：{0}。0 より大きくする必要があります。'
     openApiDefinitionAlreadyExistsExceptionMessage                    = '名前が {0} の OpenAPI 定義は既に存在します。'
     renamePodeOADefinitionTagExceptionMessage                     = "Rename-PodeOADefinitionTag は Select-PodeOADefinition 'ScriptBlock' 内で使用できません。"
-<<<<<<< HEAD
     UnsupportedSerializationTypeExceptionMessage                      = 'サポートされていない、または認識されていないシリアル化形式です。'
 
-=======
     DefinitionTagChangeNotAllowedExceptionMessage                     = 'Routeの定義タグは変更できません。'
->>>>>>> d8a35f1d
 }

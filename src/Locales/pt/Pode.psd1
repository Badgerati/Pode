--- conflicted
+++ resolved
@@ -286,7 +286,6 @@
     openApiDefinitionAlreadyExistsExceptionMessage                    = 'A definição OpenAPI com o nome {0} já existe.'
     renamePodeOADefinitionTagExceptionMessage                         = "Rename-PodeOADefinitionTag não pode ser usado dentro de um 'ScriptBlock' Select-PodeOADefinition."
     definitionTagChangeNotAllowedExceptionMessage                     = 'A Tag de definição para uma Route não pode ser alterada.'
-<<<<<<< HEAD
     invalidQueryFormatExceptionMessage                                = 'A consulta fornecida tem um formato inválido.'
     asyncIdDoesNotExistExceptionMessage                               = 'Async {0} não existe.'
     asyncRouteOperationDoesNotExistExceptionMessage                   = 'Nenhuma operação de Rota Assíncrona existe com o Id {0}.'
@@ -297,7 +296,5 @@
     openApiDefinitionsMismatchExceptionMessage                        = '{0} varia entre diferentes definições OpenAPI.'
     routeNotMarkedAsAsyncExceptionMessage                             = "A rota '{0}' não está marcada como uma Rota Assíncrona."
     functionCannotBeInvokedMultipleTimesExceptionMessage              = "A função '{0}' não pode ser invocada várias vezes para a mesma rota '{1}'."
-=======
-    getRequestBodyNotAllowedExceptionMessage                          = 'As operações {0} não podem ter um corpo de solicitação.'
->>>>>>> b364ec4b
+     getRequestBodyNotAllowedExceptionMessage                          = 'As operações {0} não podem ter um corpo de solicitação.'
 }
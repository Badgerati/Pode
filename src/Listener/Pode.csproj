--- conflicted
+++ resolved
@@ -1,21 +1,10 @@
 <Project Sdk="Microsoft.NET.Sdk">
   <PropertyGroup>
-<<<<<<< HEAD
-    <TargetFrameworks>net48;net6.0;net8.0</TargetFrameworks>
-=======
     <TargetFrameworks>netstandard2.0</TargetFrameworks>
->>>>>>> 7a2cf535
     <NoWarn>$(NoWarn);SYSLIB0001</NoWarn>
     <LangVersion>7.3</LangVersion>
   </PropertyGroup>
 
-<<<<<<< HEAD
-    <!-- Package reference for net48 -->
-  <ItemGroup Condition="'$(TargetFramework)' == 'net48'">
-    <PackageReference Include="System.Net.Http" Version="4.3.4" />
-    <Reference Include="System.Web" />
-  </ItemGroup>
-=======
   <PropertyGroup Condition="'$(NETCoreSdkVersion)' >= '8.0'">
     <TargetFrameworks>$(TargetFrameworks);net8.0</TargetFrameworks>
   </PropertyGroup>
@@ -27,5 +16,4 @@
   <PropertyGroup Condition="'$(NETCoreSdkVersion)' >= '10.0'">
     <TargetFrameworks>$(TargetFrameworks);net10.0</TargetFrameworks>
   </PropertyGroup>
->>>>>>> 7a2cf535
 </Project>
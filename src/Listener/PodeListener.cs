--- conflicted
+++ resolved
@@ -264,19 +264,6 @@
 
         protected override void Close()
         {
-<<<<<<< HEAD
-            // shutdown the sockets
-            PodeLogger.LogMessage($"Closing sockets", this, PodeLoggingLevel.Verbose);
-            for (var i = Sockets.Count - 1; i >= 0; i--)
-            {
-                Sockets[i].Dispose();
-            }
-
-            Sockets.Clear();
-            PodeLogger.LogMessage($"Closed sockets", this, PodeLoggingLevel.Verbose);
-
-=======
->>>>>>> 2c8a0228
             // close existing contexts
             PodeLogger.LogMessage($"Closing contexts", this, PodeLoggingLevel.Verbose);
             foreach (var _context in Contexts.ToArray())
@@ -310,10 +297,7 @@
             }
 
             ServerEvents.Clear();
-<<<<<<< HEAD
             PodeLogger.LogMessage($"Closed server events", this, PodeLoggingLevel.Verbose);
-=======
-            PodeHelpers.WriteErrorMessage($"Closed server events", this, PodeLoggingLevel.Verbose);
 
             // shutdown the sockets
             PodeHelpers.WriteErrorMessage($"Closing sockets", this, PodeLoggingLevel.Verbose);
@@ -324,7 +308,6 @@
 
             Sockets.Clear();
             PodeHelpers.WriteErrorMessage($"Closed sockets", this, PodeLoggingLevel.Verbose);
->>>>>>> 2c8a0228
         }
     }
 }
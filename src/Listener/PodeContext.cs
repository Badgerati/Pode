--- conflicted
+++ resolved
@@ -186,7 +186,6 @@
             }
 
             // Attempt to open the request stream.
-<<<<<<< HEAD
             try
             {
                 await Request.Open(CancellationToken.None).ConfigureAwait(false);
@@ -206,12 +205,6 @@
                     ? PodeContextState.Error
                     : PodeContextState.SslError;
             }
-=======
-            await Request.Open(CancellationToken.None).ConfigureAwait(false);
-            State = Request.State == PodeStreamState.Open
-                ? PodeContextState.Open
-                : PodeContextState.Error;
->>>>>>> a37f33b3
 
             // If the request is SMTP or TCP, send acknowledgment if available.
             if (IsOpened)

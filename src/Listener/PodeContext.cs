using System;
using System.Collections;
using System.IO;
using System.Net.Http;
using System.Net.Sockets;
using System.Security.Cryptography;
using System.Threading;
using System.Threading.Tasks;

namespace Pode
{
    public class PodeContext : PodeProtocol, IDisposable
    {
        public string ID { get; private set; }
        public PodeRequest Request { get; private set; }
        public PodeResponse Response { get; private set; }
        public PodeListener Listener { get; private set; }
        public Socket Socket { get; private set; }
        public PodeSocket PodeSocket { get; private set; }
        public DateTime Timestamp { get; private set; }
        public Hashtable Data { get; private set; }
        public string EndpointName => PodeSocket.Name;

        private object _lockable = new();

        private PodeContextState _state;
        public PodeContextState State
        {
            get => _state;
            private set
            {
                if (_state != PodeContextState.Timeout || value == PodeContextState.Closed)
                {
                    _state = value;
                }
            }
        }

        public bool CloseImmediately => State == PodeContextState.Error
                || State == PodeContextState.Closing
                || State == PodeContextState.Timeout
                || Request.CloseImmediately;

        public new bool IsWebSocket => base.IsWebSocket || (IsUnknown && PodeSocket.IsWebSocket);
        public bool IsWebSocketUpgraded => IsWebSocket && Request is PodeSignalRequest;
        public new bool IsSmtp => base.IsSmtp || (IsUnknown && PodeSocket.IsSmtp);
        public new bool IsHttp => base.IsHttp || (IsUnknown && PodeSocket.IsHttp);

        public PodeSmtpRequest SmtpRequest => (PodeSmtpRequest)Request;
        public PodeHttpRequest HttpRequest => (PodeHttpRequest)Request;
        public PodeSignalRequest SignalRequest => (PodeSignalRequest)Request;

        public bool IsKeepAlive => (Request.IsKeepAlive && Response.SseScope != PodeSseScope.Local) || Response.SseScope == PodeSseScope.Global;
        public bool IsErrored => State == PodeContextState.Error || State == PodeContextState.SslError;
        public bool IsTimeout => State == PodeContextState.Timeout;
        public bool IsClosed => State == PodeContextState.Closed;
        public bool IsOpened => State == PodeContextState.Open;

        public CancellationTokenSource ContextTimeoutToken { get; private set; }
        private Timer TimeoutTimer;

        public PodeContext(Socket socket, PodeSocket podeSocket, PodeListener listener)
        {
            ID = PodeHelpers.NewGuid();
            Socket = socket;
            PodeSocket = podeSocket;
            Listener = listener;
            Timestamp = DateTime.UtcNow;
            Data = new Hashtable(StringComparer.InvariantCultureIgnoreCase);

            Type = PodeProtocolType.Unknown;
            State = PodeContextState.New;
        }

        public async Task Initialise()
        {
            NewResponse();
            await NewRequest().ConfigureAwait(false);
        }

        private void TimeoutCallback(object state)
        {
            if (Response.SseEnabled || Request.IsWebSocket)
            {
                return;
            }

            ContextTimeoutToken.Cancel();
            State = PodeContextState.Timeout;

            Response.StatusCode = 408;
            Request.Error = new HttpRequestException("Request timeout");
            Request.Error.Data.Add("PodeStatusCode", 408);

            Dispose();
        }

        private void NewResponse()
        {
            Response = new PodeResponse(this);
        }

        private async Task NewRequest()
        {
            // create a new request
            switch (PodeSocket.Type)
            {
                case PodeProtocolType.Smtp:
                    Request = new PodeSmtpRequest(Socket, PodeSocket, this);
                    break;

                case PodeProtocolType.Tcp:
                    Request = new PodeTcpRequest(Socket, PodeSocket, this);
                    break;

                default:
                    Request = new PodeHttpRequest(Socket, PodeSocket, this);
                    break;
            }

            // attempt to open the request stream
            try
            {
                await Request.Open(CancellationToken.None).ConfigureAwait(false);
                State = PodeContextState.Open;
            }
            catch (AggregateException aex)
            {
                PodeHelpers.HandleAggregateException(aex, Listener, PodeLoggingLevel.Debug, true);
                State = Request.InputStream == default(Stream)
                    ? PodeContextState.Error
                    : PodeContextState.SslError;
            }
            catch (Exception ex)
            {
<<<<<<< HEAD
                PodeLogger.WriteException(ex, Listener, PodeLoggingLevel.Debug);
                State = (Request.InputStream == default(Stream)
=======
                PodeHelpers.WriteException(ex, Listener, PodeLoggingLevel.Debug);
                State = Request.InputStream == default(Stream)
>>>>>>> 9bd51aaa
                    ? PodeContextState.Error
                    : PodeContextState.SslError;
            }

            // if request is SMTP or TCP, send ACK if available
            if (IsOpened)
            {
                if (PodeSocket.IsSmtp)
                {
                    await SmtpRequest.SendAck().ConfigureAwait(false);
                }
                else if (PodeSocket.IsTcp && !string.IsNullOrWhiteSpace(PodeSocket.AcknowledgeMessage))
                {
                    await Response.WriteLine(PodeSocket.AcknowledgeMessage, true).ConfigureAwait(false);
                }
            }
        }

        private void SetContextType()
        {
            if (!IsUnknown && !(base.IsHttp && Request.IsWebSocket))
            {
                return;
            }

            // depending on socket type, either:
            switch (PodeSocket.Type)
            {
                // - only allow smtp
                case PodeProtocolType.Smtp:
                    if (!Request.IsSmtp)
                    {
                        throw new HttpRequestException("Request is not Smtp");
                    }

                    Type = PodeProtocolType.Smtp;
                    break;

                // - only allow tcp
                case PodeProtocolType.Tcp:
                    if (!Request.IsTcp)
                    {
                        throw new HttpRequestException("Request is not Tcp");
                    }

                    Type = PodeProtocolType.Tcp;
                    break;

                // - only allow http
                case PodeProtocolType.Http:
                    if (Request.IsWebSocket)
                    {
                        throw new HttpRequestException("Request is not Http");
                    }

                    Type = PodeProtocolType.Http;
                    break;

                // - only allow web-socket
                case PodeProtocolType.Ws:
                    if (!Request.IsWebSocket)
                    {
                        throw new HttpRequestException("Request is not for a WebSocket");
                    }

                    Type = PodeProtocolType.Ws;
                    break;

                // - allow http and web-socket
                case PodeProtocolType.HttpAndWs:
                    Type = Request.IsWebSocket ? PodeProtocolType.Ws : PodeProtocolType.Http;
                    break;
            }
        }

        public void CancelTimeout()
        {
            TimeoutTimer.Dispose();
        }

        public async Task Receive()
        {
            try
            {
                // start timeout
                ContextTimeoutToken = new CancellationTokenSource();
                TimeoutTimer = new Timer(TimeoutCallback, null, Listener.RequestTimeout * 1000, Timeout.Infinite);

                // start receiving
                State = PodeContextState.Receiving;
                try
                {
<<<<<<< HEAD
                    PodeLogger.WriteErrorMessage($"Receiving request", Listener, PodeLoggingLevel.Verbose, this);
                    var close = await Request.Receive(ContextTimeoutToken.Token);
=======
                    PodeHelpers.WriteErrorMessage($"Receiving request", Listener, PodeLoggingLevel.Verbose, this);
                    var close = await Request.Receive(ContextTimeoutToken.Token).ConfigureAwait(false);
>>>>>>> 9bd51aaa
                    SetContextType();
                    await EndReceive(close).ConfigureAwait(false);
                }
                catch (OperationCanceledException) { }
            }
            catch (Exception ex)
            {
                PodeLogger.WriteException(ex, Listener, PodeLoggingLevel.Debug);
                State = PodeContextState.Error;
                await PodeSocket.HandleContext(this).ConfigureAwait(false);
            }
        }

        public async Task EndReceive(bool close)
        {
            State = close ? PodeContextState.Closing : PodeContextState.Received;
            if (close)
            {
                Response.StatusCode = 400;
            }

            await PodeSocket.HandleContext(this).ConfigureAwait(false);
        }

        public void StartReceive()
        {
            NewResponse();
            State = PodeContextState.Receiving;
            PodeSocket.StartReceive(this);
            PodeLogger.WriteErrorMessage($"Socket listening", Listener, PodeLoggingLevel.Verbose, this);
        }

        public async Task UpgradeWebSocket(string clientId = null)
        {
            PodeLogger.WriteErrorMessage($"Upgrading Websocket", Listener, PodeLoggingLevel.Verbose, this);

            // websocket
            if (!IsWebSocket)
            {
                throw new HttpRequestException("Cannot upgrade a non-websocket request");
            }

            // set a default clientId
            if (string.IsNullOrWhiteSpace(clientId))
            {
                clientId = PodeHelpers.NewGuid();
            }

            // set the status of the response
            Response.StatusCode = 101;
            Response.StatusDescription = "Switching Protocols";

            // get the socket key from the request
            var socketKey = $"{HttpRequest.Headers["Sec-WebSocket-Key"]}".Trim();

            // make the socket accept hash
            var crypto = SHA1.Create();
            var socketHash = Convert.ToBase64String(crypto.ComputeHash(System.Text.Encoding.UTF8.GetBytes($"{socketKey}{PodeHelpers.WEB_SOCKET_MAGIC_KEY}")));

            // compile the headers
            Response.Headers.Clear();
            Response.Headers.Set("Connection", "Upgrade");
            Response.Headers.Set("Upgrade", "websocket");
            Response.Headers.Set("Sec-WebSocket-Accept", socketHash);

            if (!string.IsNullOrWhiteSpace(clientId))
            {
                Response.Headers.Set("X-Pode-ClientId", clientId);
            }

            // send message to upgrade web socket
            await Response.Send().ConfigureAwait(false);

            // add open web socket to listener
            var signal = new PodeSignal(this, HttpRequest.Url.AbsolutePath, clientId);
            Request = new PodeSignalRequest(HttpRequest, signal);
            Listener.AddSignal(SignalRequest.Signal);
            PodeLogger.WriteErrorMessage($"Websocket upgraded", Listener, PodeLoggingLevel.Verbose, this);
        }

        public void Dispose()
        {
            Dispose(Request.Error != default(HttpRequestException));
        }

        public void Dispose(bool force)
        {
            lock (_lockable)
            {
                PodeHelpers.WriteErrorMessage($"Disposing Context", Listener, PodeLoggingLevel.Verbose, this);
                Listener.RemoveProcessingContext(this);

                if (IsClosed)
                {
                    PodeSocket.RemovePendingSocket(Socket);
                    Request.Dispose();
                    Response.Dispose();
                    ContextTimeoutToken.Dispose();
                    TimeoutTimer.Dispose();
                    return;
                }

                var _awaitingBody = false;

                // send the response and close, only close request if not keep alive
                try
                {
                    // dispose timeout token
                    ContextTimeoutToken.Dispose();
                    TimeoutTimer.Dispose();

                    // error or timeout?
                    if (IsErrored)
                    {
                        Response.StatusCode = 500;
                    }

                    // are we awaiting for more info?
                    if (IsHttp)
                    {
                        _awaitingBody = HttpRequest.AwaitingBody && !IsErrored && !IsTimeout;
                    }

                    // only send a response if Http
                    if (IsHttp && State != PodeContextState.SslError && !_awaitingBody)
                    {
                        if (IsTimeout)
                        {
                            Response.SendTimeout().Wait();
                        }
                        else
                        {
                            Response.Send().Wait();
                        }
                    }

                    // if it was smtp, and it was processable, RESET!
                    if (IsSmtp && Request.IsProcessable)
                    {
                        SmtpRequest.Reset();
                    }

                    // dispose of request if not KeepAlive, and not waiting for body
                    if (!_awaitingBody && (!IsKeepAlive || force))
                    {
                        State = PodeContextState.Closed;

                        if (Response.SseEnabled)
                        {
                            Response.CloseSseConnection().Wait();
                        }

                        Request.Dispose();
                    }

                    if (!IsWebSocket || force)
                    {
                        Response.Dispose();
                    }
                }
                catch { }

                // if keep-alive, or awaiting body, setup for re-receive
                if ((_awaitingBody || (IsKeepAlive && !IsErrored && !IsTimeout && !Response.SseEnabled)) && !force)
                {
                    PodeHelpers.WriteErrorMessage($"Re-receiving Request", Listener, PodeLoggingLevel.Verbose, this);
                    StartReceive();
                }
                else
                {
                    PodeSocket.RemovePendingSocket(Socket);
                }
            }
        }
    }
}<|MERGE_RESOLUTION|>--- conflicted
+++ resolved
@@ -133,13 +133,8 @@
             }
             catch (Exception ex)
             {
-<<<<<<< HEAD
                 PodeLogger.WriteException(ex, Listener, PodeLoggingLevel.Debug);
                 State = (Request.InputStream == default(Stream)
-=======
-                PodeHelpers.WriteException(ex, Listener, PodeLoggingLevel.Debug);
-                State = Request.InputStream == default(Stream)
->>>>>>> 9bd51aaa
                     ? PodeContextState.Error
                     : PodeContextState.SslError;
             }
@@ -232,13 +227,8 @@
                 State = PodeContextState.Receiving;
                 try
                 {
-<<<<<<< HEAD
                     PodeLogger.WriteErrorMessage($"Receiving request", Listener, PodeLoggingLevel.Verbose, this);
                     var close = await Request.Receive(ContextTimeoutToken.Token);
-=======
-                    PodeHelpers.WriteErrorMessage($"Receiving request", Listener, PodeLoggingLevel.Verbose, this);
-                    var close = await Request.Receive(ContextTimeoutToken.Token).ConfigureAwait(false);
->>>>>>> 9bd51aaa
                     SetContextType();
                     await EndReceive(close).ConfigureAwait(false);
                 }

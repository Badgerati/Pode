--- conflicted
+++ resolved
@@ -133,27 +133,18 @@
         /// <param name="disposing">Indicates if the method is called explicitly or by garbage collection.</param>
         protected override void Dispose(bool disposing)
         {
-<<<<<<< HEAD
-            // Check if already disposed to avoid repeated cleanup
-            if (!IsDisposed)
-            {
-                // Log and send the close frame
-                PodeLogger.LogMessage($"Closing Websocket", Context.Listener, PodeLoggingLevel.Verbose, Context);
-                _ = Context.Response.WriteFrame(string.Empty, PodeWsOpCode.Close);
-=======
             if (IsDisposed) return;
-            
+
             if (disposing)
             {
                 // Send close frame
-                PodeHelpers.WriteErrorMessage($"Closing Websocket", Context.Listener, PodeLoggingLevel.Verbose, Context);
+                PodeLogger.WriteErrorMessage($"Closing Websocket", Context.Listener, PodeLoggingLevel.Verbose, Context);
 
                 // Wait for the close frame to be sent
                 Context.Response.WriteFrame(string.Empty, PodeWsOpCode.Close).Wait();
 
                 // Remove the client signal
                 Context.Listener.Signals.Remove(Signal.ClientId);
->>>>>>> cbdc62fe
             }
 
             // Call the base Dispose to clean up other resources

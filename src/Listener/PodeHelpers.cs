--- conflicted
+++ resolved
@@ -44,9 +44,6 @@
             }
         }
 
-<<<<<<< HEAD
-
-=======
         public static void WriteException(Exception ex, PodeConnector connector = default, PodeLoggingLevel level = PodeLoggingLevel.Error)
         {
             if (ex == default(Exception))
@@ -70,7 +67,6 @@
                 Console.WriteLine(string.IsNullOrEmpty(ex.InnerException.StackTrace) ? "   [No Stack Trace]" : ex.InnerException.StackTrace);
             }
         }
->>>>>>> 2c8a0228
 
         public static void HandleAggregateException(AggregateException aex, PodeConnector connector = default, PodeLoggingLevel level = PodeLoggingLevel.Error, bool handled = false)
         {

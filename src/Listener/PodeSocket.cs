using System;
using System.Collections.Concurrent;
using System.Collections.Generic;
using System.Net;
using System.Linq;
using System.Net.Sockets;
using System.Security.Authentication;
using System.Security.Cryptography.X509Certificates;
using System.Threading.Tasks;
using System.IO;
using System.Net.Http;

namespace Pode
{
    /// <summary>
    /// Represents a PodeSocket, managing communication, incoming connections, and context handling.
    /// </summary>
    public class PodeSocket : PodeProtocol, IDisposable
    {
        // Properties related to socket configuration and certificates.
        public string Name { get; private set; }
        public List<string> Hostnames { get; private set; }
        public IList<PodeEndpoint> Endpoints { get; private set; }
        public X509Certificate Certificate { get; private set; }
        public bool AllowClientCertificate { get; private set; }
        public SslProtocols Protocols { get; private set; }
        public PodeTlsMode TlsMode { get; private set; }
        public string AcknowledgeMessage { get; set; }
        public bool CRLFMessageEnd { get; set; }
        public bool DualMode { get; private set; }

        // Queue for handling connections asynchronously.
        private readonly ConcurrentQueue<SocketAsyncEventArgs> AcceptConnections;

        // Dictionary to keep track of pending socket connections.
        private readonly Dictionary<string, Socket> PendingSockets;

        // Listener associated with the current PodeSocket.
        private PodeListener Listener;

        // Property to determine if the socket is using SSL.
        public bool IsSsl => Certificate != default(X509Certificate);

        // Timeout for receiving data on the socket.
        private int _receiveTimeout;
        public int ReceiveTimeout
        {
            get => _receiveTimeout;
            set
            {
                _receiveTimeout = value;
                foreach (var ep in Endpoints)
                {
                    ep.ReceiveTimeout = value; // Set receive timeout on all endpoints.
                }
            }
        }

        // Property to determine if hostnames are set.
        public bool HasHostnames => Hostnames.Count != 0;
        public string Hostname => HasHostnames ? Hostnames[0] : Endpoints[0].IPAddress.ToString();

        /// <summary>
        /// Initializes a new instance of the PodeSocket class.
        /// </summary>
        /// <param name="name">The name of the socket.</param>
        /// <param name="ipAddress">The IP addresses associated with the socket.</param>
        /// <param name="port">The port on which the socket listens.</param>
        /// <param name="protocols">The SSL protocols to be used.</param>
        /// <param name="type">The protocol type.</param>
        /// <param name="certificate">The SSL certificate (optional).</param>
        /// <param name="allowClientCertificate">Indicates whether client certificates are allowed.</param>
        /// <param name="tlsMode">The TLS mode to use.</param>
        /// <param name="dualMode">Whether to enable IPv4 and IPv6 dual mode.</param>
        public PodeSocket(string name, IPAddress[] ipAddress, int port, SslProtocols protocols, PodeProtocolType type, X509Certificate certificate = null, bool allowClientCertificate = false, PodeTlsMode tlsMode = PodeTlsMode.Implicit, bool dualMode = false)
            : base(type)
        {
            // Initialize properties.
            Name = name;
            Certificate = certificate;
            AllowClientCertificate = allowClientCertificate;
            TlsMode = tlsMode;
            Protocols = protocols;
            Hostnames = new List<string>();
            DualMode = dualMode;

            AcceptConnections = new ConcurrentQueue<SocketAsyncEventArgs>();
            PendingSockets = new Dictionary<string, Socket>();
            Endpoints = new List<PodeEndpoint>();

            // Create PodeEndpoint instances for each provided IP address.
            foreach (var addr in ipAddress)
            {
                Endpoints.Add(new PodeEndpoint(this, addr, port, dualMode));
            }
        }

        /// <summary>
        /// Binds a PodeListener to the current socket.
        /// </summary>
        /// <param name="listener">The listener to bind.</param>
        public void BindListener(PodeListener listener)
        {
            Listener = listener;
        }

        /// <summary>
        /// Binds the socket to all available endpoints.
        /// </summary>
        public void Listen()
        {
            foreach (var ep in Endpoints)
            {
                ep.Listen(); // Start listening on each endpoint.
            }
        }

        /// <summary>
        /// Starts listening for connections on all endpoints.
        /// </summary>
        public void Start()
        {
            foreach (var ep in Endpoints)
            {
                // Start each endpoint in a new task, running asynchronously.
                _ = Task.Run(() => StartEndpoint(ep), Listener.CancellationToken);
            }
        }

        /// <summary>
        /// Starts listening for connections on a specific endpoint.
        /// </summary>
        /// <param name="endpoint">The endpoint to start listening on.</param>
        private void StartEndpoint(PodeEndpoint endpoint)
        {
            // Exit if the endpoint is disposed or if cancellation is requested.
            if (endpoint.IsDisposed || Listener.CancellationToken.IsCancellationRequested)
            {
                return;
            }

            // Attempt to retrieve an available SocketAsyncEventArgs from the queue, or create a new one if unavailable.
            if (!AcceptConnections.TryDequeue(out SocketAsyncEventArgs args))
            {
                args = NewAcceptConnection();
            }

            // Set properties for accepting a connection.
            args.AcceptSocket = default;
            args.UserToken = endpoint;

            bool raised;

            try
            {
                // Start accepting a new connection.
                raised = endpoint.Accept(args);
            }
            catch (ObjectDisposedException)
            {
                return;
            }

            // If the operation completed synchronously, process the accepted connection.
            if (!raised)
            {
                ProcessAccept(args);
            }
        }

        /// <summary>
        /// Starts receiving data from an accepted socket.
        /// </summary>
        /// <param name="acceptedSocket">The accepted socket.</param>
        /// <returns>A Task representing the async operation.</returns>
        private async Task StartReceive(Socket acceptedSocket)
        {
            // Add the socket to pending sockets.
            AddPendingSocket(acceptedSocket);

            // Create the context for the connection.
            var context = new PodeContext(acceptedSocket, this, Listener);
            PodeLogger.LogMessage($"Opening Receive", Listener, PodeLoggingLevel.Verbose, context);

            // Initialize the context.
            await context.Initialise().ConfigureAwait(false);
            if (context.IsErrored)
            {
                context.Dispose(true);
                return;
            }

            // Start receiving data.
            StartReceive(context);
        }

        /// <summary>
        /// Starts receiving data for a specific context.
        /// </summary>
        /// <param name="context">The context to start receiving for.</param>
        public void StartReceive(PodeContext context)
        {
            PodeLogger.LogMessage($"Starting Receive", Listener, PodeLoggingLevel.Verbose, context);

            try
            {
                // Run the receive operation asynchronously in a new task.
                _ = Task.Run(async () => await context.Receive().ConfigureAwait(false), Listener.CancellationToken);
            }
<<<<<<< HEAD
            catch (OperationCanceledException ex) { PodeLogger.LogException(ex, Listener, PodeLoggingLevel.Verbose); } // Handle cancellation.
            catch (IOException ex) { PodeLogger.LogException(ex, Listener, PodeLoggingLevel.Verbose); } // Handle I/O exceptions.
=======
            catch (OperationCanceledException ex)
            {
                // Handle cancellation.
                PodeHelpers.WriteException(ex, Listener, PodeLoggingLevel.Verbose);
            }
            catch (IOException ex)
            {
                // Handle I/O exceptions.
                PodeHelpers.WriteException(ex, Listener, PodeLoggingLevel.Verbose);
            }
>>>>>>> a37f33b3
            catch (AggregateException aex)
            {
                // Handle aggregated exceptions.
                PodeHelpers.HandleAggregateException(aex, Listener, PodeLoggingLevel.Error, true);
                context.Socket.Close();
            }
            catch (Exception ex)
            {
                // Handle any other exceptions.
                PodeLogger.LogException(ex, Listener);
                context.Socket.Close();
            }
        }

        /// <summary>
        /// Processes an accepted connection.
        /// </summary>
        /// <param name="args">The SocketAsyncEventArgs containing the connection details.</param>
        private void ProcessAccept(SocketAsyncEventArgs args)
        {
            // Get details about the accepted connection.
            var accepted = args.AcceptSocket;
            var endpoint = (PodeEndpoint)args.UserToken;
            var error = args.SocketError;

            // Start accepting new connections for the endpoint.
            StartEndpoint(endpoint);

            // If the connection was not successful or the listener is stopped, close the socket.
            if ((accepted == default(Socket)) || (error != SocketError.Success) || (!Listener.IsConnected))
            {
                if (error != SocketError.Success)
                {
                    PodeLogger.LogMessage($"Closing accepting socket: {error}", Listener, PodeLoggingLevel.Debug);
                }

                // Close socket if it was accepted but there's an error.
                if (accepted != default(Socket))
                {
                    accepted.Close();
                }
            }
            else
            {
                // Start receiving data from the accepted connection.
                try
                {
                    _ = Task.Run(async () => await StartReceive(accepted), Listener.CancellationToken).ConfigureAwait(false);
                }
<<<<<<< HEAD
                catch (OperationCanceledException ex) { PodeLogger.LogException(ex, Listener, PodeLoggingLevel.Verbose); }
                catch (IOException ex) { PodeLogger.LogException(ex, Listener, PodeLoggingLevel.Verbose); }
=======
                catch (OperationCanceledException ex)
                {
                    // Handle cancellation.
                    PodeHelpers.WriteException(ex, Listener, PodeLoggingLevel.Verbose);
                }
                catch (IOException ex)
                {
                    // Handle I/O exceptions.
                    PodeHelpers.WriteException(ex, Listener, PodeLoggingLevel.Verbose);
                }
>>>>>>> a37f33b3
                catch (AggregateException aex)
                {
                    // Handle aggregated exceptions.
                    PodeHelpers.HandleAggregateException(aex, Listener, PodeLoggingLevel.Error, true);
                }
                catch (Exception ex)
                {
<<<<<<< HEAD
                    PodeLogger.LogException(ex, Listener);
=======
                    // Handle any other exceptions.
                    PodeHelpers.WriteException(ex, Listener);
>>>>>>> a37f33b3
                }
            }

            // Add the SocketAsyncEventArgs back to the queue for reuse.
            ClearSocketAsyncEvent(args);
            AcceptConnections.Enqueue(args);
        }

        /// <summary>
        /// Handles the context, processing and disposing it if needed.
        /// </summary>
        /// <param name="context">The PodeContext representing the connection context.</param>
        public async Task HandleContext(PodeContext context)
        {
            try
            {
                // Determine if the context should be processed.
                var process = true;

                // If the context should be closed immediately, dispose it.
                if (context.CloseImmediately)
                {
                    // Check if the request is aborted with a non-StatusCode of 408 (Request Timeout).
                    if (context.Request.IsAborted)
                    {
<<<<<<< HEAD
                        PodeLogger.LogException(context.Request.Error, Listener);
=======
                        PodeHelpers.WriteException(context.Request.Error, Listener, context.Request.Error.LoggingLevel);
>>>>>>> a37f33b3
                    }

                    context.Dispose(true);
                    process = false;
                }
                else if (context.IsWebSocket) // Handle WebSocket upgrade and context disposal.
                {
                    if (!context.IsWebSocketUpgraded)
                    {
                        await context.UpgradeWebSocket().ConfigureAwait(false);
                        process = false;
                        context.Dispose();
                    }
                    else if (!context.Request.IsProcessable)
                    {
                        process = false;
                        context.Dispose();
                    }
                }
                else if (context.IsSmtp) // Handle SMTP context disposal.
                {
                    if (!context.Request.IsProcessable)
                    {
                        process = false;
                        context.Dispose();
                    }
                }
                else if (context.IsHttp) // Handle HTTP context disposal if awaiting body.
                {
                    if (context.HttpRequest.AwaitingBody)
                    {
                        process = false;
                        context.Dispose();
                    }
                }

                // Add the context for processing.
                if (process)
                {
                    if (context.IsWebSocket)
                    {
                        PodeLogger.LogMessage($"Received client signal", Listener, PodeLoggingLevel.Verbose, context);
                        Listener.AddClientSignal(context.SignalRequest.NewClientSignal());
                        context.Dispose();
                    }
                    else
                    {
                        PodeLogger.LogMessage($"Received request", Listener, PodeLoggingLevel.Verbose, context);
                        Listener.AddContext(context);
                    }
                }
            }
            catch (Exception ex)
            {
                // Log any exceptions that occur while handling the context.
                PodeLogger.LogException(ex, Listener);
            }
        }

        /// <summary>
        /// Creates a new instance of SocketAsyncEventArgs for accepting connections.
        /// </summary>
        /// <returns>A new SocketAsyncEventArgs instance.</returns>
        private SocketAsyncEventArgs NewAcceptConnection()
        {
            lock (AcceptConnections)
            {
                var args = new SocketAsyncEventArgs();
                args.Completed += new EventHandler<SocketAsyncEventArgs>(Accept_Completed);
                return args;
            }
        }

        /// <summary>
        /// Handles the completion of an accept operation.
        /// </summary>
        /// <param name="sender">The object that triggered the event.</param>
        /// <param name="e">The SocketAsyncEventArgs with the connection details.</param>
        private void Accept_Completed(object sender, SocketAsyncEventArgs e)
        {
            ProcessAccept(e);
        }

        /// <summary>
        /// Adds a socket to the list of pending sockets.
        /// </summary>
        /// <param name="socket">The socket to add.</param>
        private void AddPendingSocket(Socket socket)
        {
            lock (PendingSockets)
            {
                var socketId = socket.GetHashCode().ToString();
#if NETCOREAPP2_1_OR_GREATER
                PendingSockets.TryAdd(socketId, socket);
#else
                if (!PendingSockets.ContainsKey(socketId))
                {
                    PendingSockets.Add(socketId, socket);
                }
#endif
            }
        }

        /// <summary>
        /// Removes a socket from the list of pending sockets.
        /// </summary>
        /// <param name="socket">The socket to remove.</param>
        public void RemovePendingSocket(Socket socket)
        {
            lock (PendingSockets)
            {
                PendingSockets.Remove(socket.GetHashCode().ToString());
            }
        }

        /// <summary>
        /// Checks if a given hostname matches the socket's hostnames.
        /// </summary>
        /// <param name="hostname">The hostname to check.</param>
        /// <returns>True if the hostname matches, otherwise false.</returns>
        public bool CheckHostname(string hostname)
        {
            if (!HasHostnames)
            {
                return true;
            }

            var _name = hostname.Split(':')[0];
            return Hostnames.Any(x => x.Equals(_name, StringComparison.InvariantCultureIgnoreCase));
        }

        /// <summary>
        /// Disposes of the resources used by the PodeSocket.
        /// </summary>
        public void Dispose()
        {
            try
            {
                // Close all endpoints.
                foreach (var ep in Endpoints)
                {
                    ep.Dispose();
                }

                Endpoints.Clear();

                // Close all pending sockets.
                try
                {
                    var _sockets = PendingSockets.Values.ToArray();
                    for (var i = 0; i < _sockets.Length; i++)
                    {
                        CloseSocket(_sockets[i]);
                    }

                    PendingSockets.Clear();
                }
                catch (Exception ex)
                {
                    PodeLogger.LogException(ex, Listener);
                }
            }
            finally
            {
                GC.SuppressFinalize(this);
            }
        }

        /// <summary>
        /// Merges another PodeSocket's properties into the current socket.
        /// </summary>
        /// <param name="socket">The PodeSocket to merge from.</param>
        public void Merge(PodeSocket socket)
        {
            // Merge hostnames if present.
            if (socket.HasHostnames)
            {
                Hostnames.AddRange(socket.Hostnames);
            }

            socket.Dispose();
        }

        /// <summary>
        /// Closes a socket connection.
        /// </summary>
        /// <param name="socket">The socket to close.</param>
        public static void CloseSocket(Socket socket)
        {
            // If connected, shut down the socket.
            if (socket.Connected)
            {
                socket.Shutdown(SocketShutdown.Both);
            }

            // Dispose of the socket.
            socket.Close();
            socket.Dispose();
        }

        /// <summary>
        /// Clears the SocketAsyncEventArgs instance for reuse.
        /// </summary>
        /// <param name="e">The SocketAsyncEventArgs instance to clear.</param>
        private static void ClearSocketAsyncEvent(SocketAsyncEventArgs e)
        {
            e.AcceptSocket = default;
            e.UserToken = default;
        }

        /// <summary>
        /// Determines if the provided object is equal to the current PodeSocket.
        /// </summary>
        /// <param name="obj">The object to compare with.</param>
        /// <returns>True if equal, otherwise false.</returns>
        public new bool Equals(object obj)
        {
            var _socket = (PodeSocket)obj;
            foreach (var ep in Endpoints)
            {
                foreach (var _oEp in _socket.Endpoints)
                {
                    if (!ep.Equals(_oEp))
                    {
                        return false;
                    }
                }
            }

            return true;
        }
    }
}<|MERGE_RESOLUTION|>--- conflicted
+++ resolved
@@ -207,21 +207,16 @@
                 // Run the receive operation asynchronously in a new task.
                 _ = Task.Run(async () => await context.Receive().ConfigureAwait(false), Listener.CancellationToken);
             }
-<<<<<<< HEAD
-            catch (OperationCanceledException ex) { PodeLogger.LogException(ex, Listener, PodeLoggingLevel.Verbose); } // Handle cancellation.
-            catch (IOException ex) { PodeLogger.LogException(ex, Listener, PodeLoggingLevel.Verbose); } // Handle I/O exceptions.
-=======
             catch (OperationCanceledException ex)
             {
                 // Handle cancellation.
-                PodeHelpers.WriteException(ex, Listener, PodeLoggingLevel.Verbose);
+                PodeLogger.LogException(ex, Listener, PodeLoggingLevel.Verbose);
             }
             catch (IOException ex)
             {
                 // Handle I/O exceptions.
-                PodeHelpers.WriteException(ex, Listener, PodeLoggingLevel.Verbose);
-            }
->>>>>>> a37f33b3
+                PodeLogger.LogException(ex, Listener, PodeLoggingLevel.Verbose);
+            }
             catch (AggregateException aex)
             {
                 // Handle aggregated exceptions.
@@ -271,21 +266,16 @@
                 {
                     _ = Task.Run(async () => await StartReceive(accepted), Listener.CancellationToken).ConfigureAwait(false);
                 }
-<<<<<<< HEAD
-                catch (OperationCanceledException ex) { PodeLogger.LogException(ex, Listener, PodeLoggingLevel.Verbose); }
-                catch (IOException ex) { PodeLogger.LogException(ex, Listener, PodeLoggingLevel.Verbose); }
-=======
                 catch (OperationCanceledException ex)
                 {
                     // Handle cancellation.
-                    PodeHelpers.WriteException(ex, Listener, PodeLoggingLevel.Verbose);
+                    PodeLogger.LogException(ex, Listener, PodeLoggingLevel.Verbose);
                 }
                 catch (IOException ex)
                 {
                     // Handle I/O exceptions.
-                    PodeHelpers.WriteException(ex, Listener, PodeLoggingLevel.Verbose);
-                }
->>>>>>> a37f33b3
+                    PodeLogger.LogException(ex, Listener, PodeLoggingLevel.Verbose);
+                }
                 catch (AggregateException aex)
                 {
                     // Handle aggregated exceptions.
@@ -293,12 +283,8 @@
                 }
                 catch (Exception ex)
                 {
-<<<<<<< HEAD
+                    // Handle any other exceptions.
                     PodeLogger.LogException(ex, Listener);
-=======
-                    // Handle any other exceptions.
-                    PodeHelpers.WriteException(ex, Listener);
->>>>>>> a37f33b3
                 }
             }
 
@@ -324,11 +310,7 @@
                     // Check if the request is aborted with a non-StatusCode of 408 (Request Timeout).
                     if (context.Request.IsAborted)
                     {
-<<<<<<< HEAD
-                        PodeLogger.LogException(context.Request.Error, Listener);
-=======
-                        PodeHelpers.WriteException(context.Request.Error, Listener, context.Request.Error.LoggingLevel);
->>>>>>> a37f33b3
+                        PodeLogger.LogException(context.Request.Error, Listener, context.Request.Error.LoggingLevel);
                     }
 
                     context.Dispose(true);

--- conflicted
+++ resolved
@@ -285,14 +285,10 @@
                         }
                         catch (Exception ex) when (ex is IOException || ex is ObjectDisposedException)
                         {
-<<<<<<< HEAD
-                            PodeLogger.LogException(ex, Context.Listener, PodeLoggingLevel.Debug);
-=======
                             if (Context.Listener.IsConnected)
                             {
-                                PodeHelpers.WriteException(ex, Context.Listener, PodeLoggingLevel.Debug);
+                                PodeLogger.LogException(ex, Context.Listener, PodeLoggingLevel.Debug);
                             }
->>>>>>> 2c8a0228
                             break;
                         }
 

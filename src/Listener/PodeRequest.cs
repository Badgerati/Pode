--- conflicted
+++ resolved
@@ -168,33 +168,6 @@
             {
                 using (cancellationToken.Register(() =>
                 {
-<<<<<<< HEAD
-                    // Authenticate the SSL stream
-                    await ssl.AuthenticateAsServerAsync(Certificate, AllowClientCertificate, Protocols, false).ConfigureAwait(false);
-
-                    // Set InputStream to the upgraded SSL stream
-                    InputStream = ssl;
-                    SslUpgraded = true;
-                    State = PodeStreamState.Open;
-                }
-                catch (Exception ex) when (ex is OperationCanceledException || ex is IOException || ex is ObjectDisposedException)
-                {
-                    PodeLogger.LogException(ex, Context.Listener, PodeLoggingLevel.Verbose);
-                    State = PodeStreamState.Error;
-                    Error = new PodeRequestException(ex, 500);
-                }
-                catch (AuthenticationException ex)
-                {
-                    PodeLogger.LogException(ex, Context.Listener, PodeLoggingLevel.Debug);
-                    State = PodeStreamState.Error;
-                    Error = new PodeRequestException(ex, 400);
-                }
-                catch (Exception ex)
-                {
-                    PodeLogger.LogException(ex, Context.Listener, PodeLoggingLevel.Error);
-                    State = PodeStreamState.Error;
-                    Error = new PodeRequestException(ex, 502);
-=======
                     if (!IsDisposed)
                     {
                         ssl?.Dispose();
@@ -205,7 +178,6 @@
                     // Authenticate the SSL stream
                     await ssl.AuthenticateAsServerAsync(Certificate, AllowClientCertificate, Protocols, false)
                         .ConfigureAwait(false);
->>>>>>> cbdc62fe
                 }
 
                 // Set InputStream to the upgraded SSL stream
@@ -215,7 +187,7 @@
             }
             catch (Exception ex) when (ex is OperationCanceledException || ex is IOException || ex is ObjectDisposedException)
             {
-                PodeHelpers.WriteException(ex, Context.Listener, PodeLoggingLevel.Verbose);
+                PodeLogger.LogException(ex, Context.Listener, PodeLoggingLevel.Verbose);
                 ssl?.Dispose();
                 State = PodeStreamState.Error;
                 Error = new PodeRequestException(ex, 500);
@@ -223,14 +195,14 @@
 
             catch (AuthenticationException ex)
             {
-                PodeHelpers.WriteException(ex, Context.Listener, PodeLoggingLevel.Debug);
+                PodeLogger.LogException(ex, Context.Listener, PodeLoggingLevel.Debug);
                 ssl?.Dispose();
                 State = PodeStreamState.Error;
                 Error = new PodeRequestException(ex, 400);
             }
             catch (Exception ex)
             {
-                PodeHelpers.WriteException(ex, Context.Listener, PodeLoggingLevel.Error);
+                PodeLogger.LogException(ex, Context.Listener, PodeLoggingLevel.Error);
                 ssl?.Dispose();
                 State = PodeStreamState.Error;
                 Error = new PodeRequestException(ex, 502);
@@ -518,13 +490,10 @@
                 }
 
                 PartialDispose();
-            }
-        }
-
-<<<<<<< HEAD
-            PartialDispose();
-            PodeLogger.LogMessage($"Request disposed", Context.Listener, PodeLoggingLevel.Verbose, Context);
-=======
+                PodeLogger.LogMessage($"Request disposed", Context.Listener, PodeLoggingLevel.Verbose, Context);
+            }
+        }
+
         /// <summary>
         /// Disposes of the request and its associated resources.
         /// </summary>
@@ -532,7 +501,6 @@
         {
             Dispose(true);
             GC.SuppressFinalize(this);
->>>>>>> cbdc62fe
         }
     }
 }
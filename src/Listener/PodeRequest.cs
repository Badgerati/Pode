using System;
using System.IO;
using System.Net;
using System.Net.Http;
using System.Net.Security;
using System.Net.Sockets;
using System.Security.Authentication;
using System.Security.Cryptography.X509Certificates;
using System.Text;
using System.Threading.Tasks;
using System.Threading;

namespace Pode
{
    public class PodeRequest : PodeProtocol, IDisposable
    {
        public EndPoint RemoteEndPoint { get; private set; }
        public EndPoint LocalEndPoint { get; private set; }
        public bool IsSsl { get; private set; }
        public bool SslUpgraded { get; private set; }
        public bool IsKeepAlive { get; protected set; }
        public virtual bool CloseImmediately { get => false; }
        public virtual bool IsProcessable { get => true; }

        public Stream InputStream { get; private set; }
        public X509Certificate Certificate { get; private set; }
        public bool AllowClientCertificate { get; private set; }
        public PodeTlsMode TlsMode { get; private set; }
        public X509Certificate2 ClientCertificate { get; set; }
        public SslPolicyErrors ClientCertificateErrors { get; set; }
        public SslProtocols Protocols { get; private set; }
        public HttpRequestException Error { get; set; }
        public bool IsAborted => Error != default(HttpRequestException);
        public bool IsDisposed { get; private set; }

        public virtual string Address => Context.PodeSocket.HasHostnames
                ? $"{Context.PodeSocket.Hostname}:{((IPEndPoint)LocalEndPoint).Port}"
                : $"{((IPEndPoint)LocalEndPoint).Address}:{((IPEndPoint)LocalEndPoint).Port}";

        public virtual string Scheme => SslUpgraded ? $"{Context.PodeSocket.Type}s" : $"{Context.PodeSocket.Type}";

        private Socket Socket;
        protected PodeContext Context;
        protected static UTF8Encoding Encoding = new UTF8Encoding();

        private byte[] Buffer;
        private MemoryStream BufferStream;
        private const int BufferSize = 16384;

        public PodeRequest(Socket socket, PodeSocket podeSocket, PodeContext context)
        {
            Socket = socket;
            RemoteEndPoint = socket.RemoteEndPoint;
            LocalEndPoint = socket.LocalEndPoint;
            TlsMode = podeSocket.TlsMode;
            Certificate = podeSocket.Certificate;
            IsSsl = Certificate != default(X509Certificate);
            AllowClientCertificate = podeSocket.AllowClientCertificate;
            Protocols = podeSocket.Protocols;
            Context = context;
        }

        public PodeRequest(PodeRequest request)
        {
            IsSsl = request.IsSsl;
            InputStream = request.InputStream;
            IsKeepAlive = request.IsKeepAlive;
            Socket = request.Socket;
            RemoteEndPoint = Socket.RemoteEndPoint;
            LocalEndPoint = Socket.LocalEndPoint;
            Error = request.Error;
            Context = request.Context;
            Certificate = request.Certificate;
            AllowClientCertificate = request.AllowClientCertificate;
            Protocols = request.Protocols;
            TlsMode = request.TlsMode;
        }

        public async Task Open(CancellationToken cancellationToken)
        {
            // open the socket's stream
            InputStream = new NetworkStream(Socket, true);
            if (!IsSsl || TlsMode == PodeTlsMode.Explicit)
            {
                // if not ssl, use the main network stream
                return;
            }

            // otherwise, convert the stream to an ssl stream
            await UpgradeToSSL(cancellationToken).ConfigureAwait(false);
        }

        public async Task UpgradeToSSL(CancellationToken cancellationToken)
        {
            // if we've already upgraded, return
            if (SslUpgraded)
            {
                return;
            }

            // create the ssl stream
            var ssl = new SslStream(InputStream, false, new RemoteCertificateValidationCallback(ValidateCertificateCallback));

            using (cancellationToken.Register(() => ssl.Dispose()))
            {
                try
                {
                    // authenticate the stream
                    await ssl.AuthenticateAsServerAsync(Certificate, AllowClientCertificate, Protocols, false).ConfigureAwait(false);

                    // if we've upgraded, set the stream
                    InputStream = ssl;
                    SslUpgraded = true;
                }
                catch (OperationCanceledException) { }
                catch (IOException) { }
                catch (ObjectDisposedException) { }
                catch (Exception ex)
                {
                    PodeHelpers.WriteException(ex, Context.Listener, PodeLoggingLevel.Error);
                    Error = new HttpRequestException(ex.Message, ex);
                    Error.Data.Add("PodeStatusCode", 502);
                }
            }
        }

        private bool ValidateCertificateCallback(object sender, X509Certificate certificate, X509Chain chain, SslPolicyErrors sslPolicyErrors)
        {
            ClientCertificateErrors = sslPolicyErrors;

            ClientCertificate = certificate == default(X509Certificate)
                ? default
                : new X509Certificate2(certificate);

            return true;
        }

        public async Task<bool> Receive(CancellationToken cancellationToken)
        {
            try
            {
                Error = default;

                Buffer = new byte[BufferSize];
                using (BufferStream = new MemoryStream())
                {
                    var close = true;

                    while (true)
                    {
                        // read the input stream
                        var read = await InputStream.ReadAsync(Buffer, 0, BufferSize, cancellationToken).ConfigureAwait(false);
                        if (read <= 0)
                        {
                            break;
                        }

                        // write the buffer to the stream
                        await BufferStream.WriteAsync(Buffer, 0, read, cancellationToken).ConfigureAwait(false);

                        // if we have more data, or the input is invalid, continue
                        if (Socket.Available > 0 || !ValidateInput(BufferStream.ToArray()))
                        {
                            continue;
                        }

                        // parse the buffer
                        if (!await Parse(BufferStream.ToArray(), cancellationToken).ConfigureAwait(false))
                        {
                            BufferStream.SetLength(0);
                            continue;
                        }

                        close = false;
                        break;
                    }

                    return close;
                }
            }
            catch (OperationCanceledException) { }
            catch (IOException) { }
            catch (HttpRequestException httpex)
            {
                PodeHelpers.WriteException(httpex, Context.Listener, PodeLoggingLevel.Error);
                Error = httpex;
            }
            catch (Exception ex)
            {
                PodeHelpers.WriteException(ex, Context.Listener, PodeLoggingLevel.Error);
                Error = new HttpRequestException(ex.Message, ex);
                Error.Data.Add("PodeStatusCode", 400);
            }
            finally
            {
                PartialDispose();
            }

            return false;
        }

        public async Task<string> Read(byte[] checkBytes, CancellationToken cancellationToken)
        {
            var buffer = new byte[BufferSize];
            using (var bufferStream = new MemoryStream())
            {
                while (true)
                {
                    // read the input stream
                    var read = await InputStream.ReadAsync(buffer, 0, BufferSize, cancellationToken).ConfigureAwait(false);
                    if (read <= 0)
                    {
                        break;
                    }

                    // write the buffer to the stream
                    await bufferStream.WriteAsync(buffer, 0, read, cancellationToken).ConfigureAwait(false);

                    // if we have more data, or the input is invalid, continue
                    if (Socket.Available > 0 || !ValidateInputInternal(bufferStream.ToArray(), checkBytes))
                    {
                        continue;
                    }

                    break;
                }

                return Encoding.GetString(bufferStream.ToArray()).Trim();
            }
        }

        private bool ValidateInputInternal(byte[] bytes, byte[] checkBytes)
        {
            // we need more bytes!
            if (bytes.Length == 0)
            {
                return false;
            }

            // do we have any checkBytes?
            if (checkBytes == default(byte[]) || checkBytes.Length == 0)
            {
                return true;
            }

            // check bytes against checkBytes length
            if (bytes.Length < checkBytes.Length)
            {
                return false;
            }

            // expect to end with checkBytes?
            for (var i = 0; i < checkBytes.Length; i++)
            {
                if (bytes[bytes.Length - (checkBytes.Length - i)] != checkBytes[i])
                {
                    return false;
                }
            }

            return true;
        }

        protected virtual Task<bool> Parse(byte[] bytes, CancellationToken cancellationToken)
        {
            throw new NotImplementedException();
        }

        protected virtual bool ValidateInput(byte[] bytes)
        {
            return true;
        }

        public virtual void PartialDispose()
        {
            if (BufferStream != default(MemoryStream))
            {
                BufferStream.Dispose();
                BufferStream = default;
            }

            Buffer = default;
        }

        public virtual void Dispose()
        {
            if (IsDisposed)
            {
                return;
            }

            IsDisposed = true;

            if (Socket != default(Socket))
            {
                PodeSocket.CloseSocket(Socket);
            }

            if (InputStream != default(Stream))
            {
                InputStream.Dispose();
                InputStream = default;
            }

<<<<<<< HEAD
            PodeLogger.WriteErrorMessage($"Request disposed", Context.Listener, PodeLoggingLevel.Verbose, Context);
=======
            PartialDispose();
            PodeHelpers.WriteErrorMessage($"Request disposed", Context.Listener, PodeLoggingLevel.Verbose, Context);
>>>>>>> 9bd51aaa
        }
    }
}<|MERGE_RESOLUTION|>--- conflicted
+++ resolved
@@ -302,12 +302,8 @@
                 InputStream = default;
             }
 
-<<<<<<< HEAD
+            PartialDispose();
             PodeLogger.WriteErrorMessage($"Request disposed", Context.Listener, PodeLoggingLevel.Verbose, Context);
-=======
-            PartialDispose();
-            PodeHelpers.WriteErrorMessage($"Request disposed", Context.Listener, PodeLoggingLevel.Verbose, Context);
->>>>>>> 9bd51aaa
         }
     }
 }
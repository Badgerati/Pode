--- conflicted
+++ resolved
@@ -61,22 +61,7 @@
 
     # if we have a perfect match for the route, return it if the protocol is right
     if (!$isStatic) {
-<<<<<<< HEAD
-        $found = Get-PodeRouteByUrl -Routes $_method[$Path] -EndpointName $EndpointName -Path $Path
-        if ($null -ne $found) {
-            return $found
-        }
-    }
-
-    $paths = @($_method.Keys)
-    if ($isStatic) {
-        [array]::Sort($paths)
-        [array]::Reverse($paths)
-    }
-
-    # otherwise, match the path to routes on regex (first match only)
-=======
-        $found = Get-PodeRouteByUrl -Routes $_method[$Path] -EndpointName $EndpointName
+        $found = Get-PodeRouteByUrl -Routes $_method[$Path] -EndpointName $EndpointName  -Path $Path
         if ($null -ne $found) {
             return $found
         }
@@ -89,7 +74,6 @@
         [array]::Reverse($paths)
     }
 
->>>>>>> df86e0fb
     $valid = @(foreach ($key in $paths) {
             if ($Path -imatch "^$($key)$") {
                 $key
@@ -176,14 +160,6 @@
         }
 
         # if there's no file, we need to check defaults
-<<<<<<< HEAD
-        if ( !$found.Download -and $fileInfo.PSIsContainer ) {
-            foreach ($def in $found.Defaults) {
-                $combine = ([System.IO.Path]::Combine($found.Source, $file, $def))
-                if (Test-PodePath -Path $combine -NoStatus) {
-                    $source = $combine
-                    break
-=======
         if (!$found.Download -and !(Test-PodePathIsFile $file) -and (Get-PodeCount @($found.Defaults)) -gt 0) {
             if ((Get-PodeCount @($found.Defaults)) -eq 1) {
                 $file = [System.IO.Path]::Combine($file, @($found.Defaults)[0])
@@ -196,13 +172,26 @@
                         $isDefault = $true
                         break
                     }
->>>>>>> df86e0fb
                 }
             }
         }
+
+        $source = [System.IO.Path]::Combine($found.Source, $file)
+
+        #Alternative code
+        <#if ( !$found.Download -and $fileInfo.PSIsContainer ) {
+            foreach ($def in $found.Defaults) {
+                $combine = ([System.IO.Path]::Combine($found.Source, $file, $def))
+                if (Test-PodePath -Path $combine -NoStatus) {
+                    $source = $combine
+                    break
+                }
+            }
+        }
+
         if ($null -eq $source) {
             $source = [System.IO.Path]::Combine($found.Source, $file)
-        }
+        }#>
     }
 
     # check public, if flagged
@@ -237,17 +226,11 @@
 
     return @{
         Content = @{
-<<<<<<< HEAD
-            Source     = $source
-            IsDownload = $download
-            IsCachable = (Test-PodeRouteValidForCaching -Path $Path)
-            Root       = $root
-=======
             Source            = $source
             IsDownload        = $download
             IsCachable        = (Test-PodeRouteValidForCaching -Path $Path)
+            Root       = $root
             RedirectToDefault = $redirectToDefault
->>>>>>> df86e0fb
         }
         Route   = $found
     }

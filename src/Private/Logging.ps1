--- conflicted
+++ resolved
@@ -757,30 +757,15 @@
         return
     }
 
-<<<<<<< HEAD
     $scriptBlock = {
-=======
-    $script = {
-        try {
-            while (!(Test-PodeCancellationTokenRequest -Type Terminate)) {
-
-                # Check for suspension token and wait for the debugger to reset if active
-                Test-PodeSuspensionToken
-
-                try {
-                    # if there are no logs to process, just sleep for a few seconds - but after checking the batch
-                    if ($PodeContext.LogsToProcess.Count -eq 0) {
-                        Test-PodeLoggerBatch
-                        Start-Sleep -Seconds 5
-                        continue
-                    }
->>>>>>> f4db4b62
 
         $log = @{}
         # Wait for the server to start before processing logs
         if ( Wait-PodeServerToStart) {
             try {
-                while (!$PodeContext.Tokens.Cancellation.IsCancellationRequested) {
+                while (!(Test-PodeCancellationTokenRequest -Type Terminate)) {
+                    # Check for suspension token and wait for the debugger to reset if active
+                    Test-PodeSuspensionToken
                     try {
                         # Check if the log queue has reached its limit
                         if ([Pode.PodeLogger]::Count -ge $PodeContext.Server.Logging.QueueLimit) {

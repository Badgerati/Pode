function Get-PodeLoggingTerminalMethod {
    return {
        param($item, $options)

        if ($PodeContext.Server.Quiet) {
            return
        }

        # check if it's an array from batching
        if ($item -is [array]) {
            $item = ($item -join [System.Environment]::NewLine)
        }

        # protect then write
        $item = ($item | Protect-PodeLogItem)
        $item.ToString() | Out-PodeHost
    }
}

function Get-PodeLoggingFileMethod {
    return {
        param($item, $options)

        # check if it's an array from batching
        if ($item -is [array]) {
            $item = ($item -join [System.Environment]::NewLine)
        }

        # mask values
        $item = ($item | Protect-PodeLogItem)

        # variables
        $date = [DateTime]::Now.ToString('yyyy-MM-dd')

        # do we need to reset the fileId?
        if ($options.Date -ine $date) {
            $options.Date = $date
            $options.FileId = 0
        }

        # get the fileId
        if ($options.FileId -eq 0) {
            $path = [System.IO.Path]::Combine($options.Path, "$($options.Name)_$($date)_*.log")
            $options.FileId = (@(Get-ChildItem -Path $path)).Length
            if ($options.FileId -eq 0) {
                $options.FileId = 1
            }
        }

        $id = "$($options.FileId)".PadLeft(3, '0')
        if ($options.MaxSize -gt 0) {
            $path = [System.IO.Path]::Combine($options.Path, "$($options.Name)_$($date)_$($id).log")
            if ((Get-Item -Path $path -Force).Length -ge $options.MaxSize) {
                $options.FileId++
                $id = "$($options.FileId)".PadLeft(3, '0')
            }
        }

        # get the file to write to
        $path = [System.IO.Path]::Combine($options.Path, "$($options.Name)_$($date)_$($id).log")

        # write the item to the file
        $item.ToString() | Out-File -FilePath $path -Encoding utf8 -Append -Force

        # if set, remove log files beyond days set (ensure this is only run once a day)
        if (($options.MaxDays -gt 0) -and ($options.NextClearDown -lt [DateTime]::Now.Date)) {
            $date = [DateTime]::Now.Date.AddDays(-$options.MaxDays)

            $null = Get-ChildItem -Path $options.Path -Filter '*.log' -Force |
                Where-Object { $_.CreationTime -lt $date } |
                Remove-Item $_ -Force

            $options.NextClearDown = [DateTime]::Now.Date.AddDays(1)
        }
    }
}

function Get-PodeLoggingEventViewerMethod {
    return {
        param($item, $options, $rawItem)

        if ($item -isnot [array]) {
            $item = @($item)
        }

        if ($rawItem -isnot [array]) {
            $rawItem = @($rawItem)
        }

        for ($i = 0; $i -lt $item.Length; $i++) {
            # convert log level - info if no level present
            $entryType = ConvertTo-PodeEventViewerLevel -Level $rawItem[$i].Level

            # create log instance
            $entryInstance = [System.Diagnostics.EventInstance]::new($options.ID, 0, $entryType)

            # create event log
            $entryLog = [System.Diagnostics.EventLog]::new()
            $entryLog.Log = $options.LogName
            $entryLog.Source = $options.Source

            try {
                $message = ($item[$i] | Protect-PodeLogItem)
                $entryLog.WriteEvent($entryInstance, $message)
            }
            catch {
                $_ | Write-PodeErrorLog -Level Debug
            }
        }
    }
}

function ConvertTo-PodeEventViewerLevel {
    param(
        [Parameter()]
        [string]
        $Level
    )

    if ([string]::IsNullOrWhiteSpace($Level)) {
        return [System.Diagnostics.EventLogEntryType]::Information
    }

    if ($Level -ieq 'error') {
        return [System.Diagnostics.EventLogEntryType]::Error
    }

    if ($Level -ieq 'warning') {
        return [System.Diagnostics.EventLogEntryType]::Warning
    }

    return [System.Diagnostics.EventLogEntryType]::Information
}

function Get-PodeLoggingInbuiltType {
    param(
        [Parameter(Mandatory = $true)]
        [ValidateSet('Errors', 'Requests')]
        [string]
        $Type
    )

    switch ($Type.ToLowerInvariant()) {
        'requests' {
            $script = {
                param($item, $options)

                # just return the item if Raw is set
                if ($options.Raw) {
                    return $item
                }

                function sg($value) {
                    if ([string]::IsNullOrWhiteSpace($value)) {
                        return '-'
                    }

                    return $value
                }

                # build the url with http method
                $url = "$(sg $item.Request.Method) $(sg $item.Request.Resource) $(sg $item.Request.Protocol)"

                # build and return the request row
                return "$(sg $item.Host) $(sg $item.RfcUserIdentity) $(sg $item.User) [$(sg $item.Date)] `"$($url)`" $(sg $item.Response.StatusCode) $(sg $item.Response.Size) `"$(sg $item.Request.Referrer)`" `"$(sg $item.Request.Agent)`""
            }
        }

        'errors' {
            $script = {
                param($item, $options)

                # do nothing if the error level isn't present
                if (@($options.Levels) -inotcontains $item.Level) {
                    return
                }

                # just return the item if Raw is set
                if ($options.Raw) {
                    return $item
                }

                # build the exception details
                $row = @(
                    "Date: $($item.Date.ToString('yyyy-MM-dd HH:mm:ss'))",
                    "Level: $($item.Level)",
                    "ThreadId: $($item.ThreadId)",
                    "Server: $($item.Server)",
                    "Category: $($item.Category)",
                    "Message: $($item.Message)",
                    "StackTrace: $($item.StackTrace)"
                )

                # join the details and return
                return "$($row -join "`n")`n"
            }
        }
    }

    return $script
}

function Get-PodeRequestLoggingName {
    return '__pode_log_requests__'
}

function Get-PodeErrorLoggingName {
    return '__pode_log_errors__'
}

<#
.SYNOPSIS
    Retrieves a Pode logger by name.

.DESCRIPTION
    This function allows you to retrieve a Pode logger by specifying its name. It returns the logger object associated with the given name.

.PARAMETER Name
    The name of the Pode logger to retrieve.

.OUTPUTS
    A Pode logger object.

.NOTES
    This is an internal function and may change in future releases of Pode.
#>
function Get-PodeLogger {
    [CmdletBinding()]
    [OutputType([hashtable])]
    param(
        [Parameter(Mandatory = $true)]
        [string]
        $Name
    )

    return $PodeContext.Server.Logging.Types[$Name]
}

function Test-PodeLoggerEnabled {
    param(
        [Parameter(Mandatory = $true)]
        [string]
        $Name
    )

    return ($PodeContext.Server.Logging.Enabled -and $PodeContext.Server.Logging.Types.ContainsKey($Name))
}

<#
.SYNOPSIS
    Gets the error logging levels for Pode.

.DESCRIPTION
    This function retrieves the error logging levels configured for Pode. It returns an array of available error levels.

.PARAMETER Name
    The name of the Pode logger to retrieve.

.OUTPUTS
    An array of error logging levels.

.NOTES
    This is an internal function and may change in future releases of Pode.
#>
function Get-PodeErrorLoggingLevel {
    return (Get-PodeLogger -Name (Get-PodeErrorLoggingName)).Arguments.Levels
}

function Test-PodeErrorLoggingEnabled {
    return (Test-PodeLoggerEnabled -Name (Get-PodeErrorLoggingName))
}

function Test-PodeRequestLoggingEnabled {
    return (Test-PodeLoggerEnabled -Name (Get-PodeRequestLoggingName))
}

function Write-PodeRequestLog {
    param(
        [Parameter(Mandatory = $true)]
        $Request,

        [Parameter(Mandatory = $true)]
        $Response,

        [Parameter()]
        [string]
        $Path
    )

    # do nothing if logging is disabled, or request logging isn't setup
    $name = Get-PodeRequestLoggingName
    if (!(Test-PodeLoggerEnabled -Name $name)) {
        return
    }

    # build a request object
    $item = @{
        Host            = $Request.RemoteEndPoint.Address.IPAddressToString
        RfcUserIdentity = '-'
        User            = '-'
        Date            = [DateTime]::Now.ToString('dd/MMM/yyyy:HH:mm:ss zzz')
        Request         = @{
            Method   = $Request.HttpMethod.ToUpperInvariant()
            Resource = $Path
            Protocol = "HTTP/$($Request.ProtocolVersion)"
            Referrer = $Request.UrlReferrer
            Agent    = $Request.UserAgent
        }
        Response        = @{
            StatusCode        = $Response.StatusCode
            StatusDescription = $Response.StatusDescription
            Size              = '-'
        }
    }

    # set size if >0
    if ($Response.ContentLength64 -gt 0) {
        $item.Response.Size = $Response.ContentLength64
    }

    # set username - dot spaces
    if (Test-PodeAuthUser -IgnoreSession) {
        $userProps = (Get-PodeLogger -Name $name).Properties.Username.Split('.')

        $user = $WebEvent.Auth.User
        foreach ($atom in $userProps) {
            $user = $user.($atom)
        }

        if (![string]::IsNullOrWhiteSpace($user)) {
            $item.User = $user -ireplace '\s+', '.'
        }
    }

    # add the item to be processed
    $null = $PodeContext.LogsToProcess.Add(@{
            Name = $name
            Item = $item
        })
}

function Add-PodeRequestLogEndware {
    param(
        [Parameter(Mandatory = $true)]
        [ValidateNotNull()]
        $WebEvent
    )

    # do nothing if logging is disabled, or request logging isn't setup
    $name = Get-PodeRequestLoggingName
    if (!(Test-PodeLoggerEnabled -Name $name)) {
        return
    }

    # add the request logging endware
    $WebEvent.OnEnd += @{
        Logic = {
            Write-PodeRequestLog -Request $WebEvent.Request -Response $WebEvent.Response -Path $WebEvent.Path
        }
    }
}

function Test-PodeLoggersExist {
    if (($null -eq $PodeContext.Server.Logging) -or ($null -eq $PodeContext.Server.Logging.Types)) {
        return $false
    }

    return (($PodeContext.Server.Logging.Types.Count -gt 0) -or ($PodeContext.Server.Logging.Enabled))
}

function Start-PodeLoggingRunspace {
    # skip if there are no loggers configured, or logging is disabled
    if (!(Test-PodeLoggersExist)) {
        return
    }

    $script = {
<<<<<<< HEAD
        # Sets the name of the current runspace
        Set-PodeCurrentRunspaceName -Name 'Logging'

        while (!$PodeContext.Tokens.Cancellation.IsCancellationRequested) {
            # if there are no logs to process, just sleep for a few seconds - but after checking the batch
            if ($PodeContext.LogsToProcess.Count -eq 0) {
                Test-PodeLoggerBatch
                Start-Sleep -Seconds 5
                continue
            }
=======
        try {
            while (!$PodeContext.Tokens.Cancellation.IsCancellationRequested) {
                try {
                    # if there are no logs to process, just sleep for a few seconds - but after checking the batch
                    if ($PodeContext.LogsToProcess.Count -eq 0) {
                        Test-PodeLoggerBatch
                        Start-Sleep -Seconds 5
                        continue
                    }
>>>>>>> 9a99c962

                    # safely pop off the first log from the array
                    $log = (Lock-PodeObject -Return -Object $PodeContext.LogsToProcess -ScriptBlock {
                            $log = $PodeContext.LogsToProcess[0]
                            $null = $PodeContext.LogsToProcess.RemoveAt(0)
                            return $log
                        })

                    # run the log item through the appropriate method
                    $logger = Get-PodeLogger -Name $log.Name
                    $now = [datetime]::Now

                    # if the log is null, check batch then sleep and skip
                    if ($null -eq $log) {
                        Start-Sleep -Milliseconds 100
                        continue
                    }

                    # convert to log item into a writable format
                    $rawItems = $log.Item
                    $_args = @($log.Item) + @($logger.Arguments)
                    $result = @(Invoke-PodeScriptBlock -ScriptBlock $logger.ScriptBlock -Arguments $_args -UsingVariables $logger.UsingVariables -Return -Splat)

                    # check batching
                    $batch = $logger.Method.Batch
                    if ($batch.Size -gt 1) {
                        # add current item to batch
                        $batch.Items += $result
                        $batch.RawItems += $log.Item
                        $batch.LastUpdate = $now

                        # if the current amount of items matches the batch, write
                        $result = $null
                        if ($batch.Items.Length -ge $batch.Size) {
                            $result = $batch.Items
                            $rawItems = $batch.RawItems
                        }

                        # if we're writing, reset the items
                        if ($null -ne $result) {
                            $batch.Items = @()
                            $batch.RawItems = @()
                        }
                    }

                    # send the writable log item off to the log writer
                    if ($null -ne $result) {
                        $_args = @(, $result) + @($logger.Method.Arguments) + @(, $rawItems)
                        $null = Invoke-PodeScriptBlock -ScriptBlock $logger.Method.ScriptBlock -Arguments $_args -UsingVariables $logger.Method.UsingVariables -Splat
                    }

                    # small sleep to lower cpu usage
                    Start-Sleep -Milliseconds 100
                }
                catch {
                    $_ | Write-PodeErrorLog
                }
            }
        }
        catch [System.OperationCanceledException] {
            $_ | Write-PodeErrorLog -Level Debug
        }
        catch {
            $_ | Write-PodeErrorLog
            throw $_.Exception
        }
    }

    Add-PodeRunspace -Type Main -ScriptBlock $script
}

<#
.SYNOPSIS
    Tests whether Pode logger batches need to be written.

.DESCRIPTION
    This function checks each Pode logger and determines if its batch needs to be written. It evaluates the batch size, timeout, and last update timestamp to decide whether to process the batch and write the log entries.

.NOTES
    This is an internal function and may change in future releases of Pode.
#>
function Test-PodeLoggerBatch {
    $now = [datetime]::Now

    # check each logger, and see if its batch needs to be written
    foreach ($logger in $PodeContext.Server.Logging.Types.Values) {
        $batch = $logger.Method.Batch
        if (($batch.Size -gt 1) -and ($batch.Items.Length -gt 0) -and ($batch.Timeout -gt 0) `
                -and ($null -ne $batch.LastUpdate) -and ($batch.LastUpdate.AddSeconds($batch.Timeout) -le $now)
        ) {
            $result = $batch.Items
            $rawItems = $batch.RawItems

            $batch.Items = @()
            $batch.RawItems = @()

            $_args = @(, $result) + @($logger.Method.Arguments) + @(, $rawItems)
            $null = Invoke-PodeScriptBlock -ScriptBlock $logger.Method.ScriptBlock -Arguments $_args -UsingVariables $logger.Method.UsingVariables -Splat
        }
    }
}<|MERGE_RESOLUTION|>--- conflicted
+++ resolved
@@ -375,19 +375,10 @@
     }
 
     $script = {
-<<<<<<< HEAD
-        # Sets the name of the current runspace
-        Set-PodeCurrentRunspaceName -Name 'Logging'
-
-        while (!$PodeContext.Tokens.Cancellation.IsCancellationRequested) {
-            # if there are no logs to process, just sleep for a few seconds - but after checking the batch
-            if ($PodeContext.LogsToProcess.Count -eq 0) {
-                Test-PodeLoggerBatch
-                Start-Sleep -Seconds 5
-                continue
-            }
-=======
         try {
+            # Sets the name of the current runspace
+            Set-PodeCurrentRunspaceName -Name 'Logging'
+
             while (!$PodeContext.Tokens.Cancellation.IsCancellationRequested) {
                 try {
                     # if there are no logs to process, just sleep for a few seconds - but after checking the batch
@@ -396,7 +387,6 @@
                         Start-Sleep -Seconds 5
                         continue
                     }
->>>>>>> 9a99c962
 
                     # safely pop off the first log from the array
                     $log = (Lock-PodeObject -Return -Object $PodeContext.LogsToProcess -ScriptBlock {

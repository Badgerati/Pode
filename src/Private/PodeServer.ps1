using namespace Pode

function Start-PodeWebServer {
    param(
        [switch]
        $Browse
    )

    # setup any inbuilt middleware
    $inbuilt_middleware = @(
        (Get-PodeSecurityMiddleware),
        (Get-PodeAccessMiddleware),
        (Get-PodeLimitMiddleware),
        (Get-PodePublicMiddleware),
        (Get-PodeRouteValidateMiddleware),
        (Get-PodeBodyMiddleware),
        (Get-PodeQueryMiddleware),
        (Get-PodeCookieMiddleware)
    )

    $PodeContext.Server.Middleware = ($inbuilt_middleware + $PodeContext.Server.Middleware)

    # work out which endpoints to listen on
    $endpoints = @()
    $endpointsMap = @{}

    # Variable to track if a default endpoint is already defined for the current type.
    # This ensures that only one default endpoint can be assigned per protocol type (e.g., HTTP, HTTPS).
    # If multiple default endpoints are detected, an error will be thrown to prevent configuration issues.
    $defaultEndpoint = $false

    @(Get-PodeEndpointByProtocolType -Type Http, Ws) | ForEach-Object {

        # Enforce unicity: only one default endpoint is allowed per type.
        if ($defaultEndpoint -and $_.Default) {
            # A default endpoint for the type '{0}' is already set. Only one default endpoint is allowed per type. Please check your configuration.
            throw ($Podelocale.defaultEndpointAlreadySetExceptionMessage -f $($_.Type))
        }
        else {
            # Assign the current endpoint's Default value for tracking.
            $defaultEndpoint = $_.Default
        }

        # get the ip address
        $_ip = [string]($_.Address)
        $_ip = Get-PodeIPAddressesForHostname -Hostname $_ip -Type All | Select-Object -First 1
        $_ip = Get-PodeIPAddress -IP $_ip -DualMode:($_.DualMode)

        # dual mode?
        $addrs = $_ip
        if ($_.DualMode) {
            $addrs = Resolve-PodeIPDualMode -IP $_ip
        }

        # the endpoint
        $_endpoint = @{
            Name                   = $_.Name
            Key                    = "$($_ip):$($_.Port)"
            Address                = $addrs
            Hostname               = $_.HostName
            IsIPAddress            = $_.IsIPAddress
            Port                   = $_.Port
            Certificate            = $_.Certificate.Raw
            AllowClientCertificate = $_.Certificate.AllowClientCertificate
            Url                    = $_.Url
            Protocol               = $_.Protocol
            Type                   = $_.Type
            Pool                   = $_.Runspace.PoolName
            SslProtocols           = $_.Ssl.Protocols
            DualMode               = $_.DualMode
            Default                = $_.Default
        }

        # add endpoint to list
        $endpoints += $_endpoint

        # add to map
        if (!$endpointsMap.ContainsKey($_endpoint.Key)) {
            $endpointsMap[$_endpoint.Key] = @{ Type = $_.Type }
        }
        else {
            if ($endpointsMap[$_endpoint.Key].Type -ine $_.Type) {
                $endpointsMap[$_endpoint.Key].Type = 'HttpAndWs'
            }
        }
    }

    # Create the listener
    $listener = & $("New-Pode$($PodeContext.Server.ListenerType)Listener") -CancellationToken $PodeContext.Tokens.Cancellation.Token
    $listener.ErrorLoggingEnabled = (Test-PodeErrorLoggingEnabled)
    $listener.ErrorLoggingLevels = @(Get-PodeErrorLoggingLevel)
    $listener.RequestTimeout = $PodeContext.Server.Request.Timeout
    $listener.RequestBodySize = $PodeContext.Server.Request.BodySize
    $listener.ShowServerDetails = [bool]$PodeContext.Server.Security.ServerDetails

    try {
        # register endpoints on the listener
        $endpoints | ForEach-Object {
            # Create a hashtable of parameters for splatting
            $socketParams = @{
                Name                   = $_.Name
                Address                = $_.Address
                Port                   = $_.Port
                SslProtocols           = $_.SslProtocols
                Type                   = $endpointsMap[$_.Key].Type
                Certificate            = $_.Certificate
                AllowClientCertificate = $_.AllowClientCertificate
                DualMode               = $_.DualMode
            }

            # Initialize a new listener socket with splatting
            $socket = & $("New-Pode$($PodeContext.Server.ListenerType)ListenerSocket") @socketParams
            $socket.ReceiveTimeout = $PodeContext.Server.Sockets.ReceiveTimeout

            if (!$_.IsIPAddress) {
                $socket.Hostnames.Add($_.HostName)
            }

            $listener.Add($socket)
        }

        $listener.Start()
        $PodeContext.Listeners += $listener
        $PodeContext.Server.Signals.Enabled = $true
        $PodeContext.Server.Signals.Listener = $listener
        $PodeContext.Server.Http.Listener = $listener
    }
    catch {
        $_ | Write-PodeErrorLog
        $_.Exception | Write-PodeErrorLog -CheckInnerException
        Close-PodeDisposable -Disposable $listener
        throw $_.Exception
    }

    # only if HTTP endpoint
    if (Test-PodeEndpointByProtocolType -Type Http) {
        # script for listening out for incoming requests
        $listenScript = {
            param(
                [Parameter(Mandatory = $true)]
                $Listener,

                [Parameter(Mandatory = $true)]
                [int]
                $ThreadId
            )
            # Waits for the Pode server to fully start before proceeding with further operations.
            Wait-PodeCancellationTokenRequest -Type Start
            do {
                try {
                    while ($Listener.IsConnected -and !(Test-PodeCancellationTokenRequest -Type Terminate)) {
                        # get request and response
                        $context = (Wait-PodeTask -Task $Listener.GetContextAsync($PodeContext.Tokens.Cancellation.Token))

                        try {
                            try {
                                $Request = $context.Request
                                $Response = $context.Response

                                # reset with basic event data
                                $WebEvent = @{
                                    OnEnd            = @()
                                    Auth             = @{}
                                    Response         = $Response
                                    Request          = $Request
                                    Lockable         = $PodeContext.Threading.Lockables.Global
                                    Path             = [System.Web.HttpUtility]::UrlDecode($Request.Url.AbsolutePath)
                                    Method           = $Request.HttpMethod.ToLowerInvariant()
                                    Query            = $null
                                    Endpoint         = @{
                                        Protocol = $Request.Url.Scheme
                                        Address  = $Request.Host
                                        Name     = $context.EndpointName
                                    }
                                    ContentType      = $Request.ContentType
                                    ErrorType        = $null
                                    Cookies          = @{}
                                    PendingCookies   = @{}
                                    Parameters       = $null
                                    Data             = $null
                                    Files            = $null
                                    Streamed         = $true
                                    Route            = $null
                                    StaticContent    = $null
                                    Timestamp        = [datetime]::UtcNow
                                    TransferEncoding = $null
                                    AcceptEncoding   = $null
                                    Ranges           = $null
                                    Sse              = $null
                                    Metadata         = @{}
                                }
<<<<<<< HEAD
                                ContentType      = $Request.ContentType
                                ErrorType        = $null
                                Cookies          = @{}
                                PendingCookies   = @{}
                                Parameters       = $null
                                Data             = $null
                                Files            = $null
                                Streamed         = $true
                                Route            = $null
                                StaticContent    = $null
                                Timestamp        = [datetime]::UtcNow
                                TransferEncoding = $null
                                AcceptEncoding   = $null
                                Ranges           = $null
                                Sse              = $null
                                Metadata         = @{}
                                Async            = $false
                            }
=======
>>>>>>> f4db4b62

                                # if iis, and we have an app path, alter it
                                if ($PodeContext.Server.IsIIS -and $PodeContext.Server.IIS.Path.IsNonRoot) {
                                    $WebEvent.Path = ($WebEvent.Path -ireplace $PodeContext.Server.IIS.Path.Pattern, '')
                                    if ([string]::IsNullOrEmpty($WebEvent.Path)) {
                                        $WebEvent.Path = '/'
                                    }
                                }

                                # accept/transfer encoding
                                $WebEvent.TransferEncoding = (Get-PodeTransferEncoding -TransferEncoding (Get-PodeHeader -Name 'Transfer-Encoding') -ThrowError)
                                $WebEvent.AcceptEncoding = (Get-PodeAcceptEncoding -AcceptEncoding (Get-PodeHeader -Name 'Accept-Encoding') -ThrowError)
                                $WebEvent.Ranges = (Get-PodeRange -Range (Get-PodeHeader -Name 'Range') -ThrowError)

                                # add logging endware for post-request
                                Add-PodeRequestLogEndware -WebEvent $WebEvent

                                # stop now if the request has an error
                                if ($Request.IsAborted) {
                                    throw $Request.Error
                                }

                                # if we have an sse clientId, verify it and then set details in WebEvent
                                if ($WebEvent.Request.HasSseClientId) {
                                    if (!(Test-PodeSseClientIdValid)) {
                                        throw [Pode.PodeRequestException]::new("The X-PODE-SSE-CLIENT-ID value is not valid: $($WebEvent.Request.SseClientId)")
                                    }

                                    if (![string]::IsNullOrEmpty($WebEvent.Request.SseClientName) -and !(Test-PodeSseClientId -Name $WebEvent.Request.SseClientName -ClientId $WebEvent.Request.SseClientId)) {
                                        throw [Pode.PodeRequestException]::new("The SSE Connection being referenced via the X-PODE-SSE-NAME and X-PODE-SSE-CLIENT-ID headers does not exist: [$($WebEvent.Request.SseClientName)] $($WebEvent.Request.SseClientId)", 404)
                                    }

                                    $WebEvent.Sse = @{
                                        Name        = $WebEvent.Request.SseClientName
                                        Group       = $WebEvent.Request.SseClientGroup
                                        ClientId    = $WebEvent.Request.SseClientId
                                        LastEventId = $null
                                        IsLocal     = $false
                                    }
                                }

                                # invoke global and route middleware
                                if ((Invoke-PodeMiddleware -Middleware $PodeContext.Server.Middleware -Route $WebEvent.Path)) {
                                    # has the request been aborted
                                    if ($Request.IsAborted) {
                                        throw $Request.Error
                                    }

                                    if ((Invoke-PodeMiddleware -Middleware $WebEvent.Route.Middleware)) {
                                        # has the request been aborted
                                        if ($Request.IsAborted) {
                                            throw $Request.Error
                                        }

                                        # invoke the route
                                        if ($null -ne $WebEvent.StaticContent) {
                                            $fileBrowser = $WebEvent.Route.FileBrowser
                                            if ($WebEvent.StaticContent.IsDownload) {
                                                Write-PodeAttachmentResponseInternal -Path $WebEvent.StaticContent.Source -FileBrowser:$fileBrowser
                                            }
                                            elseif ($WebEvent.StaticContent.RedirectToDefault) {
                                                $file = [System.IO.Path]::GetFileName($WebEvent.StaticContent.Source)
                                                Move-PodeResponseUrl -Url "$($WebEvent.Path)/$($file)"
                                            }
                                            else {
                                                $cachable = $WebEvent.StaticContent.IsCachable
                                                Write-PodeFileResponseInternal -Path $WebEvent.StaticContent.Source -MaxAge $PodeContext.Server.Web.Static.Cache.MaxAge `
                                                    -Cache:$cachable -FileBrowser:$fileBrowser
                                            }
                                        }
                                        elseif ($null -ne $WebEvent.Route.Logic) {
                                            $null = Invoke-PodeScriptBlock -ScriptBlock $WebEvent.Route.Logic -Arguments $WebEvent.Route.Arguments `
                                                -UsingVariables $WebEvent.Route.UsingVariables -Scoped -Splat
                                        }
                                    }
                                }
                            }
                            catch [System.OperationCanceledException] {
                                $_ | Write-PodeErrorLog -Level Debug
                            }
                            catch [Pode.PodeRequestException] {
                                if ($Response.StatusCode -ge 500) {
                                    $_.Exception | Write-PodeErrorLog -CheckInnerException
                                }

                                $code = $_.Exception.StatusCode
                                if ($code -le 0) {
                                    $code = 400
                                }

                                Set-PodeResponseStatus -Code $code -Exception $_
                            }
                            catch {
                                $_ | Write-PodeErrorLog
                                $_.Exception | Write-PodeErrorLog -CheckInnerException
                                Set-PodeResponseStatus -Code 500 -Exception $_
                            }
                            finally {
                                Update-PodeServerRequestMetric -WebEvent $WebEvent
                            }

                            # invoke endware specifc to the current web event
                            $_endware = ($WebEvent.OnEnd + @($PodeContext.Server.Endware))
                            Invoke-PodeEndware -Endware $_endware
                        }
                        finally {
                            $WebEvent = $null
                            Close-PodeDisposable -Disposable $context
                        }
                    }
                }
                catch [System.OperationCanceledException] {
                    $_ | Write-PodeErrorLog -Level Debug
                }
                catch {
                    $_ | Write-PodeErrorLog
                    $_.Exception | Write-PodeErrorLog -CheckInnerException
                    throw $_.Exception
                }

                # end do-while
            } while (Test-PodeSuspensionToken) # Check for suspension token and wait for the debugger to reset if active

        }

        # start the runspace for listening on x-number of threads
        1..$PodeContext.Threads.General | ForEach-Object {
            Add-PodeRunspace -Type Web -Name 'Listener' -ScriptBlock $listenScript -Parameters @{ 'Listener' = $listener; 'ThreadId' = $_ }
        }
    }

    # only if WS endpoint
    if (Test-PodeEndpointByProtocolType -Type Ws) {
        # script to write messages back to the client(s)
        $signalScript = {
            param(
                [Parameter(Mandatory = $true)]
                $Listener
            )
            # Waits for the Pode server to fully start before proceeding with further operations.
            Wait-PodeCancellationTokenRequest -Type Start

            do {
                try {
                    while ($Listener.IsConnected -and !(Test-PodeCancellationTokenRequest -Type Terminate)) {
                        $message = (Wait-PodeTask -Task $Listener.GetServerSignalAsync($PodeContext.Tokens.Cancellation.Token))

                        try {
                            # get the sockets for the message
                            $sockets = @()

                            # by clientId
                            if (![string]::IsNullOrWhiteSpace($message.ClientId)) {
                                $sockets = @($Listener.Signals[$message.ClientId])
                            }
                            else {
                                $sockets = @($Listener.Signals.Values)

                                # by path
                                if (![string]::IsNullOrWhiteSpace($message.Path)) {
                                    $sockets = @(foreach ($socket in $sockets) {
                                            if ($socket.Path -ieq $message.Path) {
                                                $socket
                                            }
                                        })
                                }
                            }

                            # do nothing if no socket found
                            if (($null -eq $sockets) -or ($sockets.Length -eq 0)) {
                                continue
                            }

                            # send the message to all found sockets
                            foreach ($socket in $sockets) {
                                try {
                                    $null = Wait-PodeTask -Task $socket.Context.Response.SendSignal($message)
                                }
                                catch {
                                    $null = $Listener.Signals.Remove($socket.ClientId)
                                }
                            }
                        }
                        catch [System.OperationCanceledException] {
                            $_ | Write-PodeErrorLog -Level Debug
                        }
                        catch {
                            $_ | Write-PodeErrorLog
                            $_.Exception | Write-PodeErrorLog -CheckInnerException
                        }
                        finally {
                            Close-PodeDisposable -Disposable $message
                        }
                    }
                }
                catch [System.OperationCanceledException] {
                    $_ | Write-PodeErrorLog -Level Debug
                }
                catch {
                    $_ | Write-PodeErrorLog
                    $_.Exception | Write-PodeErrorLog -CheckInnerException
                    throw $_.Exception
                }

                # end do-while
            } while (Test-PodeSuspensionToken) # Check for suspension token and wait for the debugger to reset if active

        }

        Add-PodeRunspace -Type Signals -Name 'Listener' -ScriptBlock $signalScript -Parameters @{ 'Listener' = $listener }
    }

    # only if WS endpoint
    if (Test-PodeEndpointByProtocolType -Type Ws) {
        # script to queue messages from clients to send back to other clients from the server
        $clientScript = {
            param(
                [Parameter(Mandatory = $true)]
                $Listener,

                [Parameter(Mandatory = $true)]
                [int]
                $ThreadId
            )

            # Waits for the Pode server to fully start before proceeding with further operations.
            Wait-PodeCancellationTokenRequest -Type Start

            do {
                try {
                    while ($Listener.IsConnected -and !(Test-PodeCancellationTokenRequest -Type Terminate)) {
                        $context = (Wait-PodeTask -Task $Listener.GetClientSignalAsync($PodeContext.Tokens.Cancellation.Token))

                        try {
                            $payload = ($context.Message | ConvertFrom-Json)
                            $Request = $context.Signal.Context.Request
                            $Response = $context.Signal.Context.Response

                            $SignalEvent = @{
                                Response  = $Response
                                Request   = $Request
                                Lockable  = $PodeContext.Threading.Lockables.Global
                                Path      = [System.Web.HttpUtility]::UrlDecode($Request.Url.AbsolutePath)
                                Data      = @{
                                    Path     = [System.Web.HttpUtility]::UrlDecode($payload.path)
                                    Message  = $payload.message
                                    ClientId = $payload.clientId
                                    Direct   = [bool]$payload.direct
                                }
                                Endpoint  = @{
                                    Protocol = $Request.Url.Scheme
                                    Address  = $Request.Host
                                    Name     = $context.Signal.Context.EndpointName
                                }
                                Route     = $null
                                ClientId  = $context.Signal.ClientId
                                Timestamp = $context.Timestamp
                                Streamed  = $true
                                Metadata  = @{}
                            }

                            # see if we have a route and invoke it, otherwise auto-send
                            $SignalEvent.Route = Find-PodeSignalRoute -Path $SignalEvent.Path -EndpointName $SignalEvent.Endpoint.Name

                            if ($null -ne $SignalEvent.Route) {
                                $null = Invoke-PodeScriptBlock -ScriptBlock $SignalEvent.Route.Logic -Arguments $SignalEvent.Route.Arguments -UsingVariables $SignalEvent.Route.UsingVariables -Scoped -Splat
                            }
                            else {
                                Send-PodeSignal -Value $SignalEvent.Data.Message -Path $SignalEvent.Data.Path -ClientId $SignalEvent.Data.ClientId
                            }
                        }
                        catch [System.OperationCanceledException] {
                            $_ | Write-PodeErrorLog -Level Debug
                        }
                        catch {
                            $_ | Write-PodeErrorLog
                            $_.Exception | Write-PodeErrorLog -CheckInnerException
                        }
                        finally {
                            Update-PodeServerSignalMetric -SignalEvent $SignalEvent
                            Close-PodeDisposable -Disposable $context
                        }
                    }
                }
                catch [System.OperationCanceledException] {
                    $_ | Write-PodeErrorLog -Level Debug
                }
                catch {
                    $_ | Write-PodeErrorLog
                    $_.Exception | Write-PodeErrorLog -CheckInnerException
                    throw $_.Exception
                }

                # end do-while
            } while (Test-PodeSuspensionToken) # Check for suspension token and wait for the debugger to reset if active

        }

        # start the runspace for listening on x-number of threads
        1..$PodeContext.Threads.General | ForEach-Object {
            Add-PodeRunspace -Type Signals -Name 'Broadcaster' -ScriptBlock $clientScript -Parameters @{ 'Listener' = $listener; 'ThreadId' = $_ }
        }
    }

    # script to keep web server listening until cancelled
    $waitScript = {
        param(
            [Parameter(Mandatory = $true)]
            [ValidateNotNull()]
            $Listener
        )

        try {
            while ($Listener.IsConnected -and !(Test-PodeCancellationTokenRequest -Type Terminate)) {
                Start-Sleep -Seconds 1
            }
        }
        catch [System.OperationCanceledException] {
            $_ | Write-PodeErrorLog -Level Debug
        }
        catch {
            $_ | Write-PodeErrorLog
            $_.Exception | Write-PodeErrorLog -CheckInnerException
            throw $_.Exception
        }
        finally {
            Close-PodeDisposable -Disposable $Listener
        }
    }


    if (Test-PodeEndpointByProtocolType -Type Http) {
        Add-PodeRunspace -Type 'Web' -Name 'KeepAlive' -ScriptBlock $waitScript -Parameters @{ 'Listener' = $listener } -NoProfile
    }
    else {
        Add-PodeRunspace -Type 'Signals' -Name 'KeepAlive' -ScriptBlock $waitScript -Parameters @{ 'Listener' = $listener } -NoProfile
    }

    # browse to the first endpoint, if flagged
    if ($Browse) {
        Start-Process $endpoints[0].Url
    }

    return @(foreach ($endpoint in $endpoints) {
            @{
                Url      = $endpoint.Url
                Pool     = $endpoint.Pool
                DualMode = $endpoint.DualMode
                Name     = $endpoint.Name
                Default  = $endpoint.Default
            }
        })
}

function New-PodeListener {
    [CmdletBinding()]
    [OutputType([Pode.PodeListener])]
    param(
        [Parameter(Mandatory = $true)]
        [System.Threading.CancellationToken]
        $CancellationToken
    )

    return [PodeListener]::new($CancellationToken)
}

function New-PodeListenerSocket {
    [CmdletBinding()]
    [OutputType([Pode.PodeSocket])]
    param(
        [Parameter(Mandatory = $true)]
        [string]
        $Name,

        [Parameter(Mandatory = $true)]
        [ipaddress[]]
        $Address,

        [Parameter(Mandatory = $true)]
        [int]
        $Port,

        [Parameter()]
        [System.Security.Authentication.SslProtocols]
        $SslProtocols,

        [Parameter(Mandatory = $true)]
        [PodeProtocolType]
        $Type,

        [Parameter()]
        [X509Certificate]
        $Certificate,

        [Parameter()]
        [bool]
        $AllowClientCertificate,

        [switch]
        $DualMode
    )

    return [PodeSocket]::new($Name, $Address, $Port, $SslProtocols, $Type, $Certificate, $AllowClientCertificate, 'Implicit', $DualMode.IsPresent)
}<|MERGE_RESOLUTION|>--- conflicted
+++ resolved
@@ -188,28 +188,8 @@
                                     Ranges           = $null
                                     Sse              = $null
                                     Metadata         = @{}
-                                }
-<<<<<<< HEAD
-                                ContentType      = $Request.ContentType
-                                ErrorType        = $null
-                                Cookies          = @{}
-                                PendingCookies   = @{}
-                                Parameters       = $null
-                                Data             = $null
-                                Files            = $null
-                                Streamed         = $true
-                                Route            = $null
-                                StaticContent    = $null
-                                Timestamp        = [datetime]::UtcNow
-                                TransferEncoding = $null
-                                AcceptEncoding   = $null
-                                Ranges           = $null
-                                Sse              = $null
-                                Metadata         = @{}
-                                Async            = $false
-                            }
-=======
->>>>>>> f4db4b62
+                                    Async            = $false
+                                }
 
                                 # if iis, and we have an app path, alter it
                                 if ($PodeContext.Server.IsIIS -and $PodeContext.Server.IIS.Path.IsNonRoot) {

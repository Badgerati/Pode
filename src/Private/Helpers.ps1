using namespace Pode

<#
.SYNOPSIS
    Dynamically executes content as a Pode file, optionally passing data to it.

.DESCRIPTION
    This function takes a string of content, which is expected to be PowerShell code, and optionally a hashtable of data. It constructs a script block that optionally includes a parameter declaration,
    and then executes this script block using the provided data. This is useful for dynamically generating content based on a template or script contained in a file or a string.

.PARAMETER Content
    The PowerShell code as a string. This content is dynamically executed as a script block. It can include placeholders or logic that utilizes the passed data.

.PARAMETER Data
    Optional hashtable of data that can be referenced within the content/script. This data is passed to the script block as parameters.

.EXAMPLE
    $scriptContent = '"Hello, world! Today is $(Get-Date)"'
    ConvertFrom-PodeFile -Content $scriptContent

    This example will execute the content of the script and output "Hello, world! Today is [current date]".

.EXAMPLE
    $template = '"Hello, $(Name)! Your balance is $$(Amount)"'
    $data = @{ Name = 'John Doe'; Amount = '100.50' }
    ConvertFrom-PodeFile -Content $template -Data $data

    This example demonstrates using the function with a data parameter to replace placeholders within the content.
#>
function ConvertFrom-PodeFile {
    param(
        [Parameter(Mandatory = $true)]
        [ValidateNotNull()]
        $Content,

        [Parameter()]
        $Data = @{}
    )

    # if we have data, then setup the data param
    if ($null -ne $Data -and $Data.Count -gt 0) {
        $Content = "param(`$data)`nreturn `"$($Content -replace '"', '``"')`""
    }
    else {
        $Content = "return `"$($Content -replace '"', '``"')`""
    }

    # invoke the content as a script to generate the dynamic content
    return (Invoke-PodeScriptBlock -ScriptBlock ([scriptblock]::Create($Content)) -Arguments $Data -Return)
}

function Get-PodeViewEngineType {
    param(
        [Parameter(Mandatory = $true)]
        [string]
        $Path
    )

    # work out the engine to use when parsing the file
    $type = $PodeContext.Server.ViewEngine.Type

    $ext = Get-PodeFileExtension -Path $Path -TrimPeriod
    if (![string]::IsNullOrWhiteSpace($ext) -and ($ext -ine $PodeContext.Server.ViewEngine.Extension)) {
        $type = $ext
    }

    return $type
}

function Get-PodeFileContentUsingViewEngine {
    param(
        [Parameter(Mandatory = $true)]
        [string]
        $Path,

        [Parameter()]
        [hashtable]
        $Data
    )

    # work out the engine to use when parsing the file
    $engine = Get-PodeViewEngineType -Path $Path

    # setup the content
    $content = [string]::Empty

    # run the relevant engine logic
    switch ($engine.ToLowerInvariant()) {
        'html' {
            $content = Get-Content -Path $Path -Raw -Encoding utf8
        }

        'md' {
            $content = Get-Content -Path $Path -Raw -Encoding utf8
        }

        'pode' {
            $content = Get-Content -Path $Path -Raw -Encoding utf8
            $content = ConvertFrom-PodeFile -Content $content -Data $Data
        }

        default {
            if ($null -ne $PodeContext.Server.ViewEngine.ScriptBlock) {
                $_args = @($Path)
                if (($null -ne $Data) -and ($Data.Count -gt 0)) {
                    $_args = @($Path, $Data)
                }

                $content = (Invoke-PodeScriptBlock -ScriptBlock $PodeContext.Server.ViewEngine.ScriptBlock -Arguments $_args -UsingVariables $PodeContext.Server.ViewEngine.UsingVariables -Return -Splat)
            }
        }
    }

    return $content
}

function Get-PodeFileContent {
    param(
        [Parameter(Mandatory = $true)]
        [string]
        $Path
    )

    return (Get-Content -Path $Path -Raw -Encoding utf8)
}

function Get-PodeType {
    param(
        [Parameter()]
        $Value
    )

    if ($null -eq $Value) {
        return $null
    }

    $type = $Value.GetType()
    return @{
        Name     = $type.Name.ToLowerInvariant()
        BaseName = $type.BaseType.Name.ToLowerInvariant()
    }
}

function Get-PodePSVersionTable {
    return $PSVersionTable
}

function Get-PodeHostIPRegex {
    param(
        [Parameter(Mandatory = $true)]
        [ValidateSet('Both', 'Hostname', 'IP')]
        [string]
        $Type
    )

    $ip_rgx = '\[?([a-f0-9]*\:){1,}[a-f0-9]*((\d+\.){3}\d+)?\]?|((\d+\.){3}\d+)|\*|all'
    $host_rgx = '([a-z]|\*\.)(([a-z0-9]|[a-z0-9][a-z0-9\-]*[a-z0-9])\.)*([a-z0-9]|[a-z0-9][a-z0-9\-]*[a-z0-9])+'

    switch ($Type.ToLowerInvariant()) {
        'both' {
            return "(?<host>($($ip_rgx)|$($host_rgx)))"
        }

        'hostname' {
            return "(?<host>($($host_rgx)))"
        }

        'ip' {
            return "(?<host>($($ip_rgx)))"
        }
    }
}

function Get-PodePortRegex {
    return '(?<port>\d+)'
}

function Get-PodeEndpointInfo {
    param(
        [Parameter()]
        [string]
        $Address,

        [switch]
        $AnyPortOnZero
    )

    if ([string]::IsNullOrWhiteSpace($Address)) {
        return $null
    }

    $hostRgx = Get-PodeHostIPRegex -Type Both
    $portRgx = Get-PodePortRegex
    $cmbdRgx = "$($hostRgx)\:$($portRgx)"

    # validate that we have a valid ip/host:port address
    if (!(($Address -imatch "^$($cmbdRgx)$") -or ($Address -imatch "^$($hostRgx)[\:]{0,1}") -or ($Address -imatch "[\:]{0,1}$($portRgx)$"))) {
        throw ($PodeLocale.failedToParseAddressExceptionMessage -f $Address)#"Failed to parse '$($Address)' as a valid IP/Host:Port address"
    }

    # grab the ip address/hostname
    $_host = $Matches['host']
    if ([string]::IsNullOrWhiteSpace($_host)) {
        $_host = '*'
    }

    # ensure we have a valid ip address/hostname
    if (!(Test-PodeIPAddress -IP $_host)) {
        throw ($PodeLocale.invalidIpAddressExceptionMessage -f $_host) #"The IP address supplied is invalid: $($_host)"
    }

    # grab the port
    $_port = $Matches['port']
    if ([string]::IsNullOrWhiteSpace($_port)) {
        $_port = 0
    }

    # ensure the port is valid
    if ($_port -lt 0) {
        throw ($PodeLocale.invalidPortExceptionMessage -f $_port)#"The port cannot be negative: $($_port)"
    }

    # return the info
    return @{
        Host = $_host
        Port = (Resolve-PodeValue -Check ($AnyPortOnZero -and ($_port -eq 0)) -TrueValue '*' -FalseValue $_port)
    }
}

function Test-PodeIPAddress {
    param(
        [Parameter()]
        [string]
        $IP,

        [switch]
        $IPOnly
    )

    if ([string]::IsNullOrWhiteSpace($IP) -or ($IP -iin @('*', 'all'))) {
        return $true
    }

    if ($IP -imatch "^$(Get-PodeHostIPRegex -Type Hostname)$") {
        return (!$IPOnly)
    }

    try {
        $null = [System.Net.IPAddress]::Parse($IP)
        return $true
    }
    catch [exception] {
        return $false
    }
}

function Test-PodeHostname {
    param(
        [Parameter()]
        [string]
        $Hostname
    )

    return ($Hostname -imatch "^$(Get-PodeHostIPRegex -Type Hostname)$")
}

function ConvertTo-PodeIPAddress {
    param(
        [Parameter(Mandatory = $true)]
        [ValidateNotNull()]
        $Address
    )

    return [System.Net.IPAddress]::Parse(([System.Net.IPEndPoint]$Address).Address.ToString())
}

function Get-PodeIPAddressesForHostname {
    param(
        [Parameter(Mandatory = $true)]
        [string]
        $Hostname,

        [Parameter(Mandatory = $true)]
        [ValidateSet('All', 'IPv4', 'IPv6')]
        [string]
        $Type
    )

    if (!(Test-PodeHostname -Hostname $Hostname)) {
        return $Hostname
    }

    # get the ip addresses for the hostname
    try {
        $ips = @([System.Net.Dns]::GetHostAddresses($Hostname))
    }
    catch {
        return '127.0.0.1'
    }

    # return ips based on type
    switch ($Type.ToLowerInvariant()) {
        'ipv4' {
            $ips = @(foreach ($ip in $ips) {
                    if ($ip.AddressFamily -ieq 'InterNetwork') {
                        $ip
                    }
                })
        }

        'ipv6' {
            $ips = @(foreach ($ip in $ips) {
                    if ($ip.AddressFamily -ieq 'InterNetworkV6') {
                        $ip
                    }
                })
        }
    }

    return (@($ips)).IPAddressToString
}

function Test-PodeIPAddressLocal {
    param(
        [Parameter(Mandatory = $true)]
        [string]
        $IP
    )

    return (@('127.0.0.1', '::1', '[::1]', '::ffff:127.0.0.1', 'localhost') -icontains $IP)
}

function Test-PodeIPAddressAny {
    param(
        [Parameter(Mandatory = $true)]
        [string]
        $IP
    )

    return (@('0.0.0.0', '*', 'all', '::', '[::]') -icontains $IP)
}

function Test-PodeIPAddressLocalOrAny {
    param(
        [Parameter(Mandatory = $true)]
        [string]
        $IP
    )

    return ((Test-PodeIPAddressLocal -IP $IP) -or (Test-PodeIPAddressAny -IP $IP))
}

function Resolve-PodeIPDualMode {
    param(
        [Parameter()]
        [ipaddress]
        $IP
    )

    # do nothing if IPv6Any
    if ($IP -eq [ipaddress]::IPv6Any) {
        return $IP
    }

    # check loopbacks
    if (($IP -eq [ipaddress]::Loopback) -and [System.Net.Sockets.Socket]::OSSupportsIPv6) {
        return @($IP, [ipaddress]::IPv6Loopback)
    }

    if ($IP -eq [ipaddress]::IPv6Loopback) {
        return @($IP, [ipaddress]::Loopback)
    }

    # if iIPv4, convert and return both
    if (($IP.AddressFamily -eq [System.Net.Sockets.AddressFamily]::InterNetwork) -and [System.Net.Sockets.Socket]::OSSupportsIPv6) {
        return @($IP, $IP.MapToIPv6())
    }

    # if IPv6, only convert if valid IPv4
    if (($IP.AddressFamily -eq [System.Net.Sockets.AddressFamily]::InterNetworkV6) -and $IP.IsIPv4MappedToIPv6) {
        return @($IP, $IP.MapToIPv4())
    }

    # just return the IP
    return $IP
}

function Get-PodeIPAddress {
    param(
        [Parameter()]
        [string]
        $IP,

        [switch]
        $DualMode
    )

    # any address for IPv4 (or IPv6 for DualMode)
    if ([string]::IsNullOrWhiteSpace($IP) -or ($IP -iin @('*', 'all'))) {
        if ($DualMode) {
            return [System.Net.IPAddress]::IPv6Any
        }

        return [System.Net.IPAddress]::Any
    }

    # any address for IPv6 explicitly
    if ($IP -iin @('::', '[::]')) {
        return [System.Net.IPAddress]::IPv6Any
    }

    # localhost
    if ($IP -ieq 'localhost') {
        return [System.Net.IPAddress]::Loopback
    }

    # localhost IPv6 explicitly
    if ($IP -iin @('[::1]', '::1')) {
        return [System.Net.IPAddress]::IPv6Loopback
    }

    # hostname
    if ($IP -imatch "^$(Get-PodeHostIPRegex -Type Hostname)$") {
        return $IP
    }

    # raw ip
    return [System.Net.IPAddress]::Parse($IP)
}

function Test-PodeIPAddressInRange {
    param(
        [Parameter(Mandatory = $true)]
        $IP,

        [Parameter(Mandatory = $true)]
        $LowerIP,

        [Parameter(Mandatory = $true)]
        $UpperIP
    )

    if ($IP.Family -ine $LowerIP.Family) {
        return $false
    }

    $valid = $true

    foreach ($i in 0..3) {
        if (($IP.Bytes[$i] -lt $LowerIP.Bytes[$i]) -or ($IP.Bytes[$i] -gt $UpperIP.Bytes[$i])) {
            $valid = $false
            break
        }
    }

    return $valid
}

function Test-PodeIPAddressIsSubnetMask {
    param(
        [Parameter(Mandatory = $true)]
        [ValidateNotNullOrEmpty()]
        [string]
        $IP
    )

    return (($IP -split '/').Length -gt 1)
}

function Get-PodeSubnetRange {
    param(
        [Parameter(Mandatory = $true)]
        [ValidateNotNullOrEmpty()]
        [string]
        $SubnetMask
    )

    # split for ip and number of 1 bits
    $split = $SubnetMask -split '/'
    if ($split.Length -le 1) {
        return $null
    }

    $ip_parts = $split[0] -isplit '\.'
    $bits = [int]$split[1]

    # generate the netmask
    $network = @('', '', '', '')
    $count = 0

    foreach ($i in 0..3) {
        foreach ($b in 1..8) {
            $count++

            if ($count -le $bits) {
                $network[$i] += '1'
            }
            else {
                $network[$i] += '0'
            }
        }
    }

    # covert netmask to bytes
    foreach ($i in 0..3) {
        $network[$i] = [Convert]::ToByte($network[$i], 2)
    }

    # calculate the bottom range
    $bottom = @(foreach ($i in 0..3) {
            [byte]([byte]$network[$i] -band [byte]$ip_parts[$i])
        })

    # calculate the range
    $range = @(foreach ($i in 0..3) {
            256 + (-bnot [byte]$network[$i])
        })

    # calculate the top range
    $top = @(foreach ($i in 0..3) {
            [byte]([byte]$ip_parts[$i] + [byte]$range[$i])
        })

    return @{
        'Lower'   = ($bottom -join '.')
        'Upper'   = ($top -join '.')
        'Range'   = ($range -join '.')
        'Netmask' = ($network -join '.')
        'IP'      = ($ip_parts -join '.')
    }
}

function Close-PodeServerInternal {
    # PodeContext doesn't exist return
    if ($null -eq $PodeContext) { return }
    try {
        # ensure the token is cancelled
        Write-Verbose 'Cancelling main cancellation token'
        Close-PodeCancellationTokenRequest -Type Cancellation, Terminate

        # stop all current runspaces
        Write-Verbose 'Closing runspaces'
        Close-PodeRunspace -ClosePool

        # stop the file monitor if it's running
        Write-Verbose 'Stopping file monitor'
        Stop-PodeFileMonitor

        try {
            # remove all the cancellation tokens
            Write-Verbose 'Disposing cancellation tokens'
            Close-PodeCancellationToken #-Type Cancellation, Terminate, Restart, Suspend, Resume, Start

            # dispose mutex/semaphores
            Write-Verbose 'Diposing mutex and semaphores'
            Clear-PodeMutexes
            Clear-PodeSemaphores
        }
        catch {
            $_ | Out-Default
        }

        # remove all of the pode temp drives
        Write-Verbose 'Removing internal PSDrives'
        Remove-PodePSDrive
    }
    finally {
        if ($null -ne $PodeContext) {
            # Remove any tokens
            $PodeContext.Tokens = $null
        }
    }

}

function New-PodePSDrive {
    param(
        [Parameter(Mandatory = $true)]
        [string]
        $Path,

        [Parameter()]
        [string]
        $Name
    )

    # if the path is a share, do nothing
    if ($Path.StartsWith('\\')) {
        return $Path
    }

    # if no name is passed, used a randomly generated one
    if ([string]::IsNullOrWhiteSpace($Name)) {
        $Name = "PodeDir$(New-PodeGuid)"
    }

    # if the path supplied doesn't exist, error
    if (!(Test-Path $Path)) {
        throw ($PodeLocale.pathNotExistExceptionMessage -f $Path)#"Path does not exist: $($Path)"
    }

    # resolve the path
    $Path = Get-PodeRelativePath -Path $Path -JoinRoot -Resolve

    # create the temp drive
    if (!(Test-PodePSDrive -Name $Name -Path $Path)) {
        $drive = (New-PSDrive -Name $Name -PSProvider FileSystem -Root $Path -Scope Global -ErrorAction Stop)
    }
    else {
        $drive = Get-PodePSDrive -Name $Name
    }

    # store internally, and return the drive's name
    if (!$PodeContext.Server.Drives.ContainsKey($drive.Name)) {
        $PodeContext.Server.Drives[$drive.Name] = $Path
    }

    return "$($drive.Name):$([System.IO.Path]::DirectorySeparatorChar)"
}

function Get-PodePSDrive {
    param(
        [Parameter(Mandatory = $true)]
        [string]
        $Name
    )

    return (Get-PSDrive -Name $Name -PSProvider FileSystem -Scope Global -ErrorAction Ignore)
}

function Test-PodePSDrive {
    param(
        [Parameter(Mandatory = $true)]
        [string]
        $Name,

        [Parameter()]
        [string]
        $Path
    )

    $drive = Get-PodePSDrive -Name $Name
    if ($null -eq $drive) {
        return $false
    }

    if (![string]::IsNullOrWhiteSpace($Path)) {
        return ($drive.Root -ieq $Path)
    }

    return $true
}

<#
.SYNOPSIS
    Adds Pode PS drives to the session.

.DESCRIPTION
    This function iterates through the keys of Pode drives stored in the `$PodeContext.Server.Drives` collection and creates corresponding PS drives using `New-PodePSDrive`. The drive paths are specified by the values associated with each key.

.EXAMPLE
    Add-PodePSDrivesInternal
    # Creates Pode PS drives in the session based on the configured drive paths.

.NOTES
    This is an internal function and may change in future releases of Pode.
#>
function Add-PodePSDrivesInternal {
    foreach ($key in $PodeContext.Server.Drives.Keys) {
        $null = New-PodePSDrive -Path $PodeContext.Server.Drives[$key] -Name $key
    }
}

<#
.SYNOPSIS
    Imports other Pode modules into the session.

.DESCRIPTION
    This function iterates through the paths of other Pode modules stored in the `$PodeContext.Server.Modules.Values` collection and imports them into the session.
    It uses the `-DisableNameChecking` switch to suppress name checking during module import.

.EXAMPLE
    Import-PodeModulesInternal
    # Imports other Pode modules into the session.

.NOTES
    This is an internal function and may change in future releases of Pode.
#>
function Import-PodeModulesInternal {
    # import other modules in the session
    foreach ($path in $PodeContext.Server.Modules.Values) {
        if (Test-Path $path) {
            $null = Import-Module $path -DisableNameChecking -Scope Global -ErrorAction Stop
        }
    }
}

<#
.SYNOPSIS
Creates and registers inbuilt PowerShell drives for the Pode server's default folders.

.DESCRIPTION
This function sets up inbuilt PowerShell drives for the Pode web server's default directories: views, public content, and error pages. For each of these directories, if the physical path exists on the server, a new PowerShell drive is created and mapped to this path. These drives provide an easy and consistent way to access server resources like views, static files, and custom error pages within the Pode application.

The function leverages `$PodeContext` to access the server's configuration and to determine the paths for these default folders. If a folder's path exists, the function uses `New-PodePSDrive` to create a PowerShell drive for it and stores this drive in the server's `InbuiltDrives` dictionary, keyed by the folder type.

.PARAMETER None

.EXAMPLE
Add-PodePSInbuiltDrive

This example is typically called within the Pode server setup script or internally by the Pode framework to initialize the PowerShell drives for the server's default folders.

.NOTES
This is an internal function and may change in future releases of Pode.
#>
function Add-PodePSInbuiltDrive {

    # create drive for views, if path exists
    $path = (Join-PodeServerRoot -Folder $PodeContext.Server.DefaultFolders.Views)
    if (Test-Path $path) {
        $PodeContext.Server.InbuiltDrives[$PodeContext.Server.DefaultFolders.Views] = (New-PodePSDrive -Path $path)
    }

    # create drive for public content, if path exists
    $path = (Join-PodeServerRoot $PodeContext.Server.DefaultFolders.Public)
    if (Test-Path $path) {
        $PodeContext.Server.InbuiltDrives[$PodeContext.Server.DefaultFolders.Public] = (New-PodePSDrive -Path $path)
    }

    # create drive for errors, if path exists
    $path = (Join-PodeServerRoot $PodeContext.Server.DefaultFolders.Errors)
    if (Test-Path $path) {
        $PodeContext.Server.InbuiltDrives[$PodeContext.Server.DefaultFolders.Errors] = (New-PodePSDrive -Path $path)
    }
}

<#
.SYNOPSIS
    Removes Pode PS drives from the session.

.DESCRIPTION
    This function removes Pode PS drives from the session based on the specified drive name or pattern.
    If no specific name or pattern is provided, it removes all Pode PS drives by default.
    It uses `Get-PSDrive` to retrieve the drives and `Remove-PSDrive` to remove them.

.PARAMETER Name
    The name or pattern of the Pode PS drives to remove. Defaults to 'PodeDir*'.

.EXAMPLE
    Remove-PodePSDrive -Name 'myDir*'
    # Removes all PS drives with names matching the pattern 'myDir*'.

.EXAMPLE
    Remove-PodePSDrive
    # Removes all Pode PS drives.

.NOTES
    This is an internal function and may change in future releases of Pode.
#>
function Remove-PodePSDrive {
    [CmdletBinding()]
    param(
        $Name = 'PodeDir*'
    )
    $null = Get-PSDrive -Name $Name | Remove-PSDrive
}

<#
.SYNOPSIS
    Joins a folder and file path to the root path of the server.

.DESCRIPTION
    This function combines a folder path, file path (optional), and the root path of the server to create a complete path. If the root path is not explicitly provided, it uses the default root path from the Pode context.

.PARAMETER Folder
    The folder path to join.

.PARAMETER FilePath
    The file path (optional) to join. If not provided, only the folder path is used.

.PARAMETER Root
    The root path of the server. If not provided, the default root path from the Pode context is used.

.OUTPUTS
    Returns the combined path as a string.

.EXAMPLE
    Join-PodeServerRoot -Folder "uploads" -FilePath "document.txt"
    # Output: "/uploads/document.txt"

    This example combines the folder path "uploads" and the file path "document.txt" with the default root path from the Pode context.

#>
function Join-PodeServerRoot {
    [CmdletBinding()]
    [OutputType([string])]
    param(
        [Parameter(Mandatory = $true)]
        [ValidateNotNullOrEmpty()]
        [string]
        $Folder,

        [Parameter()]
        [string]
        $FilePath,

        [Parameter()]
        [string]
        $Root
    )

    # use the root path of the server
    if ([string]::IsNullOrWhiteSpace($Root)) {
        $Root = $PodeContext.Server.Root
    }

    # join the folder/file to the root path
    return [System.IO.Path]::Combine($Root, $Folder, $FilePath)
}

<#
.SYNOPSIS
    Removes empty items (empty strings) from an array.

.DESCRIPTION
    This function filters out empty items (empty strings) from an array. It returns a new array containing only non-empty items.

.PARAMETER Array
    The array from which to remove empty items.

.OUTPUTS
    Returns an array containing non-empty items.

.EXAMPLE
    $myArray = "apple", "", "banana", "", "cherry"
    $filteredArray = Remove-PodeEmptyItemsFromArray -Array $myArray
    Write-PodeHost "Filtered array: $filteredArray"

    This example removes empty items from the array and displays the filtered array.
#>
function Remove-PodeEmptyItemsFromArray {
    [Diagnostics.CodeAnalysis.SuppressMessageAttribute('PSPossibleIncorrectComparisonWithNull', '')]
    [CmdletBinding()]
    [OutputType([System.Object[]])]
    param(
        [Parameter()]
        $Array
    )
    if ($null -eq $Array) {
        return @()
    }

    return @( @($Array -ne ([string]::Empty)) -ne $null )

}

<#
.SYNOPSIS
    Retrieves the file extension from a given path.

.DESCRIPTION
    This function extracts the file extension (including the period) from a specified path. Optionally, it can trim the period from the extension.

.PARAMETER Path
    The path from which to extract the file extension.

.PARAMETER TrimPeriod
    Switch parameter. If specified, trims the period from the file extension.

.OUTPUTS
    Returns the file extension (with or without the period) as a string.

.EXAMPLE
    Get-PodeFileExtension -Path "C:\MyFiles\document.txt"
    # Output: ".txt"

    Get-PodeFileExtension -Path "C:\MyFiles\document.txt" -TrimPeriod
    # Output: "txt"

    This example demonstrates how to retrieve the file extension with and without the period from a given path.
#>
function Get-PodeFileExtension {
    [CmdletBinding()]
    [OutputType([string])]
    param(
        [Parameter()]
        [string]
        $Path,

        [switch]
        $TrimPeriod
    )

    # Get the file extension
    $ext = [System.IO.Path]::GetExtension($Path)

    # Trim the period if requested
    if ($TrimPeriod) {
        $ext = $ext.Trim('.')
    }

    return $ext
}


<#
.SYNOPSIS
    Retrieves the file name from a given path.

.DESCRIPTION
    This function extracts the file name (including the extension) or the file name without the extension from a specified path.

.PARAMETER Path
    The path from which to extract the file name.

.PARAMETER WithoutExtension
    Switch parameter. If specified, returns the file name without the extension.

.OUTPUTS
    Returns the file name (with or without extension) as a string.

.EXAMPLE
    Get-PodeFileName -Path "C:\MyFiles\document.txt"
    # Output: "document.txt"

    Get-PodeFileName -Path "C:\MyFiles\document.txt" -WithoutExtension
    # Output: "document"

    This example demonstrates how to retrieve the file name with and without the extension from a given path.

.NOTES
    - If the path is a directory, the function returns the directory name.
    - Use this function to extract file names for further processing or display.
#>
function Get-PodeFileName {
    [CmdletBinding()]
    [OutputType([string])]
    param(
        [Parameter()]
        [string]
        $Path,

        [switch]
        $WithoutExtension
    )

    if ($WithoutExtension) {
        return [System.IO.Path]::GetFileNameWithoutExtension($Path)
    }

    return [System.IO.Path]::GetFileName($Path)
}

<#
.SYNOPSIS
    Tests whether an exception message indicates a valid network failure.

.DESCRIPTION
    This function checks if an exception message contains specific phrases that commonly indicate network-related failures. It returns a boolean value indicating whether the exception message matches any of these network failure patterns.

.PARAMETER Exception
    The exception object whose message needs to be tested.

.OUTPUTS
    Returns $true if the exception message indicates a valid network failure, otherwise returns $false.

.EXAMPLE
    $exception = [System.Exception]::new("The network name is no longer available.")
    $isNetworkFailure = Test-PodeValidNetworkFailure -Exception $exception
    Write-PodeHost "Is network failure: $isNetworkFailure"

    This example tests whether the exception message "The network name is no longer available." indicates a network failure.
#>
function Test-PodeValidNetworkFailure {
    [CmdletBinding()]
    [OutputType([bool])]
    param(
        [Parameter()]
        $Exception
    )

    $msgs = @(
        '*network name is no longer available*',
        '*nonexistent network connection*',
        '*the response has completed*',
        '*broken pipe*'
    )

    $match = @(foreach ($msg in $msgs) {
            if ($Exception.Message -ilike $msg) {
                $msg
            }
        })[0]

    return ($null -ne $match)
}

function ConvertFrom-PodeHeaderQValue {
    param(
        [Parameter()]
        [string]
        $Value
    )

    process {
        $qs = [ordered]@{}

        # return if no value
        if ([string]::IsNullOrWhiteSpace($Value)) {
            return $qs
        }

        # split the values up
        $parts = @($Value -isplit ',').Trim()

        # go through each part and check its q-value
        foreach ($part in $parts) {
            # default of 1 if no q-value
            if ($part.IndexOf(';q=') -eq -1) {
                $qs[$part] = 1.0
                continue
            }

            # parse for q-value
            $atoms = @($part -isplit ';q=')
            $qs[$atoms[0]] = [double]$atoms[1]
        }

        return $qs
    }
}

function Get-PodeAcceptEncoding {
    param(
        [Parameter()]
        [string]
        $AcceptEncoding,

        [switch]
        $ThrowError
    )

    # return if no encoding
    if ([string]::IsNullOrWhiteSpace($AcceptEncoding)) {
        return [string]::Empty
    }

    # return empty if not compressing
    if (!$PodeContext.Server.Web.Compression.Enabled) {
        return [string]::Empty
    }

    # convert encoding form q-form
    $encodings = ConvertFrom-PodeHeaderQValue -Value $AcceptEncoding
    if ($encodings.Count -eq 0) {
        return [string]::Empty
    }

    # check the encodings for one that matches
    $normal = @('identity', '*')
    $valid = @()

    # build up supported and invalid
    foreach ($encoding in $encodings.Keys) {
        if (($encoding -iin $PodeContext.Server.Compression.Encodings) -or ($encoding -iin $normal)) {
            $valid += @{
                Name  = $encoding
                Value = $encodings[$encoding]
            }
        }
    }

    # if it's empty, just return empty
    if ($valid.Length -eq 0) {
        return [string]::Empty
    }

    # find the highest ranked match
    $found = @{}
    $failOnIdentity = $false

    foreach ($encoding in $valid) {
        if ($encoding.Value -gt $found.Value) {
            $found = $encoding
        }

        if (!$failOnIdentity -and ($encoding.Value -eq 0) -and ($encoding.Name -iin $normal)) {
            $failOnIdentity = $true
        }
    }

    # force found to identity/* if the 0 is not identity - meaning it's still allowed
    if (($found.Value -eq 0) -and !$failOnIdentity) {
        $found = @{
            Name  = 'identity'
            Value = 1.0
        }
    }

    # return invalid, error, or return empty for idenity?
    if ($found.Value -eq 0) {
        if ($ThrowError) {
            throw (New-PodeRequestException -StatusCode 406)
        }
    }

    # else, we're safe
    if ($found.Name -iin $normal) {
        return [string]::Empty
    }

    if ($found.Name -ieq 'x-gzip') {
        return 'gzip'
    }

    return $found.Name
}

<#
.SYNOPSIS
    Parses a range string and converts it into a hashtable array of start and end values.

.DESCRIPTION
    This function takes a range string (typically used in HTTP headers) and extracts the relevant start and end values. It supports the 'bytes' unit and handles multiple ranges separated by commas.

.PARAMETER Range
    The range string to parse.

.PARAMETER ThrowError
    A switch parameter. If specified, the function throws an exception (HTTP status code 416) when encountering invalid range formats.

.OUTPUTS
    An array of hashtables, each containing 'Start' and 'End' properties representing the parsed ranges.

.EXAMPLE
    Get-PodeRange -Range 'bytes=100-200,300-400'
    # Returns an array of hashtables:
    # [
    #     @{
    #         Start = 100
    #         End   = 200
    #     },
    #     @{
    #         Start = 300
    #         End   = 400
    #     }
    # ]

.NOTES
    This is an internal function and may change in future releases of Pode.
#>
function Get-PodeRange {
    [CmdletBinding()]
    [OutputType([hashtable[]])]
    param(
        [Parameter()]
        [string]
        $Range,

        [switch]
        $ThrowError
    )

    # return if no ranges
    if ([string]::IsNullOrWhiteSpace($Range)) {
        return $null
    }

    # split on '='
    $parts = @($Range -isplit '=').Trim()
    if (($parts.Length -le 1) -or ([string]::IsNullOrWhiteSpace($parts[1]))) {
        return $null
    }

    $unit = $parts[0]
    if ($unit -ine 'bytes') {
        if ($ThrowError) {
            throw (New-PodeRequestException -StatusCode 416)
        }

        return $null
    }

    # split on ','
    $parts = @($parts[1] -isplit ',').Trim()

    # parse into From-To hashtable array
    $ranges = @()

    foreach ($atom in $parts) {
        if ($atom -inotmatch '(?<start>[\d]+){0,1}\s?\-\s?(?<end>[\d]+){0,1}') {
            if ($ThrowError) {
                throw (New-PodeRequestException -StatusCode 416)
            }

            return $null
        }

        $ranges += @{
            Start = $Matches['start']
            End   = $Matches['end']
        }
    }

    return $ranges
}

function Get-PodeTransferEncoding {
    param(
        [Parameter()]
        [string]
        $TransferEncoding,

        [switch]
        $ThrowError
    )

    # return if no encoding
    if ([string]::IsNullOrWhiteSpace($TransferEncoding)) {
        return [string]::Empty
    }

    # convert encoding form q-form
    $encodings = ConvertFrom-PodeHeaderQValue -Value $TransferEncoding
    if ($encodings.Count -eq 0) {
        return [string]::Empty
    }

    # check the encodings for one that matches
    $normal = @('chunked', 'identity')
    $invalid = @()

    # if we see a supported one, return immediately. else build up invalid one
    foreach ($encoding in $encodings.Keys) {
        if ($encoding -iin $PodeContext.Server.Compression.Encodings) {
            if ($encoding -ieq 'x-gzip') {
                return 'gzip'
            }

            return $encoding
        }

        if ($encoding -iin $normal) {
            continue
        }

        $invalid += $encoding
    }

    # if we have any invalid, throw a 415 error
    if ($invalid.Length -gt 0) {
        if ($ThrowError) {
            throw (New-PodeRequestException -StatusCode 415)
        }

        return $invalid[0]
    }

    # else, we're safe
    return [string]::Empty
}

function Get-PodeEncodingFromContentType {
    param(
        [Parameter()]
        [string]
        $ContentType
    )

    if ([string]::IsNullOrWhiteSpace($ContentType)) {
        return [System.Text.Encoding]::UTF8
    }

    $parts = @($ContentType -isplit ';').Trim()

    foreach ($part in $parts) {
        if ($part.StartsWith('charset')) {
            return [System.Text.Encoding]::GetEncoding(($part -isplit '=')[1].Trim())
        }
    }

    return [System.Text.Encoding]::UTF8
}

function New-PodeRequestException {
    param(
        [Parameter(Mandatory = $true)]
        [int]
        $StatusCode
    )

    return [PodeRequestException]::new($StatusCode)
}

function ConvertTo-PodeResponseContent {
    param(
        [Parameter()]
        $InputObject,

        [Parameter()]
        [string]
        $ContentType,

        [Parameter()]
        [int]
        $Depth = 10,

        [Parameter()]
        [string]
        $Delimiter = ',',

        [switch]
        $AsHtml
    )
    # split for the main content type
    $ContentType = Split-PodeContentType -ContentType $ContentType

    # if there is no content-type then convert straight to string
    if ([string]::IsNullOrWhiteSpace($ContentType)) {
        return ([string]$InputObject)
    }

    # run action for the content type
    switch ($ContentType) {
        { $_ -match '^(.*\/)?(.*\+)?json$' } {
            if ($InputObject -isnot [string]) {
                if ($Depth -le 0) {
                    return (ConvertTo-Json -InputObject $InputObject -Compress)
                }
                else {
                    return (ConvertTo-Json -InputObject $InputObject -Depth $Depth -Compress)
                }
            }

            if ([string]::IsNullOrWhiteSpace($InputObject)) {
                return '{}'
            }
        }

        { $_ -match '^(.*\/)?(.*\+)?yaml$' } {
            if ($InputObject -isnot [string]) {
                if ($Depth -le 0) {
                    return (ConvertTo-PodeYamlInternal -InputObject $InputObject )
                }
                else {
                    return (ConvertTo-PodeYamlInternal -InputObject $InputObject -Depth $Depth  )
                }
            }

            if ([string]::IsNullOrWhiteSpace($InputObject)) {
                return '[]'
            }
        }

        { $_ -match '^(.*\/)?(.*\+)?xml$' } {
            if ($InputObject -isnot [string]) {
                $temp = @(foreach ($item in $InputObject) {
                        [pscustomobject]$item
                    })

                return ($temp | ConvertTo-Xml -Depth $Depth -As String -NoTypeInformation)
            }

            if ([string]::IsNullOrWhiteSpace($InputObject)) {
                return [string]::Empty
            }
        }

        { $_ -ilike '*/csv' } {
            if ($InputObject -isnot [string]) {
                $temp = @(foreach ($item in $InputObject) {
                        [pscustomobject]$item
                    })

                if (Test-PodeIsPSCore) {
                    $temp = ($temp | ConvertTo-Csv -Delimiter $Delimiter -IncludeTypeInformation:$false)
                }
                else {
                    $temp = ($temp | ConvertTo-Csv -Delimiter $Delimiter -NoTypeInformation)
                }

                return ($temp -join ([environment]::NewLine))
            }

            if ([string]::IsNullOrWhiteSpace($InputObject)) {
                return [string]::Empty
            }
        }

        { $_ -ilike '*/html' } {
            if ($InputObject -isnot [string]) {
                return (($InputObject | ConvertTo-Html) -join ([environment]::NewLine))
            }

            if ([string]::IsNullOrWhiteSpace($InputObject)) {
                return [string]::Empty
            }
        }

        { $_ -ilike '*/markdown' } {
            if ($AsHtml -and ($PSVersionTable.PSVersion.Major -ge 7)) {
                return ($InputObject | ConvertFrom-Markdown).Html
            }
        }
    }

    return ([string]$InputObject)
}

function ConvertFrom-PodeRequestContent {
    param(
        [Parameter()]
        $Request,

        [Parameter()]
        [string]
        $ContentType,

        [Parameter()]
        [string]
        $TransferEncoding
    )

    # get the requests content type
    $ContentType = Split-PodeContentType -ContentType $ContentType

    # result object for data/files
    $Result = @{
        Data  = @{}
        Files = @{}
    }

    # if there is no content-type then do nothing
    if ([string]::IsNullOrWhiteSpace($ContentType)) {
        return $Result
    }

    # if the content-type is not multipart/form-data, get the string data
    if ($ContentType -ine 'multipart/form-data') {
        # get the content based on server type
        if ($PodeContext.Server.IsServerless) {
            switch ($PodeContext.Server.ServerlessType.ToLowerInvariant()) {
                'awslambda' {
                    $Content = $Request.body
                }

                'azurefunctions' {
                    $Content = $Request.RawBody
                }
            }
        }
        else {
            # if the request is compressed, attempt to uncompress it
            if (![string]::IsNullOrWhiteSpace($TransferEncoding)) {
                $Content = [PodeHelpers]::DecompressBytes($Request.RawBody, $TransferEncoding, $Request.ContentEncoding)
            }
            else {
                $Content = $Request.Body
            }
        }

        # if there is no content then do nothing
        if ([string]::IsNullOrWhiteSpace($Content)) {
            return $Result
        }

        # check if there is a defined custom body parser
        if ($PodeContext.Server.BodyParsers.ContainsKey($ContentType)) {
            $parser = $PodeContext.Server.BodyParsers[$ContentType]
            $Result.Data = (Invoke-PodeScriptBlock -ScriptBlock $parser.ScriptBlock -Arguments $Content -UsingVariables $parser.UsingVariables -Return)
            $Content = $null
            return $Result
        }
    }

    # run action for the content type
    switch ($ContentType) {
        { $_ -ilike '*/json' } {
            if (Test-PodeIsPSCore) {
                $Result.Data = ($Content | ConvertFrom-Json -AsHashtable)
            }
            else {
                $Result.Data = ($Content | ConvertFrom-Json)
            }
        }

        { $_ -ilike '*/xml' } {
            $Result.Data = [xml]($Content)
        }

        { $_ -ilike '*/csv' } {
            $Result.Data = ($Content | ConvertFrom-Csv)
        }

        { $_ -ilike '*/x-www-form-urlencoded' } {
            $Result.Data = (ConvertFrom-PodeNameValueToHashTable -Collection ([System.Web.HttpUtility]::ParseQueryString($Content)))
        }

        { $_ -ieq 'multipart/form-data' } {
            # parse multipart form data
            $form = $null

            if ($PodeContext.Server.IsServerless) {
                switch ($PodeContext.Server.ServerlessType.ToLowerInvariant()) {
                    'awslambda' {
                        $Content = $Request.body
                    }

                    'azurefunctions' {
                        $Content = $Request.Body
                    }
                }

                $form = [PodeForm]::Parse($Content, $WebEvent.ContentType, [System.Text.Encoding]::UTF8)
            }
            else {
                $Request.ParseFormData()
                $form = $Request.Form
            }

            # set the files/data
            foreach ($file in $form.Files) {
                $Result.Files.Add($file.FileName, $file)
            }

            foreach ($item in $form.Data) {
                if ($item.IsSingular) {
                    $Result.Data.Add($item.Key, $item.Values[0])
                }
                else {
                    $Result.Data.Add($item.Key, $item.Values)
                }
            }

            $form = $null
        }

        default {
            $Result.Data = $Content
        }
    }

    $Content = $null
    return $Result
}
<#
.SYNOPSIS
    Extracts the base MIME type from a Content-Type string that may include additional parameters.

.DESCRIPTION
    This function takes a Content-Type string as input and returns only the base MIME type by splitting the string at the semicolon (';') and trimming any excess whitespace.
    It is useful for handling HTTP headers or other contexts where Content-Type strings include parameters like charset, boundary, etc.

.PARAMETER ContentType
    The Content-Type string from which to extract the base MIME type. This string can include additional parameters separated by semicolons.

.EXAMPLE
    Split-PodeContentType -ContentType "text/html; charset=UTF-8"

    This example returns 'text/html', stripping away the 'charset=UTF-8' parameter.

.EXAMPLE
    Split-PodeContentType -ContentType "application/json; charset=utf-8"

    This example returns 'application/json', removing the charset parameter.
#>
function Split-PodeContentType {
    param(
        [Parameter()]
        [string]
        $ContentType
    )

    # Check if the input string is null, empty, or consists only of whitespace.
    if ([string]::IsNullOrWhiteSpace($ContentType)) {
        return [string]::Empty  # Return an empty string if the input is not valid.
    }

    # Split the Content-Type string by the semicolon, which separates the base MIME type from other parameters.
    # Trim any leading or trailing whitespace from the resulting MIME type to ensure clean output.
    return @($ContentType -isplit ';')[0].Trim()
}

function ConvertFrom-PodeNameValueToHashTable {
    param(
        [Parameter()]
        [System.Collections.Specialized.NameValueCollection]
        $Collection
    )

    if ((Get-PodeCount -Object $Collection) -eq 0) {
        return @{}
    }

    $ht = @{}
    foreach ($key in $Collection.Keys) {
        $htKey = $key
        if (!$key) {
            $htKey = ''
        }

        $ht[$htKey] = $Collection.Get($key)
    }

    return $ht
}

<#
.SYNOPSIS
    Gets the count of elements in the provided object or the length of a string.

.DESCRIPTION
    This function returns the count of elements in various types of objects including strings, collections, and arrays.
    If the object is a string, it returns the length of the string. If the object is null or an empty collection, it returns 0.
    This function is useful for determining the size or length of data containers in PowerShell scripts.

.PARAMETER Object
    The object from which the count or length will be determined. This can be a string, array, collection, or any other object that has a Count property.

.OUTPUTS
    [int]
    Returns an integer representing the count of elements or length of the string.

.EXAMPLE
    $array = @(1, 2, 3)
    Get-PodeCount -Object $array

    This example returns 3, as there are three elements in the array.

.EXAMPLE
    $string = "hello"
    Get-PodeCount -Object $string

    This example returns 5, as there are five characters in the string.

.EXAMPLE
    $nullObject = $null
    Get-PodeCount -Object $nullObject

    This example returns 0, as the object is null.
#>
function Get-PodeCount {
    [CmdletBinding()]
    [OutputType([int])]
    param(
        [Parameter()]
        $Object  # The object to be evaluated for its count.
    )

    # Check if the object is null.
    if ($null -eq $Object) {
        return 0  # Return 0 if the object is null.
    }

    # Check if the object is a string and return its length.
    if ($Object -is [string]) {
        return $Object.Length
    }

    # Check if the object is a NameValueCollection and is empty.
    if ($Object -is [System.Collections.Specialized.NameValueCollection] -and $Object.Count -eq 0) {
        return 0  # Return 0 if the collection is empty.
    }

    # For other types of collections, return their Count property.
    return $Object.Count
}


<#
.SYNOPSIS
    Tests if a given file system path is valid and optionally if it is not a directory.

.DESCRIPTION
    This function tests if the provided file system path is valid. It checks if the path is not null or whitespace, and if the item at the path exists. If the item exists and is not a directory (unless the $FailOnDirectory switch is not used), it returns true. If the path is not valid, it can optionally set a 404 response status code.

.PARAMETER Path
    The file system path to test for validity.

.PARAMETER NoStatus
    A switch to suppress setting the 404 response status code if the path is not valid.

.PARAMETER FailOnDirectory
    A switch to indicate that the function should return false if the path is a directory.

.PARAMETER Force
    A switch to indicate that the file with the hidden attribute has to be includede

.PARAMETER ReturnItem
    Return the item file item itself instead of true or false

.EXAMPLE
    $isValid = Test-PodePath -Path "C:\temp\file.txt"
    if ($isValid) {
        # The file exists and is not a directory
    }

.EXAMPLE
    $isValid = Test-PodePath -Path "C:\temp\folder" -FailOnDirectory
    if (!$isValid) {
        # The path is a directory or does not exist
    }

.NOTES
    This function is used within the Pode framework to validate file system paths for serving static content.

#>
function Test-PodePath {
    param(
        [Parameter()]
        $Path,

        [switch]
        $NoStatus,

        [switch]
        $FailOnDirectory,

        [switch]
        $Force,

        [switch]
        $ReturnItem
    )

    $statusCode = 404

    if (![string]::IsNullOrWhiteSpace($Path)) {
        try {
            $item = Get-Item $Path -Force:$Force -ErrorAction Stop
            if (($null -ne $item) -and (!$FailOnDirectory -or !$item.PSIsContainer)) {
                $statusCode = 200
            }
        }
        catch [System.Management.Automation.ItemNotFoundException] {
            $statusCode = 404
        }
        catch [System.UnauthorizedAccessException] {
            $statusCode = 401
        }
        catch {
            $statusCode = 400
        }

    }

    if ($statusCode -eq 200) {
        if ($ReturnItem.IsPresent) {
            return  $item
        }
        return $true
    }

    # if we failed to get the file, report back the status code and/or return true/false
    if (!$NoStatus.IsPresent) {
        Set-PodeResponseStatus -Code $statusCode
    }

    if ($ReturnItem.IsPresent) {
        return  $null
    }
    return $false
}

function Test-PodePathIsFile {
    param(
        [Parameter()]
        [string]
        $Path,

        [switch]
        $FailOnWildcard
    )

    if ([string]::IsNullOrWhiteSpace($Path)) {
        return $false
    }

    if ($FailOnWildcard -and (Test-PodePathIsWildcard $Path)) {
        return $false
    }

    return (![string]::IsNullOrWhiteSpace([System.IO.Path]::GetExtension($Path)))
}

function Test-PodePathIsWildcard {
    param(
        [Parameter()]
        [string]
        $Path
    )

    if ([string]::IsNullOrWhiteSpace($Path)) {
        return $false
    }

    return $Path.Contains('*')
}

function Test-PodePathIsDirectory {
    param(
        [Parameter(Mandatory = $true)]
        [ValidateNotNullOrEmpty()]
        [string]
        $Path,

        [switch]
        $FailOnWildcard

    )

    if ($FailOnWildcard -and (Test-PodePathIsWildcard $Path)) {
        return $false
    }

    return ([string]::IsNullOrWhiteSpace([System.IO.Path]::GetExtension($Path)))
}



function Convert-PodePathPatternToRegex {
    param(
        [Parameter()]
        [string]
        $Path,

        [switch]
        $NotSlashes,

        [switch]
        $NotStrict
    )

    if (!$NotSlashes) {
        if ($Path -match '[\\/]\*$') {
            $Path = $Path -replace '[\\/]\*$', '/{0,1}*'
        }

        $Path = $Path -ireplace '[\\/]', '[\\/]'
    }

    $Path = $Path -ireplace '\.', '\.'
    $Path = $Path -ireplace '\*', '.*?'

    if ($NotStrict) {
        return $Path
    }

    return "^$($Path)$"
}

function Convert-PodePathPatternsToRegex {
    param(
        [Parameter()]
        [string[]]
        $Paths,

        [switch]
        $NotSlashes,

        [switch]
        $NotStrict
    )

    # replace certain chars
    $Paths = @(foreach ($path in $Paths) {
            if (![string]::IsNullOrEmpty($path)) {
                Convert-PodePathPatternToRegex -Path $path -NotStrict -NotSlashes:$NotSlashes
            }
        })

    # if no paths, return null
    if (($null -eq $Paths) -or ($Paths.Length -eq 0)) {
        return $null
    }

    # join them all together
    $joined = "($($Paths -join '|'))"

    if ($NotStrict) {
        return $joined
    }

    return "^$($joined)$"
}

<#
.SYNOPSIS
    Gets the default SSL protocol(s) based on the operating system.

.DESCRIPTION
    This function determines the appropriate default SSL protocol(s) based on the operating system. On macOS, it returns TLS 1.2. On other platforms, it combines SSL 3.0 and TLS 1.2.

.OUTPUTS
    A [System.Security.Authentication.SslProtocols] enum value representing the default SSL protocol(s).

.EXAMPLE
    Get-PodeDefaultSslProtocol
    # Returns [System.Security.Authentication.SslProtocols]::Ssl3, [System.Security.Authentication.SslProtocols]::Tls12 (on non-macOS systems)
    # Returns [System.Security.Authentication.SslProtocols]::Tls12 (on macOS)

.NOTES
    This is an internal function and may change in future releases of Pode.
#>
function Get-PodeDefaultSslProtocol {
    [CmdletBinding()]
    [OutputType([System.Security.Authentication.SslProtocols])]
    param()
    if (Test-PodeIsMacOS) {
        return (ConvertTo-PodeSslProtocol -Protocol Tls12)
    }

    return (ConvertTo-PodeSslProtocol -Protocol Ssl3, Tls12)
}

<#
.SYNOPSIS
    Converts a string representation of SSL protocols to the corresponding SslProtocols enum value.

.DESCRIPTION
    This function takes an array of SSL protocol strings (such as 'Tls', 'Tls12', etc.) and combines them into a single SslProtocols enum value. It's useful for configuring SSL/TLS settings in Pode or other PowerShell scripts.

.PARAMETER Protocol
    An array of SSL protocol strings. Valid values are 'Ssl2', 'Ssl3', 'Tls', 'Tls11', 'Tls12', and 'Tls13'.

.OUTPUTS
    A [System.Security.Authentication.SslProtocols] enum value representing the combined protocols.

.EXAMPLE
    ConvertTo-PodeSslProtocol -Protocol 'Tls', 'Tls12'
    # Returns [System.Security.Authentication.SslProtocols]::Tls12

.NOTES
    This is an internal function and may change in future releases of Pode.
#>
function ConvertTo-PodeSslProtocol {
    [CmdletBinding()]
    [OutputType([System.Security.Authentication.SslProtocols])]
    param(
        [Parameter()]
        [ValidateSet('Ssl2', 'Ssl3', 'Tls', 'Tls11', 'Tls12', 'Tls13')]
        [string[]]
        $Protocol
    )

    $protos = 0
    foreach ($item in $Protocol) {
        $protos = [int]($protos -bor [System.Security.Authentication.SslProtocols]::$item)
    }

    return [System.Security.Authentication.SslProtocols]($protos)
}

<#
.SYNOPSIS
    Retrieves details about the Pode module.

.DESCRIPTION
    This function determines the relevant details of the Pode module. It first checks if the module is already imported.
    If so, it uses that module. Otherwise, it attempts to identify the module used for the 'engine' and retrieves its details.
    If there are multiple versions of the module, it selects the newest version. If no module is imported, it uses the latest installed version.

.OUTPUTS
    A hashtable containing the module details.

.EXAMPLE
    Get-PodeModuleInfo
    # Returns a hashtable with module details such as name, path, base path, data path, internal path, and whether it's in the system path.

    .NOTES
    This is an internal function and may change in future releases of Pode.
#>
function Get-PodeModuleInfo {
    [CmdletBinding()]
    [OutputType([hashtable])]
    param()
    # if there's 1 module imported already, use that
    $importedModule = @(Get-Module -Name Pode)
    if (($importedModule | Measure-Object).Count -eq 1) {
        return (Convert-PodeModuleInfo -Module @($importedModule)[0])
    }

    # if there's none or more, attempt to get the module used for 'engine'
    try {
        $usedModule = (Get-Command -Name 'Set-PodeViewEngine').Module
        if (($usedModule | Measure-Object).Count -eq 1) {
            return (Convert-PodeModuleInfo -Module $usedModule)
        }
    }
    catch {
        $_ | Write-PodeErrorLog -Level Debug
    }

    # if there were multiple to begin with, use the newest version
    if (($importedModule | Measure-Object).Count -gt 1) {
        return (Convert-PodeModuleInfo -Module @($importedModule | Sort-Object -Property Version)[-1])
    }

    # otherwise there were none, use the latest installed
    return (Convert-PodeModuleInfo -Module @(Get-Module -ListAvailable -Name Pode | Sort-Object -Property Version)[-1])
}

<#
.SYNOPSIS
    Converts Pode module details to a hashtable.

.DESCRIPTION
    This function takes a Pode module and extracts relevant details such as name, path, base path, data path, internal path, and whether it's in the system path.

.PARAMETER Module
    The Pode module to convert.

.OUTPUTS
    A hashtable containing the module details.

.EXAMPLE
    Convert-PodeModuleInfo -Module (Get-Module Pode)

.NOTES
    This is an internal function and may change in future releases of Pode.
#>
function Convert-PodeModuleInfo {
    [CmdletBinding()]
    [OutputType([hashtable])]
    param(
        [Parameter(Mandatory = $true)]
        [psmoduleinfo]
        $Module
    )

    $details = @{
        Name         = $Module.Name
        Path         = $Module.Path
        BasePath     = $Module.ModuleBase
        DataPath     = (Find-PodeModuleFile -Module $Module -CheckVersion)
        InternalPath = $null
        InPath       = (Test-PodeModuleInPath -Module $Module)
    }

    $details.InternalPath = $details.DataPath -ireplace 'Pode\.(ps[md]1)', 'Pode.Internal.$1'
    return $details
}

<#
.SYNOPSIS
    Checks if a PowerShell module is located within the directories specified in the PSModulePath environment variable.

.DESCRIPTION
    This function determines if the path of a provided PowerShell module starts with any path included in the system's PSModulePath environment variable.
    This is used to ensure that the module is being loaded from expected locations, which can be important for security and configuration verification.

.PARAMETER Module
    The module to be checked. This should be a module info object, typically obtained via Get-Module or Import-Module.

.OUTPUTS
    [bool]
    Returns $true if the module's path is under a path listed in PSModulePath, otherwise returns $false.

.EXAMPLE
    $module = Get-Module -Name Pode
    Test-PodeModuleInPath -Module $module

    This example checks if the 'Pode' module is located within the paths specified by the PSModulePath environment variable.
#>
function Test-PodeModuleInPath {
    [CmdletBinding()]
    [OutputType([bool])]
    param(
        [Parameter(Mandatory = $true)]
        [psmoduleinfo]
        $Module
    )

    # Determine the path separator based on the operating system.
    $separator = if (Test-PodeIsUnix) { ':' } else { ';' }

    # Split the PSModulePath environment variable to get individual paths.
    $paths = @($env:PSModulePath -split $separator)

    # Check each path to see if the module's path starts with it.
    foreach ($path in $paths) {
        # Return true if the module is in one of the paths.
        if ($Module.Path.StartsWith($path)) {
            return $true
        }
    }

    # Return false if no matching path is found.
    return $false
}
<#
.SYNOPSIS
    Retrieves a module and all of its recursive dependencies.

.DESCRIPTION
    This function takes a PowerShell module as input and returns an array containing
    the module and all of its required dependencies, retrieved recursively. This is
    useful for understanding the full set of dependencies a module has.

.PARAMETER Module
    The module for which to retrieve dependencies. This must be a valid PowerShell module object.

.EXAMPLE
    $module = Get-Module -Name SomeModuleName
    $dependencies = Get-PodeModuleDependencyList -Module $module
    This example retrieves all dependencies for "SomeModuleName".

.OUTPUTS
    Array[psmoduleinfo]
    Returns an array of psmoduleinfo objects, each representing a module in the dependency tree.
#>

function Get-PodeModuleDependencyList {
    param(
        [Parameter(Mandatory = $true)]
        [psmoduleinfo]
        $Module
    )

    # Check if the module has any required modules (dependencies).
    if (!$Module.RequiredModules) {
        return $Module
    }
    # Initialize an array to hold all dependencies.
    $mods = @()

    # Iterate through each required module and recursively retrieve their dependencies.
    foreach ($mod in $Module.RequiredModules) {
        # Recursive call for each dependency.
        $mods += (Get-PodeModuleDependencyList -Module $mod)
    }

    # Return the list of all dependencies plus the original module.
    return ($mods + $module)
}

function Get-PodeModuleRootPath {
    return (Split-Path -Parent -Path $PodeContext.Server.PodeModule.Path)
}

function Get-PodeModuleMiscPath {
    return [System.IO.Path]::Combine((Get-PodeModuleRootPath), 'Misc')
}

function Get-PodeUrl {
    return "$($WebEvent.Endpoint.Protocol)://$($WebEvent.Endpoint.Address)$($WebEvent.Path)"
}

function Find-PodeErrorPage {
    param(
        [Parameter()]
        [int]
        $Code,

        [Parameter()]
        [string]
        $ContentType
    )

    # if a defined content type is supplied, attempt to find an error page for that first
    if (![string]::IsNullOrWhiteSpace($ContentType)) {
        $path = Get-PodeErrorPage -Code $Code -ContentType $ContentType
        if (![string]::IsNullOrWhiteSpace($path)) {
            return @{ 'Path' = $path; 'ContentType' = $ContentType }
        }
    }

    # if a defined route error page content type is supplied, attempt to find an error page for that
    if (![string]::IsNullOrWhiteSpace($WebEvent.ErrorType)) {
        $path = Get-PodeErrorPage -Code $Code -ContentType $WebEvent.ErrorType
        if (![string]::IsNullOrWhiteSpace($path)) {
            return @{ 'Path' = $path; 'ContentType' = $WebEvent.ErrorType }
        }
    }

    # if route patterns have been defined, see if an error content type matches and attempt that
    if (!(Test-PodeIsEmpty $PodeContext.Server.Web.ErrorPages.Routes)) {
        # find type by pattern
        $matched = @(foreach ($key in $PodeContext.Server.Web.ErrorPages.Routes.Keys) {
                if ($WebEvent.Path -imatch $key) {
                    $key
                }
            })[0]

        # if we have a match, see if a page exists
        if (!(Test-PodeIsEmpty $matched)) {
            $type = $PodeContext.Server.Web.ErrorPages.Routes[$matched]
            $path = Get-PodeErrorPage -Code $Code -ContentType $type
            if (![string]::IsNullOrWhiteSpace($path)) {
                return @{ 'Path' = $path; 'ContentType' = $type }
            }
        }
    }

    # if we're using strict typing, attempt that, if we have a content type
    if ($PodeContext.Server.Web.ErrorPages.StrictContentTyping -and ![string]::IsNullOrWhiteSpace($WebEvent.ContentType)) {
        $path = Get-PodeErrorPage -Code $Code -ContentType $WebEvent.ContentType
        if (![string]::IsNullOrWhiteSpace($path)) {
            return @{ 'Path' = $path; 'ContentType' = $WebEvent.ContentType }
        }
    }

    # if we have a default defined, attempt that
    if (!(Test-PodeIsEmpty $PodeContext.Server.Web.ErrorPages.Default)) {
        $path = Get-PodeErrorPage -Code $Code -ContentType $PodeContext.Server.Web.ErrorPages.Default
        if (![string]::IsNullOrWhiteSpace($path)) {
            return @{ 'Path' = $path; 'ContentType' = $PodeContext.Server.Web.ErrorPages.Default }
        }
    }

    # if there's still no error page, use default HTML logic
    $type = Get-PodeContentType -Extension 'html'
    $path = (Get-PodeErrorPage -Code $Code -ContentType $type)

    if (![string]::IsNullOrWhiteSpace($path)) {
        return @{ 'Path' = $path; 'ContentType' = $type }
    }

    return $null
}

function Get-PodeErrorPage {
    param(
        [Parameter()]
        [int]
        $Code,

        [Parameter()]
        [string]
        $ContentType
    )

    # parse the passed content type
    $ContentType = Split-PodeContentType -ContentType $ContentType

    # object for the page path
    $path = $null

    # attempt to find a custom error page
    $path = Find-PodeCustomErrorPage -Code $Code -ContentType $ContentType

    # if there's no custom page found, attempt to find an inbuilt page
    if ([string]::IsNullOrWhiteSpace($path)) {
        $podeRoot = Get-PodeModuleMiscPath
        $path = Find-PodeFileForContentType -Path $podeRoot -Name 'default-error-page' -ContentType $ContentType -Engine 'pode'
    }

    # if there's no path found, or it's inaccessible, return null
    if (!(Test-PodePath $path -NoStatus)) {
        return $null
    }

    return $path
}

function Find-PodeCustomErrorPage {
    param(
        [Parameter()]
        [int]
        $Code,

        [Parameter()]
        [string]
        $ContentType
    )

    # get the custom errors path
    $customErrPath = $PodeContext.Server.InbuiltDrives['errors']

    # if there's no custom error path, return
    if ([string]::IsNullOrWhiteSpace($customErrPath)) {
        return $null
    }

    # retrieve a status code page
    $path = (Find-PodeFileForContentType -Path $customErrPath -Name "$($Code)" -ContentType $ContentType)
    if (![string]::IsNullOrWhiteSpace($path)) {
        return $path
    }

    # retrieve default page
    $path = (Find-PodeFileForContentType -Path $customErrPath -Name 'default' -ContentType $ContentType)
    if (![string]::IsNullOrWhiteSpace($path)) {
        return $path
    }

    # no file was found
    return $null
}

function Find-PodeFileForContentType {
    param(
        [Parameter()]
        [string]
        $Path,

        [Parameter()]
        [string]
        $Name,

        [Parameter()]
        [string]
        $ContentType,

        [Parameter()]
        [string]
        $Engine = $null
    )

    # get all files at the path that start with the name
    $files = @(Get-ChildItem -Path ([System.IO.Path]::Combine($Path, "$($Name).*")))

    # if there are no files, return
    if ($null -eq $files -or $files.Length -eq 0) {
        return $null
    }

    # filter the files by the view engine extension (but only if the current engine is dynamic - non-html)
    if ([string]::IsNullOrWhiteSpace($Engine) -and $PodeContext.Server.ViewEngine.IsDynamic) {
        $Engine = $PodeContext.Server.ViewEngine.Extension
    }

    $Engine = (Protect-PodeValue -Value $Engine -Default 'pode')
    if ($Engine -ine 'pode') {
        $Engine = "($($Engine)|pode)"
    }

    $engineFiles = @(foreach ($file in $files) {
            if ($file.Name -imatch "\.$($Engine)$") {
                $file
            }
        })

    $files = @(foreach ($file in $files) {
            if ($file.Name -inotmatch "\.$($Engine)$") {
                $file
            }
        })

    # only attempt static files if we still have files after any engine filtering
    if ($null -ne $files -and $files.Length -gt 0) {
        # get files of the format '<name>.<type>'
        $file = @(foreach ($f in $files) {
                if ($f.Name -imatch "^$($Name)\.(?<ext>.*?)$") {
                    if (($ContentType -ieq (Get-PodeContentType -Extension $Matches['ext']))) {
                        $f.FullName
                    }
                }
            })[0]

        if (![string]::IsNullOrWhiteSpace($file)) {
            return $file
        }
    }

    # only attempt these formats if we have a files for the view engine
    if ($null -ne $engineFiles -and $engineFiles.Length -gt 0) {
        # get files of the format '<name>.<type>.<engine>'
        $file = @(foreach ($f in $engineFiles) {
                if ($f.Name -imatch "^$($Name)\.(?<ext>.*?)\.$($engine)$") {
                    if ($ContentType -ieq (Get-PodeContentType -Extension $Matches['ext'])) {
                        $f.FullName
                    }
                }
            })[0]

        if (![string]::IsNullOrWhiteSpace($file)) {
            return $file
        }

        # get files of the format '<name>.<engine>'
        $file = @(foreach ($f in $engineFiles) {
                if ($f.Name -imatch "^$($Name)\.$($engine)$") {
                    $f.FullName
                }
            })[0]

        if (![string]::IsNullOrWhiteSpace($file)) {
            return $file
        }
    }

    # no file was found
    return $null
}

<#
.SYNOPSIS
	Resolves and processes a relative or absolute file system path based on the specified parameters.

.DESCRIPTION
	This function processes a given path and applies various transformations and checks based on the provided parameters. It supports resolving relative paths, joining them with a root path, normalizing relative paths, and verifying path existence.

.PARAMETER Path
	The file system path to be processed. This can be relative or absolute.

.PARAMETER RootPath
	(Optional) The root path to join with if the provided path is relative and the -JoinRoot switch is enabled.

.PARAMETER JoinRoot
	Indicates that the relative path should be joined to the specified root path. If no RootPath is provided, the Pode context server root will be used.

.PARAMETER Resolve
	Resolves the path to its absolute, full path.

.PARAMETER TestPath
	Verifies if the resolved path exists. Throws an exception if the path does not exist.

.OUTPUTS
	System.String
	Returns the resolved and processed path as a string.

.EXAMPLE
	# Example 1: Resolve a relative path and join it with a root path
	Get-PodeRelativePath -Path './example' -RootPath 'C:\Root' -JoinRoot

.EXAMPLE
	# Example 3: Test if a path exists
	Get-PodeRelativePath -Path 'C:\Root\example.txt' -TestPath

.NOTES
	This is an internal function and may change in future releases of Pode
#>
function Get-PodeRelativePath {
    param(
        [Parameter(Mandatory = $true)]
        [string]
        $Path,

        [Parameter()]
        [string]
        $RootPath,

        [switch]
        $JoinRoot,

        [switch]
        $Resolve,

        [switch]
        $TestPath

    )

    # if the path is relative, join to root if flagged
    if ($JoinRoot -and ($Path -match '^\.{1,2}([\\\/]|$)')) {
        if ([string]::IsNullOrWhiteSpace($RootPath)) {
            $RootPath = $PodeContext.Server.Root
        }

        $Path = [System.IO.Path]::Combine($RootPath, $Path)
    }

    # if flagged, resolve the path
    if ($Resolve) {
        $_rawPath = $Path
        $Path = [System.IO.Path]::GetFullPath($Path.Replace('\', '/'))
    }

    # if flagged, test the path and throw error if it doesn't exist
    if ($TestPath -and !(Test-PodePath $Path -NoStatus)) {
        throw ($PodeLocale.pathNotExistExceptionMessage -f (Protect-PodeValue -Value $Path -Default $_rawPath))#"The path does not exist: $(Protect-PodeValue -Value $Path -Default $_rawPath)"
    }

    return $Path
}

<#
.SYNOPSIS
    Retrieves files based on a wildcard pattern in a given path.

.DESCRIPTION
    The `Get-PodeWildcardFile` function returns files from the specified path based on a wildcard pattern.
    You can customize the wildcard and provide an optional root path for relative paths.

.PARAMETER Path
    Specifies the path to search for files. This parameter is mandatory.

.PARAMETER Wildcard
    Specifies the wildcard pattern for file matching. Default is '*.*'.

.PARAMETER RootPath
    Specifies an optional root path for relative paths. If provided, the function will join the root path with the specified path.

.OUTPUTS
    Returns an array of file paths matching the wildcard pattern.

.EXAMPLE
    # Example usage:
    $files = Get-PodeWildcardFile -Path '/path/to/files' -Wildcard '*.txt'
    # Returns an array of .txt files in the specified path.

.NOTES
    This is an internal function and may change in future releases of Pode.
#>
function Get-PodeWildcardFile {
    [CmdletBinding()]
    [OutputType([object[]])]
    param(
        [Parameter(Mandatory = $true)]
        [string]
        $Path,

        [Parameter()]
        [string]
        $Wildcard = '*.*',

        [Parameter()]
        [string]
        $RootPath
    )

    # if the OriginalPath is a directory, add wildcard
    if (Test-PodePathIsDirectory -Path $Path) {
        $Path = [System.IO.Path]::Combine($Path, $Wildcard)
    }

    # if path has a *, assume wildcard
    if (Test-PodePathIsWildcard -Path $Path) {
        $Path = Get-PodeRelativePath -Path $Path -RootPath $RootPath -JoinRoot
        return @((Get-ChildItem $Path -Recurse -Force).FullName)
    }

    return $null
}

function Test-PodeIsServerless {
    param(
        [Parameter()]
        [string]
        $FunctionName,

        [switch]
        $ThrowError
    )

    if ($PodeContext.Server.IsServerless -and $ThrowError) {
        throw ($PodeLocale.unsupportedFunctionInServerlessContextExceptionMessage -f $FunctionName) #"The $($FunctionName) function is not supported in a serverless context"
    }

    if (!$ThrowError) {
        return $PodeContext.Server.IsServerless
    }
}

function Get-PodeEndpointUrl {
    param(
        [Parameter()]
        $Endpoint
    )

    # get the endpoint on which we're currently listening - use first http/https if there are many
    if ($null -eq $Endpoint) {
        $Endpoint = @($PodeContext.Server.Endpoints.Values | Where-Object { $_.Protocol -iin @('http', 'https') -and $_.Default })[0]
        if ($null -eq $Endpoint) {
            $Endpoint = @($PodeContext.Server.Endpoints.Values | Where-Object { $_.Protocol -iin @('http', 'https') })[0]
        }
    }

    if ($null -eq $Endpoint) {
        return $null
    }

    $url = $Endpoint.Url
    if ([string]::IsNullOrWhiteSpace($url)) {
        $url = "$($Endpoint.Protocol)://$($Endpoint.FriendlyName):$($Endpoint.Port)"
    }

    return $url
}

function Get-PodeDefaultPort {
    param(
        [Parameter()]
        [ValidateSet('Http', 'Https', 'Smtp', 'Smtps', 'Tcp', 'Tcps', 'Ws', 'Wss')]
        [string]
        $Protocol,

        [Parameter()]
        [ValidateSet('Implicit', 'Explicit')]
        [string]
        $TlsMode = 'Implicit',

        [switch]
        $Real
    )

    # are we after the real default ports?
    if ($Real) {
        return (@{
                Http  = @{ Implicit = 80 }
                Https = @{ Implicit = 443 }
                Smtp  = @{ Implicit = 25 }
                Smtps = @{ Implicit = 465; Explicit = 587 }
                Tcp   = @{ Implicit = 9001 }
                Tcps  = @{ Implicit = 9002; Explicit = 9003 }
                Ws    = @{ Implicit = 80 }
                Wss   = @{ Implicit = 443 }
            })[$Protocol.ToLowerInvariant()][$TlsMode.ToLowerInvariant()]
    }

    # if we running as iis, return the ASPNET port
    if ($PodeContext.Server.IsIIS) {
        return [int]$env:ASPNETCORE_PORT
    }

    # if we running as heroku, return the port
    if ($PodeContext.Server.IsHeroku) {
        return [int]$env:PORT
    }

    # otherwise, get the port for the protocol
    return (@{
            Http  = @{ Implicit = 8080 }
            Https = @{ Implicit = 8443 }
            Smtp  = @{ Implicit = 25 }
            Smtps = @{ Implicit = 465; Explicit = 587 }
            Tcp   = @{ Implicit = 9001 }
            Tcps  = @{ Implicit = 9002; Explicit = 9003 }
            Ws    = @{ Implicit = 9080 }
            Wss   = @{ Implicit = 9443 }
        })[$Protocol.ToLowerInvariant()][$TlsMode.ToLowerInvariant()]
}

function Set-PodeServerHeader {
    param(
        [Parameter()]
        [string]
        $Type,

        [switch]
        $AllowEmptyType
    )

    $name = 'Pode'
    if (![string]::IsNullOrWhiteSpace($Type) -or $AllowEmptyType) {
        $name += " - $($Type)"
    }

    Set-PodeHeader -Name 'Server' -Value $name
}

function Get-PodeHandler {
    param(
        [Parameter(Mandatory = $true)]
        [ValidateSet('Service', 'Smtp')]
        [string]
        $Type,

        [Parameter()]
        [string]
        $Name
    )

    if ([string]::IsNullOrWhiteSpace($Name)) {
        return $PodeContext.Server.Handlers[$Type]
    }

    return $PodeContext.Server.Handlers[$Type][$Name]
}

function Convert-PodeFileToScriptBlock {
    param(
        [Parameter(Mandatory = $true)]
        [Alias('FilePath')]
        [string]
        $Path
    )

    # resolve for relative path
    $Path = Get-PodeRelativePath -Path $Path -JoinRoot

    # if Path doesn't exist, error
    if (!(Test-PodePath -Path $Path -NoStatus)) {
        throw ($PodeLocale.pathNotExistExceptionMessage -f $Path) #  "The Path supplied does not exist: $($Path)"
    }

    # if the path is a wildcard or directory, error
    if (!(Test-PodePathIsFile -Path $Path -FailOnWildcard)) {
        throw ($PodeLocale.invalidPathWildcardOrDirectoryExceptionMessage -f $Path) # "The Path supplied cannot be a wildcard or a directory: $($Path)"
    }

    return ([scriptblock](Use-PodeScript -Path $Path))
}

function Convert-PodeQueryStringToHashTable {
    param(
        [Parameter()]
        [string]
        $Uri
    )

    if ([string]::IsNullOrWhiteSpace($Uri)) {
        return @{}
    }

    $qmIndex = $Uri.IndexOf('?')
    if ($qmIndex -eq -1) {
        return @{}
    }

    if ($qmIndex -gt 0) {
        $Uri = $Uri.Substring($qmIndex)
    }

    $tmpQuery = [System.Web.HttpUtility]::ParseQueryString($Uri)
    return (ConvertFrom-PodeNameValueToHashTable -Collection $tmpQuery)
}

function Get-PodeAstFromFile {
    param(
        [Parameter(Mandatory = $true)]
        [Alias('FilePath')]
        [string]
        $Path
    )

    if (!(Test-Path $Path)) {
        throw ($PodeLocale.pathNotExistExceptionMessage -f $Path) #  "The Path supplied does not exist: $($Path)"
    }

    return [System.Management.Automation.Language.Parser]::ParseFile($Path, [ref]$null, [ref]$null)
}

function Get-PodeFunctionsFromFile {
    param(
        [Parameter(Mandatory = $true)]
        [string]
        $FilePath
    )

    $ast = Get-PodeAstFromFile -FilePath $FilePath
    return @(Get-PodeFunctionsFromAst -Ast $ast)
}

function Get-PodeFunctionsFromAst {
    param(
        [Parameter(Mandatory = $true)]
        [System.Management.Automation.Language.Ast]
        $Ast
    )

    $funcs = @(($Ast.FindAll({ $args[0] -is [System.Management.Automation.Language.FunctionDefinitionAst] }, $false)))

    return @(foreach ($func in $funcs) {
            # skip null
            if ($null -eq $func) {
                continue
            }

            # skip pode funcs
            if ($func.Name -ilike '*-Pode*') {
                continue
            }

            # definition
            $def = "$($func.Body)".Trim('{}').Trim()
            if (($null -ne $func.Parameters) -and ($func.Parameters.Count -gt 0)) {
                $def = "param($($func.Parameters.Name -join ','))`n$($def)"
            }

            # the found func
            @{
                Name       = $func.Name
                Definition = $def
            }
        })
}

function Get-PodeFunctionsFromScriptBlock {
    param(
        [Parameter(Mandatory = $true)]
        [scriptblock]
        $ScriptBlock
    )

    # functions that have been found
    $foundFuncs = @()

    # get each function in the callstack
    $callstack = Get-PSCallStack
    if ($callstack.Count -gt 3) {
        $callstack = ($callstack | Select-Object -Skip 4)
        $bindingFlags = [System.Reflection.BindingFlags]'NonPublic, Instance, Static'

        foreach ($call in $callstack) {
            $_funcContext = $call.GetType().GetProperty('FunctionContext', $bindingFlags).GetValue($call, $null)
            $_scriptBlock = $_funcContext.GetType().GetField('_scriptBlock', $bindingFlags).GetValue($_funcContext)
            $foundFuncs += @(Get-PodeFunctionsFromAst -Ast $_scriptBlock.Ast)
        }
    }

    # get each function from the main script
    $foundFuncs += @(Get-PodeFunctionsFromAst -Ast $ScriptBlock.Ast)

    # return the found functions
    return $foundFuncs
}

<#
.SYNOPSIS
    Reads details from a web exception and returns relevant information.

.DESCRIPTION
    The `Read-PodeWebExceptionInfo` function processes a web exception (either `WebException` or `HttpRequestException`)
    and extracts relevant details such as status code, status description, and response body.

.PARAMETER ErrorRecord
    Specifies the error record containing the web exception. This parameter is mandatory.

.OUTPUTS
    Returns a hashtable with the following keys:
    - `Status`: A nested hashtable with `Code` (status code) and `Description` (status description).
    - `Body`: The response body from the web exception.

.EXAMPLE
    # Example usage:
    $errorRecord = Get-ErrorRecordFromWebException
    $details = Read-PodeWebExceptionInfo -ErrorRecord $errorRecord
    # Returns a hashtable with status code, description, and response body.

.NOTES
    This is an internal function and may change in future releases of Pode
#>
function Read-PodeWebExceptionInfo {
    [CmdletBinding()]
    [OutputType([hashtable])]
    param(
        [Parameter(Mandatory = $true)]
        [System.Management.Automation.ErrorRecord]
        $ErrorRecord
    )

    switch ($ErrorRecord) {
        { $_.Exception -is [System.Net.WebException] } {
            $stream = $_.Exception.Response.GetResponseStream()
            $stream.Position = 0

            $body = [System.IO.StreamReader]::new($stream).ReadToEnd()
            $code = [int]$_.Exception.Response.StatusCode
            $desc = $_.Exception.Response.StatusDescription
        }

        { $_.Exception -is [System.Net.Http.HttpRequestException] } {
            $body = $_.ErrorDetails.Message
            $code = [int]$_.Exception.Response.StatusCode
            $desc = $_.Exception.Response.ReasonPhrase
        }

        default {
            #Exception is of an invalid type, should be either WebException or HttpRequestException
            throw ($PodeLocale.invalidWebExceptionTypeExceptionMessage -f ($_.Exception.GetType().Name))
        }
    }

    return @{
        Status = @{
            Code        = $code
            Description = $desc
        }
        Body   = $body
    }
}

function Use-PodeFolder {
    param(
        [Parameter()]
        [string]
        $Path,

        [Parameter(Mandatory = $true)]
        [string]
        $DefaultPath
    )

    # use default, or custom path
    if ([string]::IsNullOrWhiteSpace($Path)) {
        $Path = Join-PodeServerRoot -Folder $DefaultPath
    }
    else {
        $Path = Get-PodeRelativePath -Path $Path -JoinRoot
    }

    # fail if path not found
    if (!(Test-PodePath -Path $Path -NoStatus)) {
        throw ($PodeLocale.pathToLoadNotFoundExceptionMessage -f $DefaultPath, $Path) #"Path to load $($DefaultPath) not found: $($Path)"
    }

    # get .ps1 files and load them
    Get-ChildItem -Path $Path -Filter *.ps1 -Force -Recurse | ForEach-Object {
        Use-PodeScript -Path $_.FullName
    }
}

function Find-PodeModuleFile {
    param(
        [Parameter(Mandatory = $true, ParameterSetName = 'Name')]
        [string]
        $Name,

        [Parameter(Mandatory = $true, ParameterSetName = 'Module')]
        [psmoduleinfo]
        $Module,

        [switch]
        $ListAvailable,

        [switch]
        $DataOnly,

        [switch]
        $CheckVersion
    )

    # get module and check psd1, then psm1
    if ($null -eq $Module) {
        $Module = (Get-Module -Name $Name -ListAvailable:$ListAvailable | Sort-Object -Property Version -Descending | Select-Object -First 1)
    }

    # if the path isn't already a psd1 do this
    $path = Join-Path $Module.ModuleBase "$($Module.Name).psd1"
    if (!(Test-Path $path)) {
        # if we only want a psd1, return null
        if ($DataOnly) {
            $path = $null
        }
        else {
            $path = $Module.Path
        }
    }

    # check the Version of the psd1
    elseif ($CheckVersion) {
        $data = Import-PowerShellDataFile -Path $path -ErrorAction Stop

        $version = $null
        if (![version]::TryParse($data.ModuleVersion, [ref]$version)) {
            if ($DataOnly) {
                $path = $null
            }
            else {
                $path = $Module.Path
            }
        }
    }

    return $path
}

<#
.SYNOPSIS
    Clears the inner keys of a hashtable.

.DESCRIPTION
    This function takes a hashtable as input and clears the values associated with each inner key. If the input hashtable is empty or null, no action is taken.

.PARAMETER InputObject
    The hashtable to process.

.EXAMPLE
    $myHashtable = @{
        'Key1' = 'Value1'
        'Key2' = 'Value2'
    }
    Clear-PodeHashtableInnerKey -InputObject $myHashtable
    # Clears the values associated with 'Key1' and 'Key2' in the hashtable.

.NOTES
    This is an internal function and may change in future releases of Pode.
#>
function Clear-PodeHashtableInnerKey {
    param(
        [Parameter()]
        [hashtable]
        $InputObject
    )

    if (Test-PodeIsEmpty $InputObject) {
        return
    }

    $InputObject.Keys.Clone() | ForEach-Object {
        $InputObject[$_].Clear()
    }
}

function Set-PodeCronInterval {
    param(
        [Parameter()]
        [hashtable]
        $Cron,

        [Parameter()]
        [string]
        $Type,

        [Parameter()]
        [int[]]
        $Value,

        [Parameter()]
        [int]
        $Interval
    )

    if ($Interval -le 0) {
        return $false
    }

    if ($Value.Length -gt 1) {
        throw ($PodeLocale.singleValueForIntervalExceptionMessage -f $Type) #"You can only supply a single $($Type) value when using intervals"
    }

    if ($Value.Length -eq 1) {
        $Cron[$Type] = "$(@($Value)[0])"
    }

    $Cron[$Type] += "/$($Interval)"
    return ($Value.Length -eq 1)
}

function Test-PodeModuleInstalled {
    param(
        [Parameter(Mandatory = $true)]
        [string]
        $Name
    )

    return ($null -ne (Get-Module -Name $Name -ListAvailable -ErrorAction Ignore -Verbose:$false))
}

function Get-PodePlaceholderRegex {
    return '\:(?<tag>[\w]+)'
}

<#
.SYNOPSIS
    Resolves placeholders in a given path using a specified regex pattern.

.DESCRIPTION
    The `Resolve-PodePlaceholder` function replaces placeholders in the provided path
    with custom placeholders based on the specified regex pattern. You can customize
    the prepend and append strings for the new placeholders. Additionally, you can
    choose to escape slashes in the path.

.PARAMETER Path
    Specifies the path to resolve. This parameter is mandatory.

.PARAMETER Pattern
    Specifies the regex pattern for identifying placeholders. If not provided, the default
    placeholder regex pattern from `Get-PodePlaceholderRegex` is used.

.PARAMETER Prepend
    Specifies the string to prepend to the new placeholders. Default is '(?<'.

.PARAMETER Append
    Specifies the string to append to the new placeholders. Default is '>[^\/]+?)'.

.PARAMETER Slashes
    If specified, escapes slashes in the path.

.OUTPUTS
    Returns the resolved path with replaced placeholders.

.EXAMPLE
    # Example usage:
    $originalPath = '/api/users/{id}'
    $resolvedPath = Resolve-PodePlaceholder -Path $originalPath
    # Returns '/api/users/(?<id>[^\/]+?)' with custom placeholders.

.NOTES
    This is an internal function and may change in future releases of Pode.
#>
function Resolve-PodePlaceholder {
    param(
        [Parameter(Mandatory = $true)]
        [string]
        $Path,

        [Parameter()]
        [string]
        $Pattern,

        [Parameter()]
        [string]
        $Prepend = '(?<',

        [Parameter()]
        [string]
        $Append = '>[^\/]+?)',

        [switch]
        $Slashes
    )

    if ([string]::IsNullOrWhiteSpace($Pattern)) {
        $Pattern = Get-PodePlaceholderRegex
    }

    if ($Path -imatch $Pattern) {
        $Path = [regex]::Escape($Path)
    }

    if ($Slashes) {
        $Path = ($Path.TrimEnd('\/') -replace '(\\\\|\/)', '[\\\/]')
        $Path = "$($Path)[\\\/]"
    }

    return (Convert-PodePlaceholder -Path $Path -Pattern $Pattern -Prepend $Prepend -Append $Append)
}

<#
.SYNOPSIS
    Converts placeholders in a given path using a specified regex pattern.

.DESCRIPTION
    The `Convert-PodePlaceholder` function replaces placeholders in the provided path
    with custom placeholders based on the specified regex pattern. You can customize
    the prepend and append strings for the new placeholders.

.PARAMETER Path
    Specifies the path to convert. This parameter is mandatory.

.PARAMETER Pattern
    Specifies the regex pattern for identifying placeholders. If not provided, the default
    placeholder regex pattern from `Get-PodePlaceholderRegex` is used.

.PARAMETER Prepend
    Specifies the string to prepend to the new placeholders. Default is '(?<'.

.PARAMETER Append
    Specifies the string to append to the new placeholders. Default is '>[^\/]+?)'.

.OUTPUTS
    Returns the path with replaced placeholders.

.EXAMPLE
    # Example usage:
    $originalPath = '/api/users/{id}'
    $convertedPath = Convert-PodePlaceholder -Path $originalPath
    # Returns '/api/users/(?<id>[^\/]+?)' with custom placeholders.

.NOTES
    This is an internal function and may change in future releases of Pode.
#>
function Convert-PodePlaceholder {
    [CmdletBinding()]
    [OutputType([string])]
    param(
        [Parameter(Mandatory = $true)]
        [string]
        $Path,

        [Parameter()]
        [string]
        $Pattern,

        [Parameter()]
        [string]
        $Prepend = '(?<',

        [Parameter()]
        [string]
        $Append = '>[^\/]+?)'
    )

    if ([string]::IsNullOrWhiteSpace($Pattern)) {
        $Pattern = Get-PodePlaceholderRegex
    }

    while ($Path -imatch $Pattern) {
        $Path = ($Path -ireplace $Matches[0], "$($Prepend)$($Matches['tag'])$($Append)")
    }

    return $Path
}

<#
.SYNOPSIS
    Tests whether a given path contains a placeholder based on a specified regex pattern.

.DESCRIPTION
    The `Test-PodePlaceholder` function checks if the provided path contains a placeholder
    by matching it against a regex pattern. Placeholders are typically used for dynamic values.

.PARAMETER Path
    Specifies the path to test. This parameter is mandatory.

.PARAMETER Placeholder
    Specifies the regex pattern for identifying placeholders. If not provided, the default
    placeholder regex pattern from `Get-PodePlaceholderRegex` is used.

.OUTPUTS
    Returns `$true` if the path contains a placeholder; otherwise, returns `$false`.

.EXAMPLE
    # Example usage:
    $isPlaceholder = Test-PodePlaceholder -Path '/api/users/{id}'
    # Returns $true because the path contains a placeholder.

.NOTES
    This is an internal function and may change in future releases of Pode.
#>
function Test-PodePlaceholder {
    param(
        [Parameter(Mandatory = $true)]
        [string]
        $Path,

        [Parameter()]
        [string]
        $Placeholder
    )

    if ([string]::IsNullOrWhiteSpace($Placeholder)) {
        $Placeholder = Get-PodePlaceholderRegex
    }

    return ($Path -imatch $Placeholder)
}


<#
.SYNOPSIS
Retrieves the PowerShell module manifest object for the specified module.

.DESCRIPTION
This function constructs the path to a PowerShell module manifest file (.psd1) located in the parent directory of the script root. It then imports the module manifest file to access its properties and returns the manifest object. This can be useful for scripts that need to dynamically discover and utilize module metadata, such as version, dependencies, and exported functions.

.PARAMETERS
This function does not accept any parameters.

.EXAMPLE
$manifest = Get-PodeModuleManifest
This example calls the `Get-PodeModuleManifest` function to retrieve the module manifest object and stores it in the variable `$manifest`.

#>
function Get-PodeModuleManifest {
    # Construct the path to the module manifest (.psd1 file)
    $moduleManifestPath = Join-Path -Path (Split-Path -Path $PSScriptRoot -Parent) -ChildPath 'Pode.psd1'

    # Import the module manifest to access its properties
    $moduleManifest = Import-PowerShellDataFile -Path $moduleManifestPath
    return  $moduleManifest
}

<#
.SYNOPSIS
    Tests the running PowerShell version for compatibility with Pode, identifying end-of-life (EOL) and untested versions.

.DESCRIPTION
    The `Test-PodeVersionPwshEOL` function checks the current PowerShell version against a list of versions that were either supported or EOL at the time of the Pode release. It uses the module manifest to determine which PowerShell versions are considered EOL and which are officially supported. If the current version is EOL or was not tested with the current release of Pode, the function generates a warning. This function aids in maintaining best practices for using supported PowerShell versions with Pode.

.PARAMETER ReportUntested
    If specified, the function will report if the current PowerShell version was not available and thus untested at the time of the Pode release. This is useful for identifying potential compatibility issues with newer versions of PowerShell.

.OUTPUTS
    A hashtable containing two keys:
    - `eol`: A boolean indicating if the current PowerShell version was EOL at the time of the Pode release.
    - `supported`: A boolean indicating if the current PowerShell version was officially supported by Pode at the time of the release.

.EXAMPLE
    Test-PodeVersionPwshEOL

    Checks the current PowerShell version against Pode's supported and EOL versions list. Outputs a warning if the version is EOL or untested, and returns a hashtable indicating the compatibility status.

.EXAMPLE
    Test-PodeVersionPwshEOL -ReportUntested

    Similar to the basic usage, but also reports if the current PowerShell version was untested because it was not available at the time of the Pode release.

.NOTES
    This function is part of the Pode module's utilities to ensure compatibility and encourage the use of supported PowerShell versions.

#>
function Test-PodeVersionPwshEOL {
    param(
        [switch] $ReportUntested
    )
    $moduleManifest = Get-PodeModuleManifest
    if ($moduleManifest.ModuleVersion -eq '$version$') {
        return @{
            eol       = $false
            supported = $true
        }
    }

    $psVersion = $PSVersionTable.PSVersion
    $eolVersions = $moduleManifest.PrivateData.PwshVersions.Untested -split ','
    $isEol = "$($psVersion.Major).$($psVersion.Minor)" -in $eolVersions

    if ($isEol) {
        # [WARNING] Pode version has not been tested on PowerShell version, as it is EOL
        Write-PodeHost ($PodeLocale.eolPowerShellWarningMessage -f $PodeVersion, $PSVersion) -ForegroundColor Yellow
    }

    $SupportedVersions = $moduleManifest.PrivateData.PwshVersions.Supported -split ','
    $isSupported = "$($psVersion.Major).$($psVersion.Minor)" -in $SupportedVersions

    if ((! $isSupported) -and (! $isEol) -and $ReportUntested) {
        # [WARNING] Pode version has not been tested on PowerShell version, as it was not available when Pode was released
        Write-PodeHost ($PodeLocale.untestedPowerShellVersionWarningMessage -f $PodeVersion, $PSVersion) -ForegroundColor Yellow
    }

    return @{
        eol       = $isEol
        supported = $isSupported
    }
}


<#
.SYNOPSIS
    creates a YAML description of the data in the object - based on https://github.com/Phil-Factor/PSYaml

.DESCRIPTION
    This produces YAML from any object you pass to it.

.PARAMETER Object
    The object that you want scripted out. This parameter accepts input via the pipeline.

.PARAMETER Depth
    The depth that you want your object scripted to

.EXAMPLE
    Get-PodeOpenApiDefinition|ConvertTo-PodeYaml
#>
function ConvertTo-PodeYaml {
    [CmdletBinding()]
    [OutputType([string])]
    param (
        [parameter(Position = 0, Mandatory = $true, ValueFromPipeline = $true)]
        [AllowNull()]
        $InputObject,

        [parameter()]
        [int]
        $Depth = 16
    )

    begin {
        $pipelineObject = @()
    }

    process {
        $pipelineObject += $_
    }

    end {
        if ($pipelineObject.Count -gt 1) {
            $InputObject = $pipelineObject
        }

        if ($PodeContext.Server.Web.OpenApi.UsePodeYamlInternal) {
            return ConvertTo-PodeYamlInternal -InputObject $InputObject -Depth $Depth -NoNewLine
        }

        if ($null -eq $PodeContext.Server.InternalCache.YamlModuleImported) {
            $PodeContext.Server.InternalCache.YamlModuleImported = ((Test-PodeModuleInstalled -Name 'PSYaml') -or (Test-PodeModuleInstalled -Name 'powershell-yaml'))
        }

        if ($PodeContext.Server.InternalCache.YamlModuleImported) {
            return ($InputObject | ConvertTo-Yaml)
        }
        else {
            return ConvertTo-PodeYamlInternal -InputObject $InputObject -Depth $Depth -NoNewLine
        }
    }
}

<#
.SYNOPSIS
    Converts PowerShell objects into a YAML-formatted string.

.DESCRIPTION
    This function takes PowerShell objects and converts them to a YAML string representation.
    It supports various data types including arrays, hashtables, strings, and more.
    The depth of conversion can be controlled, allowing for nested objects to be accurately represented.

.PARAMETER InputObject
    The PowerShell object to convert to YAML.

.PARAMETER Depth
    Specifies the maximum depth of object nesting to convert. Default is 10 levels deep.

.PARAMETER NestingLevel
    Used internally to track the current depth of recursion. Generally not specified by the user.

.PARAMETER NoNewLine
    If specified, suppresses the newline characters in the output to create a single-line string.

.OUTPUTS
    System.String. Returns a string in YAML format.

.EXAMPLE
    ConvertTo-PodeYamlInternal -InputObject $object

    Converts the object into a YAML string.

.NOTES
    This is an internal function and may change in future releases of Pode.
    It converts only basic PowerShell types, such as strings, integers, booleans, arrays, hashtables, and ordered dictionaries into a YAML format.

#>
function ConvertTo-PodeYamlInternal {
    [CmdletBinding()]
    [OutputType([string])]
    param (
        [parameter(Mandatory = $true)]
        [AllowNull()]
        $InputObject,

        [parameter()]
        [int]
        $Depth = 10,

        [parameter()]
        [int]
        $NestingLevel = 0,

        [parameter()]
        [switch]
        $NoNewLine
    )

    #report the leaves in terms of object type
    if ($Depth -ilt $NestingLevel) {
        return ''
    }
    # if it is null return null
    If ( !($InputObject) ) {
        if ($InputObject -is [Object[]]) {
            return '[]'
        }
        else {
            return ''
        }
    }

    $padding = [string]::new(' ', $NestingLevel * 2) # lets just create our left-padding for the block
    try {
        $Type = $InputObject.GetType().Name # we start by getting the object's type
        if ($InputObject -is [object[]]) {
            #what it really is
            $Type = "$($InputObject.GetType().BaseType.Name)"
        }

        # Check for specific value types string
        if ($Type -ne 'String') {
            # prevent these values being identified as an object
            if ($InputObject -is [System.Collections.Specialized.OrderedDictionary]) {
                $Type = 'hashTable'
            }
            elseif ($Type -ieq 'List`1') {
                $Type = 'array'
            }
            elseif ($InputObject -is [array]) {
                $Type = 'array'
            } # whatever it thinks it is called
            elseif ($InputObject -is [hashtable] ) {
                $Type = 'hashTable'
            } # for our purposes it is a hashtable
        }

        $output += switch ($Type.ToLower()) {
            'string' {
                $String = "$InputObject"
                if (($string -match '[\r\n]' -or $string.Length -gt 80) -and ($string -notlike 'http*')) {
                    $multiline = [System.Text.StringBuilder]::new("|`n")

                    $items = $string.Split("`n")
                    for ($i = 0; $i -lt $items.Length; $i++) {
                        $workingString = $items[$i] -replace '\r$'
                        $length = $workingString.Length
                        $index = 0
                        $wrap = 80

                        while ($index -lt $length) {
                            $breakpoint = $wrap
                            $linebreak = $false

                            if (($length - $index) -gt $wrap) {
                                $lastSpaceIndex = $workingString.LastIndexOf(' ', $index + $wrap, $wrap)
                                if ($lastSpaceIndex -ne -1) {
                                    $breakpoint = $lastSpaceIndex - $index
                                }
                                else {
                                    $linebreak = $true
                                    $breakpoint--
                                }
                            }
                            else {
                                $breakpoint = $length - $index
                            }

                            $null = $multiline.Append($padding).Append($workingString.Substring($index, $breakpoint).Trim())
                            if ($linebreak) {
                                $null = $multiline.Append('\')
                            }

                            $index += $breakpoint
                            if ($index -lt $length) {
                                $null = $multiline.Append([System.Environment]::NewLine)
                            }
                        }

                        if ($i -lt ($items.Length - 1)) {
                            $null = $multiline.Append([System.Environment]::NewLine)
                        }
                    }

                    $multiline.ToString().TrimEnd()
                    break
                }
                else {
                    if ($string -match '^[#\[\]@\{\}\!\*]') {
                        "'$($string -replace '''', '''''')'"
                    }
                    else {
                        $string
                    }
                    break
                }
                break
            }

            'hashtable' {
                if ($InputObject.GetEnumerator().MoveNext()) {
                    $index = 0
                    $string = [System.Text.StringBuilder]::new()
                    foreach ($item in $InputObject.Keys) {
                        if ($NoNewLine -and $index++ -eq 0) { $NewPadding = '' } else { $NewPadding = "`n$padding" }
                        $null = $string.Append( $NewPadding).Append( $item).Append(': ')
                        if ($InputObject[$item] -is [System.ValueType]) {
                            if ($InputObject[$item] -is [bool]) {
                                $null = $string.Append($InputObject[$item].ToString().ToLower())
                            }
                            else {
                                $null = $string.Append($InputObject[$item])
                            }
                        }
                        else {
                            if ($InputObject[$item] -is [string]) { $increment = 2 } else { $increment = 1 }
                            $null = $string.Append((ConvertTo-PodeYamlInternal -InputObject $InputObject[$item] -Depth $Depth -NestingLevel ($NestingLevel + $increment)))
                        }
                    }
                    $string.ToString()
                }
                else { '{}' }
                break
            }

            'pscustomobject' {
                if ($InputObject.PSObject.Properties.Count -gt 0) {
                    $index = 0
                    $string = [System.Text.StringBuilder]::new()
                    foreach ($item in ($InputObject | Get-Member -MemberType Properties | Select-Object -ExpandProperty Name)) {
                        if ($NoNewLine -and $index++ -eq 0) { $NewPadding = '' } else { $NewPadding = "`n$padding" }
                        $null = $string.Append( $NewPadding).Append( $item).Append(': ')
                        if ($InputObject.$item -is [System.ValueType]) {
                            if ($InputObject.$item -is [bool]) {
                                $null = $string.Append($InputObject.$item.ToString().ToLower())
                            }
                            else {
                                $null = $string.Append($InputObject.$item)
                            }
                        }
                        else {
                            if ($InputObject.$item -is [string]) { $increment = 2 } else { $increment = 1 }
                            $null = $string.Append((ConvertTo-PodeYamlInternal -InputObject $InputObject.$item -Depth $Depth -NestingLevel ($NestingLevel + $increment)))
                        }
                    }
                    $string.ToString()
                }
                else { '{}' }
                break
            }

            'array' {
                $string = [System.Text.StringBuilder]::new()
                $index = 0
                foreach ($item in $InputObject ) {
                    if ($NoNewLine -and $index++ -eq 0) { $NewPadding = '' } else { $NewPadding = "`n$padding" }
                    $null = $string.Append($NewPadding).Append('- ').Append((ConvertTo-PodeYamlInternal -InputObject $item -depth $Depth -NestingLevel ($NestingLevel + 1) -NoNewLine))
                }
                $string.ToString()
                break
            }

            default {
                "'$InputObject'"
            }
        }
        return $Output
    }
    catch {
        $_ | Write-PodeErrorLog
        $_.Exception | Write-PodeErrorLog -CheckInnerException
        throw ($PodeLocale.scriptErrorExceptionMessage -f $_, $_.InvocationInfo.ScriptName, $_.InvocationInfo.Line.Trim(), $_.InvocationInfo.ScriptLineNumber, $_.InvocationInfo.OffsetInLine, $_.InvocationInfo.MyCommand, $type, $InputObject, $InputObject.GetType().Name, $InputObject.GetType().BaseType.Name)
    }
}


<#
.SYNOPSIS
    Resolves various types of object arrays into PowerShell objects.

.DESCRIPTION
    This function takes an input property and determines its type.
    It then resolves the property into a PowerShell object or an array of objects,
    depending on whether the property is a hashtable, array, or single object.

.PARAMETER Property
    The property to be resolved. It can be a hashtable, an object array, or a single object.

.RETURNS
    Returns a PowerShell object or an array of PowerShell objects, depending on the input property type.

.EXAMPLE
    $result = Resolve-PodeObjectArray -Property $myProperty
    This example resolves the $myProperty into a PowerShell object or an array of objects.

.NOTES
    This is an internal function and may change in future releases of Pode.
#>
function Resolve-PodeObjectArray {
    [CmdletBinding()]
    [OutputType([object[]])]
    [OutputType([psobject])]
    param (
        [AllowNull()]
        [object]
        $Property
    )

    # Check if the property is a hashtable
    if ($Property -is [hashtable]) {
        # If the hashtable has only one item, convert it to a PowerShell object
        if ($Property.Count -eq 1) {
            return [pscustomobject]$Property
        }
        else {
            # If the hashtable has more than one item, recursively resolve each item
            return @(foreach ($p in $Property) {
                    Resolve-PodeObjectArray -Property $p
                })
        }
    }
    # Check if the property is an array of objects
    elseif ($Property -is [object[]]) {
        # Recursively resolve each item in the array
        return @(foreach ($p in $Property) {
                Resolve-PodeObjectArray -Property $p
            })
    }
    # Check if the property is already a PowerShell object
    elseif ($Property -is [psobject]) {
        return $Property
    }
    else {
        # For any other type, convert it to a PowerShell object
        return [pscustomobject]$Property
    }
}

<#
.SYNOPSIS
    Creates a deep clone of a PSObject by serializing and deserializing the object.

.DESCRIPTION
    The Copy-PodeObjectDeepClone function takes a PSObject as input and creates a deep clone of it.
    This is achieved by serializing the object using the PSSerializer class, and then
    deserializing it back into a new instance. This method ensures that nested objects, arrays,
    and other complex structures are copied fully, without sharing references between the original
    and the cloned object.

.PARAMETER InputObject
    The PSObject that you want to deep clone. This object will be serialized and then deserialized
    to create a deep copy.

.PARAMETER Depth
    Specifies the depth for the serialization. The depth controls how deeply nested objects
    and properties are serialized. The default value is 10.

.INPUTS
    [PSObject] - The function accepts a PSObject to deep clone.

.OUTPUTS
    [PSObject] - The function returns a new PSObject that is a deep clone of the original.

.EXAMPLE
    $originalObject = [PSCustomObject]@{
        Name = 'John Doe'
        Age = 30
        Address = [PSCustomObject]@{
            Street = '123 Main St'
            City = 'Anytown'
            Zip = '12345'
        }
    }

    $clonedObject = $originalObject | Copy-PodeObjectDeepClone -Deep 15

    # The $clonedObject is now a deep clone of $originalObject.
    # Changes to $clonedObject will not affect $originalObject and vice versa.

.NOTES
    - This function uses the System.Management.Automation.PSSerializer class, which is available in
        PowerShell 5.1 and later versions. The default depth parameter is set to 10 to handle nested
        objects appropriately, but it can be customized via the -Deep parameter.
    - This is an internal function and may change in future releases of Pode.
#>
function Copy-PodeObjectDeepClone {
    param (
        [Parameter(Mandatory, ValueFromPipeline)]
        [PSObject]$InputObject,

        [Parameter()]
        [int]$Depth = 10
    )

    process {
        # Serialize the object to XML format using PSSerializer
        # The depth parameter controls how deeply nested objects are serialized
        $xmlSerializer = [System.Management.Automation.PSSerializer]::Serialize($InputObject, $Depth)

        # Deserialize the XML back into a new PSObject, creating a deep clone of the original
        return [System.Management.Automation.PSSerializer]::Deserialize($xmlSerializer)
    }
}

<#
.SYNOPSIS
<<<<<<< HEAD
    Tests if the current user has administrative privileges on Windows or root/sudo privileges on Linux/macOS.

.DESCRIPTION
    This function checks the current user's privileges. On Windows, it checks if the user is an Administrator.
    If the session is not elevated, you can optionally check if the user has the potential to elevate using the -Elevate switch.
    On Linux and macOS, it checks if the user is either root or has sudo (Linux) or admin (macOS) privileges.
    You can also check if the user has the potential to elevate by belonging to the sudo or admin group using the -Elevate switch.

.PARAMETER Elevate
    The -Elevate switch allows you to check if the current user has the potential to elevate to administrator/root privileges,
    even if the session is not currently elevated.

.PARAMETER Console
    The -Console switch will output errors to the console if an exception occurs.
    Otherwise, the errors will be written to the Pode error log.

.EXAMPLE
    Test-PodeAdminPrivilege

    If the user has administrative privileges, it returns $true. If not, it returns $false.

.EXAMPLE
    Test-PodeAdminPrivilege -Elevate

    This will check if the user has administrative/root/sudo privileges or the potential to elevate,
    even if the session is not currently elevated.

.EXAMPLE
    Test-PodeAdminPrivilege -Elevate -Console

    This will check for admin privileges or potential to elevate and will output errors to the console if any occur.

.OUTPUTS
    [bool]
    Returns $true if the user has administrative/root/sudo/admin privileges or the potential to elevate,
    otherwise returns $false.

.NOTES
    - This function works across multiple platforms: Windows, Linux, and macOS.
        On Linux/macOS, it checks for root, sudo, or admin group memberships, and optionally checks for elevation potential
        if the -Elevate switch is used.
    - This is an internal function and may change in future releases of Pode.
#>

function Test-PodeAdminPrivilege {
    param(
        [switch]
        $Elevate,
        [switch]
        $Console
    )
    try {
        # Check if the operating system is Windows
        if (Test-PodeIsWindows) {

            # Retrieve the current Windows identity and token
            $identity = [Security.Principal.WindowsIdentity]::GetCurrent()
            $principal = [Security.Principal.WindowsPrincipal]::new($identity)

            if ($null -eq $principal) {
                return $false
            }

            $isAdmin = $principal.IsInRole([Security.Principal.WindowsBuiltInRole]::Administrator)
            if ($isAdmin) {
                return $true
            }

            # Check if the token is elevated
            if ($identity.IsSystem -or $identity.IsAuthenticated -and $principal.IsInRole([Security.Principal.WindowsBuiltInRole]::Administrator)) {
                return $true
            }

            if ($Elevate.IsPresent) {
                # Use 'whoami /groups' to check if the user has the potential to elevate
                $groups = whoami /groups
                if ($groups -match 'S-1-5-32-544') {
                    return $true
                }
            }
            return $false
        }
        else {
            # Check if the operating system is Linux or macOS (both are Unix-like)

            # Check if the user is root (UID 0)
            $isRoot = [int](id -u)
            if ($isRoot -eq 0) {
                return $true
            }

            if ($Elevate.IsPresent) {
                # Check if the user has sudo privileges by checking sudo group membership
                $user = whoami
                $groups = (groups $user)
                Write-Verbose "User:$user Groups: $( $groups -join ',')"
                # macOS typically uses 'admin' group for sudo privileges
                return ($groups -match '\bwheel\b' -or $groups -match '\badmin\b' -or $groups -match '\bsudo\b' -or $groups -match '\badm\b')
            }
            return $false
        }
    }
    catch [exception] {
        if ($Console.IsPresent) {
            Write-PodeHost 'Error checking user privileges' -ForegroundColor Red
            Write-PodeHost $_.Exception.Message -ForegroundColor Red
        }
        else {
            $_ | Write-PodeErrorLog
        }
        return $false
    }
}

<#
.SYNOPSIS
    Starts a command with elevated privileges if the current session is not already elevated.

.DESCRIPTION
    This function checks if the current PowerShell session is running with administrator privileges.
    If not, it re-launches the command as an elevated process. If the session is already elevated,
    it will execute the command directly and return the result of the command.

.PARAMETER Command
    The PowerShell command to be executed. This can be any valid PowerShell command, script, or executable.

.PARAMETER Arguments
    The arguments to be passed to the command. This can be any valid argument list for the command or script.

.EXAMPLE
    Invoke-PodeWinElevatedCommand -Command "Get-Service" -Arguments "-Name 'W32Time'"

    This will run the `Get-Service` command with elevated privileges, pass the `-Name 'W32Time'` argument, and return the result.

.EXAMPLE
    Invoke-PodeWinElevatedCommand -Command "C:\Scripts\MyScript.ps1" -Arguments "-Param1 'Value1' -Param2 'Value2'"

    This will run the script `MyScript.ps1` with elevated privileges, pass the parameters `-Param1` and `-Param2`, and return the result.

.NOTES
    This is an internal function and may change in future releases of Pode.
#>
function Invoke-PodeWinElevatedCommand {
    [Diagnostics.CodeAnalysis.SuppressMessageAttribute('PSAvoidUsingInvokeExpression', '')]
    param (
        [string]
        $Command,
        [string]
        $Arguments,
        [PSCredential] $Credential
    )


    # Check if the current session is elevated
    $isElevated = ([Security.Principal.WindowsPrincipal]::new([Security.Principal.WindowsIdentity]::GetCurrent())).IsInRole([Security.Principal.WindowsBuiltInRole]::Administrator)


    if (-not $isElevated) {

        # Escape the arguments by replacing " with `" (escaping quotes)
        $escapedArguments = $Arguments -replace '"', '"""'
        $psCredential = ''

        # Combine command and arguments into a string to pass for elevated execution
        #   $escapedCommand = "`"$Command`" $Arguments"
        if ($Credential) {
            $password = Convertfrom-SecureString $Credential.Password
            $psCredential = "-Credential ([pscredential]::new('$($Credential.UserName)', `$('$password'|ConvertTo-SecureString)))"
        }

        # Combine command and arguments into a string for elevated execution
        $escapedCommand = "$Command $psCredential $escapedArguments"
        # Start elevated process with properly escaped command and arguments
        $result = Start-Process -FilePath ((Get-Process -Id $PID).Path) `
            -ArgumentList '-NoProfile', '-ExecutionPolicy Bypass', "-Command & {$escapedCommand}" `
            -Verb RunAs -Wait -PassThru

        return $result
    }

    # Run the command directly with arguments if elevated and capture the output
    return Invoke-Expression "$Command $Arguments"
}

<#
.SYNOPSIS
    Converts a duration in milliseconds into a human-readable time format.

.DESCRIPTION
    This function takes an input duration in milliseconds and converts it into
    a readable time format. It supports multiple output styles, such as verbose
    (detailed text), compact (`dd:hh:mm:ss`), and concise (short notation).
    Optionally, milliseconds can be excluded from the output.

.PARAMETER Milliseconds
    The duration in milliseconds to be converted.

.PARAMETER VerboseOutput
    If specified, outputs a detailed, descriptive format (e.g., "1 day, 2 hours, 3 minutes").

.PARAMETER CompactOutput
    If specified, outputs a compact format (e.g., "dd:hh:mm:ss").

.PARAMETER ExcludeMilliseconds
    If specified, excludes milliseconds from the output.

.EXAMPLE
    Convert-PodeMillisecondsToReadable -Milliseconds 123456789

    Output:
    1d 10h 17m 36s

.EXAMPLE
    Convert-PodeMillisecondsToReadable -Milliseconds 123456789 -VerboseOutput

    Output:
    1 day, 10 hours, 17 minutes, 36 seconds, 789 milliseconds

.EXAMPLE
    Convert-PodeMillisecondsToReadable -Milliseconds 123456789 -CompactOutput -ExcludeMilliseconds

    Output:
    01:10:17:36
=======
    Converts a duration in milliseconds into a human-readable time format.

.DESCRIPTION
    The `Convert-PodeMillisecondsToReadable` function converts a specified duration in milliseconds into
    a readable time format. The output can be formatted in three styles:
    - `Concise`: A short and simple format (e.g., "1d 2h 3m").
    - `Compact`: A compact representation (e.g., "01:02:03:04").
    - `Verbose`: A detailed, descriptive format (e.g., "1 day, 2 hours, 3 minutes").
    The function also provides an option to exclude milliseconds from the output for all formats.

.PARAMETER Milliseconds
    Specifies the duration in milliseconds to be converted into a human-readable format.

.PARAMETER Format
    Specifies the desired format for the output. Valid options are:
    - `Concise` (default): Short and simple (e.g., "1d 2h 3m").
    - `Compact`: Condensed form (e.g., "01:02:03:04").
    - `Verbose`: Detailed description (e.g., "1 day, 2 hours, 3 minutes, 4 seconds").

.PARAMETER ExcludeMilliseconds
    If specified, milliseconds will be excluded from the output for all formats.

.EXAMPLE
    Convert-PodeMillisecondsToReadable -Milliseconds 123456789

    Output:
    1d 10h 17m 36s

.EXAMPLE
    Convert-PodeMillisecondsToReadable -Milliseconds 123456789 -Format Verbose

    Output:
    1 day, 10 hours, 17 minutes, 36 seconds, 789 milliseconds

.EXAMPLE
    Convert-PodeMillisecondsToReadable -Milliseconds 123456789 -Format Compact -ExcludeMilliseconds

    Output:
    01:10:17:36

.NOTES
    This is an internal function and may change in future releases of Pode.
#>
function Convert-PodeMillisecondsToReadable {
    param(
        # The duration in milliseconds to convert
        [Parameter(Mandatory = $true)]
        [long]
        $Milliseconds,

        # Specifies the desired output format
        [Parameter()]
        [ValidateSet('Concise', 'Compact', 'Verbose')]
        [string]
        $Format = 'Concise',

        # Omits milliseconds from the output
        [switch]
        $ExcludeMilliseconds
    )

    # Convert the milliseconds input into a TimeSpan object
    $timeSpan = [timespan]::FromMilliseconds($Milliseconds)

    # Generate the formatted output based on the selected format
    switch ($Format.ToLower()) {
        'concise' {
            # Concise format: "1d 2h 3m 4s"
            $output = @()
            if ($timeSpan.Days -gt 0) { $output += "$($timeSpan.Days)d" }
            if ($timeSpan.Hours -gt 0) { $output += "$($timeSpan.Hours)h" }
            if ($timeSpan.Minutes -gt 0) { $output += "$($timeSpan.Minutes)m" }
            if ($timeSpan.Seconds -gt 0) { $output += "$($timeSpan.Seconds)s" }

            # Include milliseconds if they exist and are not excluded
            if ((($timeSpan.Milliseconds -gt 0) -and !$ExcludeMilliseconds) -or ($output.Count -eq 0)) {
                $output += "$($timeSpan.Milliseconds)ms"
            }

            return $output -join ' '
        }

        'compact' {
            # Compact format: "dd:hh:mm:ss"
            $output = '{0:D2}:{1:D2}:{2:D2}:{3:D2}' -f $timeSpan.Days, $timeSpan.Hours, $timeSpan.Minutes, $timeSpan.Seconds

            # Append milliseconds if not excluded
            if (!$ExcludeMilliseconds) {
                $output += '.{0:D3}' -f $timeSpan.Milliseconds
            }

            return $output
        }

        'verbose' {
            # Verbose format: "1 day, 2 hours, 3 minutes, 4 seconds"
            $output = @()
            if ($timeSpan.Days -gt 0) { $output += "$($timeSpan.Days) day$(if ($timeSpan.Days -ne 1) { 's' })" }
            if ($timeSpan.Hours -gt 0) { $output += "$($timeSpan.Hours) hour$(if ($timeSpan.Hours -ne 1) { 's' })" }
            if ($timeSpan.Minutes -gt 0) { $output += "$($timeSpan.Minutes) minute$(if ($timeSpan.Minutes -ne 1) { 's' })" }
            if ($timeSpan.Seconds -gt 0) { $output += "$($timeSpan.Seconds) second$(if ($timeSpan.Seconds -ne 1) { 's' })" }

            # Include milliseconds if they exist and are not excluded
            if ((($timeSpan.Milliseconds -gt 0) -and !$ExcludeMilliseconds) -or ($output.Count -eq 0)) {
                $output += "$($timeSpan.Milliseconds) millisecond$(if ($timeSpan.Milliseconds -ne 1) { 's' })"
            }

            return $output -join ', '
        }
    }
}



<#
.SYNOPSIS
    Converts all instances of 'Start-Sleep' to 'Start-PodeSleep' within a scriptblock.

.DESCRIPTION
    The `ConvertTo-PodeSleep` function processes a given scriptblock and replaces every occurrence
    of 'Start-Sleep' with 'Start-PodeSleep'. This is useful for adapting scripts that need to use
    Pode-specific sleep functionality.

.PARAMETER ScriptBlock
    The scriptblock to be processed. The function will replace 'Start-Sleep' with 'Start-PodeSleep'
    in the provided scriptblock.

.EXAMPLE
  # Example 1: Replace Start-Sleep in a ScriptBlock
    $Original = { Write-Host "Starting"; Start-Sleep -Seconds 5; Write-Host "Done" }
    $Modified = $Original | ConvertTo-PodeSleep
    & $Modified

.EXAMPLE
    # Example 2: Process a ScriptBlock inline
    ConvertTo-PodeSleep -ScriptBlock { Start-Sleep -Seconds 2 } | Invoke-Command
>>>>>>> f4db4b62

.NOTES
    This is an internal function and may change in future releases of Pode.
#>
<<<<<<< HEAD

function Convert-PodeMillisecondsToReadable {
    param (
        [Parameter(Mandatory)]
        [long]$Milliseconds,

        [switch]$VerboseOutput, # Provide detailed descriptions
        [switch]$CompactOutput, # Provide compact format like dd:hh:mm:ss or mm:ss:ms
        [switch]$ExcludeMilliseconds # Exclude milliseconds from the output
    )

    $timeSpan = [timespan]::FromMilliseconds($Milliseconds)

    if ($CompactOutput) {
        # Dynamically build compact format
        $components = @()

        # Include days only if greater than 0
        if ($timeSpan.Days -gt 0) { $components += '{0:D2}' -f $timeSpan.Days }

        # Include hours only if greater than 0 or days are included
        if ($timeSpan.Hours -gt 0 -or $components.Count -gt 0) { $components += '{0:D2}' -f $timeSpan.Hours }

        # Include minutes if relevant
        if ($timeSpan.Minutes -gt 0 -or $components.Count -gt 0) { $components += '{0:D2}' -f $timeSpan.Minutes }

        # Add seconds as the final required time component
        $components += '{0:D2}' -f $timeSpan.Seconds

        # Append milliseconds if not excluded
        if (-not $ExcludeMilliseconds) {
            $components[-1] += ':{0:D3}' -f $timeSpan.Milliseconds
        }

        # Join with ":" and return
        return $components -join ':'
    }
    
    # Default or verbose format
    if ($VerboseOutput) {
        $verboseParts = @()
        if ($timeSpan.Days -gt 0) { $verboseParts += "$($timeSpan.Days) day$(if ($timeSpan.Days -ne 1) { 's' })" }
        if ($timeSpan.Hours -gt 0) { $verboseParts += "$($timeSpan.Hours) hour$(if ($timeSpan.Hours -ne 1) { 's' })" }
        if ($timeSpan.Minutes -gt 0) { $verboseParts += "$($timeSpan.Minutes) minute$(if ($timeSpan.Minutes -ne 1) { 's' })" }
        if ($timeSpan.Seconds -gt 0) { $verboseParts += "$($timeSpan.Seconds) second$(if ($timeSpan.Seconds -ne 1) { 's' })" }
        if (-not $ExcludeMilliseconds -and $timeSpan.Milliseconds -gt 0) {
            $verboseParts += "$($timeSpan.Milliseconds) millisecond$(if ($timeSpan.Milliseconds -ne 1) { 's' })"
        }

        return $verboseParts -join ' '
    }

    # Default concise format
    $parts = @()
    if ($timeSpan.Days -gt 0) { $parts += "$($timeSpan.Days)d" }
    if ($timeSpan.Hours -gt 0 -or $parts.Count -gt 0) { $parts += "$($timeSpan.Hours)h" }
    if ($timeSpan.Minutes -gt 0 -or $parts.Count -gt 0) { $parts += "$($timeSpan.Minutes)m" }
    if ($timeSpan.Seconds -gt 0 -or $parts.Count -gt 0) { $parts += "$($timeSpan.Seconds)s" }
    if (-not $ExcludeMilliseconds -and $timeSpan.Milliseconds -gt 0 -or $parts.Count -gt 0) {
        $parts += "$($timeSpan.Milliseconds)ms"
    }

    return $parts -join ':'
=======
function ConvertTo-PodeSleep {
    param(
        [Parameter(ValueFromPipeline = $true)]
        [scriptblock]
        $ScriptBlock
    )
    process {
        # Modify the ScriptBlock to replace 'Start-Sleep' with 'Start-PodeSleep'
        return [scriptblock]::Create(("$($ScriptBlock)" -replace 'Start-Sleep ', 'Start-PodeSleep '))
    }
>>>>>>> f4db4b62
}

<#
.SYNOPSIS
<<<<<<< HEAD
    Determines the OS architecture for the current system.

.DESCRIPTION
    This function detects the operating system's architecture and maps it to a format compatible with
    PowerShell installation requirements. It works on both Windows and Unix-based systems, translating
    various architecture identifiers (e.g., 'amd64', 'x86_64') into standardized PowerShell-supported names
    like 'x64', 'x86', 'arm64', and 'arm32'. On Linux, the function also checks for musl libc to provide
    an architecture-specific identifier.

.OUTPUTS
    [string] - The architecture string, such as 'x64', 'x86', 'arm64', 'arm32', or 'musl-x64'.

.EXAMPLE
    $arch = Get-PodeOSPwshArchitecture
    Write-Host "Current architecture: $arch"

.NOTES
    - For Windows, architecture is derived from the `PROCESSOR_ARCHITECTURE` environment variable.
    - For Unix-based systems, architecture is determined using the `uname -m` command.
    - The function adds support for identifying musl libc on Linux, returning 'musl-x64' if detected.
    - If the architecture is not supported, the function returns an empty string.
#>
function Get-PodeOSPwshArchitecture {
    # Initialize an empty variable for storing the detected architecture
    $arch = [string]::Empty

    # Detect architecture on Unix-based systems (Linux/macOS)
    if ($IsLinux -or $IsMacOS) {
        # Use the 'uname -m' command to determine the system architecture
        $arch = uname -m
    }
    else {
        # For Windows, use the environment variable 'PROCESSOR_ARCHITECTURE'
        $arch = $env:PROCESSOR_ARCHITECTURE
    }

    # Map the detected architecture to PowerShell-compatible formats
    switch ($arch.ToLowerInvariant()) {
        'amd64' { $arch = 'x64' }          # 64-bit AMD architecture
        'x86' { $arch = 'x86' }            # 32-bit Intel architecture
        'x86_64' { $arch = 'x64' }         # 64-bit Intel architecture
        'armv7*' { $arch = 'arm32' }       # 32-bit ARM architecture (v7 series)
        'aarch64*' { $arch = 'arm64' }     # 64-bit ARM architecture (aarch64 series)
        'arm64' { $arch = 'arm64' }        # Explicit ARM64
        'arm64*' { $arch = 'arm64' }       # Pattern matching for ARM64
        'armv8*' { $arch = 'arm64' }       # ARM v8 series
        default { return '' }              # Unsupported architectures, return empty string
    }

    # Additional check for musl libc on Linux systems
    if ($IsLinux) {
        if ($arch -eq 'x64') {
            # Check if musl libc is present
            if (Get-Command ldd -ErrorAction SilentlyContinue) {
                $lddOutput = ldd --version 2>&1
                if ($lddOutput -match 'musl') {
                    # Append 'musl-' prefix to architecture
                    $arch = 'musl-x64'
                }
            }
        }
    }

    # Return the final architecture string
    return $arch
=======
    Tests whether the current PowerShell host is the Integrated Scripting Environment (ISE).

.DESCRIPTION
    This function checks if the current host is running in the Windows PowerShell ISE
    by comparing the `$Host.Name` property with the string 'Windows PowerShell ISE Host'.

.PARAMETER None
    This function does not accept any parameters.

.OUTPUTS
    [Boolean]
    Returns `True` if the host is the Windows PowerShell ISE, otherwise `False`.

.EXAMPLE
    Test-PodeIsISEHost
    Checks if the current PowerShell session is running in the ISE and returns the result.

.NOTES
    This is an internal function and may change in future releases of Pode.
#>
function Test-PodeIsISEHost {
    return ((Test-PodeIsWindows) -and ('Windows PowerShell ISE Host' -eq $Host.Name))
>>>>>>> f4db4b62
}<|MERGE_RESOLUTION|>--- conflicted
+++ resolved
@@ -3732,231 +3732,6 @@
 
 <#
 .SYNOPSIS
-<<<<<<< HEAD
-    Tests if the current user has administrative privileges on Windows or root/sudo privileges on Linux/macOS.
-
-.DESCRIPTION
-    This function checks the current user's privileges. On Windows, it checks if the user is an Administrator.
-    If the session is not elevated, you can optionally check if the user has the potential to elevate using the -Elevate switch.
-    On Linux and macOS, it checks if the user is either root or has sudo (Linux) or admin (macOS) privileges.
-    You can also check if the user has the potential to elevate by belonging to the sudo or admin group using the -Elevate switch.
-
-.PARAMETER Elevate
-    The -Elevate switch allows you to check if the current user has the potential to elevate to administrator/root privileges,
-    even if the session is not currently elevated.
-
-.PARAMETER Console
-    The -Console switch will output errors to the console if an exception occurs.
-    Otherwise, the errors will be written to the Pode error log.
-
-.EXAMPLE
-    Test-PodeAdminPrivilege
-
-    If the user has administrative privileges, it returns $true. If not, it returns $false.
-
-.EXAMPLE
-    Test-PodeAdminPrivilege -Elevate
-
-    This will check if the user has administrative/root/sudo privileges or the potential to elevate,
-    even if the session is not currently elevated.
-
-.EXAMPLE
-    Test-PodeAdminPrivilege -Elevate -Console
-
-    This will check for admin privileges or potential to elevate and will output errors to the console if any occur.
-
-.OUTPUTS
-    [bool]
-    Returns $true if the user has administrative/root/sudo/admin privileges or the potential to elevate,
-    otherwise returns $false.
-
-.NOTES
-    - This function works across multiple platforms: Windows, Linux, and macOS.
-        On Linux/macOS, it checks for root, sudo, or admin group memberships, and optionally checks for elevation potential
-        if the -Elevate switch is used.
-    - This is an internal function and may change in future releases of Pode.
-#>
-
-function Test-PodeAdminPrivilege {
-    param(
-        [switch]
-        $Elevate,
-        [switch]
-        $Console
-    )
-    try {
-        # Check if the operating system is Windows
-        if (Test-PodeIsWindows) {
-
-            # Retrieve the current Windows identity and token
-            $identity = [Security.Principal.WindowsIdentity]::GetCurrent()
-            $principal = [Security.Principal.WindowsPrincipal]::new($identity)
-
-            if ($null -eq $principal) {
-                return $false
-            }
-
-            $isAdmin = $principal.IsInRole([Security.Principal.WindowsBuiltInRole]::Administrator)
-            if ($isAdmin) {
-                return $true
-            }
-
-            # Check if the token is elevated
-            if ($identity.IsSystem -or $identity.IsAuthenticated -and $principal.IsInRole([Security.Principal.WindowsBuiltInRole]::Administrator)) {
-                return $true
-            }
-
-            if ($Elevate.IsPresent) {
-                # Use 'whoami /groups' to check if the user has the potential to elevate
-                $groups = whoami /groups
-                if ($groups -match 'S-1-5-32-544') {
-                    return $true
-                }
-            }
-            return $false
-        }
-        else {
-            # Check if the operating system is Linux or macOS (both are Unix-like)
-
-            # Check if the user is root (UID 0)
-            $isRoot = [int](id -u)
-            if ($isRoot -eq 0) {
-                return $true
-            }
-
-            if ($Elevate.IsPresent) {
-                # Check if the user has sudo privileges by checking sudo group membership
-                $user = whoami
-                $groups = (groups $user)
-                Write-Verbose "User:$user Groups: $( $groups -join ',')"
-                # macOS typically uses 'admin' group for sudo privileges
-                return ($groups -match '\bwheel\b' -or $groups -match '\badmin\b' -or $groups -match '\bsudo\b' -or $groups -match '\badm\b')
-            }
-            return $false
-        }
-    }
-    catch [exception] {
-        if ($Console.IsPresent) {
-            Write-PodeHost 'Error checking user privileges' -ForegroundColor Red
-            Write-PodeHost $_.Exception.Message -ForegroundColor Red
-        }
-        else {
-            $_ | Write-PodeErrorLog
-        }
-        return $false
-    }
-}
-
-<#
-.SYNOPSIS
-    Starts a command with elevated privileges if the current session is not already elevated.
-
-.DESCRIPTION
-    This function checks if the current PowerShell session is running with administrator privileges.
-    If not, it re-launches the command as an elevated process. If the session is already elevated,
-    it will execute the command directly and return the result of the command.
-
-.PARAMETER Command
-    The PowerShell command to be executed. This can be any valid PowerShell command, script, or executable.
-
-.PARAMETER Arguments
-    The arguments to be passed to the command. This can be any valid argument list for the command or script.
-
-.EXAMPLE
-    Invoke-PodeWinElevatedCommand -Command "Get-Service" -Arguments "-Name 'W32Time'"
-
-    This will run the `Get-Service` command with elevated privileges, pass the `-Name 'W32Time'` argument, and return the result.
-
-.EXAMPLE
-    Invoke-PodeWinElevatedCommand -Command "C:\Scripts\MyScript.ps1" -Arguments "-Param1 'Value1' -Param2 'Value2'"
-
-    This will run the script `MyScript.ps1` with elevated privileges, pass the parameters `-Param1` and `-Param2`, and return the result.
-
-.NOTES
-    This is an internal function and may change in future releases of Pode.
-#>
-function Invoke-PodeWinElevatedCommand {
-    [Diagnostics.CodeAnalysis.SuppressMessageAttribute('PSAvoidUsingInvokeExpression', '')]
-    param (
-        [string]
-        $Command,
-        [string]
-        $Arguments,
-        [PSCredential] $Credential
-    )
-
-
-    # Check if the current session is elevated
-    $isElevated = ([Security.Principal.WindowsPrincipal]::new([Security.Principal.WindowsIdentity]::GetCurrent())).IsInRole([Security.Principal.WindowsBuiltInRole]::Administrator)
-
-
-    if (-not $isElevated) {
-
-        # Escape the arguments by replacing " with `" (escaping quotes)
-        $escapedArguments = $Arguments -replace '"', '"""'
-        $psCredential = ''
-
-        # Combine command and arguments into a string to pass for elevated execution
-        #   $escapedCommand = "`"$Command`" $Arguments"
-        if ($Credential) {
-            $password = Convertfrom-SecureString $Credential.Password
-            $psCredential = "-Credential ([pscredential]::new('$($Credential.UserName)', `$('$password'|ConvertTo-SecureString)))"
-        }
-
-        # Combine command and arguments into a string for elevated execution
-        $escapedCommand = "$Command $psCredential $escapedArguments"
-        # Start elevated process with properly escaped command and arguments
-        $result = Start-Process -FilePath ((Get-Process -Id $PID).Path) `
-            -ArgumentList '-NoProfile', '-ExecutionPolicy Bypass', "-Command & {$escapedCommand}" `
-            -Verb RunAs -Wait -PassThru
-
-        return $result
-    }
-
-    # Run the command directly with arguments if elevated and capture the output
-    return Invoke-Expression "$Command $Arguments"
-}
-
-<#
-.SYNOPSIS
-    Converts a duration in milliseconds into a human-readable time format.
-
-.DESCRIPTION
-    This function takes an input duration in milliseconds and converts it into
-    a readable time format. It supports multiple output styles, such as verbose
-    (detailed text), compact (`dd:hh:mm:ss`), and concise (short notation).
-    Optionally, milliseconds can be excluded from the output.
-
-.PARAMETER Milliseconds
-    The duration in milliseconds to be converted.
-
-.PARAMETER VerboseOutput
-    If specified, outputs a detailed, descriptive format (e.g., "1 day, 2 hours, 3 minutes").
-
-.PARAMETER CompactOutput
-    If specified, outputs a compact format (e.g., "dd:hh:mm:ss").
-
-.PARAMETER ExcludeMilliseconds
-    If specified, excludes milliseconds from the output.
-
-.EXAMPLE
-    Convert-PodeMillisecondsToReadable -Milliseconds 123456789
-
-    Output:
-    1d 10h 17m 36s
-
-.EXAMPLE
-    Convert-PodeMillisecondsToReadable -Milliseconds 123456789 -VerboseOutput
-
-    Output:
-    1 day, 10 hours, 17 minutes, 36 seconds, 789 milliseconds
-
-.EXAMPLE
-    Convert-PodeMillisecondsToReadable -Milliseconds 123456789 -CompactOutput -ExcludeMilliseconds
-
-    Output:
-    01:10:17:36
-=======
     Converts a duration in milliseconds into a human-readable time format.
 
 .DESCRIPTION
@@ -4093,12 +3868,278 @@
 .EXAMPLE
     # Example 2: Process a ScriptBlock inline
     ConvertTo-PodeSleep -ScriptBlock { Start-Sleep -Seconds 2 } | Invoke-Command
->>>>>>> f4db4b62
 
 .NOTES
     This is an internal function and may change in future releases of Pode.
 #>
-<<<<<<< HEAD
+function ConvertTo-PodeSleep {
+    param(
+        [Parameter(ValueFromPipeline = $true)]
+        [scriptblock]
+        $ScriptBlock
+    )
+    process {
+        # Modify the ScriptBlock to replace 'Start-Sleep' with 'Start-PodeSleep'
+        return [scriptblock]::Create(("$($ScriptBlock)" -replace 'Start-Sleep ', 'Start-PodeSleep '))
+    }
+}
+
+<#
+.SYNOPSIS
+    Tests whether the current PowerShell host is the Integrated Scripting Environment (ISE).
+
+.DESCRIPTION
+    This function checks if the current host is running in the Windows PowerShell ISE
+    by comparing the `$Host.Name` property with the string 'Windows PowerShell ISE Host'.
+
+.PARAMETER None
+    This function does not accept any parameters.
+
+.OUTPUTS
+    [Boolean]
+    Returns `True` if the host is the Windows PowerShell ISE, otherwise `False`.
+
+.EXAMPLE
+    Test-PodeIsISEHost
+    Checks if the current PowerShell session is running in the ISE and returns the result.
+
+.NOTES
+    This is an internal function and may change in future releases of Pode.
+#>
+function Test-PodeIsISEHost {
+    return ((Test-PodeIsWindows) -and ('Windows PowerShell ISE Host' -eq $Host.Name))
+}
+
+
+<#
+.SYNOPSIS
+    Tests if the current user has administrative privileges on Windows or root/sudo privileges on Linux/macOS.
+
+.DESCRIPTION
+    This function checks the current user's privileges. On Windows, it checks if the user is an Administrator.
+    If the session is not elevated, you can optionally check if the user has the potential to elevate using the -Elevate switch.
+    On Linux and macOS, it checks if the user is either root or has sudo (Linux) or admin (macOS) privileges.
+    You can also check if the user has the potential to elevate by belonging to the sudo or admin group using the -Elevate switch.
+
+.PARAMETER Elevate
+    The -Elevate switch allows you to check if the current user has the potential to elevate to administrator/root privileges,
+    even if the session is not currently elevated.
+
+.PARAMETER Console
+    The -Console switch will output errors to the console if an exception occurs.
+    Otherwise, the errors will be written to the Pode error log.
+
+.EXAMPLE
+    Test-PodeAdminPrivilege
+
+    If the user has administrative privileges, it returns $true. If not, it returns $false.
+
+.EXAMPLE
+    Test-PodeAdminPrivilege -Elevate
+
+    This will check if the user has administrative/root/sudo privileges or the potential to elevate,
+    even if the session is not currently elevated.
+
+.EXAMPLE
+    Test-PodeAdminPrivilege -Elevate -Console
+
+    This will check for admin privileges or potential to elevate and will output errors to the console if any occur.
+
+.OUTPUTS
+    [bool]
+    Returns $true if the user has administrative/root/sudo/admin privileges or the potential to elevate,
+    otherwise returns $false.
+
+.NOTES
+    - This function works across multiple platforms: Windows, Linux, and macOS.
+        On Linux/macOS, it checks for root, sudo, or admin group memberships, and optionally checks for elevation potential
+        if the -Elevate switch is used.
+    - This is an internal function and may change in future releases of Pode.
+#>
+
+function Test-PodeAdminPrivilege {
+    param(
+        [switch]
+        $Elevate,
+        [switch]
+        $Console
+    )
+    try {
+        # Check if the operating system is Windows
+        if (Test-PodeIsWindows) {
+
+            # Retrieve the current Windows identity and token
+            $identity = [Security.Principal.WindowsIdentity]::GetCurrent()
+            $principal = [Security.Principal.WindowsPrincipal]::new($identity)
+
+            if ($null -eq $principal) {
+                return $false
+            }
+
+            $isAdmin = $principal.IsInRole([Security.Principal.WindowsBuiltInRole]::Administrator)
+            if ($isAdmin) {
+                return $true
+            }
+
+            # Check if the token is elevated
+            if ($identity.IsSystem -or $identity.IsAuthenticated -and $principal.IsInRole([Security.Principal.WindowsBuiltInRole]::Administrator)) {
+                return $true
+            }
+
+            if ($Elevate.IsPresent) {
+                # Use 'whoami /groups' to check if the user has the potential to elevate
+                $groups = whoami /groups
+                if ($groups -match 'S-1-5-32-544') {
+                    return $true
+                }
+            }
+            return $false
+        }
+        else {
+            # Check if the operating system is Linux or macOS (both are Unix-like)
+
+            # Check if the user is root (UID 0)
+            $isRoot = [int](id -u)
+            if ($isRoot -eq 0) {
+                return $true
+            }
+
+            if ($Elevate.IsPresent) {
+                # Check if the user has sudo privileges by checking sudo group membership
+                $user = whoami
+                $groups = (groups $user)
+                Write-Verbose "User:$user Groups: $( $groups -join ',')"
+                # macOS typically uses 'admin' group for sudo privileges
+                return ($groups -match '\bwheel\b' -or $groups -match '\badmin\b' -or $groups -match '\bsudo\b' -or $groups -match '\badm\b')
+            }
+            return $false
+        }
+    }
+    catch [exception] {
+        if ($Console.IsPresent) {
+            Write-PodeHost 'Error checking user privileges' -ForegroundColor Red
+            Write-PodeHost $_.Exception.Message -ForegroundColor Red
+        }
+        else {
+            $_ | Write-PodeErrorLog
+        }
+        return $false
+    }
+}
+
+<#
+.SYNOPSIS
+    Starts a command with elevated privileges if the current session is not already elevated.
+
+.DESCRIPTION
+    This function checks if the current PowerShell session is running with administrator privileges.
+    If not, it re-launches the command as an elevated process. If the session is already elevated,
+    it will execute the command directly and return the result of the command.
+
+.PARAMETER Command
+    The PowerShell command to be executed. This can be any valid PowerShell command, script, or executable.
+
+.PARAMETER Arguments
+    The arguments to be passed to the command. This can be any valid argument list for the command or script.
+
+.EXAMPLE
+    Invoke-PodeWinElevatedCommand -Command "Get-Service" -Arguments "-Name 'W32Time'"
+
+    This will run the `Get-Service` command with elevated privileges, pass the `-Name 'W32Time'` argument, and return the result.
+
+.EXAMPLE
+    Invoke-PodeWinElevatedCommand -Command "C:\Scripts\MyScript.ps1" -Arguments "-Param1 'Value1' -Param2 'Value2'"
+
+    This will run the script `MyScript.ps1` with elevated privileges, pass the parameters `-Param1` and `-Param2`, and return the result.
+
+.NOTES
+    This is an internal function and may change in future releases of Pode.
+#>
+function Invoke-PodeWinElevatedCommand {
+    [Diagnostics.CodeAnalysis.SuppressMessageAttribute('PSAvoidUsingInvokeExpression', '')]
+    param (
+        [string]
+        $Command,
+        [string]
+        $Arguments,
+        [PSCredential] $Credential
+    )
+
+
+    # Check if the current session is elevated
+    $isElevated = ([Security.Principal.WindowsPrincipal]::new([Security.Principal.WindowsIdentity]::GetCurrent())).IsInRole([Security.Principal.WindowsBuiltInRole]::Administrator)
+
+
+    if (-not $isElevated) {
+
+        # Escape the arguments by replacing " with `" (escaping quotes)
+        $escapedArguments = $Arguments -replace '"', '"""'
+        $psCredential = ''
+
+        # Combine command and arguments into a string to pass for elevated execution
+        #   $escapedCommand = "`"$Command`" $Arguments"
+        if ($Credential) {
+            $password = Convertfrom-SecureString $Credential.Password
+            $psCredential = "-Credential ([pscredential]::new('$($Credential.UserName)', `$('$password'|ConvertTo-SecureString)))"
+        }
+
+        # Combine command and arguments into a string for elevated execution
+        $escapedCommand = "$Command $psCredential $escapedArguments"
+        # Start elevated process with properly escaped command and arguments
+        $result = Start-Process -FilePath ((Get-Process -Id $PID).Path) `
+            -ArgumentList '-NoProfile', '-ExecutionPolicy Bypass', "-Command & {$escapedCommand}" `
+            -Verb RunAs -Wait -PassThru
+
+        return $result
+    }
+
+    # Run the command directly with arguments if elevated and capture the output
+    return Invoke-Expression "$Command $Arguments"
+}
+
+<#
+.SYNOPSIS
+    Converts a duration in milliseconds into a human-readable time format.
+
+.DESCRIPTION
+    This function takes an input duration in milliseconds and converts it into
+    a readable time format. It supports multiple output styles, such as verbose
+    (detailed text), compact (`dd:hh:mm:ss`), and concise (short notation).
+    Optionally, milliseconds can be excluded from the output.
+
+.PARAMETER Milliseconds
+    The duration in milliseconds to be converted.
+
+.PARAMETER VerboseOutput
+    If specified, outputs a detailed, descriptive format (e.g., "1 day, 2 hours, 3 minutes").
+
+.PARAMETER CompactOutput
+    If specified, outputs a compact format (e.g., "dd:hh:mm:ss").
+
+.PARAMETER ExcludeMilliseconds
+    If specified, excludes milliseconds from the output.
+
+.EXAMPLE
+    Convert-PodeMillisecondsToReadable -Milliseconds 123456789
+
+    Output:
+    1d 10h 17m 36s
+
+.EXAMPLE
+    Convert-PodeMillisecondsToReadable -Milliseconds 123456789 -VerboseOutput
+
+    Output:
+    1 day, 10 hours, 17 minutes, 36 seconds, 789 milliseconds
+
+.EXAMPLE
+    Convert-PodeMillisecondsToReadable -Milliseconds 123456789 -CompactOutput -ExcludeMilliseconds
+
+    Output:
+    01:10:17:36
+
+.NOTES
+    This is an internal function and may change in future releases of Pode.
+#>
 
 function Convert-PodeMillisecondsToReadable {
     param (
@@ -4136,7 +4177,7 @@
         # Join with ":" and return
         return $components -join ':'
     }
-    
+
     # Default or verbose format
     if ($VerboseOutput) {
         $verboseParts = @()
@@ -4162,23 +4203,10 @@
     }
 
     return $parts -join ':'
-=======
-function ConvertTo-PodeSleep {
-    param(
-        [Parameter(ValueFromPipeline = $true)]
-        [scriptblock]
-        $ScriptBlock
-    )
-    process {
-        # Modify the ScriptBlock to replace 'Start-Sleep' with 'Start-PodeSleep'
-        return [scriptblock]::Create(("$($ScriptBlock)" -replace 'Start-Sleep ', 'Start-PodeSleep '))
-    }
->>>>>>> f4db4b62
 }
 
 <#
 .SYNOPSIS
-<<<<<<< HEAD
     Determines the OS architecture for the current system.
 
 .DESCRIPTION
@@ -4244,28 +4272,4 @@
 
     # Return the final architecture string
     return $arch
-=======
-    Tests whether the current PowerShell host is the Integrated Scripting Environment (ISE).
-
-.DESCRIPTION
-    This function checks if the current host is running in the Windows PowerShell ISE
-    by comparing the `$Host.Name` property with the string 'Windows PowerShell ISE Host'.
-
-.PARAMETER None
-    This function does not accept any parameters.
-
-.OUTPUTS
-    [Boolean]
-    Returns `True` if the host is the Windows PowerShell ISE, otherwise `False`.
-
-.EXAMPLE
-    Test-PodeIsISEHost
-    Checks if the current PowerShell session is running in the ISE and returns the result.
-
-.NOTES
-    This is an internal function and may change in future releases of Pode.
-#>
-function Test-PodeIsISEHost {
-    return ((Test-PodeIsWindows) -and ('Windows PowerShell ISE Host' -eq $Host.Name))
->>>>>>> f4db4b62
 }
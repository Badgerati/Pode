--- conflicted
+++ resolved
@@ -4105,7 +4105,6 @@
     return ((Test-PodeIsWindows) -and ('Windows PowerShell ISE Host' -eq $Host.Name))
 }
 
-<<<<<<< HEAD
 
 <#
 .SYNOPSIS
@@ -4266,7 +4265,8 @@
             return [byte[]]::new(0)  # Return empty byte array instead of $null
         }
     }
-=======
+}
+
 <#
 .SYNOPSIS
     Determines the MIME type of an image from its binary header.
@@ -4354,5 +4354,4 @@
 
     # If none of the above formats match, return a generic binary type
     return 'application/octet-stream'
->>>>>>> 2c8a0228
 }
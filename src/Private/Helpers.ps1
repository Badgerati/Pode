using namespace Pode

<#
.SYNOPSIS
    Dynamically executes content as a Pode file, optionally passing data to it.

.DESCRIPTION
    This function takes a string of content, which is expected to be PowerShell code, and optionally a hashtable of data. It constructs a script block that optionally includes a parameter declaration,
    and then executes this script block using the provided data. This is useful for dynamically generating content based on a template or script contained in a file or a string.

.PARAMETER Content
    The PowerShell code as a string. This content is dynamically executed as a script block. It can include placeholders or logic that utilizes the passed data.

.PARAMETER Data
    Optional hashtable of data that can be referenced within the content/script. This data is passed to the script block as parameters.

.EXAMPLE
    $scriptContent = '"Hello, world! Today is $(Get-Date)"'
    ConvertFrom-PodeFile -Content $scriptContent

    This example will execute the content of the script and output "Hello, world! Today is [current date]".

.EXAMPLE
    $template = '"Hello, $(Name)! Your balance is $$(Amount)"'
    $data = @{ Name = 'John Doe'; Amount = '100.50' }
    ConvertFrom-PodeFile -Content $template -Data $data

    This example demonstrates using the function with a data parameter to replace placeholders within the content.
#>
function ConvertFrom-PodeFile {
    param(
        [Parameter(Mandatory = $true)]
        [ValidateNotNull()]
        $Content,

        [Parameter()]
        $Data = @{}
    )

    # if we have data, then setup the data param
    if ($null -ne $Data -and $Data.Count -gt 0) {
        $Content = "param(`$data)`nreturn `"$($Content -replace '"', '``"')`""
    }
    else {
        $Content = "return `"$($Content -replace '"', '``"')`""
    }

    # invoke the content as a script to generate the dynamic content
    return (Invoke-PodeScriptBlock -ScriptBlock ([scriptblock]::Create($Content)) -Arguments $Data -Return)
}

function Get-PodeViewEngineType {
    param(
        [Parameter(Mandatory = $true)]
        [string]
        $Path
    )

    # work out the engine to use when parsing the file
    $type = $PodeContext.Server.ViewEngine.Type

    $ext = Get-PodeFileExtension -Path $Path -TrimPeriod
    if (![string]::IsNullOrWhiteSpace($ext) -and ($ext -ine $PodeContext.Server.ViewEngine.Extension)) {
        $type = $ext
    }

    return $type
}

function Get-PodeFileContentUsingViewEngine {
    param(
        [Parameter(Mandatory = $true)]
        [string]
        $Path,

        [Parameter()]
        [hashtable]
        $Data
    )

    # work out the engine to use when parsing the file
    $engine = Get-PodeViewEngineType -Path $Path

    # setup the content
    $content = [string]::Empty

    # run the relevant engine logic
    switch ($engine.ToLowerInvariant()) {
        'html' {
            $content = Get-Content -Path $Path -Raw -Encoding utf8
        }

        'md' {
            $content = Get-Content -Path $Path -Raw -Encoding utf8
        }

        'pode' {
            $content = Get-Content -Path $Path -Raw -Encoding utf8
            $content = ConvertFrom-PodeFile -Content $content -Data $Data
        }

        default {
            if ($null -ne $PodeContext.Server.ViewEngine.ScriptBlock) {
                $_args = @($Path)
                if (($null -ne $Data) -and ($Data.Count -gt 0)) {
                    $_args = @($Path, $Data)
                }

                $content = (Invoke-PodeScriptBlock -ScriptBlock $PodeContext.Server.ViewEngine.ScriptBlock -Arguments $_args -UsingVariables $PodeContext.Server.ViewEngine.UsingVariables -Return -Splat)
            }
        }
    }

    return $content
}

function Get-PodeFileContent {
    param(
        [Parameter(Mandatory = $true)]
        [string]
        $Path
    )

    return (Get-Content -Path $Path -Raw -Encoding utf8)
}

function Get-PodeType {
    param(
        [Parameter()]
        $Value
    )

    if ($null -eq $Value) {
        return $null
    }

    $type = $Value.GetType()
    return @{
        Name     = $type.Name.ToLowerInvariant()
        BaseName = $type.BaseType.Name.ToLowerInvariant()
    }
}

function Get-PodePSVersionTable {
    return $PSVersionTable
}

function Test-PodeIsAdminUser {
    # check the current platform, if it's unix then return true
    if (Test-PodeIsUnix) {
        return $true
    }

    try {
        $principal = [System.Security.Principal.WindowsPrincipal]::new([System.Security.Principal.WindowsIdentity]::GetCurrent())
        if ($null -eq $principal) {
            return $false
        }

        return $principal.IsInRole([System.Security.Principal.WindowsBuiltInRole]::Administrator)
    }
    catch [exception] {
        Write-PodeHost 'Error checking user administrator priviledges' -ForegroundColor Red
        Write-PodeHost $_.Exception.Message -ForegroundColor Red
        return $false
    }
}

function Get-PodeHostIPRegex {
    param(
        [Parameter(Mandatory = $true)]
        [ValidateSet('Both', 'Hostname', 'IP')]
        [string]
        $Type
    )

    $ip_rgx = '\[?([a-f0-9]*\:){1,}[a-f0-9]*((\d+\.){3}\d+)?\]?|((\d+\.){3}\d+)|\*|all'
    $host_rgx = '([a-z]|\*\.)(([a-z0-9]|[a-z0-9][a-z0-9\-]*[a-z0-9])\.)*([a-z0-9]|[a-z0-9][a-z0-9\-]*[a-z0-9])+'

    switch ($Type.ToLowerInvariant()) {
        'both' {
            return "(?<host>($($ip_rgx)|$($host_rgx)))"
        }

        'hostname' {
            return "(?<host>($($host_rgx)))"
        }

        'ip' {
            return "(?<host>($($ip_rgx)))"
        }
    }
}

function Get-PodePortRegex {
    return '(?<port>\d+)'
}

function Get-PodeEndpointInfo {
    param(
        [Parameter()]
        [string]
        $Address,

        [switch]
        $AnyPortOnZero
    )

    if ([string]::IsNullOrWhiteSpace($Address)) {
        return $null
    }

    $hostRgx = Get-PodeHostIPRegex -Type Both
    $portRgx = Get-PodePortRegex
    $cmbdRgx = "$($hostRgx)\:$($portRgx)"

    # validate that we have a valid ip/host:port address
    if (!(($Address -imatch "^$($cmbdRgx)$") -or ($Address -imatch "^$($hostRgx)[\:]{0,1}") -or ($Address -imatch "[\:]{0,1}$($portRgx)$"))) {
        throw ($PodeLocale.failedToParseAddressExceptionMessage -f $Address)#"Failed to parse '$($Address)' as a valid IP/Host:Port address"
    }

    # grab the ip address/hostname
    $_host = $Matches['host']
    if ([string]::IsNullOrWhiteSpace($_host)) {
        $_host = '*'
    }

    # ensure we have a valid ip address/hostname
    if (!(Test-PodeIPAddress -IP $_host)) {
        throw ($PodeLocale.invalidIpAddressExceptionMessage -f $_host) #"The IP address supplied is invalid: $($_host)"
    }

    # grab the port
    $_port = $Matches['port']
    if ([string]::IsNullOrWhiteSpace($_port)) {
        $_port = 0
    }

    # ensure the port is valid
    if ($_port -lt 0) {
        throw ($PodeLocale.invalidPortExceptionMessage -f $_port)#"The port cannot be negative: $($_port)"
    }

    # return the info
    return @{
        Host = $_host
        Port = (Resolve-PodeValue -Check ($AnyPortOnZero -and ($_port -eq 0)) -TrueValue '*' -FalseValue $_port)
    }
}

function Test-PodeIPAddress {
    param(
        [Parameter()]
        [string]
        $IP,

        [switch]
        $IPOnly
    )

    if ([string]::IsNullOrWhiteSpace($IP) -or ($IP -iin @('*', 'all'))) {
        return $true
    }

    if ($IP -imatch "^$(Get-PodeHostIPRegex -Type Hostname)$") {
        return (!$IPOnly)
    }

    try {
        $null = [System.Net.IPAddress]::Parse($IP)
        return $true
    }
    catch [exception] {
        return $false
    }
}

function Test-PodeHostname {
    param(
        [Parameter()]
        [string]
        $Hostname
    )

    return ($Hostname -imatch "^$(Get-PodeHostIPRegex -Type Hostname)$")
}

function ConvertTo-PodeIPAddress {
    param(
        [Parameter(Mandatory = $true)]
        [ValidateNotNull()]
        $Address
    )

    return [System.Net.IPAddress]::Parse(([System.Net.IPEndPoint]$Address).Address.ToString())
}

function Get-PodeIPAddressesForHostname {
    param(
        [Parameter(Mandatory = $true)]
        [string]
        $Hostname,

        [Parameter(Mandatory = $true)]
        [ValidateSet('All', 'IPv4', 'IPv6')]
        [string]
        $Type
    )

    if (!(Test-PodeHostname -Hostname $Hostname)) {
        return $Hostname
    }

    # get the ip addresses for the hostname
    try {
        $ips = @([System.Net.Dns]::GetHostAddresses($Hostname))
    }
    catch {
        return '127.0.0.1'
    }

    # return ips based on type
    switch ($Type.ToLowerInvariant()) {
        'ipv4' {
            $ips = @(foreach ($ip in $ips) {
                    if ($ip.AddressFamily -ieq 'InterNetwork') {
                        $ip
                    }
                })
        }

        'ipv6' {
            $ips = @(foreach ($ip in $ips) {
                    if ($ip.AddressFamily -ieq 'InterNetworkV6') {
                        $ip
                    }
                })
        }
    }

    return (@($ips)).IPAddressToString
}

function Test-PodeIPAddressLocal {
    param(
        [Parameter(Mandatory = $true)]
        [string]
        $IP
    )

    return (@('127.0.0.1', '::1', '[::1]', '::ffff:127.0.0.1', 'localhost') -icontains $IP)
}

function Test-PodeIPAddressAny {
    param(
        [Parameter(Mandatory = $true)]
        [string]
        $IP
    )

    return (@('0.0.0.0', '*', 'all', '::', '[::]') -icontains $IP)
}

function Test-PodeIPAddressLocalOrAny {
    param(
        [Parameter(Mandatory = $true)]
        [string]
        $IP
    )

    return ((Test-PodeIPAddressLocal -IP $IP) -or (Test-PodeIPAddressAny -IP $IP))
}

function Resolve-PodeIPDualMode {
    param(
        [Parameter()]
        [ipaddress]
        $IP
    )

    # do nothing if IPv6Any
    if ($IP -eq [ipaddress]::IPv6Any) {
        return $IP
    }

    # check loopbacks
    if (($IP -eq [ipaddress]::Loopback) -and [System.Net.Sockets.Socket]::OSSupportsIPv6) {
        return @($IP, [ipaddress]::IPv6Loopback)
    }

    if ($IP -eq [ipaddress]::IPv6Loopback) {
        return @($IP, [ipaddress]::Loopback)
    }

    # if iIPv4, convert and return both
    if (($IP.AddressFamily -eq [System.Net.Sockets.AddressFamily]::InterNetwork) -and [System.Net.Sockets.Socket]::OSSupportsIPv6) {
        return @($IP, $IP.MapToIPv6())
    }

    # if IPv6, only convert if valid IPv4
    if (($IP.AddressFamily -eq [System.Net.Sockets.AddressFamily]::InterNetworkV6) -and $IP.IsIPv4MappedToIPv6) {
        return @($IP, $IP.MapToIPv4())
    }

    # just return the IP
    return $IP
}

function Get-PodeIPAddress {
    param(
        [Parameter()]
        [string]
        $IP,

        [switch]
        $DualMode
    )

    # any address for IPv4 (or IPv6 for DualMode)
    if ([string]::IsNullOrWhiteSpace($IP) -or ($IP -iin @('*', 'all'))) {
        if ($DualMode) {
            return [System.Net.IPAddress]::IPv6Any
        }

        return [System.Net.IPAddress]::Any
    }

    # any address for IPv6 explicitly
    if ($IP -iin @('::', '[::]')) {
        return [System.Net.IPAddress]::IPv6Any
    }

    # localhost
    if ($IP -ieq 'localhost') {
        return [System.Net.IPAddress]::Loopback
    }

    # localhost IPv6 explicitly
    if ($IP -iin @('[::1]', '::1')) {
        return [System.Net.IPAddress]::IPv6Loopback
    }

    # hostname
    if ($IP -imatch "^$(Get-PodeHostIPRegex -Type Hostname)$") {
        return $IP
    }

    # raw ip
    return [System.Net.IPAddress]::Parse($IP)
}

function Test-PodeIPAddressInRange {
    param(
        [Parameter(Mandatory = $true)]
        $IP,

        [Parameter(Mandatory = $true)]
        $LowerIP,

        [Parameter(Mandatory = $true)]
        $UpperIP
    )

    if ($IP.Family -ine $LowerIP.Family) {
        return $false
    }

    $valid = $true

    foreach ($i in 0..3) {
        if (($IP.Bytes[$i] -lt $LowerIP.Bytes[$i]) -or ($IP.Bytes[$i] -gt $UpperIP.Bytes[$i])) {
            $valid = $false
            break
        }
    }

    return $valid
}

function Test-PodeIPAddressIsSubnetMask {
    param(
        [Parameter(Mandatory = $true)]
        [ValidateNotNullOrEmpty()]
        [string]
        $IP
    )

    return (($IP -split '/').Length -gt 1)
}

function Get-PodeSubnetRange {
    param(
        [Parameter(Mandatory = $true)]
        [ValidateNotNullOrEmpty()]
        [string]
        $SubnetMask
    )

    # split for ip and number of 1 bits
    $split = $SubnetMask -split '/'
    if ($split.Length -le 1) {
        return $null
    }

    $ip_parts = $split[0] -isplit '\.'
    $bits = [int]$split[1]

    # generate the netmask
    $network = @('', '', '', '')
    $count = 0

    foreach ($i in 0..3) {
        foreach ($b in 1..8) {
            $count++

            if ($count -le $bits) {
                $network[$i] += '1'
            }
            else {
                $network[$i] += '0'
            }
        }
    }

    # covert netmask to bytes
    foreach ($i in 0..3) {
        $network[$i] = [Convert]::ToByte($network[$i], 2)
    }

    # calculate the bottom range
    $bottom = @(foreach ($i in 0..3) {
            [byte]([byte]$network[$i] -band [byte]$ip_parts[$i])
        })

    # calculate the range
    $range = @(foreach ($i in 0..3) {
            256 + (-bnot [byte]$network[$i])
        })

    # calculate the top range
    $top = @(foreach ($i in 0..3) {
            [byte]([byte]$ip_parts[$i] + [byte]$range[$i])
        })

    return @{
        'Lower'   = ($bottom -join '.')
        'Upper'   = ($top -join '.')
        'Range'   = ($range -join '.')
        'Netmask' = ($network -join '.')
        'IP'      = ($ip_parts -join '.')
    }
}


function Get-PodeConsoleKey {
    if ([Console]::IsInputRedirected -or ![Console]::KeyAvailable) {
        return $null
    }

    return [Console]::ReadKey($true)
}

function Test-PodeTerminationPressed {
    param(
        [Parameter()]
        $Key = $null
    )

    if ($PodeContext.Server.DisableTermination) {
        return $false
    }

    return (Test-PodeKeyPressed -Key $Key -Character 'c')
}

function Test-PodeRestartPressed {
    param(
        [Parameter()]
        $Key = $null
    )

    return (Test-PodeKeyPressed -Key $Key -Character 'r')
}

function Test-PodeOpenBrowserPressed {
    param(
        [Parameter()]
        $Key = $null
    )

    return (Test-PodeKeyPressed -Key $Key -Character 'b')
}

function Test-PodeKeyPressed {
    param(
        [Parameter()]
        $Key = $null,

        [Parameter(Mandatory = $true)]
        [string]
        $Character
    )

    if ($null -eq $Key) {
        $Key = Get-PodeConsoleKey
    }

    return (($null -ne $Key) -and ($Key.Key -ieq $Character) -and
        (($Key.Modifiers -band [ConsoleModifiers]::Control) -or ((Test-PodeIsUnix) -and ($Key.Modifiers -band [ConsoleModifiers]::Shift))))
}

function Close-PodeServerInternal {
    param(
        [switch]
        $ShowDoneMessage
    )

    # ensure the token is cancelled
    if ($null -ne $PodeContext.Tokens.Cancellation) {
        Write-Verbose 'Cancelling main cancellation token'
        $PodeContext.Tokens.Cancellation.Cancel()
    }

    # stop all current runspaces
    Write-Verbose 'Closing runspaces'
    Close-PodeRunspace -ClosePool

    # stop the file monitor if it's running
    Write-Verbose 'Stopping file monitor'
    Stop-PodeFileMonitor

    try {
        # remove all the cancellation tokens
        Write-Verbose 'Disposing cancellation tokens'
        Close-PodeDisposable -Disposable $PodeContext.Tokens.Cancellation
        Close-PodeDisposable -Disposable $PodeContext.Tokens.Restart

        # dispose mutex/semaphores
        Write-Verbose 'Diposing mutex and semaphores'
        Clear-PodeMutexes
        Clear-PodeSemaphores
    }
    catch {
        $_ | Out-Default
    }

    # remove all of the pode temp drives
    Write-Verbose 'Removing internal PSDrives'
    Remove-PodePSDrive

    if ($ShowDoneMessage -and ($PodeContext.Server.Types.Length -gt 0) -and !$PodeContext.Server.IsServerless) {
        Write-PodeHost $PodeLocale.doneMessage -ForegroundColor Green
    }
}

function New-PodePSDrive {
    param(
        [Parameter(Mandatory = $true)]
        [string]
        $Path,

        [Parameter()]
        [string]
        $Name
    )

    # if the path is a share, do nothing
    if ($Path.StartsWith('\\')) {
        return $Path
    }

    # if no name is passed, used a randomly generated one
    if ([string]::IsNullOrWhiteSpace($Name)) {
        $Name = "PodeDir$(New-PodeGuid)"
    }

    # if the path supplied doesn't exist, error
    if (!(Test-Path $Path)) {
        throw ($PodeLocale.pathNotExistExceptionMessage -f $Path)#"Path does not exist: $($Path)"
    }

    # resolve the path
    $Path = Get-PodeRelativePath -Path $Path -JoinRoot -Resolve

    # create the temp drive
    if (!(Test-PodePSDrive -Name $Name -Path $Path)) {
        $drive = (New-PSDrive -Name $Name -PSProvider FileSystem -Root $Path -Scope Global -ErrorAction Stop)
    }
    else {
        $drive = Get-PodePSDrive -Name $Name
    }

    # store internally, and return the drive's name
    if (!$PodeContext.Server.Drives.ContainsKey($drive.Name)) {
        $PodeContext.Server.Drives[$drive.Name] = $Path
    }

    return "$($drive.Name):$([System.IO.Path]::DirectorySeparatorChar)"
}

function Get-PodePSDrive {
    param(
        [Parameter(Mandatory = $true)]
        [string]
        $Name
    )

    return (Get-PSDrive -Name $Name -PSProvider FileSystem -Scope Global -ErrorAction Ignore)
}

function Test-PodePSDrive {
    param(
        [Parameter(Mandatory = $true)]
        [string]
        $Name,

        [Parameter()]
        [string]
        $Path
    )

    $drive = Get-PodePSDrive -Name $Name
    if ($null -eq $drive) {
        return $false
    }

    if (![string]::IsNullOrWhiteSpace($Path)) {
        return ($drive.Root -ieq $Path)
    }

    return $true
}

<#
.SYNOPSIS
    Adds Pode PS drives to the session.

.DESCRIPTION
    This function iterates through the keys of Pode drives stored in the `$PodeContext.Server.Drives` collection and creates corresponding PS drives using `New-PodePSDrive`. The drive paths are specified by the values associated with each key.

.EXAMPLE
    Add-PodePSDrivesInternal
    # Creates Pode PS drives in the session based on the configured drive paths.

.NOTES
    This is an internal function and may change in future releases of Pode.
#>
function Add-PodePSDrivesInternal {
    foreach ($key in $PodeContext.Server.Drives.Keys) {
        $null = New-PodePSDrive -Path $PodeContext.Server.Drives[$key] -Name $key
    }
}

<#
.SYNOPSIS
    Imports other Pode modules into the session.

.DESCRIPTION
    This function iterates through the paths of other Pode modules stored in the `$PodeContext.Server.Modules.Values` collection and imports them into the session.
    It uses the `-DisableNameChecking` switch to suppress name checking during module import.

.EXAMPLE
    Import-PodeModulesInternal
    # Imports other Pode modules into the session.

.NOTES
    This is an internal function and may change in future releases of Pode.
#>
function Import-PodeModulesInternal {
    # import other modules in the session
    foreach ($path in $PodeContext.Server.Modules.Values) {
        if (Test-Path $path) {
            $null = Import-Module $path -DisableNameChecking -Scope Global -ErrorAction Stop
        }
    }
}

<#
.SYNOPSIS
Creates and registers inbuilt PowerShell drives for the Pode server's default folders.

.DESCRIPTION
This function sets up inbuilt PowerShell drives for the Pode web server's default directories: views, public content, and error pages. For each of these directories, if the physical path exists on the server, a new PowerShell drive is created and mapped to this path. These drives provide an easy and consistent way to access server resources like views, static files, and custom error pages within the Pode application.

The function leverages `$PodeContext` to access the server's configuration and to determine the paths for these default folders. If a folder's path exists, the function uses `New-PodePSDrive` to create a PowerShell drive for it and stores this drive in the server's `InbuiltDrives` dictionary, keyed by the folder type.

.PARAMETER None

.EXAMPLE
Add-PodePSInbuiltDrive

This example is typically called within the Pode server setup script or internally by the Pode framework to initialize the PowerShell drives for the server's default folders.

.NOTES
This is an internal function and may change in future releases of Pode.
#>
function Add-PodePSInbuiltDrive {

    # create drive for views, if path exists
    $path = (Join-PodeServerRoot -Folder $PodeContext.Server.DefaultFolders.Views)
    if (Test-Path $path) {
        $PodeContext.Server.InbuiltDrives[$PodeContext.Server.DefaultFolders.Views] = (New-PodePSDrive -Path $path)
    }

    # create drive for public content, if path exists
    $path = (Join-PodeServerRoot $PodeContext.Server.DefaultFolders.Public)
    if (Test-Path $path) {
        $PodeContext.Server.InbuiltDrives[$PodeContext.Server.DefaultFolders.Public] = (New-PodePSDrive -Path $path)
    }

    # create drive for errors, if path exists
    $path = (Join-PodeServerRoot $PodeContext.Server.DefaultFolders.Errors)
    if (Test-Path $path) {
        $PodeContext.Server.InbuiltDrives[$PodeContext.Server.DefaultFolders.Errors] = (New-PodePSDrive -Path $path)
    }
}

<#
.SYNOPSIS
    Removes Pode PS drives from the session.

.DESCRIPTION
    This function removes Pode PS drives from the session based on the specified drive name or pattern.
    If no specific name or pattern is provided, it removes all Pode PS drives by default.
    It uses `Get-PSDrive` to retrieve the drives and `Remove-PSDrive` to remove them.

.PARAMETER Name
    The name or pattern of the Pode PS drives to remove. Defaults to 'PodeDir*'.

.EXAMPLE
    Remove-PodePSDrive -Name 'myDir*'
    # Removes all PS drives with names matching the pattern 'myDir*'.

.EXAMPLE
    Remove-PodePSDrive
    # Removes all Pode PS drives.

.NOTES
    This is an internal function and may change in future releases of Pode.
#>
function Remove-PodePSDrive {
    [CmdletBinding()]
    param(
        $Name = 'PodeDir*'
    )
    $null = Get-PSDrive -Name $Name | Remove-PSDrive
}

<#
.SYNOPSIS
    Joins a folder and file path to the root path of the server.

.DESCRIPTION
    This function combines a folder path, file path (optional), and the root path of the server to create a complete path. If the root path is not explicitly provided, it uses the default root path from the Pode context.

.PARAMETER Folder
    The folder path to join.

.PARAMETER FilePath
    The file path (optional) to join. If not provided, only the folder path is used.

.PARAMETER Root
    The root path of the server. If not provided, the default root path from the Pode context is used.

.OUTPUTS
    Returns the combined path as a string.

.EXAMPLE
    Join-PodeServerRoot -Folder "uploads" -FilePath "document.txt"
    # Output: "/uploads/document.txt"

    This example combines the folder path "uploads" and the file path "document.txt" with the default root path from the Pode context.

#>
function Join-PodeServerRoot {
    [CmdletBinding()]
    [OutputType([string])]
    param(
        [Parameter(Mandatory = $true)]
        [ValidateNotNullOrEmpty()]
        [string]
        $Folder,

        [Parameter()]
        [string]
        $FilePath,

        [Parameter()]
        [string]
        $Root
    )

    # use the root path of the server
    if ([string]::IsNullOrWhiteSpace($Root)) {
        $Root = $PodeContext.Server.Root
    }

    # join the folder/file to the root path
    return [System.IO.Path]::Combine($Root, $Folder, $FilePath)
}

<#
.SYNOPSIS
    Removes empty items (empty strings) from an array.

.DESCRIPTION
    This function filters out empty items (empty strings) from an array. It returns a new array containing only non-empty items.

.PARAMETER Array
    The array from which to remove empty items.

.OUTPUTS
    Returns an array containing non-empty items.

.EXAMPLE
    $myArray = "apple", "", "banana", "", "cherry"
    $filteredArray = Remove-PodeEmptyItemsFromArray -Array $myArray
    Write-Host "Filtered array: $filteredArray"

    This example removes empty items from the array and displays the filtered array.
#>
function Remove-PodeEmptyItemsFromArray {
    [Diagnostics.CodeAnalysis.SuppressMessageAttribute('PSPossibleIncorrectComparisonWithNull', '')]
    [CmdletBinding()]
    [OutputType([System.Object[]])]
    param(
        [Parameter(ValueFromPipeline = $true)]
        $Array
    )

    if ($null -eq $Array) {
        return @()
    }

    return @( @($Array -ne ([string]::Empty)) -ne $null )
}

function Remove-PodeNullKeysFromHashtable {
    param(
        [Parameter(ValueFromPipeline = $true)]
        [hashtable]
        $Hashtable
    )

    foreach ($key in ($Hashtable.Clone()).Keys) {
        if ($null -eq $Hashtable[$key]) {
            $null = $Hashtable.Remove($key)
            continue
        }

        if (($Hashtable[$key] -is [string]) -and [string]::IsNullOrEmpty($Hashtable[$key])) {
            $null = $Hashtable.Remove($key)
            continue
        }

        if ($Hashtable[$key] -is [array]) {
            if (($Hashtable[$key].Length -eq 1) -and ($null -eq $Hashtable[$key][0])) {
                $null = $Hashtable.Remove($key)
                continue
            }

            foreach ($item in $Hashtable[$key]) {
                if (($item -is [hashtable]) -or ($item -is [System.Collections.Specialized.OrderedDictionary])) {
                    $item | Remove-PodeNullKeysFromHashtable
                }
            }

            continue
        }

        if (($Hashtable[$key] -is [hashtable]) -or ($Hashtable[$key] -is [System.Collections.Specialized.OrderedDictionary])) {
            $Hashtable[$key] | Remove-PodeNullKeysFromHashtable
            continue
        }
    }
}

<#
.SYNOPSIS
    Retrieves the file extension from a given path.

.DESCRIPTION
    This function extracts the file extension (including the period) from a specified path. Optionally, it can trim the period from the extension.

.PARAMETER Path
    The path from which to extract the file extension.

.PARAMETER TrimPeriod
    Switch parameter. If specified, trims the period from the file extension.

.OUTPUTS
    Returns the file extension (with or without the period) as a string.

.EXAMPLE
    Get-PodeFileExtension -Path "C:\MyFiles\document.txt"
    # Output: ".txt"

    Get-PodeFileExtension -Path "C:\MyFiles\document.txt" -TrimPeriod
    # Output: "txt"

    This example demonstrates how to retrieve the file extension with and without the period from a given path.
#>
function Get-PodeFileExtension {
    [CmdletBinding()]
    [OutputType([string])]
    param(
        [Parameter()]
        [string]
        $Path,

        [switch]
        $TrimPeriod
    )

    # Get the file extension
    $ext = [System.IO.Path]::GetExtension($Path)

    # Trim the period if requested
    if ($TrimPeriod) {
        $ext = $ext.Trim('.')
    }

    return $ext
}


<#
.SYNOPSIS
    Retrieves the file name from a given path.

.DESCRIPTION
    This function extracts the file name (including the extension) or the file name without the extension from a specified path.

.PARAMETER Path
    The path from which to extract the file name.

.PARAMETER WithoutExtension
    Switch parameter. If specified, returns the file name without the extension.

.OUTPUTS
    Returns the file name (with or without extension) as a string.

.EXAMPLE
    Get-PodeFileName -Path "C:\MyFiles\document.txt"
    # Output: "document.txt"

    Get-PodeFileName -Path "C:\MyFiles\document.txt" -WithoutExtension
    # Output: "document"

    This example demonstrates how to retrieve the file name with and without the extension from a given path.

.NOTES
    - If the path is a directory, the function returns the directory name.
    - Use this function to extract file names for further processing or display.
#>
function Get-PodeFileName {
    [CmdletBinding()]
    [OutputType([string])]
    param(
        [Parameter()]
        [string]
        $Path,

        [switch]
        $WithoutExtension
    )

    if ($WithoutExtension) {
        return [System.IO.Path]::GetFileNameWithoutExtension($Path)
    }

    return [System.IO.Path]::GetFileName($Path)
}

<#
.SYNOPSIS
    Tests whether an exception message indicates a valid network failure.

.DESCRIPTION
    This function checks if an exception message contains specific phrases that commonly indicate network-related failures. It returns a boolean value indicating whether the exception message matches any of these network failure patterns.

.PARAMETER Exception
    The exception object whose message needs to be tested.

.OUTPUTS
    Returns $true if the exception message indicates a valid network failure, otherwise returns $false.

.EXAMPLE
    $exception = [System.Exception]::new("The network name is no longer available.")
    $isNetworkFailure = Test-PodeValidNetworkFailure -Exception $exception
    Write-Host "Is network failure: $isNetworkFailure"

    This example tests whether the exception message "The network name is no longer available." indicates a network failure.
#>
function Test-PodeValidNetworkFailure {
    [CmdletBinding()]
    [OutputType([bool])]
    param(
        [Parameter()]
        $Exception
    )

    $msgs = @(
        '*network name is no longer available*',
        '*nonexistent network connection*',
        '*the response has completed*',
        '*broken pipe*'
    )

    $match = @(foreach ($msg in $msgs) {
            if ($Exception.Message -ilike $msg) {
                $msg
            }
        })[0]

    return ($null -ne $match)
}

function ConvertFrom-PodeHeaderQValue {
    param(
        [Parameter(ValueFromPipeline = $true)]
        [string]
        $Value
    )

    $qs = [ordered]@{}

    # return if no value
    if ([string]::IsNullOrWhiteSpace($Value)) {
        return $qs
    }

    # split the values up
    $parts = @($Value -isplit ',').Trim()

    # go through each part and check its q-value
    foreach ($part in $parts) {
        # default of 1 if no q-value
        if ($part.IndexOf(';q=') -eq -1) {
            $qs[$part] = 1.0
            continue
        }

        # parse for q-value
        $atoms = @($part -isplit ';q=')
        $qs[$atoms[0]] = [double]$atoms[1]
    }

    return $qs
}

function Get-PodeAcceptEncoding {
    param(
        [Parameter()]
        [string]
        $AcceptEncoding,

        [switch]
        $ThrowError
    )

    # return if no encoding
    if ([string]::IsNullOrWhiteSpace($AcceptEncoding)) {
        return [string]::Empty
    }

    # return empty if not compressing
    if (!$PodeContext.Server.Web.Compression.Enabled) {
        return [string]::Empty
    }

    # convert encoding form q-form
    $encodings = ConvertFrom-PodeHeaderQValue -Value $AcceptEncoding
    if ($encodings.Count -eq 0) {
        return [string]::Empty
    }

    # check the encodings for one that matches
    $normal = @('identity', '*')
    $valid = @()

    # build up supported and invalid
    foreach ($encoding in $encodings.Keys) {
        if (($encoding -iin $PodeContext.Server.Compression.Encodings) -or ($encoding -iin $normal)) {
            $valid += @{
                Name  = $encoding
                Value = $encodings[$encoding]
            }
        }
    }

    # if it's empty, just return empty
    if ($valid.Length -eq 0) {
        return [string]::Empty
    }

    # find the highest ranked match
    $found = @{}
    $failOnIdentity = $false

    foreach ($encoding in $valid) {
        if ($encoding.Value -gt $found.Value) {
            $found = $encoding
        }

        if (!$failOnIdentity -and ($encoding.Value -eq 0) -and ($encoding.Name -iin $normal)) {
            $failOnIdentity = $true
        }
    }

    # force found to identity/* if the 0 is not identity - meaning it's still allowed
    if (($found.Value -eq 0) -and !$failOnIdentity) {
        $found = @{
            Name  = 'identity'
            Value = 1.0
        }
    }

    # return invalid, error, or return empty for idenity?
    if ($found.Value -eq 0) {
        if ($ThrowError) {
            throw (New-PodeRequestException -StatusCode 406)
        }
    }

    # else, we're safe
    if ($found.Name -iin $normal) {
        return [string]::Empty
    }

    if ($found.Name -ieq 'x-gzip') {
        return 'gzip'
    }

    return $found.Name
}

<#
.SYNOPSIS
    Parses a range string and converts it into a hashtable array of start and end values.

.DESCRIPTION
    This function takes a range string (typically used in HTTP headers) and extracts the relevant start and end values. It supports the 'bytes' unit and handles multiple ranges separated by commas.

.PARAMETER Range
    The range string to parse.

.PARAMETER ThrowError
    A switch parameter. If specified, the function throws an exception (HTTP status code 416) when encountering invalid range formats.

.OUTPUTS
    An array of hashtables, each containing 'Start' and 'End' properties representing the parsed ranges.

.EXAMPLE
    Get-PodeRange -Range 'bytes=100-200,300-400'
    # Returns an array of hashtables:
    # [
    #     @{
    #         Start = 100
    #         End   = 200
    #     },
    #     @{
    #         Start = 300
    #         End   = 400
    #     }
    # ]

.NOTES
    This is an internal function and may change in future releases of Pode.
#>
function Get-PodeRange {
    [CmdletBinding()]
    [OutputType([hashtable[]])]
    param(
        [Parameter()]
        [string]
        $Range,

        [switch]
        $ThrowError
    )

    # return if no ranges
    if ([string]::IsNullOrWhiteSpace($Range)) {
        return $null
    }

    # split on '='
    $parts = @($Range -isplit '=').Trim()
    if (($parts.Length -le 1) -or ([string]::IsNullOrWhiteSpace($parts[1]))) {
        return $null
    }

    $unit = $parts[0]
    if ($unit -ine 'bytes') {
        if ($ThrowError) {
            throw (New-PodeRequestException -StatusCode 416)
        }

        return $null
    }

    # split on ','
    $parts = @($parts[1] -isplit ',').Trim()

    # parse into From-To hashtable array
    $ranges = @()

    foreach ($atom in $parts) {
        if ($atom -inotmatch '(?<start>[\d]+){0,1}\s?\-\s?(?<end>[\d]+){0,1}') {
            if ($ThrowError) {
                throw (New-PodeRequestException -StatusCode 416)
            }

            return $null
        }

        $ranges += @{
            Start = $Matches['start']
            End   = $Matches['end']
        }
    }

    return $ranges
}

function Get-PodeTransferEncoding {
    param(
        [Parameter()]
        [string]
        $TransferEncoding,

        [switch]
        $ThrowError
    )

    # return if no encoding
    if ([string]::IsNullOrWhiteSpace($TransferEncoding)) {
        return [string]::Empty
    }

    # convert encoding form q-form
    $encodings = ConvertFrom-PodeHeaderQValue -Value $TransferEncoding
    if ($encodings.Count -eq 0) {
        return [string]::Empty
    }

    # check the encodings for one that matches
    $normal = @('chunked', 'identity')
    $invalid = @()

    # if we see a supported one, return immediately. else build up invalid one
    foreach ($encoding in $encodings.Keys) {
        if ($encoding -iin $PodeContext.Server.Compression.Encodings) {
            if ($encoding -ieq 'x-gzip') {
                return 'gzip'
            }

            return $encoding
        }

        if ($encoding -iin $normal) {
            continue
        }

        $invalid += $encoding
    }

    # if we have any invalid, throw a 415 error
    if ($invalid.Length -gt 0) {
        if ($ThrowError) {
            throw (New-PodeRequestException -StatusCode 415)
        }

        return $invalid[0]
    }

    # else, we're safe
    return [string]::Empty
}

function Get-PodeEncodingFromContentType {
    param(
        [Parameter()]
        [string]
        $ContentType
    )

    if ([string]::IsNullOrWhiteSpace($ContentType)) {
        return [System.Text.Encoding]::UTF8
    }

    $parts = @($ContentType -isplit ';').Trim()

    foreach ($part in $parts) {
        if ($part.StartsWith('charset')) {
            return [System.Text.Encoding]::GetEncoding(($part -isplit '=')[1].Trim())
        }
    }

    return [System.Text.Encoding]::UTF8
}

function New-PodeRequestException {
    param(
        [Parameter(Mandatory = $true)]
        [int]
        $StatusCode
    )

    $err = [System.Net.Http.HttpRequestException]::new()
    $err.Data.Add('PodeStatusCode', $StatusCode)
    return $err
}

function ConvertTo-PodeResponseContent {
    param(
        [Parameter(ValueFromPipeline = $true)]
        $InputObject,

        [Parameter()]
        [string]
        $ContentType,

        [Parameter()]
        [int]
        $Depth = 10,

        [Parameter()]
        [string]
        $Delimiter = ',',

        [switch]
        $AsHtml
    )

    # split for the main content type
    $ContentType = Split-PodeContentType -ContentType $ContentType

    # if there is no content-type then convert straight to string
    if ([string]::IsNullOrWhiteSpace($ContentType)) {
        return ([string]$InputObject)
    }

    # run action for the content type
    switch ($ContentType) {
        { $_ -match '^(.*\/)?(.*\+)?json$' } {
            if ($InputObject -isnot [string]) {
                if ($Depth -le 0) {
                    return (ConvertTo-Json -InputObject $InputObject -Compress)
                }
                else {
                    return (ConvertTo-Json -InputObject $InputObject -Depth $Depth -Compress)
                }
            }

            if ([string]::IsNullOrWhiteSpace($InputObject)) {
                return '{}'
            }
        }

        { $_ -match '^(.*\/)?(.*\+)?yaml$' } {
            if ($InputObject -isnot [string]) {
                if ($Depth -le 0) {
                    return (ConvertTo-PodeYamlInternal -InputObject $InputObject )
                }
                else {
                    return (ConvertTo-PodeYamlInternal -InputObject $InputObject -Depth $Depth  )
                }
            }

            if ([string]::IsNullOrWhiteSpace($InputObject)) {
                return '[]'
            }
        }

        { $_ -match '^(.*\/)?(.*\+)?xml$' } {
            if ($InputObject -isnot [string]) {
                $temp = @(foreach ($item in $InputObject) {
                        [pscustomobject]$item
                    })

                return ($temp | ConvertTo-Xml -Depth $Depth -As String -NoTypeInformation)
            }

            if ([string]::IsNullOrWhiteSpace($InputObject)) {
                return [string]::Empty
            }
        }

        { $_ -ilike '*/csv' } {
            if ($InputObject -isnot [string]) {
                $temp = @(foreach ($item in $InputObject) {
                        [pscustomobject]$item
                    })

                if (Test-PodeIsPSCore) {
                    $temp = ($temp | ConvertTo-Csv -Delimiter $Delimiter -IncludeTypeInformation:$false)
                }
                else {
                    $temp = ($temp | ConvertTo-Csv -Delimiter $Delimiter -NoTypeInformation)
                }

                return ($temp -join ([environment]::NewLine))
            }

            if ([string]::IsNullOrWhiteSpace($InputObject)) {
                return [string]::Empty
            }
        }

        { $_ -ilike '*/html' } {
            if ($InputObject -isnot [string]) {
                return (($InputObject | ConvertTo-Html) -join ([environment]::NewLine))
            }

            if ([string]::IsNullOrWhiteSpace($InputObject)) {
                return [string]::Empty
            }
        }

        { $_ -ilike '*/markdown' } {
            if ($AsHtml -and ($PSVersionTable.PSVersion.Major -ge 7)) {
                return ($InputObject | ConvertFrom-Markdown).Html
            }
        }
    }

    return ([string]$InputObject)
}

function ConvertFrom-PodeRequestContent {
    param(
        [Parameter()]
        $Request,

        [Parameter()]
        [string]
        $ContentType,

        [Parameter()]
        [string]
        $TransferEncoding
    )

    # get the requests content type
    $ContentType = Split-PodeContentType -ContentType $ContentType

    # result object for data/files
    $Result = @{
        Data  = @{}
        Files = @{}
    }

    # if there is no content-type then do nothing
    if ([string]::IsNullOrWhiteSpace($ContentType)) {
        return $Result
    }

    # if the content-type is not multipart/form-data, get the string data
    if ($ContentType -ine 'multipart/form-data') {
        # get the content based on server type
        if ($PodeContext.Server.IsServerless) {
            switch ($PodeContext.Server.ServerlessType.ToLowerInvariant()) {
                'awslambda' {
                    $Content = $Request.body
                }

                'azurefunctions' {
                    $Content = $Request.RawBody
                }
            }
        }
        else {
            # if the request is compressed, attempt to uncompress it
            if (![string]::IsNullOrWhiteSpace($TransferEncoding)) {
                # create a compressed stream to decompress the req bytes
                $ms = [System.IO.MemoryStream]::new()
                $ms.Write($Request.RawBody, 0, $Request.RawBody.Length)
                $null = $ms.Seek(0, 0)
                $stream = Get-PodeCompressionStream -InputStream $ms -Encoding $TransferEncoding -Mode Decompress

                # read the decompressed bytes
                $Content = Read-PodeStreamToEnd -Stream $stream -Encoding $Request.ContentEncoding
            }
            else {
                $Content = $Request.Body
            }
        }

        # if there is no content then do nothing
        if ([string]::IsNullOrWhiteSpace($Content)) {
            return $Result
        }

        # check if there is a defined custom body parser
        if ($PodeContext.Server.BodyParsers.ContainsKey($ContentType)) {
            $parser = $PodeContext.Server.BodyParsers[$ContentType]
            $Result.Data = (Invoke-PodeScriptBlock -ScriptBlock $parser.ScriptBlock -Arguments $Content -UsingVariables $parser.UsingVariables -Return)
            $Content = $null
            return $Result
        }
    }

    # run action for the content type
    switch ($ContentType) {
        { $_ -ilike '*/json' } {
            if (Test-PodeIsPSCore) {
                $Result.Data = ($Content | ConvertFrom-Json -AsHashtable)
            }
            else {
                $Result.Data = ConvertTo-PodeHashtable -PSObject ($Content | ConvertFrom-Json)
            }
        }

        { $_ -ilike '*/xml' } {
            $Result.Data = [xml]($Content)
        }

        { $_ -ilike '*/csv' } {
            $Result.Data = ($Content | ConvertFrom-Csv)
        }

        { $_ -ilike '*/x-www-form-urlencoded' } {
            $Result.Data = (ConvertFrom-PodeNameValueToHashTable -Collection ([System.Web.HttpUtility]::ParseQueryString($Content)))
        }

        { $_ -ieq 'multipart/form-data' } {
            # parse multipart form data
            $form = $null

            if ($PodeContext.Server.IsServerless) {
                switch ($PodeContext.Server.ServerlessType.ToLowerInvariant()) {
                    'awslambda' {
                        $Content = $Request.body
                    }

                    'azurefunctions' {
                        $Content = $Request.Body
                    }
                }

                $form = [PodeForm]::Parse($Content, $WebEvent.ContentType, [System.Text.Encoding]::UTF8)
            }
            else {
                $Request.ParseFormData()
                $form = $Request.Form
            }

            # set the files/data
            foreach ($file in $form.Files) {
                $Result.Files.Add($file.FileName, $file)
            }

            foreach ($item in $form.Data) {
                if ($item.IsSingular) {
                    $Result.Data.Add($item.Key, $item.Values[0])
                }
                else {
                    $Result.Data.Add($item.Key, $item.Values)
                }
            }

            $form = $null
        }

        default {
            $Result.Data = $Content
        }
    }

    $Content = $null
    return $Result
}
<#
.SYNOPSIS
    Extracts the base MIME type from a Content-Type string that may include additional parameters.

.DESCRIPTION
    This function takes a Content-Type string as input and returns only the base MIME type by splitting the string at the semicolon (';') and trimming any excess whitespace.
    It is useful for handling HTTP headers or other contexts where Content-Type strings include parameters like charset, boundary, etc.

.PARAMETER ContentType
    The Content-Type string from which to extract the base MIME type. This string can include additional parameters separated by semicolons.

.EXAMPLE
    Split-PodeContentType -ContentType "text/html; charset=UTF-8"

    This example returns 'text/html', stripping away the 'charset=UTF-8' parameter.

.EXAMPLE
    Split-PodeContentType -ContentType "application/json; charset=utf-8"

    This example returns 'application/json', removing the charset parameter.
#>
function Split-PodeContentType {
    param(
        [Parameter()]
        [string]
        $ContentType
    )

    # Check if the input string is null, empty, or consists only of whitespace.
    if ([string]::IsNullOrWhiteSpace($ContentType)) {
        return [string]::Empty  # Return an empty string if the input is not valid.
    }

    # Split the Content-Type string by the semicolon, which separates the base MIME type from other parameters.
    # Trim any leading or trailing whitespace from the resulting MIME type to ensure clean output.
    return @($ContentType -isplit ';')[0].Trim()
}

function ConvertFrom-PodeNameValueToHashTable {
    param(
        [Parameter()]
        [System.Collections.Specialized.NameValueCollection]
        $Collection
    )

    if ((Get-PodeCount -Object $Collection) -eq 0) {
        return @{}
    }

    $ht = @{}
    foreach ($key in $Collection.Keys) {
        $htKey = $key
        if (!$key) {
            $htKey = ''
        }

        $ht[$htKey] = $Collection.Get($key)
    }

    return $ht
}

<#
.SYNOPSIS
    Gets the count of elements in the provided object or the length of a string.

.DESCRIPTION
    This function returns the count of elements in various types of objects including strings, collections, and arrays.
    If the object is a string, it returns the length of the string. If the object is null or an empty collection, it returns 0.
    This function is useful for determining the size or length of data containers in PowerShell scripts.

.PARAMETER Object
    The object from which the count or length will be determined. This can be a string, array, collection, or any other object that has a Count property.

.OUTPUTS
    [int]
    Returns an integer representing the count of elements or length of the string.

.EXAMPLE
    $array = @(1, 2, 3)
    Get-PodeCount -Object $array

    This example returns 3, as there are three elements in the array.

.EXAMPLE
    $string = "hello"
    Get-PodeCount -Object $string

    This example returns 5, as there are five characters in the string.

.EXAMPLE
    $nullObject = $null
    Get-PodeCount -Object $nullObject

    This example returns 0, as the object is null.
#>
function Get-PodeCount {
    [CmdletBinding()]
    [OutputType([int])]
    param(
        [Parameter()]
        $Object  # The object to be evaluated for its count.
    )

    # Check if the object is null.
    if ($null -eq $Object) {
        return 0  # Return 0 if the object is null.
    }

    # Check if the object is a string and return its length.
    if ($Object -is [string]) {
        return $Object.Length
    }

    # Check if the object is a NameValueCollection and is empty.
    if ($Object -is [System.Collections.Specialized.NameValueCollection] -and $Object.Count -eq 0) {
        return 0  # Return 0 if the collection is empty.
    }

    # For other types of collections, return their Count property.
    return $Object.Count
}


<#
.SYNOPSIS
    Tests if a given file system path is valid and optionally if it is not a directory.

.DESCRIPTION
    This function tests if the provided file system path is valid. It checks if the path is not null or whitespace, and if the item at the path exists. If the item exists and is not a directory (unless the $FailOnDirectory switch is not used), it returns true. If the path is not valid, it can optionally set a 404 response status code.

.PARAMETER Path
    The file system path to test for validity.

.PARAMETER NoStatus
    A switch to suppress setting the 404 response status code if the path is not valid.

.PARAMETER FailOnDirectory
    A switch to indicate that the function should return false if the path is a directory.

.PARAMETER Force
    A switch to indicate that the file with the hidden attribute has to be includede

.PARAMETER ReturnItem
    Return the item file item itself instead of true or false

.EXAMPLE
    $isValid = Test-PodePath -Path "C:\temp\file.txt"
    if ($isValid) {
        # The file exists and is not a directory
    }

.EXAMPLE
    $isValid = Test-PodePath -Path "C:\temp\folder" -FailOnDirectory
    if (!$isValid) {
        # The path is a directory or does not exist
    }

.NOTES
    This function is used within the Pode framework to validate file system paths for serving static content.

#>
function Test-PodePath {
    param(
        [Parameter()]
        $Path,

        [switch]
        $NoStatus,

        [switch]
        $FailOnDirectory,

        [switch]
        $Force,

        [switch]
        $ReturnItem
    )

    $statusCode = 404

    if (![string]::IsNullOrWhiteSpace($Path)) {
        try {
            $item = Get-Item $Path -Force:$Force -ErrorAction Stop
            if (($null -ne $item) -and (!$FailOnDirectory -or !$item.PSIsContainer)) {
                $statusCode = 200
            }
        }
        catch [System.Management.Automation.ItemNotFoundException] {
            $statusCode = 404
        }
        catch [System.UnauthorizedAccessException] {
            $statusCode = 401
        }
        catch {
            $statusCode = 400
        }

    }

    if ($statusCode -eq 200) {
        if ($ReturnItem.IsPresent) {
            return  $item
        }
        return $true
    }

    # if we failed to get the file, report back the status code and/or return true/false
    if (!$NoStatus.IsPresent) {
        Set-PodeResponseStatus -Code $statusCode
    }

    if ($ReturnItem.IsPresent) {
        return  $null
    }
    return $false
}

function Test-PodePathIsFile {
    param(
        [Parameter()]
        [string]
        $Path,

        [switch]
        $FailOnWildcard
    )

    if ([string]::IsNullOrWhiteSpace($Path)) {
        return $false
    }

    if ($FailOnWildcard -and (Test-PodePathIsWildcard $Path)) {
        return $false
    }

    return (![string]::IsNullOrWhiteSpace([System.IO.Path]::GetExtension($Path)))
}

function Test-PodePathIsWildcard {
    param(
        [Parameter()]
        [string]
        $Path
    )

    if ([string]::IsNullOrWhiteSpace($Path)) {
        return $false
    }

    return $Path.Contains('*')
}

function Test-PodePathIsDirectory {
    param(
        [Parameter(Mandatory = $true)]
        [ValidateNotNullOrEmpty()]
        [string]
        $Path,

        [switch]
        $FailOnWildcard

    )

    if ($FailOnWildcard -and (Test-PodePathIsWildcard $Path)) {
        return $false
    }

    return ([string]::IsNullOrWhiteSpace([System.IO.Path]::GetExtension($Path)))
}



function Convert-PodePathPatternToRegex {
    param(
        [Parameter()]
        [string]
        $Path,

        [switch]
        $NotSlashes,

        [switch]
        $NotStrict
    )

    if (!$NotSlashes) {
        if ($Path -match '[\\/]\*$') {
            $Path = $Path -replace '[\\/]\*$', '/{0,1}*'
        }

        $Path = $Path -ireplace '[\\/]', '[\\/]'
    }

    $Path = $Path -ireplace '\.', '\.'
    $Path = $Path -ireplace '\*', '.*?'

    if ($NotStrict) {
        return $Path
    }

    return "^$($Path)$"
}

function Convert-PodePathPatternsToRegex {
    param(
        [Parameter()]
        [string[]]
        $Paths,

        [switch]
        $NotSlashes,

        [switch]
        $NotStrict
    )

    # replace certain chars
    $Paths = @(foreach ($path in $Paths) {
            if (![string]::IsNullOrEmpty($path)) {
                Convert-PodePathPatternToRegex -Path $path -NotStrict -NotSlashes:$NotSlashes
            }
        })

    # if no paths, return null
    if (($null -eq $Paths) -or ($Paths.Length -eq 0)) {
        return $null
    }

    # join them all together
    $joined = "($($Paths -join '|'))"

    if ($NotStrict) {
        return $joined
    }

    return "^$($joined)$"
}

<#
.SYNOPSIS
    Gets the default SSL protocol(s) based on the operating system.

.DESCRIPTION
    This function determines the appropriate default SSL protocol(s) based on the operating system. On macOS, it returns TLS 1.2. On other platforms, it combines SSL 3.0 and TLS 1.2.

.OUTPUTS
    A [System.Security.Authentication.SslProtocols] enum value representing the default SSL protocol(s).

.EXAMPLE
    Get-PodeDefaultSslProtocol
    # Returns [System.Security.Authentication.SslProtocols]::Ssl3, [System.Security.Authentication.SslProtocols]::Tls12 (on non-macOS systems)
    # Returns [System.Security.Authentication.SslProtocols]::Tls12 (on macOS)

.NOTES
    This is an internal function and may change in future releases of Pode.
#>
function Get-PodeDefaultSslProtocol {
    [CmdletBinding()]
    [OutputType([System.Security.Authentication.SslProtocols])]
    param()
    if (Test-PodeIsMacOS) {
        return (ConvertTo-PodeSslProtocol -Protocol Tls12)
    }

    return (ConvertTo-PodeSslProtocol -Protocol Ssl3, Tls12)
}

<#
.SYNOPSIS
    Converts a string representation of SSL protocols to the corresponding SslProtocols enum value.

.DESCRIPTION
    This function takes an array of SSL protocol strings (such as 'Tls', 'Tls12', etc.) and combines them into a single SslProtocols enum value. It's useful for configuring SSL/TLS settings in Pode or other PowerShell scripts.

.PARAMETER Protocol
    An array of SSL protocol strings. Valid values are 'Ssl2', 'Ssl3', 'Tls', 'Tls11', 'Tls12', and 'Tls13'.

.OUTPUTS
    A [System.Security.Authentication.SslProtocols] enum value representing the combined protocols.

.EXAMPLE
    ConvertTo-PodeSslProtocol -Protocol 'Tls', 'Tls12'
    # Returns [System.Security.Authentication.SslProtocols]::Tls12

.NOTES
    This is an internal function and may change in future releases of Pode.
#>
function ConvertTo-PodeSslProtocol {
    [CmdletBinding()]
    [OutputType([System.Security.Authentication.SslProtocols])]
    param(
        [Parameter()]
        [ValidateSet('Ssl2', 'Ssl3', 'Tls', 'Tls11', 'Tls12', 'Tls13')]
        [string[]]
        $Protocol
    )

    $protos = 0
    foreach ($item in $Protocol) {
        $protos = [int]($protos -bor [System.Security.Authentication.SslProtocols]::$item)
    }

    return [System.Security.Authentication.SslProtocols]($protos)
}

<#
.SYNOPSIS
    Retrieves details about the Pode module.

.DESCRIPTION
    This function determines the relevant details of the Pode module. It first checks if the module is already imported.
    If so, it uses that module. Otherwise, it attempts to identify the module used for the 'engine' and retrieves its details.
    If there are multiple versions of the module, it selects the newest version. If no module is imported, it uses the latest installed version.

.OUTPUTS
    A hashtable containing the module details.

.EXAMPLE
    Get-PodeModuleInfo
    # Returns a hashtable with module details such as name, path, base path, data path, internal path, and whether it's in the system path.

    .NOTES
    This is an internal function and may change in future releases of Pode.
#>
function Get-PodeModuleInfo {
    [CmdletBinding()]
    [OutputType([hashtable])]
    param()
    # if there's 1 module imported already, use that
    $importedModule = @(Get-Module -Name Pode)
    if (($importedModule | Measure-Object).Count -eq 1) {
        return (Convert-PodeModuleInfo -Module @($importedModule)[0])
    }

    # if there's none or more, attempt to get the module used for 'engine'
    try {
        $usedModule = (Get-Command -Name 'Set-PodeViewEngine').Module
        if (($usedModule | Measure-Object).Count -eq 1) {
            return (Convert-PodeModuleInfo -Module $usedModule)
        }
    }
    catch {
        $_ | Write-PodeErrorLog -Level Debug
    }

    # if there were multiple to begin with, use the newest version
    if (($importedModule | Measure-Object).Count -gt 1) {
        return (Convert-PodeModuleInfo -Module @($importedModule | Sort-Object -Property Version)[-1])
    }

    # otherwise there were none, use the latest installed
    return (Convert-PodeModuleInfo -Module @(Get-Module -ListAvailable -Name Pode | Sort-Object -Property Version)[-1])
}

<#
.SYNOPSIS
    Converts Pode module details to a hashtable.

.DESCRIPTION
    This function takes a Pode module and extracts relevant details such as name, path, base path, data path, internal path, and whether it's in the system path.

.PARAMETER Module
    The Pode module to convert.

.OUTPUTS
    A hashtable containing the module details.

.EXAMPLE
    Convert-PodeModuleInfo -Module (Get-Module Pode)

.NOTES
    This is an internal function and may change in future releases of Pode.
#>
function Convert-PodeModuleInfo {
    [CmdletBinding()]
    [OutputType([hashtable])]
    param(
        [Parameter(Mandatory = $true)]
        [psmoduleinfo]
        $Module
    )

    $details = @{
        Name         = $Module.Name
        Path         = $Module.Path
        BasePath     = $Module.ModuleBase
        DataPath     = (Find-PodeModuleFile -Module $Module -CheckVersion)
        InternalPath = $null
        InPath       = (Test-PodeModuleInPath -Module $Module)
    }

    $details.InternalPath = $details.DataPath -ireplace 'Pode\.(ps[md]1)', 'Pode.Internal.$1'
    return $details
}

<#
.SYNOPSIS
    Checks if a PowerShell module is located within the directories specified in the PSModulePath environment variable.

.DESCRIPTION
    This function determines if the path of a provided PowerShell module starts with any path included in the system's PSModulePath environment variable.
    This is used to ensure that the module is being loaded from expected locations, which can be important for security and configuration verification.

.PARAMETER Module
    The module to be checked. This should be a module info object, typically obtained via Get-Module or Import-Module.

.OUTPUTS
    [bool]
    Returns $true if the module's path is under a path listed in PSModulePath, otherwise returns $false.

.EXAMPLE
    $module = Get-Module -Name Pode
    Test-PodeModuleInPath -Module $module

    This example checks if the 'Pode' module is located within the paths specified by the PSModulePath environment variable.
#>
function Test-PodeModuleInPath {
    [CmdletBinding()]
    [OutputType([bool])]
    param(
        [Parameter(Mandatory = $true)]
        [psmoduleinfo]
        $Module
    )

    # Determine the path separator based on the operating system.
    $separator = if (Test-PodeIsUnix) { ':' } else { ';' }

    # Split the PSModulePath environment variable to get individual paths.
    $paths = @($env:PSModulePath -split $separator)

    # Check each path to see if the module's path starts with it.
    foreach ($path in $paths) {
        # Return true if the module is in one of the paths.
        if ($Module.Path.StartsWith($path)) {
            return $true
        }
    }

    # Return false if no matching path is found.
    return $false
}
<#
.SYNOPSIS
    Retrieves a module and all of its recursive dependencies.

.DESCRIPTION
    This function takes a PowerShell module as input and returns an array containing
    the module and all of its required dependencies, retrieved recursively. This is
    useful for understanding the full set of dependencies a module has.

.PARAMETER Module
    The module for which to retrieve dependencies. This must be a valid PowerShell module object.

.EXAMPLE
    $module = Get-Module -Name SomeModuleName
    $dependencies = Get-PodeModuleDependencyList -Module $module
    This example retrieves all dependencies for "SomeModuleName".

.OUTPUTS
    Array[psmoduleinfo]
    Returns an array of psmoduleinfo objects, each representing a module in the dependency tree.
#>

function Get-PodeModuleDependencyList {
    param(
        [Parameter(Mandatory = $true)]
        [psmoduleinfo]
        $Module
    )

    # Check if the module has any required modules (dependencies).
    if (!$Module.RequiredModules) {
        return $Module
    }
    # Initialize an array to hold all dependencies.
    $mods = @()

    # Iterate through each required module and recursively retrieve their dependencies.
    foreach ($mod in $Module.RequiredModules) {
        # Recursive call for each dependency.
        $mods += (Get-PodeModuleDependencyList -Module $mod)
    }

    # Return the list of all dependencies plus the original module.
    return ($mods + $module)
}

function Get-PodeModuleRootPath {
    return (Split-Path -Parent -Path $PodeContext.Server.PodeModule.Path)
}

function Get-PodeModuleMiscPath {
    return [System.IO.Path]::Combine((Get-PodeModuleRootPath), 'Misc')
}

function Get-PodeUrl {
    return "$($WebEvent.Endpoint.Protocol)://$($WebEvent.Endpoint.Address)$($WebEvent.Path)"
}

function Find-PodeErrorPage {
    param(
        [Parameter()]
        [int]
        $Code,

        [Parameter()]
        [string]
        $ContentType
    )

    # if a defined content type is supplied, attempt to find an error page for that first
    if (![string]::IsNullOrWhiteSpace($ContentType)) {
        $path = Get-PodeErrorPage -Code $Code -ContentType $ContentType
        if (![string]::IsNullOrWhiteSpace($path)) {
            return @{ 'Path' = $path; 'ContentType' = $ContentType }
        }
    }

    # if a defined route error page content type is supplied, attempt to find an error page for that
    if (![string]::IsNullOrWhiteSpace($WebEvent.ErrorType)) {
        $path = Get-PodeErrorPage -Code $Code -ContentType $WebEvent.ErrorType
        if (![string]::IsNullOrWhiteSpace($path)) {
            return @{ 'Path' = $path; 'ContentType' = $WebEvent.ErrorType }
        }
    }

    # if route patterns have been defined, see if an error content type matches and attempt that
    if (!(Test-PodeIsEmpty $PodeContext.Server.Web.ErrorPages.Routes)) {
        # find type by pattern
        $matched = @(foreach ($key in $PodeContext.Server.Web.ErrorPages.Routes.Keys) {
                if ($WebEvent.Path -imatch $key) {
                    $key
                }
            })[0]

        # if we have a match, see if a page exists
        if (!(Test-PodeIsEmpty $matched)) {
            $type = $PodeContext.Server.Web.ErrorPages.Routes[$matched]
            $path = Get-PodeErrorPage -Code $Code -ContentType $type
            if (![string]::IsNullOrWhiteSpace($path)) {
                return @{ 'Path' = $path; 'ContentType' = $type }
            }
        }
    }

    # if we're using strict typing, attempt that, if we have a content type
    if ($PodeContext.Server.Web.ErrorPages.StrictContentTyping -and ![string]::IsNullOrWhiteSpace($WebEvent.ContentType)) {
        $path = Get-PodeErrorPage -Code $Code -ContentType $WebEvent.ContentType
        if (![string]::IsNullOrWhiteSpace($path)) {
            return @{ 'Path' = $path; 'ContentType' = $WebEvent.ContentType }
        }
    }

    # if we have a default defined, attempt that
    if (!(Test-PodeIsEmpty $PodeContext.Server.Web.ErrorPages.Default)) {
        $path = Get-PodeErrorPage -Code $Code -ContentType $PodeContext.Server.Web.ErrorPages.Default
        if (![string]::IsNullOrWhiteSpace($path)) {
            return @{ 'Path' = $path; 'ContentType' = $PodeContext.Server.Web.ErrorPages.Default }
        }
    }

    # if there's still no error page, use default HTML logic
    $type = Get-PodeContentType -Extension 'html'
    $path = (Get-PodeErrorPage -Code $Code -ContentType $type)

    if (![string]::IsNullOrWhiteSpace($path)) {
        return @{ 'Path' = $path; 'ContentType' = $type }
    }

    return $null
}

function Get-PodeErrorPage {
    param(
        [Parameter()]
        [int]
        $Code,

        [Parameter()]
        [string]
        $ContentType
    )

    # parse the passed content type
    $ContentType = Split-PodeContentType -ContentType $ContentType

    # object for the page path
    $path = $null

    # attempt to find a custom error page
    $path = Find-PodeCustomErrorPage -Code $Code -ContentType $ContentType

    # if there's no custom page found, attempt to find an inbuilt page
    if ([string]::IsNullOrWhiteSpace($path)) {
        $podeRoot = Get-PodeModuleMiscPath
        $path = Find-PodeFileForContentType -Path $podeRoot -Name 'default-error-page' -ContentType $ContentType -Engine 'pode'
    }

    # if there's no path found, or it's inaccessible, return null
    if (!(Test-PodePath $path -NoStatus)) {
        return $null
    }

    return $path
}

function Find-PodeCustomErrorPage {
    param(
        [Parameter()]
        [int]
        $Code,

        [Parameter()]
        [string]
        $ContentType
    )

    # get the custom errors path
    $customErrPath = $PodeContext.Server.InbuiltDrives['errors']

    # if there's no custom error path, return
    if ([string]::IsNullOrWhiteSpace($customErrPath)) {
        return $null
    }

    # retrieve a status code page
    $path = (Find-PodeFileForContentType -Path $customErrPath -Name "$($Code)" -ContentType $ContentType)
    if (![string]::IsNullOrWhiteSpace($path)) {
        return $path
    }

    # retrieve default page
    $path = (Find-PodeFileForContentType -Path $customErrPath -Name 'default' -ContentType $ContentType)
    if (![string]::IsNullOrWhiteSpace($path)) {
        return $path
    }

    # no file was found
    return $null
}

function Find-PodeFileForContentType {
    param(
        [Parameter()]
        [string]
        $Path,

        [Parameter()]
        [string]
        $Name,

        [Parameter()]
        [string]
        $ContentType,

        [Parameter()]
        [string]
        $Engine = $null
    )

    # get all files at the path that start with the name
    $files = @(Get-ChildItem -Path ([System.IO.Path]::Combine($Path, "$($Name).*")))

    # if there are no files, return
    if ($null -eq $files -or $files.Length -eq 0) {
        return $null
    }

    # filter the files by the view engine extension (but only if the current engine is dynamic - non-html)
    if ([string]::IsNullOrWhiteSpace($Engine) -and $PodeContext.Server.ViewEngine.IsDynamic) {
        $Engine = $PodeContext.Server.ViewEngine.Extension
    }

    $Engine = (Protect-PodeValue -Value $Engine -Default 'pode')
    if ($Engine -ine 'pode') {
        $Engine = "($($Engine)|pode)"
    }

    $engineFiles = @(foreach ($file in $files) {
            if ($file.Name -imatch "\.$($Engine)$") {
                $file
            }
        })

    $files = @(foreach ($file in $files) {
            if ($file.Name -inotmatch "\.$($Engine)$") {
                $file
            }
        })

    # only attempt static files if we still have files after any engine filtering
    if ($null -ne $files -and $files.Length -gt 0) {
        # get files of the format '<name>.<type>'
        $file = @(foreach ($f in $files) {
                if ($f.Name -imatch "^$($Name)\.(?<ext>.*?)$") {
                    if (($ContentType -ieq (Get-PodeContentType -Extension $Matches['ext']))) {
                        $f.FullName
                    }
                }
            })[0]

        if (![string]::IsNullOrWhiteSpace($file)) {
            return $file
        }
    }

    # only attempt these formats if we have a files for the view engine
    if ($null -ne $engineFiles -and $engineFiles.Length -gt 0) {
        # get files of the format '<name>.<type>.<engine>'
        $file = @(foreach ($f in $engineFiles) {
                if ($f.Name -imatch "^$($Name)\.(?<ext>.*?)\.$($engine)$") {
                    if ($ContentType -ieq (Get-PodeContentType -Extension $Matches['ext'])) {
                        $f.FullName
                    }
                }
            })[0]

        if (![string]::IsNullOrWhiteSpace($file)) {
            return $file
        }

        # get files of the format '<name>.<engine>'
        $file = @(foreach ($f in $engineFiles) {
                if ($f.Name -imatch "^$($Name)\.$($engine)$") {
                    $f.FullName
                }
            })[0]

        if (![string]::IsNullOrWhiteSpace($file)) {
            return $file
        }
    }

    # no file was found
    return $null
}

function Get-PodeRelativePath {
    param(
        [Parameter(Mandatory = $true)]
        [string]
        $Path,

        [Parameter()]
        [string]
        $RootPath,

        [switch]
        $JoinRoot,

        [switch]
        $Resolve,

        [switch]
        $TestPath
    )

    # if the path is relative, join to root if flagged
    if ($JoinRoot -and ($Path -match '^\.{1,2}([\\\/]|$)')) {
        if ([string]::IsNullOrWhiteSpace($RootPath)) {
            $RootPath = $PodeContext.Server.Root
        }

        $Path = [System.IO.Path]::Combine($RootPath, $Path)
    }

    # if flagged, resolve the path
    if ($Resolve) {
        $_rawPath = $Path
        $Path = [System.IO.Path]::GetFullPath($Path.Replace('\', '/'))
    }

    # if flagged, test the path and throw error if it doesn't exist
    if ($TestPath -and !(Test-PodePath $Path -NoStatus)) {
        throw ($PodeLocale.pathNotExistExceptionMessage -f (Protect-PodeValue -Value $Path -Default $_rawPath))#"The path does not exist: $(Protect-PodeValue -Value $Path -Default $_rawPath)"
    }

    return $Path
}

<#
.SYNOPSIS
    Retrieves files based on a wildcard pattern in a given path.

.DESCRIPTION
    The `Get-PodeWildcardFile` function returns files from the specified path based on a wildcard pattern.
    You can customize the wildcard and provide an optional root path for relative paths.

.PARAMETER Path
    Specifies the path to search for files. This parameter is mandatory.

.PARAMETER Wildcard
    Specifies the wildcard pattern for file matching. Default is '*.*'.

.PARAMETER RootPath
    Specifies an optional root path for relative paths. If provided, the function will join the root path with the specified path.

.OUTPUTS
    Returns an array of file paths matching the wildcard pattern.

.EXAMPLE
    # Example usage:
    $files = Get-PodeWildcardFile -Path '/path/to/files' -Wildcard '*.txt'
    # Returns an array of .txt files in the specified path.

.NOTES
    This is an internal function and may change in future releases of Pode.
#>
function Get-PodeWildcardFile {
    [CmdletBinding()]
    [OutputType([object[]])]
    param(
        [Parameter(Mandatory = $true)]
        [string]
        $Path,

        [Parameter()]
        [string]
        $Wildcard = '*.*',

        [Parameter()]
        [string]
        $RootPath
    )

    # if the OriginalPath is a directory, add wildcard
    if (Test-PodePathIsDirectory -Path $Path) {
        $Path = [System.IO.Path]::Combine($Path, $Wildcard)
    }

    # if path has a *, assume wildcard
    if (Test-PodePathIsWildcard -Path $Path) {
        $Path = Get-PodeRelativePath -Path $Path -RootPath $RootPath -JoinRoot
        return @((Get-ChildItem $Path -Recurse -Force).FullName)
    }

    return $null
}

function Test-PodeIsServerless {
    param(
        [Parameter()]
        [string]
        $FunctionName,

        [switch]
        $ThrowError
    )

    if ($PodeContext.Server.IsServerless -and $ThrowError) {
        throw ($PodeLocale.unsupportedFunctionInServerlessContextExceptionMessage -f $FunctionName) #"The $($FunctionName) function is not supported in a serverless context"
    }

    if (!$ThrowError) {
        return $PodeContext.Server.IsServerless
    }
}

function Get-PodeEndpointUrl {
    param(
        [Parameter()]
        $Endpoint
    )

    # get the endpoint on which we're currently listening - use first http/https if there are many
    if ($null -eq $Endpoint) {
        $Endpoint = @($PodeContext.Server.Endpoints.Values | Where-Object { $_.Protocol -iin @('http', 'https') -and $_.Default })[0]
        if ($null -eq $Endpoint) {
            $Endpoint = @($PodeContext.Server.Endpoints.Values | Where-Object { $_.Protocol -iin @('http', 'https') })[0]
        }
    }

    $url = $Endpoint.Url
    if ([string]::IsNullOrWhiteSpace($url)) {
        $url = "$($Endpoint.Protocol)://$($Endpoint.FriendlyName):$($Endpoint.Port)"
    }

    return $url
}

function Get-PodeDefaultPort {
    param(
        [Parameter()]
        [ValidateSet('Http', 'Https', 'Smtp', 'Smtps', 'Tcp', 'Tcps', 'Ws', 'Wss')]
        [string]
        $Protocol,

        [Parameter()]
        [ValidateSet('Implicit', 'Explicit')]
        [string]
        $TlsMode = 'Implicit',

        [switch]
        $Real
    )

    # are we after the real default ports?
    if ($Real) {
        return (@{
                Http  = @{ Implicit = 80 }
                Https = @{ Implicit = 443 }
                Smtp  = @{ Implicit = 25 }
                Smtps = @{ Implicit = 465; Explicit = 587 }
                Tcp   = @{ Implicit = 9001 }
                Tcps  = @{ Implicit = 9002; Explicit = 9003 }
                Ws    = @{ Implicit = 80 }
                Wss   = @{ Implicit = 443 }
            })[$Protocol.ToLowerInvariant()][$TlsMode.ToLowerInvariant()]
    }

    # if we running as iis, return the ASPNET port
    if ($PodeContext.Server.IsIIS) {
        return [int]$env:ASPNETCORE_PORT
    }

    # if we running as heroku, return the port
    if ($PodeContext.Server.IsHeroku) {
        return [int]$env:PORT
    }

    # otherwise, get the port for the protocol
    return (@{
            Http  = @{ Implicit = 8080 }
            Https = @{ Implicit = 8443 }
            Smtp  = @{ Implicit = 25 }
            Smtps = @{ Implicit = 465; Explicit = 587 }
            Tcp   = @{ Implicit = 9001 }
            Tcps  = @{ Implicit = 9002; Explicit = 9003 }
            Ws    = @{ Implicit = 9080 }
            Wss   = @{ Implicit = 9443 }
        })[$Protocol.ToLowerInvariant()][$TlsMode.ToLowerInvariant()]
}

function Set-PodeServerHeader {
    param(
        [Parameter()]
        [string]
        $Type,

        [switch]
        $AllowEmptyType
    )

    $name = 'Pode'
    if (![string]::IsNullOrWhiteSpace($Type) -or $AllowEmptyType) {
        $name += " - $($Type)"
    }

    Set-PodeHeader -Name 'Server' -Value $name
}

function Get-PodeHandler {
    param(
        [Parameter(Mandatory = $true)]
        [ValidateSet('Service', 'Smtp')]
        [string]
        $Type,

        [Parameter()]
        [string]
        $Name
    )

    if ([string]::IsNullOrWhiteSpace($Name)) {
        return $PodeContext.Server.Handlers[$Type]
    }

    return $PodeContext.Server.Handlers[$Type][$Name]
}

function Convert-PodeFileToScriptBlock {
    param(
        [Parameter(Mandatory = $true)]
        [Alias('FilePath')]
        [string]
        $Path
    )

    # resolve for relative path
    $Path = Get-PodeRelativePath -Path $Path -JoinRoot

    # if Path doesn't exist, error
    if (!(Test-PodePath -Path $Path -NoStatus)) {
        throw ($PodeLocale.pathNotExistExceptionMessage -f $Path) #  "The Path supplied does not exist: $($Path)"
    }

    # if the path is a wildcard or directory, error
    if (!(Test-PodePathIsFile -Path $Path -FailOnWildcard)) {
        throw ($PodeLocale.invalidPathWildcardOrDirectoryExceptionMessage -f $Path) # "The Path supplied cannot be a wildcard or a directory: $($Path)"
    }

    return ([scriptblock](Use-PodeScript -Path $Path))
}

function Convert-PodeQueryStringToHashTable {
    param(
        [Parameter()]
        [string]
        $Uri
    )

    if ([string]::IsNullOrWhiteSpace($Uri)) {
        return @{}
    }

    $qmIndex = $Uri.IndexOf('?')
    if ($qmIndex -eq -1) {
        return @{}
    }

    if ($qmIndex -gt 0) {
        $Uri = $Uri.Substring($qmIndex)
    }

    $tmpQuery = [System.Web.HttpUtility]::ParseQueryString($Uri)
    return (ConvertFrom-PodeNameValueToHashTable -Collection $tmpQuery)
}

function Get-PodeAstFromFile {
    param(
        [Parameter(Mandatory = $true)]
        [Alias('FilePath')]
        [string]
        $Path
    )

    if (!(Test-Path $Path)) {
        throw ($PodeLocale.pathNotExistExceptionMessage -f $Path) #  "The Path supplied does not exist: $($Path)"
    }

    return [System.Management.Automation.Language.Parser]::ParseFile($Path, [ref]$null, [ref]$null)
}

function Get-PodeFunctionsFromFile {
    param(
        [Parameter(Mandatory = $true)]
        [string]
        $FilePath
    )

    $ast = Get-PodeAstFromFile -FilePath $FilePath
    return @(Get-PodeFunctionsFromAst -Ast $ast)
}

function Get-PodeFunctionsFromAst {
    param(
        [Parameter(Mandatory = $true)]
        [System.Management.Automation.Language.Ast]
        $Ast
    )

    $funcs = @(($Ast.FindAll({ $args[0] -is [System.Management.Automation.Language.FunctionDefinitionAst] }, $false)))

    return @(foreach ($func in $funcs) {
            # skip null
            if ($null -eq $func) {
                continue
            }

            # skip pode funcs
            if ($func.Name -ilike '*-Pode*') {
                continue
            }

            # definition
            $def = "$($func.Body)".Trim('{}').Trim()
            if (($null -ne $func.Parameters) -and ($func.Parameters.Count -gt 0)) {
                $def = "param($($func.Parameters.Name -join ','))`n$($def)"
            }

            # the found func
            @{
                Name       = $func.Name
                Definition = $def
            }
        })
}

function Get-PodeFunctionsFromScriptBlock {
    param(
        [Parameter(Mandatory = $true)]
        [scriptblock]
        $ScriptBlock
    )

    # functions that have been found
    $foundFuncs = @()

    # get each function in the callstack
    $callstack = Get-PSCallStack
    if ($callstack.Count -gt 3) {
        $callstack = ($callstack | Select-Object -Skip 4)
        $bindingFlags = [System.Reflection.BindingFlags]'NonPublic, Instance, Static'

        foreach ($call in $callstack) {
            $_funcContext = $call.GetType().GetProperty('FunctionContext', $bindingFlags).GetValue($call, $null)
            $_scriptBlock = $_funcContext.GetType().GetField('_scriptBlock', $bindingFlags).GetValue($_funcContext)
            $foundFuncs += @(Get-PodeFunctionsFromAst -Ast $_scriptBlock.Ast)
        }
    }

    # get each function from the main script
    $foundFuncs += @(Get-PodeFunctionsFromAst -Ast $ScriptBlock.Ast)

    # return the found functions
    return $foundFuncs
}

<#
.SYNOPSIS
    Reads details from a web exception and returns relevant information.

.DESCRIPTION
    The `Read-PodeWebExceptionInfo` function processes a web exception (either `WebException` or `HttpRequestException`)
    and extracts relevant details such as status code, status description, and response body.

.PARAMETER ErrorRecord
    Specifies the error record containing the web exception. This parameter is mandatory.

.OUTPUTS
    Returns a hashtable with the following keys:
    - `Status`: A nested hashtable with `Code` (status code) and `Description` (status description).
    - `Body`: The response body from the web exception.

.EXAMPLE
    # Example usage:
    $errorRecord = Get-ErrorRecordFromWebException
    $details = Read-PodeWebExceptionInfo -ErrorRecord $errorRecord
    # Returns a hashtable with status code, description, and response body.

.NOTES
    This is an internal function and may change in future releases of Pode
#>
function Read-PodeWebExceptionInfo {
    [CmdletBinding()]
    [OutputType([hashtable])]
    param(
        [Parameter(Mandatory = $true)]
        [System.Management.Automation.ErrorRecord]
        $ErrorRecord
    )

    switch ($ErrorRecord) {
        { $_.Exception -is [System.Net.WebException] } {
            $stream = $_.Exception.Response.GetResponseStream()
            $stream.Position = 0

            $body = [System.IO.StreamReader]::new($stream).ReadToEnd()
            $code = [int]$_.Exception.Response.StatusCode
            $desc = $_.Exception.Response.StatusDescription
        }

        { $_.Exception -is [System.Net.Http.HttpRequestException] } {
            $body = $_.ErrorDetails.Message
            $code = [int]$_.Exception.Response.StatusCode
            $desc = $_.Exception.Response.ReasonPhrase
        }

        default {
            #Exception is of an invalid type, should be either WebException or HttpRequestException
            throw ($PodeLocale.invalidWebExceptionTypeExceptionMessage -f ($_.Exception.GetType().Name))
        }
    }

    return @{
        Status = @{
            Code        = $code
            Description = $desc
        }
        Body   = $body
    }
}

function Use-PodeFolder {
    param(
        [Parameter()]
        [string]
        $Path,

        [Parameter(Mandatory = $true)]
        [string]
        $DefaultPath
    )

    # use default, or custom path
    if ([string]::IsNullOrWhiteSpace($Path)) {
        $Path = Join-PodeServerRoot -Folder $DefaultPath
    }
    else {
        $Path = Get-PodeRelativePath -Path $Path -JoinRoot
    }

    # fail if path not found
    if (!(Test-PodePath -Path $Path -NoStatus)) {
        throw ($PodeLocale.pathToLoadNotFoundExceptionMessage -f $DefaultPath, $Path) #"Path to load $($DefaultPath) not found: $($Path)"
    }

    # get .ps1 files and load them
    Get-ChildItem -Path $Path -Filter *.ps1 -Force -Recurse | ForEach-Object {
        Use-PodeScript -Path $_.FullName
    }
}

function Find-PodeModuleFile {
    param(
        [Parameter(Mandatory = $true, ParameterSetName = 'Name')]
        [string]
        $Name,

        [Parameter(Mandatory = $true, ParameterSetName = 'Module')]
        [psmoduleinfo]
        $Module,

        [switch]
        $ListAvailable,

        [switch]
        $DataOnly,

        [switch]
        $CheckVersion
    )

    # get module and check psd1, then psm1
    if ($null -eq $Module) {
        $Module = (Get-Module -Name $Name -ListAvailable:$ListAvailable | Sort-Object -Property Version -Descending | Select-Object -First 1)
    }

    # if the path isn't already a psd1 do this
    $path = Join-Path $Module.ModuleBase "$($Module.Name).psd1"
    if (!(Test-Path $path)) {
        # if we only want a psd1, return null
        if ($DataOnly) {
            $path = $null
        }
        else {
            $path = $Module.Path
        }
    }

    # check the Version of the psd1
    elseif ($CheckVersion) {
        $data = Import-PowerShellDataFile -Path $path -ErrorAction Stop

        $version = $null
        if (![version]::TryParse($data.ModuleVersion, [ref]$version)) {
            if ($DataOnly) {
                $path = $null
            }
            else {
                $path = $Module.Path
            }
        }
    }

    return $path
}

<#
.SYNOPSIS
    Clears the inner keys of a hashtable.

.DESCRIPTION
    This function takes a hashtable as input and clears the values associated with each inner key. If the input hashtable is empty or null, no action is taken.

.PARAMETER InputObject
    The hashtable to process.

.EXAMPLE
    $myHashtable = @{
        'Key1' = 'Value1'
        'Key2' = 'Value2'
    }
    Clear-PodeHashtableInnerKey -InputObject $myHashtable
    # Clears the values associated with 'Key1' and 'Key2' in the hashtable.

.NOTES
    This is an internal function and may change in future releases of Pode.
#>
function Clear-PodeHashtableInnerKey {
    param(
        [Parameter(ValueFromPipeline = $true)]
        [hashtable]
        $InputObject
    )

    if (Test-PodeIsEmpty $InputObject) {
        return
    }

    $InputObject.Keys.Clone() | ForEach-Object {
        $InputObject[$_].Clear()
    }
}

function Set-PodeCronInterval {
    param(
        [Parameter()]
        [hashtable]
        $Cron,

        [Parameter()]
        [string]
        $Type,

        [Parameter()]
        [int[]]
        $Value,

        [Parameter()]
        [int]
        $Interval
    )

    if ($Interval -le 0) {
        return $false
    }

    if ($Value.Length -gt 1) {
        throw ($PodeLocale.singleValueForIntervalExceptionMessage -f $Type) #"You can only supply a single $($Type) value when using intervals"
    }

    if ($Value.Length -eq 1) {
        $Cron[$Type] = "$(@($Value)[0])"
    }

    $Cron[$Type] += "/$($Interval)"
    return ($Value.Length -eq 1)
}

function Test-PodeModuleInstalled {
    param(
        [Parameter(Mandatory = $true)]
        [string]
        $Name
    )

    return ($null -ne (Get-Module -Name $Name -ListAvailable -ErrorAction Ignore -Verbose:$false))
}

function Get-PodePlaceholderRegex {
    return '\:(?<tag>[\w]+)'
}

<#
.SYNOPSIS
    Resolves placeholders in a given path using a specified regex pattern.

.DESCRIPTION
    The `Resolve-PodePlaceholder` function replaces placeholders in the provided path
    with custom placeholders based on the specified regex pattern. You can customize
    the prepend and append strings for the new placeholders. Additionally, you can
    choose to escape slashes in the path.

.PARAMETER Path
    Specifies the path to resolve. This parameter is mandatory.

.PARAMETER Pattern
    Specifies the regex pattern for identifying placeholders. If not provided, the default
    placeholder regex pattern from `Get-PodePlaceholderRegex` is used.

.PARAMETER Prepend
    Specifies the string to prepend to the new placeholders. Default is '(?<'.

.PARAMETER Append
    Specifies the string to append to the new placeholders. Default is '>[^\/]+?)'.

.PARAMETER Slashes
    If specified, escapes slashes in the path.

.OUTPUTS
    Returns the resolved path with replaced placeholders.

.EXAMPLE
    # Example usage:
    $originalPath = '/api/users/{id}'
    $resolvedPath = Resolve-PodePlaceholder -Path $originalPath
    # Returns '/api/users/(?<id>[^\/]+?)' with custom placeholders.

.NOTES
    This is an internal function and may change in future releases of Pode.
#>
function Resolve-PodePlaceholder {
    param(
        [Parameter(Mandatory = $true)]
        [string]
        $Path,

        [Parameter()]
        [string]
        $Pattern,

        [Parameter()]
        [string]
        $Prepend = '(?<',

        [Parameter()]
        [string]
        $Append = '>[^\/]+?)',

        [switch]
        $Slashes
    )

    if ([string]::IsNullOrWhiteSpace($Pattern)) {
        $Pattern = Get-PodePlaceholderRegex
    }

    if ($Path -imatch $Pattern) {
        $Path = [regex]::Escape($Path)
    }

    if ($Slashes) {
        $Path = ($Path.TrimEnd('\/') -replace '(\\\\|\/)', '[\\\/]')
        $Path = "$($Path)[\\\/]"
    }

    return (Convert-PodePlaceholder -Path $Path -Pattern $Pattern -Prepend $Prepend -Append $Append)
}

<#
.SYNOPSIS
    Converts placeholders in a given path using a specified regex pattern.

.DESCRIPTION
    The `Convert-PodePlaceholder` function replaces placeholders in the provided path
    with custom placeholders based on the specified regex pattern. You can customize
    the prepend and append strings for the new placeholders.

.PARAMETER Path
    Specifies the path to convert. This parameter is mandatory.

.PARAMETER Pattern
    Specifies the regex pattern for identifying placeholders. If not provided, the default
    placeholder regex pattern from `Get-PodePlaceholderRegex` is used.

.PARAMETER Prepend
    Specifies the string to prepend to the new placeholders. Default is '(?<'.

.PARAMETER Append
    Specifies the string to append to the new placeholders. Default is '>[^\/]+?)'.

.OUTPUTS
    Returns the path with replaced placeholders.

.EXAMPLE
    # Example usage:
    $originalPath = '/api/users/{id}'
    $convertedPath = Convert-PodePlaceholder -Path $originalPath
    # Returns '/api/users/(?<id>[^\/]+?)' with custom placeholders.

.NOTES
    This is an internal function and may change in future releases of Pode.
#>
function Convert-PodePlaceholder {
    [CmdletBinding()]
    [OutputType([string])]
    param(
        [Parameter(Mandatory = $true)]
        [string]
        $Path,

        [Parameter()]
        [string]
        $Pattern,

        [Parameter()]
        [string]
        $Prepend = '(?<',

        [Parameter()]
        [string]
        $Append = '>[^\/]+?)'
    )

    if ([string]::IsNullOrWhiteSpace($Pattern)) {
        $Pattern = Get-PodePlaceholderRegex
    }

    while ($Path -imatch $Pattern) {
        $Path = ($Path -ireplace $Matches[0], "$($Prepend)$($Matches['tag'])$($Append)")
    }

    return $Path
}

<#
.SYNOPSIS
    Tests whether a given path contains a placeholder based on a specified regex pattern.

.DESCRIPTION
    The `Test-PodePlaceholder` function checks if the provided path contains a placeholder
    by matching it against a regex pattern. Placeholders are typically used for dynamic values.

.PARAMETER Path
    Specifies the path to test. This parameter is mandatory.

.PARAMETER Placeholder
    Specifies the regex pattern for identifying placeholders. If not provided, the default
    placeholder regex pattern from `Get-PodePlaceholderRegex` is used.

.OUTPUTS
    Returns `$true` if the path contains a placeholder; otherwise, returns `$false`.

.EXAMPLE
    # Example usage:
    $isPlaceholder = Test-PodePlaceholder -Path '/api/users/{id}'
    # Returns $true because the path contains a placeholder.

.NOTES
    This is an internal function and may change in future releases of Pode.
#>
function Test-PodePlaceholder {
    param(
        [Parameter(Mandatory = $true)]
        [string]
        $Path,

        [Parameter()]
        [string]
        $Placeholder
    )

    if ([string]::IsNullOrWhiteSpace($Placeholder)) {
        $Placeholder = Get-PodePlaceholderRegex
    }

    return ($Path -imatch $Placeholder)
}


<#
.SYNOPSIS
Retrieves the PowerShell module manifest object for the specified module.

.DESCRIPTION
This function constructs the path to a PowerShell module manifest file (.psd1) located in the parent directory of the script root. It then imports the module manifest file to access its properties and returns the manifest object. This can be useful for scripts that need to dynamically discover and utilize module metadata, such as version, dependencies, and exported functions.

.PARAMETERS
This function does not accept any parameters.

.EXAMPLE
$manifest = Get-PodeModuleManifest
This example calls the `Get-PodeModuleManifest` function to retrieve the module manifest object and stores it in the variable `$manifest`.

#>
function Get-PodeModuleManifest {
    # Construct the path to the module manifest (.psd1 file)
    $moduleManifestPath = Join-Path -Path (Split-Path -Path $PSScriptRoot -Parent) -ChildPath 'Pode.psd1'

    # Import the module manifest to access its properties
    $moduleManifest = Import-PowerShellDataFile -Path $moduleManifestPath
    return  $moduleManifest
}

<#
.SYNOPSIS
    Tests the running PowerShell version for compatibility with Pode, identifying end-of-life (EOL) and untested versions.

.DESCRIPTION
    The `Test-PodeVersionPwshEOL` function checks the current PowerShell version against a list of versions that were either supported or EOL at the time of the Pode release. It uses the module manifest to determine which PowerShell versions are considered EOL and which are officially supported. If the current version is EOL or was not tested with the current release of Pode, the function generates a warning. This function aids in maintaining best practices for using supported PowerShell versions with Pode.

.PARAMETER ReportUntested
    If specified, the function will report if the current PowerShell version was not available and thus untested at the time of the Pode release. This is useful for identifying potential compatibility issues with newer versions of PowerShell.

.OUTPUTS
    A hashtable containing two keys:
    - `eol`: A boolean indicating if the current PowerShell version was EOL at the time of the Pode release.
    - `supported`: A boolean indicating if the current PowerShell version was officially supported by Pode at the time of the release.

.EXAMPLE
    Test-PodeVersionPwshEOL

    Checks the current PowerShell version against Pode's supported and EOL versions list. Outputs a warning if the version is EOL or untested, and returns a hashtable indicating the compatibility status.

.EXAMPLE
    Test-PodeVersionPwshEOL -ReportUntested

    Similar to the basic usage, but also reports if the current PowerShell version was untested because it was not available at the time of the Pode release.

.NOTES
    This function is part of the Pode module's utilities to ensure compatibility and encourage the use of supported PowerShell versions.

#>
function Test-PodeVersionPwshEOL {
    param(
        [switch] $ReportUntested
    )
    $moduleManifest = Get-PodeModuleManifest
    if ($moduleManifest.ModuleVersion -eq '$version$') {
        return @{
            eol       = $false
            supported = $true
        }
    }

    $psVersion = $PSVersionTable.PSVersion
    $eolVersions = $moduleManifest.PrivateData.PwshVersions.Untested -split ','
    $isEol = "$($psVersion.Major).$($psVersion.Minor)" -in $eolVersions

    if ($isEol) {
        # [WARNING] Pode version has not been tested on PowerShell version, as it is EOL
        Write-PodeHost ($PodeLocale.eolPowerShellWarningMessage -f $PodeVersion, $PSVersion) -ForegroundColor Yellow
    }

    $SupportedVersions = $moduleManifest.PrivateData.PwshVersions.Supported -split ','
    $isSupported = "$($psVersion.Major).$($psVersion.Minor)" -in $SupportedVersions

    if ((! $isSupported) -and (! $isEol) -and $ReportUntested) {
        # [WARNING] Pode version has not been tested on PowerShell version, as it was not available when Pode was released
        Write-PodeHost ($PodeLocale.untestedPowerShellVersionWarningMessage -f $PodeVersion, $PSVersion) -ForegroundColor Yellow
    }

    return @{
        eol       = $isEol
        supported = $isSupported
    }
}


<#
.SYNOPSIS
    creates a YAML description of the data in the object - based on https://github.com/Phil-Factor/PSYaml

.DESCRIPTION
    This produces YAML from any object you pass to it.

.PARAMETER Object
    The object that you want scripted out. This parameter accepts input via the pipeline.

.PARAMETER Depth
    The depth that you want your object scripted to

.EXAMPLE
    Get-PodeOpenApiDefinition|ConvertTo-PodeYaml
#>
function ConvertTo-PodeYaml {
    [CmdletBinding()]
    [OutputType([string])]
    param (
        [parameter(Position = 0, Mandatory = $true, ValueFromPipeline = $true)]
        [AllowNull()]
        $InputObject,

        [parameter()]
        [int]
        $Depth = 16
    )

    begin {
        $pipelineObject = @()
    }

    process {
        $pipelineObject += $_
    }

    end {
        if ($pipelineObject.Count -gt 1) {
            $InputObject = $pipelineObject
        }

        if ($PodeContext.Server.Web.OpenApi.UsePodeYamlInternal) {
            return ConvertTo-PodeYamlInternal -InputObject $InputObject -Depth $Depth -NoNewLine
        }

        if ($null -eq $PodeContext.Server.InternalCache.YamlModuleImported) {
            $PodeContext.Server.InternalCache.YamlModuleImported = ((Test-PodeModuleInstalled -Name 'PSYaml') -or (Test-PodeModuleInstalled -Name 'powershell-yaml'))
        }

        if ($PodeContext.Server.InternalCache.YamlModuleImported) {
            return ($InputObject | ConvertTo-Yaml)
        }
        else {
            return ConvertTo-PodeYamlInternal -InputObject $InputObject -Depth $Depth -NoNewLine
        }
    }
}

<#
.SYNOPSIS
    Converts PowerShell objects into a YAML-formatted string.

.DESCRIPTION
    This function takes PowerShell objects and converts them to a YAML string representation.
    It supports various data types including arrays, hashtables, strings, and more.
    The depth of conversion can be controlled, allowing for nested objects to be accurately represented.

.PARAMETER InputObject
    The PowerShell object to convert to YAML.

.PARAMETER Depth
    Specifies the maximum depth of object nesting to convert. Default is 10 levels deep.

.PARAMETER NestingLevel
    Used internally to track the current depth of recursion. Generally not specified by the user.

.PARAMETER NoNewLine
    If specified, suppresses the newline characters in the output to create a single-line string.

.OUTPUTS
    System.String. Returns a string in YAML format.

.EXAMPLE
    ConvertTo-PodeYamlInternal -InputObject $object

    Converts the object into a YAML string.

.NOTES
    This is an internal function and may change in future releases of Pode.
    It converts only basic PowerShell types, such as strings, integers, booleans, arrays, hashtables, and ordered dictionaries into a YAML format.

#>
function ConvertTo-PodeYamlInternal {
    [CmdletBinding()]
    [OutputType([string])]
    param (
        [parameter(Mandatory = $true, ValueFromPipeline = $false)]
        [AllowNull()]
        $InputObject,

        [parameter()]
        [int]
        $Depth = 10,

        [parameter()]
        [int]
        $NestingLevel = 0,

        [parameter()]
        [switch]
        $NoNewLine
    )

    #report the leaves in terms of object type
    if ($Depth -ilt $NestingLevel) {
        return ''
    }
    # if it is null return null
    If ( !($InputObject) ) {
        if ($InputObject -is [Object[]]) {
            return '[]'
        }
        else {
            return ''
        }
    }

    $padding = [string]::new(' ', $NestingLevel * 2) # lets just create our left-padding for the block
    try {
        $Type = $InputObject.GetType().Name # we start by getting the object's type
        if ($InputObject -is [object[]]) {
            #what it really is
            $Type = "$($InputObject.GetType().BaseType.Name)"
        }

        # Check for specific value types string
        if ($Type -ne 'String') {
            # prevent these values being identified as an object
            if ($InputObject -is [System.Collections.Specialized.OrderedDictionary]) {
                $Type = 'hashTable'
            }
            elseif ($Type -ieq 'List`1') {
                $Type = 'array'
            }
            elseif ($InputObject -is [array]) {
                $Type = 'array'
            } # whatever it thinks it is called
            elseif ($InputObject -is [hashtable] ) {
                $Type = 'hashTable'
            } # for our purposes it is a hashtable
        }

        $output += switch ($Type.ToLower()) {
            'string' {
                $String = "$InputObject"
                if (($string -match '[\r\n]' -or $string.Length -gt 80) -and ($string -notlike 'http*')) {
                    $multiline = [System.Text.StringBuilder]::new("|`n")

                    $items = $string.Split("`n")
                    for ($i = 0; $i -lt $items.Length; $i++) {
                        $workingString = $items[$i] -replace '\r$'
                        $length = $workingString.Length
                        $index = 0
                        $wrap = 80

                        while ($index -lt $length) {
                            $breakpoint = $wrap
                            $linebreak = $false

                            if (($length - $index) -gt $wrap) {
                                $lastSpaceIndex = $workingString.LastIndexOf(' ', $index + $wrap, $wrap)
                                if ($lastSpaceIndex -ne -1) {
                                    $breakpoint = $lastSpaceIndex - $index
                                }
                                else {
                                    $linebreak = $true
                                    $breakpoint--
                                }
                            }
                            else {
                                $breakpoint = $length - $index
                            }

                            $null = $multiline.Append($padding).Append($workingString.Substring($index, $breakpoint).Trim())
                            if ($linebreak) {
                                $null = $multiline.Append('\')
                            }

                            $index += $breakpoint
                            if ($index -lt $length) {
                                $null = $multiline.Append([System.Environment]::NewLine)
                            }
                        }

                        if ($i -lt ($items.Length - 1)) {
                            $null = $multiline.Append([System.Environment]::NewLine)
                        }
                    }

                    $multiline.ToString().TrimEnd()
                    break
                }
                else {
                    if ($string -match '^[#\[\]@\{\}\!\*]') {
                        "'$($string -replace '''', '''''')'"
                    }
                    else {
                        $string
                    }
                    break
                }
                break
            }

            'hashtable' {
                if ($InputObject.Count -gt 0 ) {
                    $index = 0
                    $string = [System.Text.StringBuilder]::new()
                    foreach ($item in $InputObject.Keys) {
                        if ($NoNewLine -and $index++ -eq 0) { $NewPadding = '' } else { $NewPadding = "`n$padding" }
                        $null = $string.Append( $NewPadding).Append( $item).Append(': ')
                        if ($InputObject[$item] -is [System.ValueType]) {
                            if ($InputObject[$item] -is [bool]) {
                                $null = $string.Append($InputObject[$item].ToString().ToLower())
                            }
                            else {
                                $null = $string.Append($InputObject[$item])
                            }
                        }
                        else {
                            if ($InputObject[$item] -is [string]) { $increment = 2 } else { $increment = 1 }
                            $null = $string.Append((ConvertTo-PodeYamlInternal -InputObject $InputObject[$item] -Depth $Depth -NestingLevel ($NestingLevel + $increment)))
                        }
                    }
                    $string.ToString()
                }
                else { '{}' }
                break
            }

            'pscustomobject' {
                if ($InputObject.Count -gt 0 ) {
                    $index = 0
                    $string = [System.Text.StringBuilder]::new()
                    foreach ($item in ($InputObject | Get-Member -MemberType Properties | Select-Object -ExpandProperty Name)) {
                        if ($NoNewLine -and $index++ -eq 0) { $NewPadding = '' } else { $NewPadding = "`n$padding" }
                        $null = $string.Append( $NewPadding).Append( $item).Append(': ')
                        if ($InputObject.$item -is [System.ValueType]) {
                            if ($InputObject.$item -is [bool]) {
                                $null = $string.Append($InputObject.$item.ToString().ToLower())
                            }
                            else {
                                $null = $string.Append($InputObject.$item)
                            }
                        }
                        else {
                            if ($InputObject.$item -is [string]) { $increment = 2 } else { $increment = 1 }
                            $null = $string.Append((ConvertTo-PodeYamlInternal -InputObject $InputObject.$item -Depth $Depth -NestingLevel ($NestingLevel + $increment)))
                        }
                    }
                    $string.ToString()
                }
                else { '{}' }
                break
            }

            'array' {
                $string = [System.Text.StringBuilder]::new()
                $index = 0
                foreach ($item in $InputObject ) {
                    if ($NoNewLine -and $index++ -eq 0) { $NewPadding = '' } else { $NewPadding = "`n$padding" }
                    $null = $string.Append($NewPadding).Append('- ').Append((ConvertTo-PodeYamlInternal -InputObject $item -depth $Depth -NestingLevel ($NestingLevel + 1) -NoNewLine))
                }
                $string.ToString()
                break
            }

            default {
                "'$InputObject'"
            }
        }
        return $Output
    }
    catch {
        $_ | Write-PodeErrorLog
        $_.Exception | Write-PodeErrorLog -CheckInnerException
        throw ($PodeLocale.scriptErrorExceptionMessage -f $_, $_.InvocationInfo.ScriptName, $_.InvocationInfo.Line.Trim(), $_.InvocationInfo.ScriptLineNumber, $_.InvocationInfo.OffsetInLine, $_.InvocationInfo.MyCommand, $type, $InputObject, $InputObject.GetType().Name, $InputObject.GetType().BaseType.Name)
    }
}


<#
.SYNOPSIS
    Resolves various types of object arrays into PowerShell objects.

.DESCRIPTION
    This function takes an input property and determines its type.
    It then resolves the property into a PowerShell object or an array of objects,
    depending on whether the property is a hashtable, array, or single object.

.PARAMETER Property
    The property to be resolved. It can be a hashtable, an object array, or a single object.

.RETURNS
    Returns a PowerShell object or an array of PowerShell objects, depending on the input property type.

.EXAMPLE
    $result = Resolve-PodeObjectArray -Property $myProperty
    This example resolves the $myProperty into a PowerShell object or an array of objects.

.NOTES
    This is an internal function and may change in future releases of Pode.
#>
function Resolve-PodeObjectArray {
    [CmdletBinding()]
    [OutputType([object[]])]
    [OutputType([psobject])]
    param (
        [AllowNull()]
        [object]
        $Property
    )

    # Check if the property is a hashtable
    if ($Property -is [hashtable]) {
        # If the hashtable has only one item, convert it to a PowerShell object
        if ($Property.Count -eq 1) {
            return [pscustomobject]$Property
        }
        else {
            # If the hashtable has more than one item, recursively resolve each item
            return @(foreach ($p in $Property) {
                    Resolve-PodeObjectArray -Property $p
                })
        }
    }
    # Check if the property is an array of objects
    elseif ($Property -is [object[]]) {
        # Recursively resolve each item in the array
        return @(foreach ($p in $Property) {
                Resolve-PodeObjectArray -Property $p
            })
    }
    # Check if the property is already a PowerShell object
    elseif ($Property -is [psobject]) {
        return $Property
    }
    else {
        # For any other type, convert it to a PowerShell object
        return [pscustomobject]$Property
    }
}

<<<<<<< HEAD


<#
.SYNOPSIS
    Checks if two arrays have any common elements.

.DESCRIPTION
    This function takes two arrays as input parameters and checks if they share any common elements.
    It returns $true if there is at least one common element, and $false otherwise.

.PARAMETER ReferenceArray
    The first array to compare.

.PARAMETER DifferenceArray
    The second array to compare.

.EXAMPLE
    $array1 = @('a', 'b', 'c')
    $array2 = @('c', 'd', 'e')
    Test-PodeArraysHaveCommonElement -ReferenceArray $array1 -DifferenceArray $array2
    # Output: True

.EXAMPLE
    $array1 = @('a', 'b', 'c')
    $array2 = @('d', 'e', 'f')
    Test-PodeArraysHaveCommonElement -ReferenceArray $array1 -DifferenceArray $array2
    # Output: False

.NOTES
    This is an internal function and may change in future releases of Pode.
#>
function Test-PodeArraysHaveCommonElement {
    param (
        [array]$ReferenceArray, # The first array to compare
        [array]$DifferenceArray    # The second array to compare
    )

    # Iterate through each item in the DifferenceArray
    foreach ($item in $DifferenceArray) {
        # Check if the item exists in the ReferenceArray
        if ($ReferenceArray -contains $item) {
            # Return true if a common element is found
            return $true
        }
    }
    # Return false if no common elements are found
    return $false
}

<#
.SYNOPSIS
    Converts a PSCustomObject to a hashtable recursively.

.DESCRIPTION
    The ConvertTo-PodeHashtable function takes a PSCustomObject as input and recursively converts it into a hashtable.
    This is useful for transforming structured data from JSON or other sources into a native PowerShell hashtable.

.PARAMETER PSObject
    The PSCustomObject to convert to a hashtable. This parameter is mandatory.

.EXAMPLE
    $psObject = [PSCustomObject]@{
        Name = "John Doe"
        Age = 30
        Address = [PSCustomObject]@{
            Street = "123 Main St"
            City = "Anytown"
            State = "CA"
        }
        PhoneNumbers = @(
            [PSCustomObject]@{ Type = "home"; Number = "123-456-7890" },
            [PSCustomObject]@{ Type = "work"; Number = "987-654-3210" }
        )
    }

    $hashtable = ConvertTo-PodeHashtable -PSObject $psObject
    $hashtable

.NOTES
    This is an internal function and may change in future releases of Pode.
#>
function ConvertTo-PodeHashtable {
    param (
        [Parameter(Mandatory = $true)]
        [PSObject]$PSObject
    )

    # Initialize an empty hashtable
    $hashtable = @{}

    # Iterate over each property of the PSObject
    foreach ($property in $PSObject.PSObject.Properties) {

        # If the property value is a PSCustomObject, recursively convert it to a hashtable
        if ($property.Value -is [PSCustomObject]) {
            $hashtable[$property.Name] = ConvertTo-PodeHashtable -PSObject $property.Value

            # If the property value is an enumerable collection (excluding strings)
        }
        elseif ($property.Value -is [System.Collections.IEnumerable] -and !($property.Value -is [string])) {

            # Initialize an array list to hold the converted items
            $arrayList = @()

            # Iterate over each item in the collection
            foreach ($item in $property.Value) {

                # If the item is a PSCustomObject, recursively convert it and add to the array list
                if ($item -is [PSCustomObject]) {
                    $arrayList += (ConvertTo-PodeHashtable -PSObject $item)

                    # Otherwise, add the item directly to the array list
                }
                else {
                    $arrayList += $item
                }
            }

            # Add the array list to the hashtable under the current property name
            $hashtable[$property.Name] = $arrayList

            # If the property value is neither a PSCustomObject nor a collection, add it directly to the hashtable
        }
        else {
            $hashtable[$property.Name] = $property.Value
        }
    }

    # Return the resulting hashtable
    return $hashtable
}

<#
.SYNOPSIS
    Formats a given DateTime object to the ISO 8601 format used in Pode.

.DESCRIPTION
    The `Format-PodeDateToIso8601` function takes a DateTime object and returns
    a string formatted as `yyyy-MM-ddTHH:mm:ss.fffffffZ`, which is the ISO 8601 format
    with seven fractional seconds, suitable for Pode async route tasks.

.PARAMETER Date
    The DateTime object to format.

.EXAMPLE
    $completedTime = Get-Date
    $formattedDate = Format-PodeDateToIso8601 -Date $completedTime
    Write-Output $formattedDate

    This example formats the current date and time to the ISO 8601 format.

.NOTES
    This is an internal function and may change in future releases of Pode.
#>
function Format-PodeDateToIso8601 {
    param (
        [DateTime]$Date
    )

    return $Date.ToString('yyyy-MM-ddTHH:mm:ss.fffffffZ')
}


<#
.SYNOPSIS
    Creates a new runspace pool with specified minimum and maximum runspaces.

.DESCRIPTION
    This function wraps the .NET `[runspacefactory]::CreateRunspacePool` method to create a new runspace pool.
    It allows specifying the minimum and maximum number of runspaces, as well as the runspace state.
    This function also automatically passes the current host context to the runspace pool.

.PARAMETER MinRunspaces
    The minimum number of runspaces in the pool. This value determines the initial number of runspaces created when the pool is opened.

.PARAMETER MaxRunspaces
    The maximum number of runspaces allowed in the pool. This value limits the total number of concurrent runspaces in the pool.

.PARAMETER RunspaceState
    The state of the runspace, typically determined by the context in which the runspace pool is being created. This parameter is passed directly to the `CreateRunspacePool` method.

.OUTPUTS
    System.Management.Automation.Runspaces.RunspacePool
    Returns a `RunspacePool` object representing the created runspace pool.

.EXAMPLE
    $runspacePool = New-PodeRunspacePoolNetWrapper -MinRunspaces 1 -MaxRunspaces 5 -RunspaceState $state
    # Creates a new runspace pool with a minimum of 1 runspace, a maximum of 5 runspaces, and a specific runspace state.

.NOTES
    This function is a wrapper around the `[runspacefactory]::CreateRunspacePool` method and is used to simplify the creation of runspace pools in Pode scripts.
    This is an internal function and may change in future releases of Pode.

.LINK
    https://docs.microsoft.com/en-us/dotnet/api/system.management.automation.runspaces.runspacefactory.createrunspacepool
#>
function New-PodeRunspacePoolNetWrapper {
    param (
        [Parameter()]
        [int]$MinRunspaces = 1,
        [Parameter(Mandatory = $true)]
        [int]$MaxRunspaces,
        [Parameter(Mandatory = $true)]
        [System.Management.Automation.Runspaces.InitialSessionState]$RunspaceState
    )
    return [runspacefactory]::CreateRunspacePool($MinRunspaces, $MaxRunspaces, $RunspaceState, $Host)
}

=======
>>>>>>> 38f2f072
<#
.SYNOPSIS
    Creates a deep clone of a PSObject by serializing and deserializing the object.

.DESCRIPTION
<<<<<<< HEAD
    The Copy-PodeDeepClone function takes a PSObject as input and creates a deep clone of it.
=======
    The Copy-PodeObjectDeepClone function takes a PSObject as input and creates a deep clone of it.
>>>>>>> 38f2f072
    This is achieved by serializing the object using the PSSerializer class, and then
    deserializing it back into a new instance. This method ensures that nested objects, arrays,
    and other complex structures are copied fully, without sharing references between the original
    and the cloned object.

.PARAMETER InputObject
    The PSObject that you want to deep clone. This object will be serialized and then deserialized
    to create a deep copy.

<<<<<<< HEAD
.PARAMETER Deep
=======
.PARAMETER Depth
>>>>>>> 38f2f072
    Specifies the depth for the serialization. The depth controls how deeply nested objects
    and properties are serialized. The default value is 10.

.INPUTS
    [PSObject] - The function accepts a PSObject to deep clone.

.OUTPUTS
    [PSObject] - The function returns a new PSObject that is a deep clone of the original.

.EXAMPLE
    $originalObject = [PSCustomObject]@{
        Name = 'John Doe'
        Age = 30
        Address = [PSCustomObject]@{
            Street = '123 Main St'
            City = 'Anytown'
            Zip = '12345'
        }
    }

<<<<<<< HEAD
    $clonedObject = $originalObject | Copy-PodeDeepClone -Deep 15
=======
    $clonedObject = $originalObject | Copy-PodeObjectDeepClone -Deep 15
>>>>>>> 38f2f072

    # The $clonedObject is now a deep clone of $originalObject.
    # Changes to $clonedObject will not affect $originalObject and vice versa.

.NOTES
    This function uses the System.Management.Automation.PSSerializer class, which is available in
    PowerShell 5.1 and later versions. The default depth parameter is set to 10 to handle nested
    objects appropriately, but it can be customized via the -Deep parameter.
    This is an internal function and may change in future releases of Pode.
#>
<<<<<<< HEAD
function Copy-PodeDeepClone {
=======
function Copy-PodeObjectDeepClone {
>>>>>>> 38f2f072
    param (
        [Parameter(Mandatory, ValueFromPipeline)]
        [PSObject]$InputObject,

        [Parameter()]
<<<<<<< HEAD
        [int]$Deep = 10
=======
        [int]$Depth = 10
>>>>>>> 38f2f072
    )

    process {
        # Serialize the object to XML format using PSSerializer
        # The depth parameter controls how deeply nested objects are serialized
<<<<<<< HEAD
        $xmlSerializer = [System.Management.Automation.PSSerializer]::Serialize($InputObject, $Deep)
=======
        $xmlSerializer = [System.Management.Automation.PSSerializer]::Serialize($InputObject, $Depth)
>>>>>>> 38f2f072

        # Deserialize the XML back into a new PSObject, creating a deep clone of the original
        return [System.Management.Automation.PSSerializer]::Deserialize($xmlSerializer)
    }
}<|MERGE_RESOLUTION|>--- conflicted
+++ resolved
@@ -3750,7 +3750,72 @@
     }
 }
 
-<<<<<<< HEAD
+<#
+.SYNOPSIS
+    Creates a deep clone of a PSObject by serializing and deserializing the object.
+
+.DESCRIPTION
+    The Copy-PodeObjectDeepClone function takes a PSObject as input and creates a deep clone of it.
+    This is achieved by serializing the object using the PSSerializer class, and then
+    deserializing it back into a new instance. This method ensures that nested objects, arrays,
+    and other complex structures are copied fully, without sharing references between the original
+    and the cloned object.
+
+.PARAMETER InputObject
+    The PSObject that you want to deep clone. This object will be serialized and then deserialized
+    to create a deep copy.
+
+.PARAMETER Depth
+    Specifies the depth for the serialization. The depth controls how deeply nested objects
+    and properties are serialized. The default value is 10.
+
+.INPUTS
+    [PSObject] - The function accepts a PSObject to deep clone.
+
+.OUTPUTS
+    [PSObject] - The function returns a new PSObject that is a deep clone of the original.
+
+.EXAMPLE
+    $originalObject = [PSCustomObject]@{
+        Name = 'John Doe'
+        Age = 30
+        Address = [PSCustomObject]@{
+            Street = '123 Main St'
+            City = 'Anytown'
+            Zip = '12345'
+        }
+    }
+
+    $clonedObject = $originalObject | Copy-PodeObjectDeepClone -Deep 15
+
+    # The $clonedObject is now a deep clone of $originalObject.
+    # Changes to $clonedObject will not affect $originalObject and vice versa.
+
+.NOTES
+    This function uses the System.Management.Automation.PSSerializer class, which is available in
+    PowerShell 5.1 and later versions. The default depth parameter is set to 10 to handle nested
+    objects appropriately, but it can be customized via the -Deep parameter.
+    This is an internal function and may change in future releases of Pode.
+#>
+function Copy-PodeObjectDeepClone {
+    param (
+        [Parameter(Mandatory, ValueFromPipeline)]
+        [PSObject]$InputObject,
+
+        [Parameter()]
+        [int]$Depth = 10
+    )
+
+    process {
+        # Serialize the object to XML format using PSSerializer
+        # The depth parameter controls how deeply nested objects are serialized
+        $xmlSerializer = [System.Management.Automation.PSSerializer]::Serialize($InputObject, $Depth)
+
+        # Deserialize the XML back into a new PSObject, creating a deep clone of the original
+        return [System.Management.Automation.PSSerializer]::Deserialize($xmlSerializer)
+    }
+}
+
 
 
 <#
@@ -3959,18 +4024,12 @@
     return [runspacefactory]::CreateRunspacePool($MinRunspaces, $MaxRunspaces, $RunspaceState, $Host)
 }
 
-=======
->>>>>>> 38f2f072
 <#
 .SYNOPSIS
     Creates a deep clone of a PSObject by serializing and deserializing the object.
 
 .DESCRIPTION
-<<<<<<< HEAD
     The Copy-PodeDeepClone function takes a PSObject as input and creates a deep clone of it.
-=======
-    The Copy-PodeObjectDeepClone function takes a PSObject as input and creates a deep clone of it.
->>>>>>> 38f2f072
     This is achieved by serializing the object using the PSSerializer class, and then
     deserializing it back into a new instance. This method ensures that nested objects, arrays,
     and other complex structures are copied fully, without sharing references between the original
@@ -3980,11 +4039,7 @@
     The PSObject that you want to deep clone. This object will be serialized and then deserialized
     to create a deep copy.
 
-<<<<<<< HEAD
 .PARAMETER Deep
-=======
-.PARAMETER Depth
->>>>>>> 38f2f072
     Specifies the depth for the serialization. The depth controls how deeply nested objects
     and properties are serialized. The default value is 10.
 
@@ -4005,11 +4060,7 @@
         }
     }
 
-<<<<<<< HEAD
     $clonedObject = $originalObject | Copy-PodeDeepClone -Deep 15
-=======
-    $clonedObject = $originalObject | Copy-PodeObjectDeepClone -Deep 15
->>>>>>> 38f2f072
 
     # The $clonedObject is now a deep clone of $originalObject.
     # Changes to $clonedObject will not affect $originalObject and vice versa.
@@ -4020,31 +4071,19 @@
     objects appropriately, but it can be customized via the -Deep parameter.
     This is an internal function and may change in future releases of Pode.
 #>
-<<<<<<< HEAD
 function Copy-PodeDeepClone {
-=======
-function Copy-PodeObjectDeepClone {
->>>>>>> 38f2f072
     param (
         [Parameter(Mandatory, ValueFromPipeline)]
         [PSObject]$InputObject,
 
         [Parameter()]
-<<<<<<< HEAD
         [int]$Deep = 10
-=======
-        [int]$Depth = 10
->>>>>>> 38f2f072
     )
 
     process {
         # Serialize the object to XML format using PSSerializer
         # The depth parameter controls how deeply nested objects are serialized
-<<<<<<< HEAD
         $xmlSerializer = [System.Management.Automation.PSSerializer]::Serialize($InputObject, $Deep)
-=======
-        $xmlSerializer = [System.Management.Automation.PSSerializer]::Serialize($InputObject, $Depth)
->>>>>>> 38f2f072
 
         # Deserialize the XML back into a new PSObject, creating a deep clone of the original
         return [System.Management.Automation.PSSerializer]::Deserialize($xmlSerializer)

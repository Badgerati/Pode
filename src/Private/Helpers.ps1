using namespace Pode

<#
.SYNOPSIS
    Dynamically executes content as a Pode file, optionally passing data to it.

.DESCRIPTION
    This function takes a string of content, which is expected to be PowerShell code, and optionally a hashtable of data. It constructs a script block that optionally includes a parameter declaration,
    and then executes this script block using the provided data. This is useful for dynamically generating content based on a template or script contained in a file or a string.

.PARAMETER Content
    The PowerShell code as a string. This content is dynamically executed as a script block. It can include placeholders or logic that utilizes the passed data.

.PARAMETER Data
    Optional hashtable of data that can be referenced within the content/script. This data is passed to the script block as parameters.

.EXAMPLE
    $scriptContent = '"Hello, world! Today is $(Get-Date)"'
    ConvertFrom-PodeFile -Content $scriptContent

    This example will execute the content of the script and output "Hello, world! Today is [current date]".

.EXAMPLE
    $template = '"Hello, $(Name)! Your balance is $$(Amount)"'
    $data = @{ Name = 'John Doe'; Amount = '100.50' }
    ConvertFrom-PodeFile -Content $template -Data $data

    This example demonstrates using the function with a data parameter to replace placeholders within the content.
#>
function ConvertFrom-PodeFile {
    param(
        [Parameter(Mandatory = $true)]
        [ValidateNotNull()]
        $Content,

        [Parameter()]
        $Data = @{}
    )

    # if we have data, then setup the data param
    if ($null -ne $Data -and $Data.Count -gt 0) {
        $Content = "param(`$data)`nreturn `"$($Content -replace '"', '``"')`""
    }
    else {
        $Content = "return `"$($Content -replace '"', '``"')`""
    }

    # invoke the content as a script to generate the dynamic content
    return (Invoke-PodeScriptBlock -ScriptBlock ([scriptblock]::Create($Content)) -Arguments $Data -Return)
}

function Get-PodeViewEngineType {
    param(
        [Parameter(Mandatory = $true)]
        [string]
        $Path
    )

    # work out the engine to use when parsing the file
    $type = $PodeContext.Server.ViewEngine.Type

    $ext = Get-PodeFileExtension -Path $Path -TrimPeriod
    if (![string]::IsNullOrWhiteSpace($ext) -and ($ext -ine $PodeContext.Server.ViewEngine.Extension)) {
        $type = $ext
    }

    return $type
}

function Get-PodeFileContentUsingViewEngine {
    param(
        [Parameter(Mandatory = $true)]
        [string]
        $Path,

        [Parameter()]
        [hashtable]
        $Data
    )

    # work out the engine to use when parsing the file
    $engine = Get-PodeViewEngineType -Path $Path

    # setup the content
    $content = [string]::Empty

    # run the relevant engine logic
    switch ($engine.ToLowerInvariant()) {
        'html' {
            $content = Get-Content -Path $Path -Raw -Encoding utf8
        }

        'md' {
            $content = Get-Content -Path $Path -Raw -Encoding utf8
        }

        'pode' {
            $content = Get-Content -Path $Path -Raw -Encoding utf8
            $content = ConvertFrom-PodeFile -Content $content -Data $Data
        }

        default {
            if ($null -ne $PodeContext.Server.ViewEngine.ScriptBlock) {
                $_args = @($Path)
                if (($null -ne $Data) -and ($Data.Count -gt 0)) {
                    $_args = @($Path, $Data)
                }

                $content = (Invoke-PodeScriptBlock -ScriptBlock $PodeContext.Server.ViewEngine.ScriptBlock -Arguments $_args -UsingVariables $PodeContext.Server.ViewEngine.UsingVariables -Return -Splat)
            }
        }
    }

    return $content
}

function Get-PodeFileContent {
    param(
        [Parameter(Mandatory = $true)]
        [string]
        $Path
    )

    return (Get-Content -Path $Path -Raw -Encoding utf8)
}

function Get-PodeType {
    param(
        [Parameter()]
        $Value
    )

    if ($null -eq $Value) {
        return $null
    }

    $type = $Value.GetType()
    return @{
        Name     = $type.Name.ToLowerInvariant()
        BaseName = $type.BaseType.Name.ToLowerInvariant()
    }
}

function Get-PodePSVersionTable {
    return $PSVersionTable
}

function Test-PodeIsAdminUser {
    # check the current platform, if it's unix then return true
    if (Test-PodeIsUnix) {
        return $true
    }

    try {
        $principal = New-Object System.Security.Principal.WindowsPrincipal([System.Security.Principal.WindowsIdentity]::GetCurrent())
        if ($null -eq $principal) {
            return $false
        }

        return $principal.IsInRole([System.Security.Principal.WindowsBuiltInRole]::Administrator)
    }
    catch [exception] {
        Write-PodeHost 'Error checking user administrator priviledges' -ForegroundColor Red
        Write-PodeHost $_.Exception.Message -ForegroundColor Red
        return $false
    }
}

function Get-PodeHostIPRegex {
    param(
        [Parameter(Mandatory = $true)]
        [ValidateSet('Both', 'Hostname', 'IP')]
        [string]
        $Type
    )

    $ip_rgx = '\[?([a-f0-9]*\:){1,}[a-f0-9]*((\d+\.){3}\d+)?\]?|((\d+\.){3}\d+)|\*|all'
    $host_rgx = '([a-z]|\*\.)(([a-z0-9]|[a-z0-9][a-z0-9\-]*[a-z0-9])\.)*([a-z0-9]|[a-z0-9][a-z0-9\-]*[a-z0-9])+'

    switch ($Type.ToLowerInvariant()) {
        'both' {
            return "(?<host>($($ip_rgx)|$($host_rgx)))"
        }

        'hostname' {
            return "(?<host>($($host_rgx)))"
        }

        'ip' {
            return "(?<host>($($ip_rgx)))"
        }
    }
}

function Get-PodePortRegex {
    return '(?<port>\d+)'
}

function Get-PodeEndpointInfo {
    param(
        [Parameter()]
        [string]
        $Address,

        [switch]
        $AnyPortOnZero
    )

    if ([string]::IsNullOrWhiteSpace($Address)) {
        return $null
    }

    $hostRgx = Get-PodeHostIPRegex -Type Both
    $portRgx = Get-PodePortRegex
    $cmbdRgx = "$($hostRgx)\:$($portRgx)"

    # validate that we have a valid ip/host:port address
    if (!(($Address -imatch "^$($cmbdRgx)$") -or ($Address -imatch "^$($hostRgx)[\:]{0,1}") -or ($Address -imatch "[\:]{0,1}$($portRgx)$"))) {
        throw "Failed to parse '$($Address)' as a valid IP/Host:Port address"
    }

    # grab the ip address/hostname
    $_host = $Matches['host']
    if ([string]::IsNullOrWhiteSpace($_host)) {
        $_host = '*'
    }

    # ensure we have a valid ip address/hostname
    if (!(Test-PodeIPAddress -IP $_host)) {
        throw "The IP address supplied is invalid: $($_host)"
    }

    # grab the port
    $_port = $Matches['port']
    if ([string]::IsNullOrWhiteSpace($_port)) {
        $_port = 0
    }

    # ensure the port is valid
    if ($_port -lt 0) {
        throw "The port cannot be negative: $($_port)"
    }

    # return the info
    return @{
        Host = $_host
        Port = (Resolve-PodeValue -Check ($AnyPortOnZero -and ($_port -eq 0)) -TrueValue '*' -FalseValue $_port)
    }
}

function Test-PodeIPAddress {
    param(
        [Parameter()]
        [string]
        $IP,

        [switch]
        $IPOnly
    )

    if ([string]::IsNullOrWhiteSpace($IP) -or ($IP -iin @('*', 'all'))) {
        return $true
    }

    if ($IP -imatch "^$(Get-PodeHostIPRegex -Type Hostname)$") {
        return (!$IPOnly)
    }

    try {
        $null = [System.Net.IPAddress]::Parse($IP)
        return $true
    }
    catch [exception] {
        return $false
    }
}

function Test-PodeHostname {
    param(
        [Parameter()]
        [string]
        $Hostname
    )

    return ($Hostname -imatch "^$(Get-PodeHostIPRegex -Type Hostname)$")
}

function ConvertTo-PodeIPAddress {
    param(
        [Parameter(Mandatory = $true)]
        [ValidateNotNull()]
        $Address
    )

    return [System.Net.IPAddress]::Parse(([System.Net.IPEndPoint]$Address).Address.ToString())
}

function Get-PodeIPAddressesForHostname {
    param(
        [Parameter(Mandatory = $true)]
        [string]
        $Hostname,

        [Parameter(Mandatory = $true)]
        [ValidateSet('All', 'IPv4', 'IPv6')]
        [string]
        $Type
    )

    if (!(Test-PodeHostname -Hostname $Hostname)) {
        return $Hostname
    }

    # get the ip addresses for the hostname
    try {
        $ips = @([System.Net.Dns]::GetHostAddresses($Hostname))
    }
    catch {
        return '127.0.0.1'
    }

    # return ips based on type
    switch ($Type.ToLowerInvariant()) {
        'ipv4' {
            $ips = @(foreach ($ip in $ips) {
                    if ($ip.AddressFamily -ieq 'InterNetwork') {
                        $ip
                    }
                })
        }

        'ipv6' {
            $ips = @(foreach ($ip in $ips) {
                    if ($ip.AddressFamily -ieq 'InterNetworkV6') {
                        $ip
                    }
                })
        }
    }

    return (@($ips)).IPAddressToString
}

function Test-PodeIPAddressLocal {
    param(
        [Parameter(Mandatory = $true)]
        [string]
        $IP
    )

    return (@('127.0.0.1', '::1', '[::1]', '::ffff:127.0.0.1', 'localhost') -icontains $IP)
}

function Test-PodeIPAddressAny {
    param(
        [Parameter(Mandatory = $true)]
        [string]
        $IP
    )

    return (@('0.0.0.0', '*', 'all', '::', '[::]') -icontains $IP)
}

function Test-PodeIPAddressLocalOrAny {
    param(
        [Parameter(Mandatory = $true)]
        [string]
        $IP
    )

    return ((Test-PodeIPAddressLocal -IP $IP) -or (Test-PodeIPAddressAny -IP $IP))
}

function Resolve-PodeIPDualMode {
    param(
        [Parameter()]
        [ipaddress]
        $IP
    )

    # do nothing if IPv6Any
    if ($IP -eq [ipaddress]::IPv6Any) {
        return $IP
    }

    # check loopbacks
    if (($IP -eq [ipaddress]::Loopback) -and [System.Net.Sockets.Socket]::OSSupportsIPv6) {
        return @($IP, [ipaddress]::IPv6Loopback)
    }

    if ($IP -eq [ipaddress]::IPv6Loopback) {
        return @($IP, [ipaddress]::Loopback)
    }

    # if iIPv4, convert and return both
    if (($IP.AddressFamily -eq [System.Net.Sockets.AddressFamily]::InterNetwork) -and [System.Net.Sockets.Socket]::OSSupportsIPv6) {
        return @($IP, $IP.MapToIPv6())
    }

    # if IPv6, only convert if valid IPv4
    if (($IP.AddressFamily -eq [System.Net.Sockets.AddressFamily]::InterNetworkV6) -and $IP.IsIPv4MappedToIPv6) {
        return @($IP, $IP.MapToIPv4())
    }

    # just return the IP
    return $IP
}

function Get-PodeIPAddress {
    param(
        [Parameter()]
        [string]
        $IP,

        [switch]
        $DualMode
    )

    # any address for IPv4 (or IPv6 for DualMode)
    if ([string]::IsNullOrWhiteSpace($IP) -or ($IP -iin @('*', 'all'))) {
        if ($DualMode) {
            return [System.Net.IPAddress]::IPv6Any
        }

        return [System.Net.IPAddress]::Any
    }

    # any address for IPv6 explicitly
    if ($IP -iin @('::', '[::]')) {
        return [System.Net.IPAddress]::IPv6Any
    }

    # localhost
    if ($IP -ieq 'localhost') {
        return [System.Net.IPAddress]::Loopback
    }

    # localhost IPv6 explicitly
    if ($IP -iin @('[::1]', '::1')) {
        return [System.Net.IPAddress]::IPv6Loopback
    }

    # hostname
    if ($IP -imatch "^$(Get-PodeHostIPRegex -Type Hostname)$") {
        return $IP
    }

    # raw ip
    return [System.Net.IPAddress]::Parse($IP)
}

function Test-PodeIPAddressInRange {
    param(
        [Parameter(Mandatory = $true)]
        $IP,

        [Parameter(Mandatory = $true)]
        $LowerIP,

        [Parameter(Mandatory = $true)]
        $UpperIP
    )

    if ($IP.Family -ine $LowerIP.Family) {
        return $false
    }

    $valid = $true

    foreach ($i in 0..3) {
        if (($IP.Bytes[$i] -lt $LowerIP.Bytes[$i]) -or ($IP.Bytes[$i] -gt $UpperIP.Bytes[$i])) {
            $valid = $false
            break
        }
    }

    return $valid
}

function Test-PodeIPAddressIsSubnetMask {
    param(
        [Parameter(Mandatory = $true)]
        [ValidateNotNullOrEmpty()]
        [string]
        $IP
    )

    return (($IP -split '/').Length -gt 1)
}

function Get-PodeSubnetRange {
    param(
        [Parameter(Mandatory = $true)]
        [ValidateNotNullOrEmpty()]
        [string]
        $SubnetMask
    )

    # split for ip and number of 1 bits
    $split = $SubnetMask -split '/'
    if ($split.Length -le 1) {
        return $null
    }

    $ip_parts = $split[0] -isplit '\.'
    $bits = [int]$split[1]

    # generate the netmask
    $network = @('', '', '', '')
    $count = 0

    foreach ($i in 0..3) {
        foreach ($b in 1..8) {
            $count++

            if ($count -le $bits) {
                $network[$i] += '1'
            }
            else {
                $network[$i] += '0'
            }
        }
    }

    # covert netmask to bytes
    foreach ($i in 0..3) {
        $network[$i] = [Convert]::ToByte($network[$i], 2)
    }

    # calculate the bottom range
    $bottom = @(foreach ($i in 0..3) {
            [byte]([byte]$network[$i] -band [byte]$ip_parts[$i])
        })

    # calculate the range
    $range = @(foreach ($i in 0..3) {
            256 + (-bnot [byte]$network[$i])
        })

    # calculate the top range
    $top = @(foreach ($i in 0..3) {
            [byte]([byte]$ip_parts[$i] + [byte]$range[$i])
        })

    return @{
        'Lower'   = ($bottom -join '.')
        'Upper'   = ($top -join '.')
        'Range'   = ($range -join '.')
        'Netmask' = ($network -join '.')
        'IP'      = ($ip_parts -join '.')
    }
}

function Add-PodeRunspace {
    param(
        [Parameter(Mandatory = $true)]
        [ValidateSet('Main', 'Signals', 'Schedules', 'Gui', 'Web', 'Smtp', 'Tcp', 'Tasks', 'WebSockets', 'Files')]
        [string]
        $Type,

        [Parameter(Mandatory = $true)]
        [ValidateNotNull()]
        [scriptblock]
        $ScriptBlock,

        [Parameter()]
        $Parameters,

        [Parameter()]
        [System.Management.Automation.PSDataCollection[psobject]]
        $OutputStream = $null,

        [switch]
        $Forget,

        [switch]
        $NoProfile,

        [switch]
        $PassThru
    )

    try {
        # create powershell pipelines
        $ps = [powershell]::Create()
        $ps.RunspacePool = $PodeContext.RunspacePools[$Type].Pool

        # load modules/drives
        if (!$NoProfile) {
            $null = $ps.AddScript("Open-PodeRunspace -Type '$($Type)'")
        }

        # load main script
        $null = $ps.AddScript($ScriptBlock)

        # load parameters
        if (!(Test-PodeIsEmpty $Parameters)) {
            $Parameters.Keys | ForEach-Object {
                $null = $ps.AddParameter($_, $Parameters[$_])
            }
        }

        # start the pipeline
        if ($null -eq $OutputStream) {
            $pipeline = $ps.BeginInvoke()
        }
        else {
            $pipeline = $ps.BeginInvoke($OutputStream, $OutputStream)
        }

        # do we need to remember this pipeline? sorry, what did you say?
        if ($Forget) {
            $null = $pipeline
        }

        # or do we need to return it for custom processing? ie: tasks
        elseif ($PassThru) {
            return @{
                Pipeline = $ps
                Handler  = $pipeline
            }
        }

        # or store it here for later clean-up
        else {
            $PodeContext.Runspaces += @{
                Pool     = $Type
                Pipeline = $ps
                Handler  = $pipeline
                Stopped  = $false
            }
        }
    }
    catch {
        $_ | Write-PodeErrorLog
        throw $_.Exception
    }
}

<#
.SYNOPSIS
    Closes and disposes of the Pode runspaces, listeners, receivers, watchers, and optionally runspace pools.

.DESCRIPTION
    This function checks and waits for all Listeners, Receivers, and Watchers to be disposed of
    before proceeding to close and dispose of the runspaces and optionally the runspace pools.
    It ensures a clean shutdown by managing the disposal of resources in a specified order.
    The function handles serverless and regular server environments differently, skipping
    disposal actions in serverless contexts.

.PARAMETER ClosePool
    Specifies whether to close and dispose of the runspace pools along with the runspaces.
    This is optional and should be specified if the pools need to be explicitly closed.

.EXAMPLE
    Close-PodeRunspace -ClosePool
    This example closes all runspaces and their associated pools, ensuring that all resources are properly disposed of.

.OUTPUTS
    None
    Outputs from this function are primarily internal state changes and verbose logging.

.NOTES
    It is recommended to use verbose logging to monitor the steps and understand the closing sequence during execution.
#>
function Close-PodeRunspace {
    param(
        [switch]
        $ClosePool
    )

    # Early return if server is serverless, as disposal is not required.
    if ($PodeContext.Server.IsServerless) {
        return
    }

    try {
        # Only proceed if there are runspaces to dispose of.
        if (!(Test-PodeIsEmpty $PodeContext.Runspaces)) {
            Write-Verbose 'Waiting until all Listeners are disposed'

            $count = 0
            $continue = $false
            # Attempts to dispose of resources for up to 10 seconds.
            while ($count -le 10) {
                Start-Sleep -Seconds 1
                $count++

                $continue = $false
                # Check each listener, receiver, and watcher; if any are not disposed, continue waiting.
                foreach ($listener in $PodeContext.Listeners) {
                    if (!$listener.IsDisposed) {
                        $continue = $true
                        break
                    }
                }

                foreach ($receiver in $PodeContext.Receivers) {
                    if (!$receiver.IsDisposed) {
                        $continue = $true
                        break
                    }
                }

                foreach ($watcher in $PodeContext.Watchers) {
                    if (!$watcher.IsDisposed) {
                        $continue = $true
                        break
                    }
                }
                # If undisposed resources exist, continue waiting.
                if ($continue) {
                    continue
                }

                break
            }

            Write-Verbose 'All Listeners disposed'

            # now dispose runspaces
            Write-Verbose 'Disposing Runspaces'
            $runspaceErrors = @(foreach ($item in $PodeContext.Runspaces) {
                    if ($item.Stopped) {
                        continue
                    }

                    try {
                        # only do this, if the pool is in error
                        if ($PodeContext.RunspacePools[$item.Pool].State -ieq 'error') {
                            $item.Pipeline.EndInvoke($item.Handler)
                        }
                    }
                    catch {
                        "$($item.Pool) runspace failed to load: $($_.Exception.InnerException.Message)"
                    }

                    Close-PodeDisposable -Disposable $item.Pipeline
                    $item.Stopped = $true
                })

            # dispose of schedule runspaces
            if ($PodeContext.Schedules.Processes.Count -gt 0) {
                foreach ($key in $PodeContext.Schedules.Processes.Keys.Clone()) {
                    Close-PodeScheduleInternal -Process $PodeContext.Schedules.Processes[$key]
                }
            }

            # dispose of task runspaces
            if ($PodeContext.Tasks.Results.Count -gt 0) {
                foreach ($key in $PodeContext.Tasks.Results.Keys.Clone()) {
                    Close-PodeTaskInternal -Result $PodeContext.Tasks.Results[$key]
                }
            }

            $PodeContext.Runspaces = @()
            Write-Verbose 'Runspaces disposed'
        }

        # close/dispose the runspace pools
        if ($ClosePool) {
            Close-PodeRunspacePool
        }

        # Check for and throw runspace errors if any occurred during disposal.
        if (($null -ne $runspaceErrors) -and ($runspaceErrors.Length -gt 0)) {
            foreach ($err in $runspaceErrors) {
                if ($null -eq $err) {
                    continue
                }

                throw $err
            }
        }

        # garbage collect
        [GC]::Collect()
    }
    catch {
        $_ | Write-PodeErrorLog
        throw $_.Exception
    }
}

function Get-PodeConsoleKey {
    if ([Console]::IsInputRedirected -or ![Console]::KeyAvailable) {
        return $null
    }

    return [Console]::ReadKey($true)
}

function Test-PodeTerminationPressed {
    param(
        [Parameter()]
        $Key = $null
    )

    if ($PodeContext.Server.DisableTermination) {
        return $false
    }

    return (Test-PodeKeyPressed -Key $Key -Character 'c')
}

function Test-PodeRestartPressed {
    param(
        [Parameter()]
        $Key = $null
    )

    return (Test-PodeKeyPressed -Key $Key -Character 'r')
}

function Test-PodeOpenBrowserPressed {
    param(
        [Parameter()]
        $Key = $null
    )

    return (Test-PodeKeyPressed -Key $Key -Character 'b')
}

function Test-PodeKeyPressed {
    param(
        [Parameter()]
        $Key = $null,

        [Parameter(Mandatory = $true)]
        [string]
        $Character
    )

    if ($null -eq $Key) {
        $Key = Get-PodeConsoleKey
    }

    return (($null -ne $Key) -and ($Key.Key -ieq $Character) -and
        (($Key.Modifiers -band [ConsoleModifiers]::Control) -or ((Test-PodeIsUnix) -and ($Key.Modifiers -band [ConsoleModifiers]::Shift))))
}

function Close-PodeServerInternal {
    param(
        [switch]
        $ShowDoneMessage
    )

    # ensure the token is cancelled
    if ($null -ne $PodeContext.Tokens.Cancellation) {
        Write-Verbose 'Cancelling main cancellation token'
        $PodeContext.Tokens.Cancellation.Cancel()
    }

    # stop all current runspaces
    Write-Verbose 'Closing runspaces'
    Close-PodeRunspace -ClosePool

    # stop the file monitor if it's running
    Write-Verbose 'Stopping file monitor'
    Stop-PodeFileMonitor

    try {
        # remove all the cancellation tokens
        Write-Verbose 'Disposing cancellation tokens'
        Close-PodeDisposable -Disposable $PodeContext.Tokens.Cancellation
        Close-PodeDisposable -Disposable $PodeContext.Tokens.Restart

        # dispose mutex/semaphores
        Write-Verbose 'Diposing mutex and semaphores'
        Clear-PodeMutexes
        Clear-PodeSemaphores
    }
    catch {
        $_ | Out-Default
    }

    # remove all of the pode temp drives
    Write-Verbose 'Removing internal PSDrives'
    Remove-PodePSDrive

    if ($ShowDoneMessage -and ($PodeContext.Server.Types.Length -gt 0) -and !$PodeContext.Server.IsServerless) {
        Write-PodeHost ' Done' -ForegroundColor Green
    }
}

function New-PodePSDrive {
    param(
        [Parameter(Mandatory = $true)]
        [string]
        $Path,

        [Parameter()]
        [string]
        $Name
    )

    # if the path is a share, do nothing
    if ($Path.StartsWith('\\')) {
        return $Path
    }

    # if no name is passed, used a randomly generated one
    if ([string]::IsNullOrWhiteSpace($Name)) {
        $Name = "PodeDir$(New-PodeGuid)"
    }

    # if the path supplied doesn't exist, error
    if (!(Test-Path $Path)) {
        throw "Path does not exist: $($Path)"
    }

    # resolve the path
    $Path = Get-PodeRelativePath -Path $Path -JoinRoot -Resolve

    # create the temp drive
    if (!(Test-PodePSDrive -Name $Name -Path $Path)) {
        $drive = (New-PSDrive -Name $Name -PSProvider FileSystem -Root $Path -Scope Global -ErrorAction Stop)
    }
    else {
        $drive = Get-PodePSDrive -Name $Name
    }

    # store internally, and return the drive's name
    if (!$PodeContext.Server.Drives.ContainsKey($drive.Name)) {
        $PodeContext.Server.Drives[$drive.Name] = $Path
    }

    return "$($drive.Name):$([System.IO.Path]::DirectorySeparatorChar)"
}

function Get-PodePSDrive {
    param(
        [Parameter(Mandatory = $true)]
        [string]
        $Name
    )

    return (Get-PSDrive -Name $Name -PSProvider FileSystem -Scope Global -ErrorAction Ignore)
}

function Test-PodePSDrive {
    param(
        [Parameter(Mandatory = $true)]
        [string]
        $Name,

        [Parameter()]
        [string]
        $Path
    )

    $drive = Get-PodePSDrive -Name $Name
    if ($null -eq $drive) {
        return $false
    }

    if (![string]::IsNullOrWhiteSpace($Path)) {
        return ($drive.Root -ieq $Path)
    }

    return $true
}

<#
.SYNOPSIS
    Adds Pode PS drives to the session.

.DESCRIPTION
    This function iterates through the keys of Pode drives stored in the `$PodeContext.Server.Drives` collection and creates corresponding PS drives using `New-PodePSDrive`. The drive paths are specified by the values associated with each key.

.EXAMPLE
    Add-PodePSDrivesInternal
    # Creates Pode PS drives in the session based on the configured drive paths.

.NOTES
    This is an internal function and may change in future releases of Pode.
#>
function Add-PodePSDrivesInternal {
    foreach ($key in $PodeContext.Server.Drives.Keys) {
        $null = New-PodePSDrive -Path $PodeContext.Server.Drives[$key] -Name $key
    }
}

<#
.SYNOPSIS
    Imports other Pode modules into the session.

.DESCRIPTION
    This function iterates through the paths of other Pode modules stored in the `$PodeContext.Server.Modules.Values` collection and imports them into the session.
    It uses the `-DisableNameChecking` switch to suppress name checking during module import.

.EXAMPLE
    Import-PodeModulesInternal
    # Imports other Pode modules into the session.

.NOTES
    This is an internal function and may change in future releases of Pode.
#>
function Import-PodeModulesInternal {
    # import other modules in the session
    foreach ($path in $PodeContext.Server.Modules.Values) {
        if (Test-Path $path) {
            $null = Import-Module $path -DisableNameChecking -Scope Global -ErrorAction Stop
        }
    }
}

<#
.SYNOPSIS
Creates and registers inbuilt PowerShell drives for the Pode server's default folders.

.DESCRIPTION
This function sets up inbuilt PowerShell drives for the Pode web server's default directories: views, public content, and error pages. For each of these directories, if the physical path exists on the server, a new PowerShell drive is created and mapped to this path. These drives provide an easy and consistent way to access server resources like views, static files, and custom error pages within the Pode application.

The function leverages `$PodeContext` to access the server's configuration and to determine the paths for these default folders. If a folder's path exists, the function uses `New-PodePSDrive` to create a PowerShell drive for it and stores this drive in the server's `InbuiltDrives` dictionary, keyed by the folder type.

.PARAMETER None

.EXAMPLE
Add-PodePSInbuiltDrive

This example is typically called within the Pode server setup script or internally by the Pode framework to initialize the PowerShell drives for the server's default folders.

.NOTES
This is an internal function and may change in future releases of Pode.
#>
function Add-PodePSInbuiltDrive {

    # create drive for views, if path exists
    $path = (Join-PodeServerRoot -Folder $PodeContext.Server.DefaultFolders.Views)
    if (Test-Path $path) {
        $PodeContext.Server.InbuiltDrives[$PodeContext.Server.DefaultFolders.Views] = (New-PodePSDrive -Path $path)
    }

    # create drive for public content, if path exists
    $path = (Join-PodeServerRoot $PodeContext.Server.DefaultFolders.Public)
    if (Test-Path $path) {
        $PodeContext.Server.InbuiltDrives[$PodeContext.Server.DefaultFolders.Public] = (New-PodePSDrive -Path $path)
    }

    # create drive for errors, if path exists
    $path = (Join-PodeServerRoot $PodeContext.Server.DefaultFolders.Errors)
    if (Test-Path $path) {
        $PodeContext.Server.InbuiltDrives[$PodeContext.Server.DefaultFolders.Errors] = (New-PodePSDrive -Path $path)
    }
}

<#
.SYNOPSIS
    Removes Pode PS drives from the session.

.DESCRIPTION
    This function removes Pode PS drives from the session based on the specified drive name or pattern.
    If no specific name or pattern is provided, it removes all Pode PS drives by default.
    It uses `Get-PSDrive` to retrieve the drives and `Remove-PSDrive` to remove them.

.PARAMETER Name
    The name or pattern of the Pode PS drives to remove. Defaults to 'PodeDir*'.

.EXAMPLE
    Remove-PodePSDrive -Name 'myDir*'
    # Removes all PS drives with names matching the pattern 'myDir*'.

.EXAMPLE
    Remove-PodePSDrive
    # Removes all Pode PS drives.

.NOTES
    This is an internal function and may change in future releases of Pode.
#>
function Remove-PodePSDrive {
    [CmdletBinding()]
    param(
        $Name = 'PodeDir*'
    )
    $null = Get-PSDrive -Name $Name | Remove-PSDrive
}

<#
.SYNOPSIS
    Joins a folder and file path to the root path of the server.

.DESCRIPTION
    This function combines a folder path, file path (optional), and the root path of the server to create a complete path. If the root path is not explicitly provided, it uses the default root path from the Pode context.

.PARAMETER Folder
    The folder path to join.

.PARAMETER FilePath
    The file path (optional) to join. If not provided, only the folder path is used.

.PARAMETER Root
    The root path of the server. If not provided, the default root path from the Pode context is used.

.OUTPUTS
    Returns the combined path as a string.

.EXAMPLE
    Join-PodeServerRoot -Folder "uploads" -FilePath "document.txt"
    # Output: "/uploads/document.txt"

    This example combines the folder path "uploads" and the file path "document.txt" with the default root path from the Pode context.

#>
function Join-PodeServerRoot {
    [CmdletBinding()]
    [OutputType([string])]
    param(
        [Parameter(Mandatory = $true)]
        [ValidateNotNullOrEmpty()]
        [string]
        $Folder,

        [Parameter()]
        [string]
        $FilePath,

        [Parameter()]
        [string]
        $Root
    )

    # use the root path of the server
    if ([string]::IsNullOrWhiteSpace($Root)) {
        $Root = $PodeContext.Server.Root
    }

    # join the folder/file to the root path
    return [System.IO.Path]::Combine($Root, $Folder, $FilePath)
}

<#
.SYNOPSIS
    Removes empty items (empty strings) from an array.

.DESCRIPTION
    This function filters out empty items (empty strings) from an array. It returns a new array containing only non-empty items.

.PARAMETER Array
    The array from which to remove empty items.

.OUTPUTS
    Returns an array containing non-empty items.

.EXAMPLE
    $myArray = "apple", "", "banana", "", "cherry"
    $filteredArray = Remove-PodeEmptyItemsFromArray -Array $myArray
    Write-Host "Filtered array: $filteredArray"

    This example removes empty items from the array and displays the filtered array.
#>
function Remove-PodeEmptyItemsFromArray {
    [Diagnostics.CodeAnalysis.SuppressMessageAttribute('PSPossibleIncorrectComparisonWithNull', '')]
    [CmdletBinding()]
    [OutputType([System.Object[]])]
    param(
        [Parameter(ValueFromPipeline = $true)]
        $Array
    )

    if ($null -eq $Array) {
        return @()
    }

    return @( @($Array -ne ([string]::Empty)) -ne $null )
}

function Remove-PodeNullKeysFromHashtable {
    param(
        [Parameter(ValueFromPipeline = $true)]
        [hashtable]
        $Hashtable
    )

    foreach ($key in ($Hashtable.Clone()).Keys) {
        if ($null -eq $Hashtable[$key]) {
            $null = $Hashtable.Remove($key)
            continue
        }

        if (($Hashtable[$key] -is [string]) -and [string]::IsNullOrEmpty($Hashtable[$key])) {
            $null = $Hashtable.Remove($key)
            continue
        }

        if ($Hashtable[$key] -is [array]) {
            if (($Hashtable[$key].Length -eq 1) -and ($null -eq $Hashtable[$key][0])) {
                $null = $Hashtable.Remove($key)
                continue
            }

            foreach ($item in $Hashtable[$key]) {
                if (($item -is [hashtable]) -or ($item -is [System.Collections.Specialized.OrderedDictionary])) {
                    $item | Remove-PodeNullKeysFromHashtable
                }
            }

            continue
        }

        if (($Hashtable[$key] -is [hashtable]) -or ($Hashtable[$key] -is [System.Collections.Specialized.OrderedDictionary])) {
            $Hashtable[$key] | Remove-PodeNullKeysFromHashtable
            continue
        }
    }
}

<#
.SYNOPSIS
    Retrieves the file extension from a given path.

.DESCRIPTION
    This function extracts the file extension (including the period) from a specified path. Optionally, it can trim the period from the extension.

.PARAMETER Path
    The path from which to extract the file extension.

.PARAMETER TrimPeriod
    Switch parameter. If specified, trims the period from the file extension.

.OUTPUTS
    Returns the file extension (with or without the period) as a string.

.EXAMPLE
    Get-PodeFileExtension -Path "C:\MyFiles\document.txt"
    # Output: ".txt"

    Get-PodeFileExtension -Path "C:\MyFiles\document.txt" -TrimPeriod
    # Output: "txt"

    This example demonstrates how to retrieve the file extension with and without the period from a given path.
#>
function Get-PodeFileExtension {
    [CmdletBinding()]
    [OutputType([string])]
    param(
        [Parameter()]
        [string]
        $Path,

        [switch]
        $TrimPeriod
    )

    # Get the file extension
    $ext = [System.IO.Path]::GetExtension($Path)

    # Trim the period if requested
    if ($TrimPeriod) {
        $ext = $ext.Trim('.')
    }

    return $ext
}


<#
.SYNOPSIS
    Retrieves the file name from a given path.

.DESCRIPTION
    This function extracts the file name (including the extension) or the file name without the extension from a specified path.

.PARAMETER Path
    The path from which to extract the file name.

.PARAMETER WithoutExtension
    Switch parameter. If specified, returns the file name without the extension.

.OUTPUTS
    Returns the file name (with or without extension) as a string.

.EXAMPLE
    Get-PodeFileName -Path "C:\MyFiles\document.txt"
    # Output: "document.txt"

    Get-PodeFileName -Path "C:\MyFiles\document.txt" -WithoutExtension
    # Output: "document"

    This example demonstrates how to retrieve the file name with and without the extension from a given path.

.NOTES
    - If the path is a directory, the function returns the directory name.
    - Use this function to extract file names for further processing or display.
#>
function Get-PodeFileName {
    [CmdletBinding()]
    [OutputType([string])]
    param(
        [Parameter()]
        [string]
        $Path,

        [switch]
        $WithoutExtension
    )

    if ($WithoutExtension) {
        return [System.IO.Path]::GetFileNameWithoutExtension($Path)
    }

    return [System.IO.Path]::GetFileName($Path)
}

<#
.SYNOPSIS
    Tests whether an exception message indicates a valid network failure.

.DESCRIPTION
    This function checks if an exception message contains specific phrases that commonly indicate network-related failures. It returns a boolean value indicating whether the exception message matches any of these network failure patterns.

.PARAMETER Exception
    The exception object whose message needs to be tested.

.OUTPUTS
    Returns $true if the exception message indicates a valid network failure, otherwise returns $false.

.EXAMPLE
    $exception = [System.Exception]::new("The network name is no longer available.")
    $isNetworkFailure = Test-PodeValidNetworkFailure -Exception $exception
    Write-Host "Is network failure: $isNetworkFailure"

    This example tests whether the exception message "The network name is no longer available." indicates a network failure.
#>
function Test-PodeValidNetworkFailure {
    [CmdletBinding()]
    [OutputType([bool])]
    param(
        [Parameter()]
        $Exception
    )

    $msgs = @(
        '*network name is no longer available*',
        '*nonexistent network connection*',
        '*the response has completed*',
        '*broken pipe*'
    )

    $match = @(foreach ($msg in $msgs) {
            if ($Exception.Message -ilike $msg) {
                $msg
            }
        })[0]

    return ($null -ne $match)
}

function ConvertFrom-PodeHeaderQValue {
    param(
        [Parameter(ValueFromPipeline = $true)]
        [string]
        $Value
    )

    $qs = [ordered]@{}

    # return if no value
    if ([string]::IsNullOrWhiteSpace($Value)) {
        return $qs
    }

    # split the values up
    $parts = @($Value -isplit ',').Trim()

    # go through each part and check its q-value
    foreach ($part in $parts) {
        # default of 1 if no q-value
        if ($part.IndexOf(';q=') -eq -1) {
            $qs[$part] = 1.0
            continue
        }

        # parse for q-value
        $atoms = @($part -isplit ';q=')
        $qs[$atoms[0]] = [double]$atoms[1]
    }

    return $qs
}

function Get-PodeAcceptEncoding {
    param(
        [Parameter()]
        [string]
        $AcceptEncoding,

        [switch]
        $ThrowError
    )

    # return if no encoding
    if ([string]::IsNullOrWhiteSpace($AcceptEncoding)) {
        return [string]::Empty
    }

    # return empty if not compressing
    if (!$PodeContext.Server.Web.Compression.Enabled) {
        return [string]::Empty
    }

    # convert encoding form q-form
    $encodings = ConvertFrom-PodeHeaderQValue -Value $AcceptEncoding
    if ($encodings.Count -eq 0) {
        return [string]::Empty
    }

    # check the encodings for one that matches
    $normal = @('identity', '*')
    $valid = @()

    # build up supported and invalid
    foreach ($encoding in $encodings.Keys) {
        if (($encoding -iin $PodeContext.Server.Compression.Encodings) -or ($encoding -iin $normal)) {
            $valid += @{
                Name  = $encoding
                Value = $encodings[$encoding]
            }
        }
    }

    # if it's empty, just return empty
    if ($valid.Length -eq 0) {
        return [string]::Empty
    }

    # find the highest ranked match
    $found = @{}
    $failOnIdentity = $false

    foreach ($encoding in $valid) {
        if ($encoding.Value -gt $found.Value) {
            $found = $encoding
        }

        if (!$failOnIdentity -and ($encoding.Value -eq 0) -and ($encoding.Name -iin $normal)) {
            $failOnIdentity = $true
        }
    }

    # force found to identity/* if the 0 is not identity - meaning it's still allowed
    if (($found.Value -eq 0) -and !$failOnIdentity) {
        $found = @{
            Name  = 'identity'
            Value = 1.0
        }
    }

    # return invalid, error, or return empty for idenity?
    if ($found.Value -eq 0) {
        if ($ThrowError) {
            throw (New-PodeRequestException -StatusCode 406)
        }
    }

    # else, we're safe
    if ($found.Name -iin $normal) {
        return [string]::Empty
    }

    if ($found.Name -ieq 'x-gzip') {
        return 'gzip'
    }

    return $found.Name
}

<#
.SYNOPSIS
    Parses a range string and converts it into a hashtable array of start and end values.

.DESCRIPTION
    This function takes a range string (typically used in HTTP headers) and extracts the relevant start and end values. It supports the 'bytes' unit and handles multiple ranges separated by commas.

.PARAMETER Range
    The range string to parse.

.PARAMETER ThrowError
    A switch parameter. If specified, the function throws an exception (HTTP status code 416) when encountering invalid range formats.

.OUTPUTS
    An array of hashtables, each containing 'Start' and 'End' properties representing the parsed ranges.

.EXAMPLE
    Get-PodeRange -Range 'bytes=100-200,300-400'
    # Returns an array of hashtables:
    # [
    #     @{
    #         Start = 100
    #         End   = 200
    #     },
    #     @{
    #         Start = 300
    #         End   = 400
    #     }
    # ]

.NOTES
    This is an internal function and may change in future releases of Pode.
#>
function Get-PodeRange {
    [CmdletBinding()]
    [OutputType([hashtable[]])]
    param(
        [Parameter()]
        [string]
        $Range,

        [switch]
        $ThrowError
    )

    # return if no ranges
    if ([string]::IsNullOrWhiteSpace($Range)) {
        return $null
    }

    # split on '='
    $parts = @($Range -isplit '=').Trim()
    if (($parts.Length -le 1) -or ([string]::IsNullOrWhiteSpace($parts[1]))) {
        return $null
    }

    $unit = $parts[0]
    if ($unit -ine 'bytes') {
        if ($ThrowError) {
            throw (New-PodeRequestException -StatusCode 416)
        }

        return $null
    }

    # split on ','
    $parts = @($parts[1] -isplit ',').Trim()

    # parse into From-To hashtable array
    $ranges = @()

    foreach ($atom in $parts) {
        if ($atom -inotmatch '(?<start>[\d]+){0,1}\s?\-\s?(?<end>[\d]+){0,1}') {
            if ($ThrowError) {
                throw (New-PodeRequestException -StatusCode 416)
            }

            return $null
        }

        $ranges += @{
            Start = $Matches['start']
            End   = $Matches['end']
        }
    }

    return $ranges
}

function Get-PodeTransferEncoding {
    param(
        [Parameter()]
        [string]
        $TransferEncoding,

        [switch]
        $ThrowError
    )

    # return if no encoding
    if ([string]::IsNullOrWhiteSpace($TransferEncoding)) {
        return [string]::Empty
    }

    # convert encoding form q-form
    $encodings = ConvertFrom-PodeHeaderQValue -Value $TransferEncoding
    if ($encodings.Count -eq 0) {
        return [string]::Empty
    }

    # check the encodings for one that matches
    $normal = @('chunked', 'identity')
    $invalid = @()

    # if we see a supported one, return immediately. else build up invalid one
    foreach ($encoding in $encodings.Keys) {
        if ($encoding -iin $PodeContext.Server.Compression.Encodings) {
            if ($encoding -ieq 'x-gzip') {
                return 'gzip'
            }

            return $encoding
        }

        if ($encoding -iin $normal) {
            continue
        }

        $invalid += $encoding
    }

    # if we have any invalid, throw a 415 error
    if ($invalid.Length -gt 0) {
        if ($ThrowError) {
            throw (New-PodeRequestException -StatusCode 415)
        }

        return $invalid[0]
    }

    # else, we're safe
    return [string]::Empty
}

function Get-PodeEncodingFromContentType {
    param(
        [Parameter()]
        [string]
        $ContentType
    )

    if ([string]::IsNullOrWhiteSpace($ContentType)) {
        return [System.Text.Encoding]::UTF8
    }

    $parts = @($ContentType -isplit ';').Trim()

    foreach ($part in $parts) {
        if ($part.StartsWith('charset')) {
            return [System.Text.Encoding]::GetEncoding(($part -isplit '=')[1].Trim())
        }
    }

    return [System.Text.Encoding]::UTF8
}

function New-PodeRequestException {
    param(
        [Parameter(Mandatory = $true)]
        [int]
        $StatusCode
    )

    $err = [System.Net.Http.HttpRequestException]::new()
    $err.Data.Add('PodeStatusCode', $StatusCode)
    return $err
}

function ConvertTo-PodeResponseContent {
    param(
        [Parameter(ValueFromPipeline = $true)]
        $InputObject,

        [Parameter()]
        [string]
        $ContentType,

        [Parameter()]
        [int]
        $Depth = 10,

        [Parameter()]
        [string]
        $Delimiter = ',',

        [switch]
        $AsHtml
    )

    # split for the main content type
    $ContentType = Split-PodeContentType -ContentType $ContentType

    # if there is no content-type then convert straight to string
    if ([string]::IsNullOrWhiteSpace($ContentType)) {
        return ([string]$InputObject)
    }

    # run action for the content type
    switch ($ContentType) {
        { $_ -ilike '*/json' } {
            if ($InputObject -isnot [string]) {
                if ($Depth -le 0) {
                    return (ConvertTo-Json -InputObject $InputObject -Compress)
                }
                else {
                    return (ConvertTo-Json -InputObject $InputObject -Depth $Depth -Compress)
                }
            }

            if ([string]::IsNullOrWhiteSpace($InputObject)) {
                return '{}'
            }
        }

        { $_ -ilike '*/yaml' -or $_ -ilike '*/x-yaml' } {
            if ($InputObject -isnot [string]) {
                if ($Depth -le 0) {
                    return (ConvertTo-PodeYamlInternal -InputObject $InputObject )
                }
                else {
                    return (ConvertTo-PodeYamlInternal -InputObject $InputObject -Depth $Depth  )
                }
            }

            if ([string]::IsNullOrWhiteSpace($InputObject)) {
                return '[]'
            }
        }

        { $_ -ilike '*/xml' } {
            if ($InputObject -isnot [string]) {
                $temp = @(foreach ($item in $InputObject) {
                        New-Object psobject -Property $item
                    })

                return ($temp | ConvertTo-Xml -Depth $Depth -As String -NoTypeInformation)
            }

            if ([string]::IsNullOrWhiteSpace($InputObject)) {
                return [string]::Empty
            }
        }

        { $_ -ilike '*/csv' } {
            if ($InputObject -isnot [string]) {
                $temp = @(foreach ($item in $InputObject) {
                        New-Object psobject -Property $item
                    })

                if (Test-PodeIsPSCore) {
                    $temp = ($temp | ConvertTo-Csv -Delimiter $Delimiter -IncludeTypeInformation:$false)
                }
                else {
                    $temp = ($temp | ConvertTo-Csv -Delimiter $Delimiter -NoTypeInformation)
                }

                return ($temp -join ([environment]::NewLine))
            }

            if ([string]::IsNullOrWhiteSpace($InputObject)) {
                return [string]::Empty
            }
        }

        { $_ -ilike '*/html' } {
            if ($InputObject -isnot [string]) {
                return (($InputObject | ConvertTo-Html) -join ([environment]::NewLine))
            }

            if ([string]::IsNullOrWhiteSpace($InputObject)) {
                return [string]::Empty
            }
        }

        { $_ -ilike '*/markdown' } {
            if ($AsHtml -and ($PSVersionTable.PSVersion.Major -ge 7)) {
                return ($InputObject | ConvertFrom-Markdown).Html
            }
        }
    }

    return ([string]$InputObject)
}

function ConvertFrom-PodeRequestContent {
    param(
        [Parameter()]
        $Request,

        [Parameter()]
        [string]
        $ContentType,

        [Parameter()]
        [string]
        $TransferEncoding
    )

    # get the requests content type
    $ContentType = Split-PodeContentType -ContentType $ContentType

    # result object for data/files
    $Result = @{
        Data  = @{}
        Files = @{}
    }

    # if there is no content-type then do nothing
    if ([string]::IsNullOrWhiteSpace($ContentType)) {
        return $Result
    }

    # if the content-type is not multipart/form-data, get the string data
    if ($ContentType -ine 'multipart/form-data') {
        # get the content based on server type
        if ($PodeContext.Server.IsServerless) {
            switch ($PodeContext.Server.ServerlessType.ToLowerInvariant()) {
                'awslambda' {
                    $Content = $Request.body
                }

                'azurefunctions' {
                    $Content = $Request.RawBody
                }
            }
        }
        else {
            # if the request is compressed, attempt to uncompress it
            if (![string]::IsNullOrWhiteSpace($TransferEncoding)) {
                # create a compressed stream to decompress the req bytes
                $ms = New-Object -TypeName System.IO.MemoryStream
                $ms.Write($Request.RawBody, 0, $Request.RawBody.Length)
                $null = $ms.Seek(0, 0)
                $stream = New-Object "System.IO.Compression.$($TransferEncoding)Stream"($ms, [System.IO.Compression.CompressionMode]::Decompress)

                # read the decompressed bytes
                $Content = Read-PodeStreamToEnd -Stream $stream -Encoding $Request.ContentEncoding
            }
            else {
                $Content = $Request.Body
            }
        }

        # if there is no content then do nothing
        if ([string]::IsNullOrWhiteSpace($Content)) {
            return $Result
        }

        # check if there is a defined custom body parser
        if ($PodeContext.Server.BodyParsers.ContainsKey($ContentType)) {
            $parser = $PodeContext.Server.BodyParsers[$ContentType]
            $Result.Data = (Invoke-PodeScriptBlock -ScriptBlock $parser.ScriptBlock -Arguments $Content -UsingVariables $parser.UsingVariables -Return)
            $Content = $null
            return $Result
        }
    }

    # run action for the content type
    switch ($ContentType) {
        { $_ -ilike '*/json' } {
            if (Test-PodeIsPSCore) {
                $Result.Data = ($Content | ConvertFrom-Json -AsHashtable)
            }
            else {
                $Result.Data = ($Content | ConvertFrom-Json)
            }
        }

        { $_ -ilike '*/xml' } {
            $Result.Data = [xml]($Content)
        }

        { $_ -ilike '*/csv' } {
            $Result.Data = ($Content | ConvertFrom-Csv)
        }

        { $_ -ilike '*/x-www-form-urlencoded' } {
            $Result.Data = (ConvertFrom-PodeNameValueToHashTable -Collection ([System.Web.HttpUtility]::ParseQueryString($Content)))
        }

        { $_ -ieq 'multipart/form-data' } {
            # parse multipart form data
            $form = $null

            if ($PodeContext.Server.IsServerless) {
                switch ($PodeContext.Server.ServerlessType.ToLowerInvariant()) {
                    'awslambda' {
                        $Content = $Request.body
                    }

                    'azurefunctions' {
                        $Content = $Request.Body
                    }
                }

                $form = [PodeForm]::Parse($Content, $WebEvent.ContentType, [System.Text.Encoding]::UTF8)
            }
            else {
                $Request.ParseFormData()
                $form = $Request.Form
            }

            # set the files/data
            foreach ($file in $form.Files) {
                $Result.Files.Add($file.FileName, $file)
            }

            foreach ($item in $form.Data) {
                if ($item.IsSingular) {
                    $Result.Data.Add($item.Key, $item.Values[0])
                }
                else {
                    $Result.Data.Add($item.Key, $item.Values)
                }
            }

            $form = $null
        }

        default {
            $Result.Data = $Content
        }
    }

    $Content = $null
    return $Result
}
<#
.SYNOPSIS
    Extracts the base MIME type from a Content-Type string that may include additional parameters.

.DESCRIPTION
    This function takes a Content-Type string as input and returns only the base MIME type by splitting the string at the semicolon (';') and trimming any excess whitespace.
    It is useful for handling HTTP headers or other contexts where Content-Type strings include parameters like charset, boundary, etc.

.PARAMETER ContentType
    The Content-Type string from which to extract the base MIME type. This string can include additional parameters separated by semicolons.

.EXAMPLE
    Split-PodeContentType -ContentType "text/html; charset=UTF-8"

    This example returns 'text/html', stripping away the 'charset=UTF-8' parameter.

.EXAMPLE
    Split-PodeContentType -ContentType "application/json; charset=utf-8"

    This example returns 'application/json', removing the charset parameter.
#>
function Split-PodeContentType {
    param(
        [Parameter()]
        [string]
        $ContentType
    )

    # Check if the input string is null, empty, or consists only of whitespace.
    if ([string]::IsNullOrWhiteSpace($ContentType)) {
        return [string]::Empty  # Return an empty string if the input is not valid.
    }

    # Split the Content-Type string by the semicolon, which separates the base MIME type from other parameters.
    # Trim any leading or trailing whitespace from the resulting MIME type to ensure clean output.
    return @($ContentType -isplit ';')[0].Trim()
}

function ConvertFrom-PodeNameValueToHashTable {
    param(
        [Parameter()]
        [System.Collections.Specialized.NameValueCollection]
        $Collection
    )

    if ((Get-PodeCount -Object $Collection) -eq 0) {
        return @{}
    }

    $ht = @{}
    foreach ($key in $Collection.Keys) {
        $htKey = $key
        if (!$key) {
            $htKey = ''
        }

        $ht[$htKey] = $Collection.Get($key)
    }

    return $ht
}

<#
.SYNOPSIS
    Gets the count of elements in the provided object or the length of a string.

.DESCRIPTION
    This function returns the count of elements in various types of objects including strings, collections, and arrays.
    If the object is a string, it returns the length of the string. If the object is null or an empty collection, it returns 0.
    This function is useful for determining the size or length of data containers in PowerShell scripts.

.PARAMETER Object
    The object from which the count or length will be determined. This can be a string, array, collection, or any other object that has a Count property.

.OUTPUTS
    [int]
    Returns an integer representing the count of elements or length of the string.

.EXAMPLE
    $array = @(1, 2, 3)
    Get-PodeCount -Object $array

    This example returns 3, as there are three elements in the array.

.EXAMPLE
    $string = "hello"
    Get-PodeCount -Object $string

    This example returns 5, as there are five characters in the string.

.EXAMPLE
    $nullObject = $null
    Get-PodeCount -Object $nullObject

    This example returns 0, as the object is null.
#>
function Get-PodeCount {
    [CmdletBinding()]
    [OutputType([int])]
    param(
        [Parameter()]
        $Object  # The object to be evaluated for its count.
    )

    # Check if the object is null.
    if ($null -eq $Object) {
        return 0  # Return 0 if the object is null.
    }

    # Check if the object is a string and return its length.
    if ($Object -is [string]) {
        return $Object.Length
    }

    # Check if the object is a NameValueCollection and is empty.
    if ($Object -is [System.Collections.Specialized.NameValueCollection] -and $Object.Count -eq 0) {
        return 0  # Return 0 if the collection is empty.
    }

    # For other types of collections, return their Count property.
    return $Object.Count
}


<#
.SYNOPSIS
    Tests if a given file system path is valid and optionally if it is not a directory.

.DESCRIPTION
    This function tests if the provided file system path is valid. It checks if the path is not null or whitespace, and if the item at the path exists. If the item exists and is not a directory (unless the $FailOnDirectory switch is not used), it returns true. If the path is not valid, it can optionally set a 404 response status code.

.PARAMETER Path
    The file system path to test for validity.

.PARAMETER NoStatus
    A switch to suppress setting the 404 response status code if the path is not valid.

.PARAMETER FailOnDirectory
    A switch to indicate that the function should return false if the path is a directory.

.PARAMETER Force
    A switch to indicate that the file with the hidden attribute has to be includede

.PARAMETER ReturnItem
    Return the item file item itself instead of true or false

.EXAMPLE
    $isValid = Test-PodePath -Path "C:\temp\file.txt"
    if ($isValid) {
        # The file exists and is not a directory
    }

.EXAMPLE
    $isValid = Test-PodePath -Path "C:\temp\folder" -FailOnDirectory
    if (!$isValid) {
        # The path is a directory or does not exist
    }

.NOTES
    This function is used within the Pode framework to validate file system paths for serving static content.

#>
function Test-PodePath {
    param(
        [Parameter()]
        $Path,

        [switch]
        $NoStatus,

        [switch]
        $FailOnDirectory,

        [switch]
        $Force,

        [switch]
        $ReturnItem
    )

    $statusCode = 404

    if (![string]::IsNullOrWhiteSpace($Path)) {
        try {
            $item = Get-Item $Path -Force:$Force -ErrorAction Stop
            if (($null -ne $item) -and (!$FailOnDirectory -or !$item.PSIsContainer)) {
                $statusCode = 200
            }
        }
        catch [System.Management.Automation.ItemNotFoundException] {
            $statusCode = 404
        }
        catch [System.UnauthorizedAccessException] {
            $statusCode = 401
        }
        catch {
            $statusCode = 400
        }

    }

    if ($statusCode -eq 200) {
        if ($ReturnItem.IsPresent) {
            return  $item
        }
        return $true
    }

    # if we failed to get the file, report back the status code and/or return true/false
    if (!$NoStatus.IsPresent) {
        Set-PodeResponseStatus -Code $statusCode
    }

    if ($ReturnItem.IsPresent) {
        return  $null
    }
    return $false
}

function Test-PodePathIsFile {
    param(
        [Parameter()]
        [string]
        $Path,

        [switch]
        $FailOnWildcard
    )

    if ([string]::IsNullOrWhiteSpace($Path)) {
        return $false
    }

    if ($FailOnWildcard -and (Test-PodePathIsWildcard $Path)) {
        return $false
    }

    return (![string]::IsNullOrWhiteSpace([System.IO.Path]::GetExtension($Path)))
}

function Test-PodePathIsWildcard {
    param(
        [Parameter()]
        [string]
        $Path
    )

    if ([string]::IsNullOrWhiteSpace($Path)) {
        return $false
    }

    return $Path.Contains('*')
}

function Test-PodePathIsDirectory {
    param(
        [Parameter(Mandatory = $true)]
        [ValidateNotNullOrEmpty()]
        [string]
        $Path,

        [switch]
        $FailOnWildcard

    )

    if ($FailOnWildcard -and (Test-PodePathIsWildcard $Path)) {
        return $false
    }

    return ([string]::IsNullOrWhiteSpace([System.IO.Path]::GetExtension($Path)))
}



function Convert-PodePathPatternToRegex {
    param(
        [Parameter()]
        [string]
        $Path,

        [switch]
        $NotSlashes,

        [switch]
        $NotStrict
    )

    if (!$NotSlashes) {
        if ($Path -match '[\\/]\*$') {
            $Path = $Path -replace '[\\/]\*$', '/{0,1}*'
        }

        $Path = $Path -ireplace '[\\/]', '[\\/]'
    }

    $Path = $Path -ireplace '\.', '\.'
    $Path = $Path -ireplace '\*', '.*?'

    if ($NotStrict) {
        return $Path
    }

    return "^$($Path)$"
}

function Convert-PodePathPatternsToRegex {
    param(
        [Parameter()]
        [string[]]
        $Paths,

        [switch]
        $NotSlashes,

        [switch]
        $NotStrict
    )

    # replace certain chars
    $Paths = @(foreach ($path in $Paths) {
            if (![string]::IsNullOrEmpty($path)) {
                Convert-PodePathPatternToRegex -Path $path -NotStrict -NotSlashes:$NotSlashes
            }
        })

    # if no paths, return null
    if (($null -eq $Paths) -or ($Paths.Length -eq 0)) {
        return $null
    }

    # join them all together
    $joined = "($($Paths -join '|'))"

    if ($NotStrict) {
        return $joined
    }

    return "^$($joined)$"
}

<#
.SYNOPSIS
    Gets the default SSL protocol(s) based on the operating system.

.DESCRIPTION
    This function determines the appropriate default SSL protocol(s) based on the operating system. On macOS, it returns TLS 1.2. On other platforms, it combines SSL 3.0 and TLS 1.2.

.OUTPUTS
    A [System.Security.Authentication.SslProtocols] enum value representing the default SSL protocol(s).

.EXAMPLE
    Get-PodeDefaultSslProtocol
    # Returns [System.Security.Authentication.SslProtocols]::Ssl3, [System.Security.Authentication.SslProtocols]::Tls12 (on non-macOS systems)
    # Returns [System.Security.Authentication.SslProtocols]::Tls12 (on macOS)

.NOTES
    This is an internal function and may change in future releases of Pode.
#>
function Get-PodeDefaultSslProtocol {
    [CmdletBinding()]
    [OutputType([System.Security.Authentication.SslProtocols])]
    param()
    if (Test-PodeIsMacOS) {
        return (ConvertTo-PodeSslProtocol -Protocol Tls12)
    }

    return (ConvertTo-PodeSslProtocol -Protocol Ssl3, Tls12)
}

<#
.SYNOPSIS
    Converts a string representation of SSL protocols to the corresponding SslProtocols enum value.

.DESCRIPTION
    This function takes an array of SSL protocol strings (such as 'Tls', 'Tls12', etc.) and combines them into a single SslProtocols enum value. It's useful for configuring SSL/TLS settings in Pode or other PowerShell scripts.

.PARAMETER Protocol
    An array of SSL protocol strings. Valid values are 'Ssl2', 'Ssl3', 'Tls', 'Tls11', 'Tls12', and 'Tls13'.

.OUTPUTS
    A [System.Security.Authentication.SslProtocols] enum value representing the combined protocols.

.EXAMPLE
    ConvertTo-PodeSslProtocol -Protocol 'Tls', 'Tls12'
    # Returns [System.Security.Authentication.SslProtocols]::Tls12

.NOTES
    This is an internal function and may change in future releases of Pode.
#>
function ConvertTo-PodeSslProtocol {
    [CmdletBinding()]
    [OutputType([System.Security.Authentication.SslProtocols])]
    param(
        [Parameter()]
        [ValidateSet('Ssl2', 'Ssl3', 'Tls', 'Tls11', 'Tls12', 'Tls13')]
        [string[]]
        $Protocol
    )

    $protos = 0
    foreach ($item in $Protocol) {
        $protos = [int]($protos -bor [System.Security.Authentication.SslProtocols]::$item)
    }

    return [System.Security.Authentication.SslProtocols]($protos)
}

<#
.SYNOPSIS
    Retrieves details about the Pode module.

.DESCRIPTION
    This function determines the relevant details of the Pode module. It first checks if the module is already imported.
    If so, it uses that module. Otherwise, it attempts to identify the module used for the 'engine' and retrieves its details.
    If there are multiple versions of the module, it selects the newest version. If no module is imported, it uses the latest installed version.

.OUTPUTS
    A hashtable containing the module details.

.EXAMPLE
    Get-PodeModuleInfo
    # Returns a hashtable with module details such as name, path, base path, data path, internal path, and whether it's in the system path.

    .NOTES
    This is an internal function and may change in future releases of Pode.
#>
function Get-PodeModuleInfo {
    [CmdletBinding()]
    [OutputType([hashtable])]
    param()
    # if there's 1 module imported already, use that
    $importedModule = @(Get-Module -Name Pode)
    if (($importedModule | Measure-Object).Count -eq 1) {
        return (Convert-PodeModuleInfo -Module @($importedModule)[0])
    }

    # if there's none or more, attempt to get the module used for 'engine'
    try {
        $usedModule = (Get-Command -Name 'Set-PodeViewEngine').Module
        if (($usedModule | Measure-Object).Count -eq 1) {
            return (Convert-PodeModuleInfo -Module $usedModule)
        }
    }
    catch {
        $_ | Write-PodeErrorLog -Level Debug
    }

    # if there were multiple to begin with, use the newest version
    if (($importedModule | Measure-Object).Count -gt 1) {
        return (Convert-PodeModuleInfo -Module @($importedModule | Sort-Object -Property Version)[-1])
    }

    # otherwise there were none, use the latest installed
    return (Convert-PodeModuleInfo -Module @(Get-Module -ListAvailable -Name Pode | Sort-Object -Property Version)[-1])
}

<#
.SYNOPSIS
    Converts Pode module details to a hashtable.

.DESCRIPTION
    This function takes a Pode module and extracts relevant details such as name, path, base path, data path, internal path, and whether it's in the system path.

.PARAMETER Module
    The Pode module to convert.

.OUTPUTS
    A hashtable containing the module details.

.EXAMPLE
    Convert-PodeModuleInfo -Module (Get-Module Pode)

.NOTES
    This is an internal function and may change in future releases of Pode.
#>
function Convert-PodeModuleInfo {
    [CmdletBinding()]
    [OutputType([hashtable])]
    param(
        [Parameter(Mandatory = $true)]
        [psmoduleinfo]
        $Module
    )

    $details = @{
        Name         = $Module.Name
        Path         = $Module.Path
        BasePath     = $Module.ModuleBase
        DataPath     = (Find-PodeModuleFile -Module $Module -CheckVersion)
        InternalPath = $null
        InPath       = (Test-PodeModuleInPath -Module $Module)
    }

    $details.InternalPath = $details.DataPath -ireplace 'Pode\.(ps[md]1)', 'Pode.Internal.$1'
    return $details
}

<#
.SYNOPSIS
    Checks if a PowerShell module is located within the directories specified in the PSModulePath environment variable.

.DESCRIPTION
    This function determines if the path of a provided PowerShell module starts with any path included in the system's PSModulePath environment variable.
    This is used to ensure that the module is being loaded from expected locations, which can be important for security and configuration verification.

.PARAMETER Module
    The module to be checked. This should be a module info object, typically obtained via Get-Module or Import-Module.

.OUTPUTS
    [bool]
    Returns $true if the module's path is under a path listed in PSModulePath, otherwise returns $false.

.EXAMPLE
    $module = Get-Module -Name Pode
    Test-PodeModuleInPath -Module $module

    This example checks if the 'Pode' module is located within the paths specified by the PSModulePath environment variable.
#>
function Test-PodeModuleInPath {
    [CmdletBinding()]
    [OutputType([bool])]
    param(
        [Parameter(Mandatory = $true)]
        [psmoduleinfo]
        $Module
    )

    # Determine the path separator based on the operating system.
    $separator = if (Test-PodeIsUnix) { ':' } else { ';' }

    # Split the PSModulePath environment variable to get individual paths.
    $paths = @($env:PSModulePath -split $separator)

    # Check each path to see if the module's path starts with it.
    foreach ($path in $paths) {
        # Return true if the module is in one of the paths.
        if ($Module.Path.StartsWith($path)) {
            return $true
        }
    }

    # Return false if no matching path is found.
    return $false
}
<#
.SYNOPSIS
    Retrieves a module and all of its recursive dependencies.

.DESCRIPTION
    This function takes a PowerShell module as input and returns an array containing
    the module and all of its required dependencies, retrieved recursively. This is
    useful for understanding the full set of dependencies a module has.

.PARAMETER Module
    The module for which to retrieve dependencies. This must be a valid PowerShell module object.

.EXAMPLE
    $module = Get-Module -Name SomeModuleName
    $dependencies = Get-PodeModuleDependencyList -Module $module
    This example retrieves all dependencies for "SomeModuleName".

.OUTPUTS
    Array[psmoduleinfo]
    Returns an array of psmoduleinfo objects, each representing a module in the dependency tree.
#>

function Get-PodeModuleDependencyList {
    param(
        [Parameter(Mandatory = $true)]
        [psmoduleinfo]
        $Module
    )

    # Check if the module has any required modules (dependencies).
    if (!$Module.RequiredModules) {
        return $Module
    }
    # Initialize an array to hold all dependencies.
    $mods = @()

    # Iterate through each required module and recursively retrieve their dependencies.
    foreach ($mod in $Module.RequiredModules) {
        # Recursive call for each dependency.
        $mods += (Get-PodeModuleDependencyList -Module $mod)
    }

    # Return the list of all dependencies plus the original module.
    return ($mods + $module)
}

function Get-PodeModuleRootPath {
    return (Split-Path -Parent -Path $PodeContext.Server.PodeModule.Path)
}

function Get-PodeModuleMiscPath {
    return [System.IO.Path]::Combine((Get-PodeModuleRootPath), 'Misc')
}

function Get-PodeUrl {
    return "$($WebEvent.Endpoint.Protocol)://$($WebEvent.Endpoint.Address)$($WebEvent.Path)"
}

function Find-PodeErrorPage {
    param(
        [Parameter()]
        [int]
        $Code,

        [Parameter()]
        [string]
        $ContentType
    )

    # if a defined content type is supplied, attempt to find an error page for that first
    if (![string]::IsNullOrWhiteSpace($ContentType)) {
        $path = Get-PodeErrorPage -Code $Code -ContentType $ContentType
        if (![string]::IsNullOrWhiteSpace($path)) {
            return @{ 'Path' = $path; 'ContentType' = $ContentType }
        }
    }

    # if a defined route error page content type is supplied, attempt to find an error page for that
    if (![string]::IsNullOrWhiteSpace($WebEvent.ErrorType)) {
        $path = Get-PodeErrorPage -Code $Code -ContentType $WebEvent.ErrorType
        if (![string]::IsNullOrWhiteSpace($path)) {
            return @{ 'Path' = $path; 'ContentType' = $WebEvent.ErrorType }
        }
    }

    # if route patterns have been defined, see if an error content type matches and attempt that
    if (!(Test-PodeIsEmpty $PodeContext.Server.Web.ErrorPages.Routes)) {
        # find type by pattern
        $matched = @(foreach ($key in $PodeContext.Server.Web.ErrorPages.Routes.Keys) {
                if ($WebEvent.Path -imatch $key) {
                    $key
                }
            })[0]

        # if we have a match, see if a page exists
        if (!(Test-PodeIsEmpty $matched)) {
            $type = $PodeContext.Server.Web.ErrorPages.Routes[$matched]
            $path = Get-PodeErrorPage -Code $Code -ContentType $type
            if (![string]::IsNullOrWhiteSpace($path)) {
                return @{ 'Path' = $path; 'ContentType' = $type }
            }
        }
    }

    # if we're using strict typing, attempt that, if we have a content type
    if ($PodeContext.Server.Web.ErrorPages.StrictContentTyping -and ![string]::IsNullOrWhiteSpace($WebEvent.ContentType)) {
        $path = Get-PodeErrorPage -Code $Code -ContentType $WebEvent.ContentType
        if (![string]::IsNullOrWhiteSpace($path)) {
            return @{ 'Path' = $path; 'ContentType' = $WebEvent.ContentType }
        }
    }

    # if we have a default defined, attempt that
    if (!(Test-PodeIsEmpty $PodeContext.Server.Web.ErrorPages.Default)) {
        $path = Get-PodeErrorPage -Code $Code -ContentType $PodeContext.Server.Web.ErrorPages.Default
        if (![string]::IsNullOrWhiteSpace($path)) {
            return @{ 'Path' = $path; 'ContentType' = $PodeContext.Server.Web.ErrorPages.Default }
        }
    }

    # if there's still no error page, use default HTML logic
    $type = Get-PodeContentType -Extension 'html'
    $path = (Get-PodeErrorPage -Code $Code -ContentType $type)

    if (![string]::IsNullOrWhiteSpace($path)) {
        return @{ 'Path' = $path; 'ContentType' = $type }
    }

    return $null
}

function Get-PodeErrorPage {
    param(
        [Parameter()]
        [int]
        $Code,

        [Parameter()]
        [string]
        $ContentType
    )

    # parse the passed content type
    $ContentType = Split-PodeContentType -ContentType $ContentType

    # object for the page path
    $path = $null

    # attempt to find a custom error page
    $path = Find-PodeCustomErrorPage -Code $Code -ContentType $ContentType

    # if there's no custom page found, attempt to find an inbuilt page
    if ([string]::IsNullOrWhiteSpace($path)) {
        $podeRoot = Get-PodeModuleMiscPath
        $path = Find-PodeFileForContentType -Path $podeRoot -Name 'default-error-page' -ContentType $ContentType -Engine 'pode'
    }

    # if there's no path found, or it's inaccessible, return null
    if (!(Test-PodePath $path -NoStatus)) {
        return $null
    }

    return $path
}

function Find-PodeCustomErrorPage {
    param(
        [Parameter()]
        [int]
        $Code,

        [Parameter()]
        [string]
        $ContentType
    )

    # get the custom errors path
    $customErrPath = $PodeContext.Server.InbuiltDrives['errors']

    # if there's no custom error path, return
    if ([string]::IsNullOrWhiteSpace($customErrPath)) {
        return $null
    }

    # retrieve a status code page
    $path = (Find-PodeFileForContentType -Path $customErrPath -Name "$($Code)" -ContentType $ContentType)
    if (![string]::IsNullOrWhiteSpace($path)) {
        return $path
    }

    # retrieve default page
    $path = (Find-PodeFileForContentType -Path $customErrPath -Name 'default' -ContentType $ContentType)
    if (![string]::IsNullOrWhiteSpace($path)) {
        return $path
    }

    # no file was found
    return $null
}

function Find-PodeFileForContentType {
    param(
        [Parameter()]
        [string]
        $Path,

        [Parameter()]
        [string]
        $Name,

        [Parameter()]
        [string]
        $ContentType,

        [Parameter()]
        [string]
        $Engine = $null
    )

    # get all files at the path that start with the name
    $files = @(Get-ChildItem -Path ([System.IO.Path]::Combine($Path, "$($Name).*")))

    # if there are no files, return
    if ($null -eq $files -or $files.Length -eq 0) {
        return $null
    }

    # filter the files by the view engine extension (but only if the current engine is dynamic - non-html)
    if ([string]::IsNullOrWhiteSpace($Engine) -and $PodeContext.Server.ViewEngine.IsDynamic) {
        $Engine = $PodeContext.Server.ViewEngine.Extension
    }

    $Engine = (Protect-PodeValue -Value $Engine -Default 'pode')
    if ($Engine -ine 'pode') {
        $Engine = "($($Engine)|pode)"
    }

    $engineFiles = @(foreach ($file in $files) {
            if ($file.Name -imatch "\.$($Engine)$") {
                $file
            }
        })

    $files = @(foreach ($file in $files) {
            if ($file.Name -inotmatch "\.$($Engine)$") {
                $file
            }
        })

    # only attempt static files if we still have files after any engine filtering
    if ($null -ne $files -and $files.Length -gt 0) {
        # get files of the format '<name>.<type>'
        $file = @(foreach ($f in $files) {
                if ($f.Name -imatch "^$($Name)\.(?<ext>.*?)$") {
                    if (($ContentType -ieq (Get-PodeContentType -Extension $Matches['ext']))) {
                        $f.FullName
                    }
                }
            })[0]

        if (![string]::IsNullOrWhiteSpace($file)) {
            return $file
        }
    }

    # only attempt these formats if we have a files for the view engine
    if ($null -ne $engineFiles -and $engineFiles.Length -gt 0) {
        # get files of the format '<name>.<type>.<engine>'
        $file = @(foreach ($f in $engineFiles) {
                if ($f.Name -imatch "^$($Name)\.(?<ext>.*?)\.$($engine)$") {
                    if ($ContentType -ieq (Get-PodeContentType -Extension $Matches['ext'])) {
                        $f.FullName
                    }
                }
            })[0]

        if (![string]::IsNullOrWhiteSpace($file)) {
            return $file
        }

        # get files of the format '<name>.<engine>'
        $file = @(foreach ($f in $engineFiles) {
                if ($f.Name -imatch "^$($Name)\.$($engine)$") {
                    $f.FullName
                }
            })[0]

        if (![string]::IsNullOrWhiteSpace($file)) {
            return $file
        }
    }

    # no file was found
    return $null
}

function Get-PodeRelativePath {
    param(
        [Parameter(Mandatory = $true)]
        [string]
        $Path,

        [Parameter()]
        [string]
        $RootPath,

        [switch]
        $JoinRoot,

        [switch]
        $Resolve,

        [switch]
        $TestPath
    )

    # if the path is relative, join to root if flagged
    if ($JoinRoot -and ($Path -match '^\.{1,2}([\\\/]|$)')) {
        if ([string]::IsNullOrWhiteSpace($RootPath)) {
            $RootPath = $PodeContext.Server.Root
        }

        $Path = [System.IO.Path]::Combine($RootPath, $Path)
    }

    # if flagged, resolve the path
    if ($Resolve) {
        $_rawPath = $Path
        $Path = [System.IO.Path]::GetFullPath($Path.Replace('\', '/'))
    }

    # if flagged, test the path and throw error if it doesn't exist
    if ($TestPath -and !(Test-PodePath $Path -NoStatus)) {
        throw "The path does not exist: $(Protect-PodeValue -Value $Path -Default $_rawPath)"
    }

    return $Path
}

<#
.SYNOPSIS
    Retrieves files based on a wildcard pattern in a given path.

.DESCRIPTION
    The `Get-PodeWildcardFile` function returns files from the specified path based on a wildcard pattern.
    You can customize the wildcard and provide an optional root path for relative paths.

.PARAMETER Path
    Specifies the path to search for files. This parameter is mandatory.

.PARAMETER Wildcard
    Specifies the wildcard pattern for file matching. Default is '*.*'.

.PARAMETER RootPath
    Specifies an optional root path for relative paths. If provided, the function will join the root path with the specified path.

.OUTPUTS
    Returns an array of file paths matching the wildcard pattern.

.EXAMPLE
    # Example usage:
    $files = Get-PodeWildcardFile -Path '/path/to/files' -Wildcard '*.txt'
    # Returns an array of .txt files in the specified path.

.NOTES
    This is an internal function and may change in future releases of Pode.
#>
function Get-PodeWildcardFile {
    [CmdletBinding()]
    [OutputType([object[]])]
    param(
        [Parameter(Mandatory = $true)]
        [string]
        $Path,

        [Parameter()]
        [string]
        $Wildcard = '*.*',

        [Parameter()]
        [string]
        $RootPath
    )

    # if the OriginalPath is a directory, add wildcard
    if (Test-PodePathIsDirectory -Path $Path) {
        $Path = [System.IO.Path]::Combine($Path, $Wildcard)
    }

    # if path has a *, assume wildcard
    if (Test-PodePathIsWildcard -Path $Path) {
        $Path = Get-PodeRelativePath -Path $Path -RootPath $RootPath -JoinRoot
        return @((Get-ChildItem $Path -Recurse -Force).FullName)
    }

    return $null
}

function Test-PodeIsServerless {
    param(
        [Parameter()]
        [string]
        $FunctionName,

        [switch]
        $ThrowError
    )

    if ($PodeContext.Server.IsServerless -and $ThrowError) {
        throw "The $($FunctionName) function is not supported in a serverless context"
    }

    if (!$ThrowError) {
        return $PodeContext.Server.IsServerless
    }
}

function Get-PodeEndpointUrl {
    param(
        [Parameter()]
        $Endpoint
    )

    # get the endpoint on which we're currently listening - use first http/https if there are many
    if ($null -eq $Endpoint) {
        $Endpoint = @($PodeContext.Server.Endpoints.Values | Where-Object { $_.Protocol -iin @('http', 'https') -and $_.Default })[0]
        if ($null -eq $Endpoint) {
            $Endpoint = @($PodeContext.Server.Endpoints.Values | Where-Object { $_.Protocol -iin @('http', 'https') })[0]
        }
    }

    $url = $Endpoint.Url
    if ([string]::IsNullOrWhiteSpace($url)) {
        $url = "$($Endpoint.Protocol)://$($Endpoint.FriendlyName):$($Endpoint.Port)"
    }

    return $url
}

function Get-PodeDefaultPort {
    param(
        [Parameter()]
        [ValidateSet('Http', 'Https', 'Smtp', 'Smtps', 'Tcp', 'Tcps', 'Ws', 'Wss')]
        [string]
        $Protocol,

        [Parameter()]
        [ValidateSet('Implicit', 'Explicit')]
        [string]
        $TlsMode = 'Implicit',

        [switch]
        $Real
    )

    # are we after the real default ports?
    if ($Real) {
        return (@{
                Http  = @{ Implicit = 80 }
                Https = @{ Implicit = 443 }
                Smtp  = @{ Implicit = 25 }
                Smtps = @{ Implicit = 465; Explicit = 587 }
                Tcp   = @{ Implicit = 9001 }
                Tcps  = @{ Implicit = 9002; Explicit = 9003 }
                Ws    = @{ Implicit = 80 }
                Wss   = @{ Implicit = 443 }
            })[$Protocol.ToLowerInvariant()][$TlsMode.ToLowerInvariant()]
    }

    # if we running as iis, return the ASPNET port
    if ($PodeContext.Server.IsIIS) {
        return [int]$env:ASPNETCORE_PORT
    }

    # if we running as heroku, return the port
    if ($PodeContext.Server.IsHeroku) {
        return [int]$env:PORT
    }

    # otherwise, get the port for the protocol
    return (@{
            Http  = @{ Implicit = 8080 }
            Https = @{ Implicit = 8443 }
            Smtp  = @{ Implicit = 25 }
            Smtps = @{ Implicit = 465; Explicit = 587 }
            Tcp   = @{ Implicit = 9001 }
            Tcps  = @{ Implicit = 9002; Explicit = 9003 }
            Ws    = @{ Implicit = 9080 }
            Wss   = @{ Implicit = 9443 }
        })[$Protocol.ToLowerInvariant()][$TlsMode.ToLowerInvariant()]
}

function Set-PodeServerHeader {
    param(
        [Parameter()]
        [string]
        $Type,

        [switch]
        $AllowEmptyType
    )

    $name = 'Pode'
    if (![string]::IsNullOrWhiteSpace($Type) -or $AllowEmptyType) {
        $name += " - $($Type)"
    }

    Set-PodeHeader -Name 'Server' -Value $name
}

function Get-PodeHandler {
    param(
        [Parameter(Mandatory = $true)]
        [ValidateSet('Service', 'Smtp')]
        [string]
        $Type,

        [Parameter()]
        [string]
        $Name
    )

    if ([string]::IsNullOrWhiteSpace($Name)) {
        return $PodeContext.Server.Handlers[$Type]
    }

    return $PodeContext.Server.Handlers[$Type][$Name]
}

function Convert-PodeFileToScriptBlock {
    param(
        [Parameter(Mandatory = $true)]
        [string]
        $FilePath
    )

    # resolve for relative path
    $FilePath = Get-PodeRelativePath -Path $FilePath -JoinRoot

    # if file doesn't exist, error
    if (!(Test-PodePath -Path $FilePath -NoStatus)) {
        throw "The FilePath supplied does not exist: $($FilePath)"
    }

    # if the path is a wildcard or directory, error
    if (!(Test-PodePathIsFile -Path $FilePath -FailOnWildcard)) {
        throw "The FilePath supplied cannot be a wildcard or a directory: $($FilePath)"
    }

    return ([scriptblock](Use-PodeScript -Path $FilePath))
}

function Convert-PodeQueryStringToHashTable {
    param(
        [Parameter()]
        [string]
        $Uri
    )

    if ([string]::IsNullOrWhiteSpace($Uri)) {
        return @{}
    }

    $qmIndex = $Uri.IndexOf('?')
    if ($qmIndex -eq -1) {
        return @{}
    }

    if ($qmIndex -gt 0) {
        $Uri = $Uri.Substring($qmIndex)
    }

    $tmpQuery = [System.Web.HttpUtility]::ParseQueryString($Uri)
    return (ConvertFrom-PodeNameValueToHashTable -Collection $tmpQuery)
}

function Get-PodeAstFromFile {
    param(
        [Parameter(Mandatory = $true)]
        [string]
        $FilePath
    )

    if (!(Test-Path $FilePath)) {
        throw "Path to script file does not exist: $($FilePath)"
    }

    return [System.Management.Automation.Language.Parser]::ParseFile($FilePath, [ref]$null, [ref]$null)
}

function Get-PodeFunctionsFromFile {
    param(
        [Parameter(Mandatory = $true)]
        [string]
        $FilePath
    )

    $ast = Get-PodeAstFromFile -FilePath $FilePath
    return @(Get-PodeFunctionsFromAst -Ast $ast)
}

function Get-PodeFunctionsFromAst {
    param(
        [Parameter(Mandatory = $true)]
        [System.Management.Automation.Language.Ast]
        $Ast
    )

    $funcs = @(($Ast.FindAll({ $args[0] -is [System.Management.Automation.Language.FunctionDefinitionAst] }, $false)))

    return @(foreach ($func in $funcs) {
            # skip null
            if ($null -eq $func) {
                continue
            }

            # skip pode funcs
            if ($func.Name -ilike '*-Pode*') {
                continue
            }

            # definition
            $def = "$($func.Body)".Trim('{}').Trim()
            if (($null -ne $func.Parameters) -and ($func.Parameters.Count -gt 0)) {
                $def = "param($($func.Parameters.Name -join ','))`n$($def)"
            }

            # the found func
            @{
                Name       = $func.Name
                Definition = $def
            }
        })
}

function Get-PodeFunctionsFromScriptBlock {
    param(
        [Parameter(Mandatory = $true)]
        [scriptblock]
        $ScriptBlock
    )

    # functions that have been found
    $foundFuncs = @()

    # get each function in the callstack
    $callstack = Get-PSCallStack
    if ($callstack.Count -gt 3) {
        $callstack = ($callstack | Select-Object -Skip 4)
        $bindingFlags = [System.Reflection.BindingFlags]'NonPublic, Instance, Static'

        foreach ($call in $callstack) {
            $_funcContext = $call.GetType().GetProperty('FunctionContext', $bindingFlags).GetValue($call, $null)
            $_scriptBlock = $_funcContext.GetType().GetField('_scriptBlock', $bindingFlags).GetValue($_funcContext)
            $foundFuncs += @(Get-PodeFunctionsFromAst -Ast $_scriptBlock.Ast)
        }
    }

    # get each function from the main script
    $foundFuncs += @(Get-PodeFunctionsFromAst -Ast $ScriptBlock.Ast)

    # return the found functions
    return $foundFuncs
}

<#
.SYNOPSIS
    Reads details from a web exception and returns relevant information.

.DESCRIPTION
    The `Read-PodeWebExceptionInfo` function processes a web exception (either `WebException` or `HttpRequestException`)
    and extracts relevant details such as status code, status description, and response body.

.PARAMETER ErrorRecord
    Specifies the error record containing the web exception. This parameter is mandatory.

.OUTPUTS
    Returns a hashtable with the following keys:
    - `Status`: A nested hashtable with `Code` (status code) and `Description` (status description).
    - `Body`: The response body from the web exception.

.EXAMPLE
    # Example usage:
    $errorRecord = Get-ErrorRecordFromWebException
    $details = Read-PodeWebExceptionInfo -ErrorRecord $errorRecord
    # Returns a hashtable with status code, description, and response body.

.NOTES
    This is an internal function and may change in future releases of Pode
#>
function Read-PodeWebExceptionInfo {
    [CmdletBinding()]
    [OutputType([hashtable])]
    param(
        [Parameter(Mandatory = $true)]
        [System.Management.Automation.ErrorRecord]
        $ErrorRecord
    )

    switch ($ErrorRecord) {
        { $_.Exception -is [System.Net.WebException] } {
            $stream = $_.Exception.Response.GetResponseStream()
            $stream.Position = 0

            $body = [System.IO.StreamReader]::new($stream).ReadToEnd()
            $code = [int]$_.Exception.Response.StatusCode
            $desc = $_.Exception.Response.StatusDescription
        }

        { $_.Exception -is [System.Net.Http.HttpRequestException] } {
            $body = $_.ErrorDetails.Message
            $code = [int]$_.Exception.Response.StatusCode
            $desc = $_.Exception.Response.ReasonPhrase
        }

        default {
            throw "Exception is of an invalid type, should be either WebException or HttpRequestException, but got: $($_.Exception.GetType().Name)"
        }
    }

    return @{
        Status = @{
            Code        = $code
            Description = $desc
        }
        Body   = $body
    }
}

function Use-PodeFolder {
    param(
        [Parameter()]
        [string]
        $Path,

        [Parameter(Mandatory = $true)]
        [string]
        $DefaultPath
    )

    # use default, or custom path
    if ([string]::IsNullOrWhiteSpace($Path)) {
        $Path = Join-PodeServerRoot -Folder $DefaultPath
    }
    else {
        $Path = Get-PodeRelativePath -Path $Path -JoinRoot
    }

    # fail if path not found
    if (!(Test-PodePath -Path $Path -NoStatus)) {
        throw "Path to load $($DefaultPath) not found: $($Path)"
    }

    # get .ps1 files and load them
    Get-ChildItem -Path $Path -Filter *.ps1 -Force -Recurse | ForEach-Object {
        Use-PodeScript -Path $_.FullName
    }
}

function Find-PodeModuleFile {
    param(
        [Parameter(Mandatory = $true, ParameterSetName = 'Name')]
        [string]
        $Name,

        [Parameter(Mandatory = $true, ParameterSetName = 'Module')]
        [psmoduleinfo]
        $Module,

        [switch]
        $ListAvailable,

        [switch]
        $DataOnly,

        [switch]
        $CheckVersion
    )

    # get module and check psd1, then psm1
    if ($null -eq $Module) {
        $Module = (Get-Module -Name $Name -ListAvailable:$ListAvailable | Sort-Object -Property Version -Descending | Select-Object -First 1)
    }

    # if the path isn't already a psd1 do this
    $path = Join-Path $Module.ModuleBase "$($Module.Name).psd1"
    if (!(Test-Path $path)) {
        # if we only want a psd1, return null
        if ($DataOnly) {
            $path = $null
        }
        else {
            $path = $Module.Path
        }
    }

    # check the Version of the psd1
    elseif ($CheckVersion) {
        $data = Import-PowerShellDataFile -Path $path -ErrorAction Stop

        $version = $null
        if (![version]::TryParse($data.ModuleVersion, [ref]$version)) {
            if ($DataOnly) {
                $path = $null
            }
            else {
                $path = $Module.Path
            }
        }
    }

    return $path
}

<#
.SYNOPSIS
    Clears the inner keys of a hashtable.

.DESCRIPTION
    This function takes a hashtable as input and clears the values associated with each inner key. If the input hashtable is empty or null, no action is taken.

.PARAMETER InputObject
    The hashtable to process.

.EXAMPLE
    $myHashtable = @{
        'Key1' = 'Value1'
        'Key2' = 'Value2'
    }
    Clear-PodeHashtableInnerKey -InputObject $myHashtable
    # Clears the values associated with 'Key1' and 'Key2' in the hashtable.

.NOTES
    This is an internal function and may change in future releases of Pode.
#>
function Clear-PodeHashtableInnerKey {
    param(
        [Parameter(ValueFromPipeline = $true)]
        [hashtable]
        $InputObject
    )

    if (Test-PodeIsEmpty $InputObject) {
        return
    }

    $InputObject.Keys.Clone() | ForEach-Object {
        $InputObject[$_].Clear()
    }
}

function Set-PodeCronInterval {
    param(
        [Parameter()]
        [hashtable]
        $Cron,

        [Parameter()]
        [string]
        $Type,

        [Parameter()]
        [int[]]
        $Value,

        [Parameter()]
        [int]
        $Interval
    )

    if ($Interval -le 0) {
        return $false
    }

    if ($Value.Length -gt 1) {
        throw "You can only supply a single $($Type) value when using intervals"
    }

    if ($Value.Length -eq 1) {
        $Cron[$Type] = "$(@($Value)[0])"
    }

    $Cron[$Type] += "/$($Interval)"
    return ($Value.Length -eq 1)
}

function Test-PodeModuleInstalled {
    param(
        [Parameter(Mandatory = $true)]
        [string]
        $Name
    )

    return ($null -ne (Get-Module -Name $Name -ListAvailable -ErrorAction Ignore -Verbose:$false))
}

function Get-PodePlaceholderRegex {
    return '\:(?<tag>[\w]+)'
}

<#
.SYNOPSIS
    Resolves placeholders in a given path using a specified regex pattern.

.DESCRIPTION
    The `Resolve-PodePlaceholder` function replaces placeholders in the provided path
    with custom placeholders based on the specified regex pattern. You can customize
    the prepend and append strings for the new placeholders. Additionally, you can
    choose to escape slashes in the path.

.PARAMETER Path
    Specifies the path to resolve. This parameter is mandatory.

.PARAMETER Pattern
    Specifies the regex pattern for identifying placeholders. If not provided, the default
    placeholder regex pattern from `Get-PodePlaceholderRegex` is used.

.PARAMETER Prepend
    Specifies the string to prepend to the new placeholders. Default is '(?<'.

.PARAMETER Append
    Specifies the string to append to the new placeholders. Default is '>[^\/]+?)'.

.PARAMETER Slashes
    If specified, escapes slashes in the path.

.OUTPUTS
    Returns the resolved path with replaced placeholders.

.EXAMPLE
    # Example usage:
    $originalPath = '/api/users/{id}'
    $resolvedPath = Resolve-PodePlaceholder -Path $originalPath
    # Returns '/api/users/(?<id>[^\/]+?)' with custom placeholders.

.NOTES
    This is an internal function and may change in future releases of Pode.
#>
function Resolve-PodePlaceholder {
    param(
        [Parameter(Mandatory = $true)]
        [string]
        $Path,

        [Parameter()]
        [string]
        $Pattern,

        [Parameter()]
        [string]
        $Prepend = '(?<',

        [Parameter()]
        [string]
        $Append = '>[^\/]+?)',

        [switch]
        $Slashes
    )

    if ([string]::IsNullOrWhiteSpace($Pattern)) {
        $Pattern = Get-PodePlaceholderRegex
    }

    if ($Path -imatch $Pattern) {
        $Path = [regex]::Escape($Path)
    }

    if ($Slashes) {
        $Path = ($Path.TrimEnd('\/') -replace '(\\\\|\/)', '[\\\/]')
        $Path = "$($Path)[\\\/]"
    }

    return (Convert-PodePlaceholder -Path $Path -Pattern $Pattern -Prepend $Prepend -Append $Append)
}

<#
.SYNOPSIS
    Converts placeholders in a given path using a specified regex pattern.

.DESCRIPTION
    The `Convert-PodePlaceholder` function replaces placeholders in the provided path
    with custom placeholders based on the specified regex pattern. You can customize
    the prepend and append strings for the new placeholders.

.PARAMETER Path
    Specifies the path to convert. This parameter is mandatory.

.PARAMETER Pattern
    Specifies the regex pattern for identifying placeholders. If not provided, the default
    placeholder regex pattern from `Get-PodePlaceholderRegex` is used.

.PARAMETER Prepend
    Specifies the string to prepend to the new placeholders. Default is '(?<'.

.PARAMETER Append
    Specifies the string to append to the new placeholders. Default is '>[^\/]+?)'.

.OUTPUTS
    Returns the path with replaced placeholders.

.EXAMPLE
    # Example usage:
    $originalPath = '/api/users/{id}'
    $convertedPath = Convert-PodePlaceholder -Path $originalPath
    # Returns '/api/users/(?<id>[^\/]+?)' with custom placeholders.

.NOTES
    This is an internal function and may change in future releases of Pode.
#>
function Convert-PodePlaceholder {
    [CmdletBinding()]
    [OutputType([string])]
    param(
        [Parameter(Mandatory = $true)]
        [string]
        $Path,

        [Parameter()]
        [string]
        $Pattern,

        [Parameter()]
        [string]
        $Prepend = '(?<',

        [Parameter()]
        [string]
        $Append = '>[^\/]+?)'
    )

    if ([string]::IsNullOrWhiteSpace($Pattern)) {
        $Pattern = Get-PodePlaceholderRegex
    }

    while ($Path -imatch $Pattern) {
        $Path = ($Path -ireplace $Matches[0], "$($Prepend)$($Matches['tag'])$($Append)")
    }

    return $Path
}

<#
.SYNOPSIS
    Tests whether a given path contains a placeholder based on a specified regex pattern.

.DESCRIPTION
    The `Test-PodePlaceholder` function checks if the provided path contains a placeholder
    by matching it against a regex pattern. Placeholders are typically used for dynamic values.

.PARAMETER Path
    Specifies the path to test. This parameter is mandatory.

.PARAMETER Placeholder
    Specifies the regex pattern for identifying placeholders. If not provided, the default
    placeholder regex pattern from `Get-PodePlaceholderRegex` is used.

.OUTPUTS
    Returns `$true` if the path contains a placeholder; otherwise, returns `$false`.

.EXAMPLE
    # Example usage:
    $isPlaceholder = Test-PodePlaceholder -Path '/api/users/{id}'
    # Returns $true because the path contains a placeholder.

.NOTES
    This is an internal function and may change in future releases of Pode.
#>
function Test-PodePlaceholder {
    param(
        [Parameter(Mandatory = $true)]
        [string]
        $Path,

        [Parameter()]
        [string]
        $Placeholder
    )

    if ([string]::IsNullOrWhiteSpace($Placeholder)) {
        $Placeholder = Get-PodePlaceholderRegex
    }

    return ($Path -imatch $Placeholder)
}


<#
.SYNOPSIS
Retrieves the PowerShell module manifest object for the specified module.

.DESCRIPTION
This function constructs the path to a PowerShell module manifest file (.psd1) located in the parent directory of the script root. It then imports the module manifest file to access its properties and returns the manifest object. This can be useful for scripts that need to dynamically discover and utilize module metadata, such as version, dependencies, and exported functions.

.PARAMETERS
This function does not accept any parameters.

.EXAMPLE
$manifest = Get-PodeModuleManifest
This example calls the `Get-PodeModuleManifest` function to retrieve the module manifest object and stores it in the variable `$manifest`.

#>
function Get-PodeModuleManifest {
    # Construct the path to the module manifest (.psd1 file)
    $moduleManifestPath = Join-Path -Path (Split-Path -Path $PSScriptRoot -Parent) -ChildPath 'Pode.psd1'

    # Import the module manifest to access its properties
    $moduleManifest = Import-PowerShellDataFile -Path $moduleManifestPath
    return  $moduleManifest
}

<#
.SYNOPSIS
    Tests the running PowerShell version for compatibility with Pode, identifying end-of-life (EOL) and untested versions.

.DESCRIPTION
    The `Test-PodeVersionPwshEOL` function checks the current PowerShell version against a list of versions that were either supported or EOL at the time of the Pode release. It uses the module manifest to determine which PowerShell versions are considered EOL and which are officially supported. If the current version is EOL or was not tested with the current release of Pode, the function generates a warning. This function aids in maintaining best practices for using supported PowerShell versions with Pode.

.PARAMETER ReportUntested
    If specified, the function will report if the current PowerShell version was not available and thus untested at the time of the Pode release. This is useful for identifying potential compatibility issues with newer versions of PowerShell.

.OUTPUTS
    A hashtable containing two keys:
    - `eol`: A boolean indicating if the current PowerShell version was EOL at the time of the Pode release.
    - `supported`: A boolean indicating if the current PowerShell version was officially supported by Pode at the time of the release.

.EXAMPLE
    Test-PodeVersionPwshEOL

    Checks the current PowerShell version against Pode's supported and EOL versions list. Outputs a warning if the version is EOL or untested, and returns a hashtable indicating the compatibility status.

.EXAMPLE
    Test-PodeVersionPwshEOL -ReportUntested

    Similar to the basic usage, but also reports if the current PowerShell version was untested because it was not available at the time of the Pode release.

.NOTES
    This function is part of the Pode module's utilities to ensure compatibility and encourage the use of supported PowerShell versions.

#>
function Test-PodeVersionPwshEOL {
    param(
        [switch] $ReportUntested
    )
    $moduleManifest = Get-PodeModuleManifest
    if ($moduleManifest.ModuleVersion -eq '$version$') {
        return @{
            eol       = $false
            supported = $true
        }
    }

    $psVersion = $PSVersionTable.PSVersion
    $eolVersions = $moduleManifest.PrivateData.PwshVersions.Untested -split ','
    $isEol = "$($psVersion.Major).$($psVersion.Minor)" -in $eolVersions

    if ($isEol) {
        Write-PodeHost "[WARNING] Pode $(Get-PodeVersion) has not been tested on PowerShell $($PSVersionTable.PSVersion), as it is EOL." -ForegroundColor Yellow
    }

    $SupportedVersions = $moduleManifest.PrivateData.PwshVersions.Supported -split ','
    $isSupported = "$($psVersion.Major).$($psVersion.Minor)" -in $SupportedVersions

    if ((! $isSupported) -and (! $isEol) -and $ReportUntested) {
        Write-PodeHost "[WARNING] Pode $(Get-PodeVersion) has not been tested on PowerShell $($PSVersionTable.PSVersion), as it was not available when Pode was released." -ForegroundColor Yellow
    }

    return @{
        eol       = $isEol
        supported = $isSupported
    }
}


<#
.SYNOPSIS
<<<<<<< HEAD
    creates a YAML description of the data in the object - based on https://github.com/Phil-Factor/PSYaml

.DESCRIPTION
    This produces YAML from any object you pass to it.

.PARAMETER Object
    The object that you want scripted out. This parameter accepts input via the pipeline.

.PARAMETER Depth
    The depth that you want your object scripted to

.EXAMPLE
    Get-PodeOpenApiDefinition|ConvertTo-PodeYaml
=======
creates a YAML description of the data in the object - based on https://github.com/Phil-Factor/PSYaml

.DESCRIPTION
This produces YAML from any object you pass to it. It isn't suitable for the huge objects produced by some of the cmdlets such as Get-Process, but fine for simple objects

.PARAMETER Object
the object that you want scripted out

.PARAMETER Depth
The depth that you want your object scripted to

.EXAMPLE
Get-PodeOpenApiDefinition|ConvertTo-PodeYaml

>>>>>>> 3618f57e
#>
function ConvertTo-PodeYaml {
    [CmdletBinding()]
    [OutputType([string])]
    param (
        [parameter(Position = 0, Mandatory = $true, ValueFromPipeline = $true)]
        [AllowNull()]
        $InputObject,

        [parameter()]
        [int]
        $Depth = 16
    )

    begin {
        $pipelineObject = @()
    }

    process {
        $pipelineObject += $_
    }

    end {
        if ($null -eq $PodeContext.Server.InternalCache.YamlModuleImported) {
            $PodeContext.Server.InternalCache.YamlModuleImported = ((Test-PodeModuleInstalled -Name 'PSYaml') -or (Test-PodeModuleInstalled -Name 'powershell-yaml'))
        }
        if ($pipelineObject.Count -gt 1) {
            $InputObject = $pipelineObject
        }

        if ($PodeContext.Server.InternalCache.YamlModuleImported) {
            return ($InputObject | ConvertTo-Yaml)
        }
        else {
            return ConvertTo-PodeYamlInternal -InputObject $InputObject -Depth $Depth -NoNewLine
        }
    }
}

<#
.SYNOPSIS
    Converts PowerShell objects into a YAML-formatted string.

.DESCRIPTION
    This function takes PowerShell objects and converts them to a YAML string representation.
    It supports various data types including arrays, hashtables, strings, and more.
    The depth of conversion can be controlled, allowing for nested objects to be accurately represented.

.PARAMETER InputObject
    The PowerShell object to convert to YAML.

.PARAMETER Depth
    Specifies the maximum depth of object nesting to convert. Default is 10 levels deep.

.PARAMETER NestingLevel
    Used internally to track the current depth of recursion. Generally not specified by the user.

.PARAMETER NoNewLine
    If specified, suppresses the newline characters in the output to create a single-line string.

.OUTPUTS
    System.String. Returns a string in YAML format.

.EXAMPLE
    ConvertTo-PodeYamlInternal -InputObject $object

    Converts the object into a YAML string.

.NOTES
    This is an internal function and may change in future releases of Pode.
    It converts only basic PowerShell types, such as strings, integers, booleans, arrays, hashtables, and ordered dictionaries into a YAML format.

#>
function ConvertTo-PodeYamlInternal {
    [CmdletBinding()]
    [OutputType([string])]
    param (
        [parameter(Mandatory = $true, ValueFromPipeline = $false)]
        [AllowNull()]
        $InputObject,

        [parameter()]
        [int]
        $Depth = 10,

        [parameter()]
        [int]
        $NestingLevel = 0,

        [parameter()]
        [switch]
        $NoNewLine
    )

    #report the leaves in terms of object type
    if ($Depth -ilt $NestingLevel) {
        return ''
    }
    # if it is null return null
    If ( !($InputObject) ) {
        if ($InputObject -is [Object[]]) {
            return '[]'
        }
        else {
            return ''
        }
    }

    $padding = [string]::new(' ', $NestingLevel * 2) # lets just create our left-padding for the block
    try {
        $Type = $InputObject.GetType().Name # we start by getting the object's type
        if ($InputObject -is [object[]]) {
            #what it really is
            $Type = "$($InputObject.GetType().BaseType.Name)"
        }

        # Check for specific value types (int, bool, float, double, string, etc.)
        if ($Type -notin @('Int32', 'Boolean', 'Single', 'Double', 'String')) {
            # prevent these values being identified as an object
            if ($InputObject -is [System.Collections.Specialized.OrderedDictionary]) {
                $Type = 'hashTable'
            }
            elseif ($Type -ieq 'List`1') {
                $Type = 'array'
            }
            elseif ($InputObject -is [array]) {
                $Type = 'array'
            } # whatever it thinks it is called
            elseif ($InputObject -is [hashtable] ) {
                $Type = 'hashTable'
            } # for our purposes it is a hashtable
        }

        $output += switch ($Type.ToLower()) {
            'string' {
                $String = "$InputObject"
                if (($string -match '[\r\n]' -or $string.Length -gt 80) -and ($string -notlike 'http*')) {
                    $multiline = [System.Text.StringBuilder]::new("|`n")

                    $items = $string.Split("`n")
                    for ($i = 0; $i -lt $items.Length; $i++) {
                        $workingString = $items[$i] -replace '\r$'
                        $length = $workingString.Length
                        $index = 0
                        $wrap = 80

                        while ($index -lt $length) {
                            $breakpoint = $wrap
                            $linebreak = $false

                            if (($length - $index) -gt $wrap) {
                                $lastSpaceIndex = $workingString.LastIndexOf(' ', $index + $wrap, $wrap)
                                if ($lastSpaceIndex -ne -1) {
                                    $breakpoint = $lastSpaceIndex - $index
                                }
                                else {
                                    $linebreak = $true
                                    $breakpoint--
                                }
                            }
                            else {
                                $breakpoint = $length - $index
                            }

                            $null = $multiline.Append($padding).Append($workingString.Substring($index, $breakpoint).Trim())
                            if ($linebreak) {
                                $null = $multiline.Append('\')
                            }

                            $index += $breakpoint
                            if ($index -lt $length) {
                                $null = $multiline.Append([System.Environment]::NewLine)
                            }
                        }

                        if ($i -lt ($items.Length - 1)) {
                            $null = $multiline.Append([System.Environment]::NewLine)
                        }
                    }

                    $multiline.ToString().TrimEnd()
                    break
                }
                else {
                    if ($string -match '^[#\[\]@\{\}\!\*]') {
                        "'$($string -replace '''', '''''')'"
                    }
                    else {
                        $string
                    }
                    break
                }
                break
            }
            'hashtable' {
                if ($InputObject.Count -gt 0 ) {
                    $index = 0
                    $string = [System.Text.StringBuilder]::new()
                    foreach ($item in $InputObject.Keys) {
                        if ($InputObject[$item] -is [string]) { $increment = 2 } else { $increment = 1 }
                        if ($NoNewLine -and $index++ -eq 0) { $NewPadding = '' } else { $NewPadding = "`n$padding" }
                        $null = $string.Append( $NewPadding).Append( $item).Append(': ').Append((ConvertTo-PodeYamlInternal -InputObject $InputObject[$item] -Depth $Depth -NestingLevel ($NestingLevel + $increment)))
                    }
                    $string.ToString()
                }
                else { '{}' }
                break
            }
            'pscustomobject' {
                if ($InputObject.Count -gt 0 ) {
                    $index = 0
                    $string = [System.Text.StringBuilder]::new()
                    foreach ($item in ($InputObject | Get-Member -MemberType Properties | Select-Object -ExpandProperty Name)) {
                        if ($InputObject.$item -is [string]) { $increment = 2 } else { $increment = 1 }
                        if ($NoNewLine -and $index++ -eq 0) { $NewPadding = '' } else { $NewPadding = "`n$padding" }
                        $null = $string.Append( $NewPadding).Append( $item).Append(': ').Append((ConvertTo-PodeYamlInternal -InputObject $InputObject.$item -Depth $Depth -NestingLevel ($NestingLevel + $increment)))
                    }
                    $string.ToString()
                }
                else { '{}' }
                break
            }
            'boolean' {
                if ($InputObject -eq $true) { 'true' } else { 'false' }
                break
            }
            'array' {
                $string = [System.Text.StringBuilder]::new()
                $index = 0
                foreach ($item in $InputObject ) {
                    if ($NoNewLine -and $index++ -eq 0) { $NewPadding = '' } else { $NewPadding = "`n$padding" }
                    $null = $string.Append($NewPadding).Append('- ').Append((ConvertTo-PodeYamlInternal -InputObject $item -depth $Depth -NestingLevel ($NestingLevel + 1) -NoNewLine))
                }
                $string.ToString()
                break
            }
            'int32' {
                $InputObject
            }
            'double' {
                $InputObject
            }
            'single' {
                $InputObject
            }
            default {
                "'$InputObject'"
            }
        }
        return $Output
    }
    catch {
        $_ | Write-PodeErrorLog
        $_.Exception | Write-PodeErrorLog -CheckInnerException
        throw "Error'$($_)' in script $($_.InvocationInfo.ScriptName) $($_.InvocationInfo.Line.Trim()) (line $($_.InvocationInfo.ScriptLineNumber)) char $($_.InvocationInfo.OffsetInLine) executing $($_.InvocationInfo.MyCommand) on $type object '$($InputObject)' Class: $($InputObject.GetType().Name) BaseClass: $($InputObject.GetType().BaseType.Name) "
    }
}


<#
.SYNOPSIS
    Resolves various types of object arrays into PowerShell objects.

.DESCRIPTION
    This function takes an input property and determines its type.
    It then resolves the property into a PowerShell object or an array of objects,
    depending on whether the property is a hashtable, array, or single object.

.PARAMETER Property
    The property to be resolved. It can be a hashtable, an object array, or a single object.

.RETURNS
    Returns a PowerShell object or an array of PowerShell objects, depending on the input property type.

.EXAMPLE
    $result = Resolve-PodeObjectArray -Property $myProperty
    This example resolves the $myProperty into a PowerShell object or an array of objects.

.NOTES
    This is an internal function and may change in future releases of Pode.
#>
function Resolve-PodeObjectArray {
    [CmdletBinding()]
    [OutputType([object[]])]
    [OutputType([psobject])]
    param (
        [AllowNull()]
        [object]
        $Property
    )

    # Check if the property is a hashtable
    if ($Property -is [hashtable]) {
        # If the hashtable has only one item, convert it to a PowerShell object
        if ($Property.Count -eq 1) {
            return New-Object psobject -Property $Property
        }
        else {
            # If the hashtable has more than one item, recursively resolve each item
            return @(foreach ($p in $Property) {
                    Resolve-PodeObjectArray -Property $p
                })
        }
    }
<<<<<<< HEAD
    # Check if the property is an array of objects
    elseif ($Property -is [object[]]) {
        # Recursively resolve each item in the array
        return @(foreach ($p in $Property) {
                Resolve-PodeObjectArray -Property $p
            })
    }
    # Check if the property is already a PowerShell object
    elseif ($Property -is [psobject]) {
        return $Property
    }
    else {
        # For any other type, convert it to a PowerShell object
        return New-Object psobject -Property $Property
=======
}
<#
.SYNOPSIS
    Opens a runspace for Pode server operations based on the specified type.

.DESCRIPTION
    This function initializes a runspace for Pode server tasks by importing necessary
    modules, adding PowerShell drives, and setting the state of the runspace pool to 'Ready'.
    If an error occurs during the initialization, the state is adjusted to 'Error' if it
    was previously set to 'waiting', and the error details are outputted.

.PARAMETER Type
    The type of the runspace pool to open. This parameter only accepts predefined values,
    ensuring the runspace pool corresponds to a supported server operation type. The valid
    types are: Main, Signals, Schedules, Gui, Web, Smtp, Tcp, Tasks, WebSockets, Files.

.EXAMPLE
    Open-PodeRunspace -Type "Web"

    Opens a runspace for the 'Web' type, setting it ready for handling web server tasks.

.NOTES
    This function is not invoked directly but indirectly by `Add-PodeRunspace` function using
    $null = $ps.AddScript("Open-PodeRunspace -Type '$($Type)'")
#>

function Open-PodeRunspace {
    param(
        [Parameter(Mandatory = $true)]
        [ValidateSet('Main', 'Signals', 'Schedules', 'Gui', 'Web', 'Smtp', 'Tcp', 'Tasks', 'WebSockets', 'Files')]
        [string]
        $Type
    )

    try {
        # Importing internal Pode modules necessary for the runspace operations.
        Import-PodeModulesInternal

        # Adding PowerShell drives required by the runspace.
        Add-PodePSDrivesInternal

        # Setting the state of the runspace pool to 'Ready', indicating it is ready to process requests.
        $PodeContext.RunspacePools[$Type].State = 'Ready'
    }
    catch {
        # If an error occurs and the current state is 'waiting', set it to 'Error'.
        if ($PodeContext.RunspacePools[$Type].State -ieq 'waiting') {
            $PodeContext.RunspacePools[$Type].State = 'Error'
        }

        # Outputting the error to the default output stream, including the stack trace.
        $_ | Out-Default
        $_.ScriptStackTrace | Out-Default

        # Rethrowing the error to be handled further up the call stack.
        throw
>>>>>>> 3618f57e
    }
}<|MERGE_RESOLUTION|>--- conflicted
+++ resolved
@@ -3623,7 +3623,6 @@
 
 <#
 .SYNOPSIS
-<<<<<<< HEAD
     creates a YAML description of the data in the object - based on https://github.com/Phil-Factor/PSYaml
 
 .DESCRIPTION
@@ -3637,22 +3636,6 @@
 
 .EXAMPLE
     Get-PodeOpenApiDefinition|ConvertTo-PodeYaml
-=======
-creates a YAML description of the data in the object - based on https://github.com/Phil-Factor/PSYaml
-
-.DESCRIPTION
-This produces YAML from any object you pass to it. It isn't suitable for the huge objects produced by some of the cmdlets such as Get-Process, but fine for simple objects
-
-.PARAMETER Object
-the object that you want scripted out
-
-.PARAMETER Depth
-The depth that you want your object scripted to
-
-.EXAMPLE
-Get-PodeOpenApiDefinition|ConvertTo-PodeYaml
-
->>>>>>> 3618f57e
 #>
 function ConvertTo-PodeYaml {
     [CmdletBinding()]
@@ -3911,69 +3894,6 @@
     }
 }
 
-
-<#
-.SYNOPSIS
-    Resolves various types of object arrays into PowerShell objects.
-
-.DESCRIPTION
-    This function takes an input property and determines its type.
-    It then resolves the property into a PowerShell object or an array of objects,
-    depending on whether the property is a hashtable, array, or single object.
-
-.PARAMETER Property
-    The property to be resolved. It can be a hashtable, an object array, or a single object.
-
-.RETURNS
-    Returns a PowerShell object or an array of PowerShell objects, depending on the input property type.
-
-.EXAMPLE
-    $result = Resolve-PodeObjectArray -Property $myProperty
-    This example resolves the $myProperty into a PowerShell object or an array of objects.
-
-.NOTES
-    This is an internal function and may change in future releases of Pode.
-#>
-function Resolve-PodeObjectArray {
-    [CmdletBinding()]
-    [OutputType([object[]])]
-    [OutputType([psobject])]
-    param (
-        [AllowNull()]
-        [object]
-        $Property
-    )
-
-    # Check if the property is a hashtable
-    if ($Property -is [hashtable]) {
-        # If the hashtable has only one item, convert it to a PowerShell object
-        if ($Property.Count -eq 1) {
-            return New-Object psobject -Property $Property
-        }
-        else {
-            # If the hashtable has more than one item, recursively resolve each item
-            return @(foreach ($p in $Property) {
-                    Resolve-PodeObjectArray -Property $p
-                })
-        }
-    }
-<<<<<<< HEAD
-    # Check if the property is an array of objects
-    elseif ($Property -is [object[]]) {
-        # Recursively resolve each item in the array
-        return @(foreach ($p in $Property) {
-                Resolve-PodeObjectArray -Property $p
-            })
-    }
-    # Check if the property is already a PowerShell object
-    elseif ($Property -is [psobject]) {
-        return $Property
-    }
-    else {
-        # For any other type, convert it to a PowerShell object
-        return New-Object psobject -Property $Property
-=======
-}
 <#
 .SYNOPSIS
     Opens a runspace for Pode server operations based on the specified type.
@@ -4029,6 +3949,5 @@
 
         # Rethrowing the error to be handled further up the call stack.
         throw
->>>>>>> 3618f57e
     }
 }
--- conflicted
+++ resolved
@@ -551,66 +551,6 @@
     }
 }
 
-<<<<<<< HEAD
-
-function Get-PodeConsoleKey {
-    if ([Console]::IsInputRedirected -or ![Console]::KeyAvailable) {
-        return $null
-    }
-
-    return [Console]::ReadKey($true)
-}
-
-function Test-PodeTerminationPressed {
-    param(
-        [Parameter()]
-        $Key = $null
-    )
-
-    if ($PodeContext.Server.DisableTermination) {
-        return $false
-    }
-
-    return (Test-PodeKeyPressed -Key $Key -Character 'c')
-}
-
-function Test-PodeRestartPressed {
-    param(
-        [Parameter()]
-        $Key = $null
-    )
-
-    return (Test-PodeKeyPressed -Key $Key -Character 'r')
-}
-
-function Test-PodeOpenBrowserPressed {
-    param(
-        [Parameter()]
-        $Key = $null
-    )
-
-    return (Test-PodeKeyPressed -Key $Key -Character 'b')
-}
-
-function Test-PodeKeyPressed {
-    param(
-        [Parameter()]
-        $Key = $null,
-
-        [Parameter(Mandatory = $true)]
-        [string]
-        $Character
-    )
-
-    if ($null -eq $Key) {
-        $Key = Get-PodeConsoleKey
-    }
-
-    return (($null -ne $Key) -and ($Key.Key -ieq $Character) -and
-        (($Key.Modifiers -band [ConsoleModifiers]::Control) -or ((Test-PodeIsUnix) -and ($Key.Modifiers -band [ConsoleModifiers]::Shift))))
-}
-
-=======
 function Close-PodeServerInternal {
     # PodeContext doesn't exist return
     if ($null -eq $PodeContext) { return }
@@ -653,7 +593,6 @@
     }
 
 }
->>>>>>> 6b23fc33
 
 function New-PodePSDrive {
     param(
@@ -3814,31 +3753,6 @@
 
 <#
 .SYNOPSIS
-<<<<<<< HEAD
-    Converts a hashtable to a ConcurrentDictionary.
-
-.DESCRIPTION
-    The `ConvertTo-PodeConcurrentStructure` function takes a hashtable and converts it into a
-    ConcurrentDictionary, which provides thread-safe operations for adding and retrieving items.
-    This function supports the recursive conversion of nested hashtables, ordered dictionaries, and arrays.
-
-.PARAMETER InputObject
-    The hashtable to be converted into a ConcurrentDictionary.
-
-.OUTPUTS
-    [System.Collections.Concurrent.ConcurrentDictionary[string, object]]
-    Returns a ConcurrentDictionary with the same keys and values as the input hashtable.
-
-.EXAMPLE
-    $hashTable = @{
-        Key1 = 'Value1'
-        Key2 = @{
-            SubKey1 = 'SubValue1'
-        }
-    }
-    $concurrentDictionary = ConvertTo-PodeConcurrentStructure -InputObject $hashTable
-    # The variable $concurrentDictionary now contains a ConcurrentDictionary with the same structure as $hashTable
-=======
     Converts a duration in milliseconds into a human-readable time format.
 
 .DESCRIPTION
@@ -3878,53 +3792,10 @@
 
     Output:
     01:10:17:36
->>>>>>> 6b23fc33
 
 .NOTES
     This is an internal function and may change in future releases of Pode.
 #>
-<<<<<<< HEAD
-function ConvertTo-PodeConcurrentStructure {
-    param (
-        [object]
-        $InputObject
-    )
-
-    if ($InputObject -is [hashtable]) {
-        $concurrentDictionary = [System.Collections.Concurrent.ConcurrentDictionary[string, object]]::new([StringComparer]::OrdinalIgnoreCase)
-    }
-    elseif ($InputObject -is [System.Collections.Specialized.OrderedDictionary]) {
-        $concurrentDictionary = [Pode.PodeOrderedConcurrentDictionary[string, object]]::new([StringComparer]::OrdinalIgnoreCase)
-    }
-    elseif ($InputObject -is [System.Object[]]) {
-        $array = [System.Collections.ArrayList]::Synchronized([System.Collections.ArrayList]::new())
-        foreach ($item in $InputObject) {
-            # Convert each item and add to the synchronized array
-            $convertedItem = ConvertTo-PodeConcurrentStructure -InputObject $item
-            [void]$array.Add($convertedItem)
-        }
-
-        # Return synchronized ArrayList without unrolling
-        return , $array
-    }
-    else {
-        # If the object is neither a hashtable, ordered dictionary, nor array, return it as-is
-        return $InputObject
-    }
-
-    foreach ($key in $InputObject.Keys) {
-        $value = $InputObject[$key]
-
-        # Recursively convert nested hashtables, ordered dictionaries, or arrays
-        if ($value -is [hashtable] -or $value -is [System.Collections.Specialized.OrderedDictionary] -or $value -is [System.Object[]]) {
-            $value = ConvertTo-PodeConcurrentStructure -InputObject $value
-        }
-
-        $concurrentDictionary[$key] = $value
-    }
-
-    return $concurrentDictionary
-=======
 function Convert-PodeMillisecondsToReadable {
     param(
         # The duration in milliseconds to convert
@@ -4058,5 +3929,76 @@
 #>
 function Test-PodeIsISEHost {
     return ((Test-PodeIsWindows) -and ('Windows PowerShell ISE Host' -eq $Host.Name))
->>>>>>> 6b23fc33
+}
+
+
+<#
+.SYNOPSIS
+    Converts a hashtable to a ConcurrentDictionary.
+
+.DESCRIPTION
+    The `ConvertTo-PodeConcurrentStructure` function takes a hashtable and converts it into a
+    ConcurrentDictionary, which provides thread-safe operations for adding and retrieving items.
+    This function supports the recursive conversion of nested hashtables, ordered dictionaries, and arrays.
+
+.PARAMETER InputObject
+    The hashtable to be converted into a ConcurrentDictionary.
+
+.OUTPUTS
+    [System.Collections.Concurrent.ConcurrentDictionary[string, object]]
+    Returns a ConcurrentDictionary with the same keys and values as the input hashtable.
+
+.EXAMPLE
+    $hashTable = @{
+        Key1 = 'Value1'
+        Key2 = @{
+            SubKey1 = 'SubValue1'
+        }
+    }
+    $concurrentDictionary = ConvertTo-PodeConcurrentStructure -InputObject $hashTable
+    # The variable $concurrentDictionary now contains a ConcurrentDictionary with the same structure as $hashTable
+
+.NOTES
+    This is an internal function and may change in future releases of Pode.
+#>
+function ConvertTo-PodeConcurrentStructure {
+    param (
+        [object]
+        $InputObject
+    )
+
+    if ($InputObject -is [hashtable]) {
+        $concurrentDictionary = [System.Collections.Concurrent.ConcurrentDictionary[string, object]]::new([StringComparer]::OrdinalIgnoreCase)
+    }
+    elseif ($InputObject -is [System.Collections.Specialized.OrderedDictionary]) {
+        $concurrentDictionary = [Pode.PodeOrderedConcurrentDictionary[string, object]]::new([StringComparer]::OrdinalIgnoreCase)
+    }
+    elseif ($InputObject -is [System.Object[]]) {
+        $array = [System.Collections.ArrayList]::Synchronized([System.Collections.ArrayList]::new())
+        foreach ($item in $InputObject) {
+            # Convert each item and add to the synchronized array
+            $convertedItem = ConvertTo-PodeConcurrentStructure -InputObject $item
+            [void]$array.Add($convertedItem)
+        }
+
+        # Return synchronized ArrayList without unrolling
+        return , $array
+    }
+    else {
+        # If the object is neither a hashtable, ordered dictionary, nor array, return it as-is
+        return $InputObject
+    }
+
+    foreach ($key in $InputObject.Keys) {
+        $value = $InputObject[$key]
+
+        # Recursively convert nested hashtables, ordered dictionaries, or arrays
+        if ($value -is [hashtable] -or $value -is [System.Collections.Specialized.OrderedDictionary] -or $value -is [System.Object[]]) {
+            $value = ConvertTo-PodeConcurrentStructure -InputObject $value
+        }
+
+        $concurrentDictionary[$key] = $value
+    }
+
+    return $concurrentDictionary
 }
using namespace Pode

<#
.SYNOPSIS
    Dynamically executes content as a Pode file, optionally passing data to it.

.DESCRIPTION
    This function takes a string of content, which is expected to be PowerShell code, and optionally a hashtable of data. It constructs a script block that optionally includes a parameter declaration,
    and then executes this script block using the provided data. This is useful for dynamically generating content based on a template or script contained in a file or a string.

.PARAMETER Content
    The PowerShell code as a string. This content is dynamically executed as a script block. It can include placeholders or logic that utilizes the passed data.

.PARAMETER Data
    Optional hashtable of data that can be referenced within the content/script. This data is passed to the script block as parameters.

.EXAMPLE
    $scriptContent = '"Hello, world! Today is $(Get-Date)"'
    ConvertFrom-PodeFile -Content $scriptContent

    This example will execute the content of the script and output "Hello, world! Today is [current date]".

.EXAMPLE
    $template = '"Hello, $(Name)! Your balance is $$(Amount)"'
    $data = @{ Name = 'John Doe'; Amount = '100.50' }
    ConvertFrom-PodeFile -Content $template -Data $data

    This example demonstrates using the function with a data parameter to replace placeholders within the content.
#>
function ConvertFrom-PodeFile {
    param(
        [Parameter(Mandatory = $true)]
        [ValidateNotNull()]
        $Content,

        [Parameter()]
        $Data = @{}
    )

    # if we have data, then setup the data param
    if ($null -ne $Data -and $Data.Count -gt 0) {
        $Content = "param(`$data)`nreturn `"$($Content -replace '"', '``"')`""
    }
    else {
        $Content = "return `"$($Content -replace '"', '``"')`""
    }

    # invoke the content as a script to generate the dynamic content
    return (Invoke-PodeScriptBlock -ScriptBlock ([scriptblock]::Create($Content)) -Arguments $Data -Return)
}

function Get-PodeViewEngineType {
    param(
        [Parameter(Mandatory = $true)]
        [string]
        $Path
    )

    # work out the engine to use when parsing the file
    $type = $PodeContext.Server.ViewEngine.Type

    $ext = Get-PodeFileExtension -Path $Path -TrimPeriod
    if (![string]::IsNullOrWhiteSpace($ext) -and ($ext -ine $PodeContext.Server.ViewEngine.Extension)) {
        $type = $ext
    }

    return $type
}

function Get-PodeFileContentUsingViewEngine {
    param(
        [Parameter(Mandatory = $true)]
        [string]
        $Path,

        [Parameter()]
        [hashtable]
        $Data
    )

    # work out the engine to use when parsing the file
    $engine = Get-PodeViewEngineType -Path $Path

    # setup the content
    $content = [string]::Empty

    # run the relevant engine logic
    switch ($engine.ToLowerInvariant()) {
        'html' {
            $content = Get-Content -Path $Path -Raw -Encoding utf8
        }

        'md' {
            $content = Get-Content -Path $Path -Raw -Encoding utf8
        }

        'pode' {
            $content = Get-Content -Path $Path -Raw -Encoding utf8
            $content = ConvertFrom-PodeFile -Content $content -Data $Data
        }

        default {
            if ($null -ne $PodeContext.Server.ViewEngine.ScriptBlock) {
                $_args = @($Path)
                if (($null -ne $Data) -and ($Data.Count -gt 0)) {
                    $_args = @($Path, $Data)
                }

                $content = (Invoke-PodeScriptBlock -ScriptBlock $PodeContext.Server.ViewEngine.ScriptBlock -Arguments $_args -UsingVariables $PodeContext.Server.ViewEngine.UsingVariables -Return -Splat)
            }
        }
    }

    return $content
}

function Get-PodeFileContent {
    param(
        [Parameter(Mandatory = $true)]
        [string]
        $Path
    )

    return (Get-Content -Path $Path -Raw -Encoding utf8)
}

function Get-PodeType {
    param(
        [Parameter()]
        $Value
    )

    if ($null -eq $Value) {
        return $null
    }

    $type = $Value.GetType()
    return @{
        Name     = $type.Name.ToLowerInvariant()
        BaseName = $type.BaseType.Name.ToLowerInvariant()
    }
}

function Get-PodePSVersionTable {
    return $PSVersionTable
}

function Test-PodeIsAdminUser {
    # check the current platform, if it's unix then return true
    if (Test-PodeIsUnix) {
        return $true
    }

    try {
        $principal = New-Object System.Security.Principal.WindowsPrincipal([System.Security.Principal.WindowsIdentity]::GetCurrent())
        if ($null -eq $principal) {
            return $false
        }

        return $principal.IsInRole([System.Security.Principal.WindowsBuiltInRole]::Administrator)
    }
    catch [exception] {
        Write-PodeHost 'Error checking user administrator priviledges' -ForegroundColor Red
        Write-PodeHost $_.Exception.Message -ForegroundColor Red
        return $false
    }
}

function Get-PodeHostIPRegex {
    param(
        [Parameter(Mandatory = $true)]
        [ValidateSet('Both', 'Hostname', 'IP')]
        [string]
        $Type
    )

    $ip_rgx = '\[?([a-f0-9]*\:){1,}[a-f0-9]*((\d+\.){3}\d+)?\]?|((\d+\.){3}\d+)|\*|all'
    $host_rgx = '([a-z]|\*\.)(([a-z0-9]|[a-z0-9][a-z0-9\-]*[a-z0-9])\.)*([a-z0-9]|[a-z0-9][a-z0-9\-]*[a-z0-9])+'

    switch ($Type.ToLowerInvariant()) {
        'both' {
            return "(?<host>($($ip_rgx)|$($host_rgx)))"
        }

        'hostname' {
            return "(?<host>($($host_rgx)))"
        }

        'ip' {
            return "(?<host>($($ip_rgx)))"
        }
    }
}

function Get-PodePortRegex {
    return '(?<port>\d+)'
}

function Get-PodeEndpointInfo {
    param(
        [Parameter()]
        [string]
        $Address,

        [switch]
        $AnyPortOnZero
    )

    if ([string]::IsNullOrWhiteSpace($Address)) {
        return $null
    }

    $hostRgx = Get-PodeHostIPRegex -Type Both
    $portRgx = Get-PodePortRegex
    $cmbdRgx = "$($hostRgx)\:$($portRgx)"

    # validate that we have a valid ip/host:port address
    if (!(($Address -imatch "^$($cmbdRgx)$") -or ($Address -imatch "^$($hostRgx)[\:]{0,1}") -or ($Address -imatch "[\:]{0,1}$($portRgx)$"))) {
        throw ($PodeLocale.failedToParseAddressExceptionMessage -f $Address)#"Failed to parse '$($Address)' as a valid IP/Host:Port address"
    }

    # grab the ip address/hostname
    $_host = $Matches['host']
    if ([string]::IsNullOrWhiteSpace($_host)) {
        $_host = '*'
    }

    # ensure we have a valid ip address/hostname
    if (!(Test-PodeIPAddress -IP $_host)) {
        throw ($PodeLocale.invalidIpAddressExceptionMessage -f $_host) #"The IP address supplied is invalid: $($_host)"
    }

    # grab the port
    $_port = $Matches['port']
    if ([string]::IsNullOrWhiteSpace($_port)) {
        $_port = 0
    }

    # ensure the port is valid
    if ($_port -lt 0) {
        throw ($PodeLocale.invalidPortExceptionMessage -f $_port)#"The port cannot be negative: $($_port)"
    }

    # return the info
    return @{
        Host = $_host
        Port = (Resolve-PodeValue -Check ($AnyPortOnZero -and ($_port -eq 0)) -TrueValue '*' -FalseValue $_port)
    }
}

function Test-PodeIPAddress {
    param(
        [Parameter()]
        [string]
        $IP,

        [switch]
        $IPOnly
    )

    if ([string]::IsNullOrWhiteSpace($IP) -or ($IP -iin @('*', 'all'))) {
        return $true
    }

    if ($IP -imatch "^$(Get-PodeHostIPRegex -Type Hostname)$") {
        return (!$IPOnly)
    }

    try {
        $null = [System.Net.IPAddress]::Parse($IP)
        return $true
    }
    catch [exception] {
        return $false
    }
}

function Test-PodeHostname {
    param(
        [Parameter()]
        [string]
        $Hostname
    )

    return ($Hostname -imatch "^$(Get-PodeHostIPRegex -Type Hostname)$")
}

function ConvertTo-PodeIPAddress {
    param(
        [Parameter(Mandatory = $true)]
        [ValidateNotNull()]
        $Address
    )

    return [System.Net.IPAddress]::Parse(([System.Net.IPEndPoint]$Address).Address.ToString())
}

function Get-PodeIPAddressesForHostname {
    param(
        [Parameter(Mandatory = $true)]
        [string]
        $Hostname,

        [Parameter(Mandatory = $true)]
        [ValidateSet('All', 'IPv4', 'IPv6')]
        [string]
        $Type
    )

    if (!(Test-PodeHostname -Hostname $Hostname)) {
        return $Hostname
    }

    # get the ip addresses for the hostname
    try {
        $ips = @([System.Net.Dns]::GetHostAddresses($Hostname))
    }
    catch {
        return '127.0.0.1'
    }

    # return ips based on type
    switch ($Type.ToLowerInvariant()) {
        'ipv4' {
            $ips = @(foreach ($ip in $ips) {
                    if ($ip.AddressFamily -ieq 'InterNetwork') {
                        $ip
                    }
                })
        }

        'ipv6' {
            $ips = @(foreach ($ip in $ips) {
                    if ($ip.AddressFamily -ieq 'InterNetworkV6') {
                        $ip
                    }
                })
        }
    }

    return (@($ips)).IPAddressToString
}

function Test-PodeIPAddressLocal {
    param(
        [Parameter(Mandatory = $true)]
        [string]
        $IP
    )

    return (@('127.0.0.1', '::1', '[::1]', '::ffff:127.0.0.1', 'localhost') -icontains $IP)
}

function Test-PodeIPAddressAny {
    param(
        [Parameter(Mandatory = $true)]
        [string]
        $IP
    )

    return (@('0.0.0.0', '*', 'all', '::', '[::]') -icontains $IP)
}

function Test-PodeIPAddressLocalOrAny {
    param(
        [Parameter(Mandatory = $true)]
        [string]
        $IP
    )

    return ((Test-PodeIPAddressLocal -IP $IP) -or (Test-PodeIPAddressAny -IP $IP))
}

function Resolve-PodeIPDualMode {
    param(
        [Parameter()]
        [ipaddress]
        $IP
    )

    # do nothing if IPv6Any
    if ($IP -eq [ipaddress]::IPv6Any) {
        return $IP
    }

    # check loopbacks
    if (($IP -eq [ipaddress]::Loopback) -and [System.Net.Sockets.Socket]::OSSupportsIPv6) {
        return @($IP, [ipaddress]::IPv6Loopback)
    }

    if ($IP -eq [ipaddress]::IPv6Loopback) {
        return @($IP, [ipaddress]::Loopback)
    }

    # if iIPv4, convert and return both
    if (($IP.AddressFamily -eq [System.Net.Sockets.AddressFamily]::InterNetwork) -and [System.Net.Sockets.Socket]::OSSupportsIPv6) {
        return @($IP, $IP.MapToIPv6())
    }

    # if IPv6, only convert if valid IPv4
    if (($IP.AddressFamily -eq [System.Net.Sockets.AddressFamily]::InterNetworkV6) -and $IP.IsIPv4MappedToIPv6) {
        return @($IP, $IP.MapToIPv4())
    }

    # just return the IP
    return $IP
}

function Get-PodeIPAddress {
    param(
        [Parameter()]
        [string]
        $IP,

        [switch]
        $DualMode
    )

    # any address for IPv4 (or IPv6 for DualMode)
    if ([string]::IsNullOrWhiteSpace($IP) -or ($IP -iin @('*', 'all'))) {
        if ($DualMode) {
            return [System.Net.IPAddress]::IPv6Any
        }

        return [System.Net.IPAddress]::Any
    }

    # any address for IPv6 explicitly
    if ($IP -iin @('::', '[::]')) {
        return [System.Net.IPAddress]::IPv6Any
    }

    # localhost
    if ($IP -ieq 'localhost') {
        return [System.Net.IPAddress]::Loopback
    }

    # localhost IPv6 explicitly
    if ($IP -iin @('[::1]', '::1')) {
        return [System.Net.IPAddress]::IPv6Loopback
    }

    # hostname
    if ($IP -imatch "^$(Get-PodeHostIPRegex -Type Hostname)$") {
        return $IP
    }

    # raw ip
    return [System.Net.IPAddress]::Parse($IP)
}

function Test-PodeIPAddressInRange {
    param(
        [Parameter(Mandatory = $true)]
        $IP,

        [Parameter(Mandatory = $true)]
        $LowerIP,

        [Parameter(Mandatory = $true)]
        $UpperIP
    )

    if ($IP.Family -ine $LowerIP.Family) {
        return $false
    }

    $valid = $true

    foreach ($i in 0..3) {
        if (($IP.Bytes[$i] -lt $LowerIP.Bytes[$i]) -or ($IP.Bytes[$i] -gt $UpperIP.Bytes[$i])) {
            $valid = $false
            break
        }
    }

    return $valid
}

function Test-PodeIPAddressIsSubnetMask {
    param(
        [Parameter(Mandatory = $true)]
        [ValidateNotNullOrEmpty()]
        [string]
        $IP
    )

    return (($IP -split '/').Length -gt 1)
}

function Get-PodeSubnetRange {
    param(
        [Parameter(Mandatory = $true)]
        [ValidateNotNullOrEmpty()]
        [string]
        $SubnetMask
    )

    # split for ip and number of 1 bits
    $split = $SubnetMask -split '/'
    if ($split.Length -le 1) {
        return $null
    }

    $ip_parts = $split[0] -isplit '\.'
    $bits = [int]$split[1]

    # generate the netmask
    $network = @('', '', '', '')
    $count = 0

    foreach ($i in 0..3) {
        foreach ($b in 1..8) {
            $count++

            if ($count -le $bits) {
                $network[$i] += '1'
            }
            else {
                $network[$i] += '0'
            }
        }
    }

    # covert netmask to bytes
    foreach ($i in 0..3) {
        $network[$i] = [Convert]::ToByte($network[$i], 2)
    }

    # calculate the bottom range
    $bottom = @(foreach ($i in 0..3) {
            [byte]([byte]$network[$i] -band [byte]$ip_parts[$i])
        })

    # calculate the range
    $range = @(foreach ($i in 0..3) {
            256 + (-bnot [byte]$network[$i])
        })

    # calculate the top range
    $top = @(foreach ($i in 0..3) {
            [byte]([byte]$ip_parts[$i] + [byte]$range[$i])
        })

    return @{
        'Lower'   = ($bottom -join '.')
        'Upper'   = ($top -join '.')
        'Range'   = ($range -join '.')
        'Netmask' = ($network -join '.')
        'IP'      = ($ip_parts -join '.')
    }
}

function Add-PodeRunspace {
    param(
        [Parameter(Mandatory = $true)]
        [ValidateSet('Main', 'Signals', 'Schedules', 'Gui', 'Web', 'Smtp', 'Tcp', 'Tasks', 'WebSockets', 'Files', 'AsyncRoutes')]
        [string]
        $Type,

        [Parameter(Mandatory = $true)]
        [ValidateNotNull()]
        [scriptblock]
        $ScriptBlock,

        [Parameter()]
        $Parameters,

        [Parameter()]
        [System.Management.Automation.PSDataCollection[psobject]]
        $OutputStream = $null,

        [switch]
        $Forget,

        [switch]
        $NoProfile,

        [switch]
        $PassThru
    )

    try {
        # create powershell pipelines
        $ps = [powershell]::Create()
        $ps.RunspacePool = $PodeContext.RunspacePools[$Type].Pool

        # load modules/drives
        if (!$NoProfile) {
            $null = $ps.AddScript("Open-PodeRunspace -Type '$($Type)'")
        }

        # load main script
        $null = $ps.AddScript($ScriptBlock)

        # load parameters
        if (!(Test-PodeIsEmpty $Parameters)) {
            $Parameters.Keys | ForEach-Object {
                $null = $ps.AddParameter($_, $Parameters[$_])
            }
        }
        # start the pipeline
        if ($null -eq $OutputStream) {
            $pipeline = $ps.BeginInvoke()
        }
        else {
            $pipeline = $ps.BeginInvoke($OutputStream, $OutputStream)
        }
        # do we need to remember this pipeline? sorry, what did you say?
        if ($Forget) {
            $null = $pipeline
        }

        # or do we need to return it for custom processing? ie: tasks
        elseif ($PassThru) {
            return @{
                Pipeline = $ps
                Handler  = $pipeline
            }
        }

        # or store it here for later clean-up
        else {
            $PodeContext.Runspaces += @{
                Pool     = $Type
                Pipeline = $ps
                Handler  = $pipeline
                Stopped  = $false
            }
        }
    }
    catch {
        $_ | Write-PodeErrorLog
        throw $_.Exception
    }
}

<#
.SYNOPSIS
    Closes and disposes of the Pode runspaces, listeners, receivers, watchers, and optionally runspace pools.

.DESCRIPTION
    This function checks and waits for all Listeners, Receivers, and Watchers to be disposed of
    before proceeding to close and dispose of the runspaces and optionally the runspace pools.
    It ensures a clean shutdown by managing the disposal of resources in a specified order.
    The function handles serverless and regular server environments differently, skipping
    disposal actions in serverless contexts.

.PARAMETER ClosePool
    Specifies whether to close and dispose of the runspace pools along with the runspaces.
    This is optional and should be specified if the pools need to be explicitly closed.

.EXAMPLE
    Close-PodeRunspace -ClosePool
    This example closes all runspaces and their associated pools, ensuring that all resources are properly disposed of.

.OUTPUTS
    None
    Outputs from this function are primarily internal state changes and verbose logging.

.NOTES
    It is recommended to use verbose logging to monitor the steps and understand the closing sequence during execution.
#>
function Close-PodeRunspace {
    param(
        [switch]
        $ClosePool
    )

    # Early return if server is serverless, as disposal is not required.
    if ($PodeContext.Server.IsServerless) {
        return
    }

    try {
        # Only proceed if there are runspaces to dispose of.
        if (!(Test-PodeIsEmpty $PodeContext.Runspaces)) {
            Write-Verbose 'Waiting until all Listeners are disposed'

            $count = 0
            $continue = $false
            # Attempts to dispose of resources for up to 10 seconds.
            while ($count -le 10) {
                Start-Sleep -Seconds 1
                $count++

                $continue = $false
                # Check each listener, receiver, and watcher; if any are not disposed, continue waiting.
                foreach ($listener in $PodeContext.Listeners) {
                    if (!$listener.IsDisposed) {
                        $continue = $true
                        break
                    }
                }

                foreach ($receiver in $PodeContext.Receivers) {
                    if (!$receiver.IsDisposed) {
                        $continue = $true
                        break
                    }
                }

                foreach ($watcher in $PodeContext.Watchers) {
                    if (!$watcher.IsDisposed) {
                        $continue = $true
                        break
                    }
                }
                # If undisposed resources exist, continue waiting.
                if ($continue) {
                    continue
                }

                break
            }

            Write-Verbose 'All Listeners disposed'

            # now dispose runspaces
            Write-Verbose 'Disposing Runspaces'
            $runspaceErrors = @(foreach ($item in $PodeContext.Runspaces) {
                    if ($item.Stopped) {
                        continue
                    }

                    try {
                        # only do this, if the pool is in error
                        if ($PodeContext.RunspacePools[$item.Pool].State -ieq 'error') {
                            $item.Pipeline.EndInvoke($item.Handler)
                        }
                    }
                    catch {
                        "$($item.Pool) runspace failed to load: $($_.Exception.InnerException.Message)"
                    }

                    Close-PodeDisposable -Disposable $item.Pipeline
                    $item.Stopped = $true
                })

            # dispose of schedule runspaces
            if ($PodeContext.Schedules.Processes.Count -gt 0) {
                foreach ($key in $PodeContext.Schedules.Processes.Keys.Clone()) {
                    Close-PodeScheduleInternal -Process $PodeContext.Schedules.Processes[$key]
                }
            }

            # dispose of task runspaces
            if ($PodeContext.Tasks.Results.Count -gt 0) {
                foreach ($key in $PodeContext.Tasks.Results.Keys.Clone()) {
                    Close-PodeTaskInternal -Result $PodeContext.Tasks.Results[$key]
                }
            }

            $PodeContext.Runspaces = @()
            Write-Verbose 'Runspaces disposed'
        }

        # close/dispose the runspace pools
        if ($ClosePool) {
            Close-PodeRunspacePool
        }

        # Check for and throw runspace errors if any occurred during disposal.
        if (($null -ne $runspaceErrors) -and ($runspaceErrors.Length -gt 0)) {
            foreach ($err in $runspaceErrors) {
                if ($null -eq $err) {
                    continue
                }

                throw $err
            }
        }

        # garbage collect
        [GC]::Collect()
    }
    catch {
        $_ | Write-PodeErrorLog
        throw $_.Exception
    }
}

function Get-PodeConsoleKey {
    if ([Console]::IsInputRedirected -or ![Console]::KeyAvailable) {
        return $null
    }

    return [Console]::ReadKey($true)
}

function Test-PodeTerminationPressed {
    param(
        [Parameter()]
        $Key = $null
    )

    if ($PodeContext.Server.DisableTermination) {
        return $false
    }

    return (Test-PodeKeyPressed -Key $Key -Character 'c')
}

function Test-PodeRestartPressed {
    param(
        [Parameter()]
        $Key = $null
    )

    return (Test-PodeKeyPressed -Key $Key -Character 'r')
}

function Test-PodeOpenBrowserPressed {
    param(
        [Parameter()]
        $Key = $null
    )

    return (Test-PodeKeyPressed -Key $Key -Character 'b')
}

function Test-PodeKeyPressed {
    param(
        [Parameter()]
        $Key = $null,

        [Parameter(Mandatory = $true)]
        [string]
        $Character
    )

    if ($null -eq $Key) {
        $Key = Get-PodeConsoleKey
    }

    return (($null -ne $Key) -and ($Key.Key -ieq $Character) -and
        (($Key.Modifiers -band [ConsoleModifiers]::Control) -or ((Test-PodeIsUnix) -and ($Key.Modifiers -band [ConsoleModifiers]::Shift))))
}

function Close-PodeServerInternal {
    param(
        [switch]
        $ShowDoneMessage
    )

    # ensure the token is cancelled
    if ($null -ne $PodeContext.Tokens.Cancellation) {
        Write-Verbose 'Cancelling main cancellation token'
        $PodeContext.Tokens.Cancellation.Cancel()
    }

    # stop all current runspaces
    Write-Verbose 'Closing runspaces'
    Close-PodeRunspace -ClosePool

    # stop the file monitor if it's running
    Write-Verbose 'Stopping file monitor'
    Stop-PodeFileMonitor

    try {
        # remove all the cancellation tokens
        Write-Verbose 'Disposing cancellation tokens'
        Close-PodeDisposable -Disposable $PodeContext.Tokens.Cancellation
        Close-PodeDisposable -Disposable $PodeContext.Tokens.Restart

        # dispose mutex/semaphores
        Write-Verbose 'Diposing mutex and semaphores'
        Clear-PodeMutexes
        Clear-PodeSemaphores
    }
    catch {
        $_ | Out-Default
    }

    # remove all of the pode temp drives
    Write-Verbose 'Removing internal PSDrives'
    Remove-PodePSDrive

    if ($ShowDoneMessage -and ($PodeContext.Server.Types.Length -gt 0) -and !$PodeContext.Server.IsServerless) {
        Write-PodeHost $PodeLocale.doneMessage -ForegroundColor Green
    }
}

function New-PodePSDrive {
    param(
        [Parameter(Mandatory = $true)]
        [string]
        $Path,

        [Parameter()]
        [string]
        $Name
    )

    # if the path is a share, do nothing
    if ($Path.StartsWith('\\')) {
        return $Path
    }

    # if no name is passed, used a randomly generated one
    if ([string]::IsNullOrWhiteSpace($Name)) {
        $Name = "PodeDir$(New-PodeGuid)"
    }

    # if the path supplied doesn't exist, error
    if (!(Test-Path $Path)) {
        throw ($PodeLocale.pathNotExistExceptionMessage -f $Path)#"Path does not exist: $($Path)"
    }

    # resolve the path
    $Path = Get-PodeRelativePath -Path $Path -JoinRoot -Resolve

    # create the temp drive
    if (!(Test-PodePSDrive -Name $Name -Path $Path)) {
        $drive = (New-PSDrive -Name $Name -PSProvider FileSystem -Root $Path -Scope Global -ErrorAction Stop)
    }
    else {
        $drive = Get-PodePSDrive -Name $Name
    }

    # store internally, and return the drive's name
    if (!$PodeContext.Server.Drives.ContainsKey($drive.Name)) {
        $PodeContext.Server.Drives[$drive.Name] = $Path
    }

    return "$($drive.Name):$([System.IO.Path]::DirectorySeparatorChar)"
}

function Get-PodePSDrive {
    param(
        [Parameter(Mandatory = $true)]
        [string]
        $Name
    )

    return (Get-PSDrive -Name $Name -PSProvider FileSystem -Scope Global -ErrorAction Ignore)
}

function Test-PodePSDrive {
    param(
        [Parameter(Mandatory = $true)]
        [string]
        $Name,

        [Parameter()]
        [string]
        $Path
    )

    $drive = Get-PodePSDrive -Name $Name
    if ($null -eq $drive) {
        return $false
    }

    if (![string]::IsNullOrWhiteSpace($Path)) {
        return ($drive.Root -ieq $Path)
    }

    return $true
}

<#
.SYNOPSIS
    Adds Pode PS drives to the session.

.DESCRIPTION
    This function iterates through the keys of Pode drives stored in the `$PodeContext.Server.Drives` collection and creates corresponding PS drives using `New-PodePSDrive`. The drive paths are specified by the values associated with each key.

.EXAMPLE
    Add-PodePSDrivesInternal
    # Creates Pode PS drives in the session based on the configured drive paths.

.NOTES
    This is an internal function and may change in future releases of Pode.
#>
function Add-PodePSDrivesInternal {
    foreach ($key in $PodeContext.Server.Drives.Keys) {
        $null = New-PodePSDrive -Path $PodeContext.Server.Drives[$key] -Name $key
    }
}

<#
.SYNOPSIS
    Imports other Pode modules into the session.

.DESCRIPTION
    This function iterates through the paths of other Pode modules stored in the `$PodeContext.Server.Modules.Values` collection and imports them into the session.
    It uses the `-DisableNameChecking` switch to suppress name checking during module import.

.EXAMPLE
    Import-PodeModulesInternal
    # Imports other Pode modules into the session.

.NOTES
    This is an internal function and may change in future releases of Pode.
#>
function Import-PodeModulesInternal {
    # import other modules in the session
    foreach ($path in $PodeContext.Server.Modules.Values) {
        if (Test-Path $path) {
            $null = Import-Module $path -DisableNameChecking -Scope Global -ErrorAction Stop
        }
    }
}

<#
.SYNOPSIS
Creates and registers inbuilt PowerShell drives for the Pode server's default folders.

.DESCRIPTION
This function sets up inbuilt PowerShell drives for the Pode web server's default directories: views, public content, and error pages. For each of these directories, if the physical path exists on the server, a new PowerShell drive is created and mapped to this path. These drives provide an easy and consistent way to access server resources like views, static files, and custom error pages within the Pode application.

The function leverages `$PodeContext` to access the server's configuration and to determine the paths for these default folders. If a folder's path exists, the function uses `New-PodePSDrive` to create a PowerShell drive for it and stores this drive in the server's `InbuiltDrives` dictionary, keyed by the folder type.

.PARAMETER None

.EXAMPLE
Add-PodePSInbuiltDrive

This example is typically called within the Pode server setup script or internally by the Pode framework to initialize the PowerShell drives for the server's default folders.

.NOTES
This is an internal function and may change in future releases of Pode.
#>
function Add-PodePSInbuiltDrive {

    # create drive for views, if path exists
    $path = (Join-PodeServerRoot -Folder $PodeContext.Server.DefaultFolders.Views)
    if (Test-Path $path) {
        $PodeContext.Server.InbuiltDrives[$PodeContext.Server.DefaultFolders.Views] = (New-PodePSDrive -Path $path)
    }

    # create drive for public content, if path exists
    $path = (Join-PodeServerRoot $PodeContext.Server.DefaultFolders.Public)
    if (Test-Path $path) {
        $PodeContext.Server.InbuiltDrives[$PodeContext.Server.DefaultFolders.Public] = (New-PodePSDrive -Path $path)
    }

    # create drive for errors, if path exists
    $path = (Join-PodeServerRoot $PodeContext.Server.DefaultFolders.Errors)
    if (Test-Path $path) {
        $PodeContext.Server.InbuiltDrives[$PodeContext.Server.DefaultFolders.Errors] = (New-PodePSDrive -Path $path)
    }
}

<#
.SYNOPSIS
    Removes Pode PS drives from the session.

.DESCRIPTION
    This function removes Pode PS drives from the session based on the specified drive name or pattern.
    If no specific name or pattern is provided, it removes all Pode PS drives by default.
    It uses `Get-PSDrive` to retrieve the drives and `Remove-PSDrive` to remove them.

.PARAMETER Name
    The name or pattern of the Pode PS drives to remove. Defaults to 'PodeDir*'.

.EXAMPLE
    Remove-PodePSDrive -Name 'myDir*'
    # Removes all PS drives with names matching the pattern 'myDir*'.

.EXAMPLE
    Remove-PodePSDrive
    # Removes all Pode PS drives.

.NOTES
    This is an internal function and may change in future releases of Pode.
#>
function Remove-PodePSDrive {
    [CmdletBinding()]
    param(
        $Name = 'PodeDir*'
    )
    $null = Get-PSDrive -Name $Name | Remove-PSDrive
}

<#
.SYNOPSIS
    Joins a folder and file path to the root path of the server.

.DESCRIPTION
    This function combines a folder path, file path (optional), and the root path of the server to create a complete path. If the root path is not explicitly provided, it uses the default root path from the Pode context.

.PARAMETER Folder
    The folder path to join.

.PARAMETER FilePath
    The file path (optional) to join. If not provided, only the folder path is used.

.PARAMETER Root
    The root path of the server. If not provided, the default root path from the Pode context is used.

.OUTPUTS
    Returns the combined path as a string.

.EXAMPLE
    Join-PodeServerRoot -Folder "uploads" -FilePath "document.txt"
    # Output: "/uploads/document.txt"

    This example combines the folder path "uploads" and the file path "document.txt" with the default root path from the Pode context.

#>
function Join-PodeServerRoot {
    [CmdletBinding()]
    [OutputType([string])]
    param(
        [Parameter(Mandatory = $true)]
        [ValidateNotNullOrEmpty()]
        [string]
        $Folder,

        [Parameter()]
        [string]
        $FilePath,

        [Parameter()]
        [string]
        $Root
    )

    # use the root path of the server
    if ([string]::IsNullOrWhiteSpace($Root)) {
        $Root = $PodeContext.Server.Root
    }

    # join the folder/file to the root path
    return [System.IO.Path]::Combine($Root, $Folder, $FilePath)
}

<#
.SYNOPSIS
    Removes empty items (empty strings) from an array.

.DESCRIPTION
    This function filters out empty items (empty strings) from an array. It returns a new array containing only non-empty items.

.PARAMETER Array
    The array from which to remove empty items.

.OUTPUTS
    Returns an array containing non-empty items.

.EXAMPLE
    $myArray = "apple", "", "banana", "", "cherry"
    $filteredArray = Remove-PodeEmptyItemsFromArray -Array $myArray
    Write-Host "Filtered array: $filteredArray"

    This example removes empty items from the array and displays the filtered array.
#>
function Remove-PodeEmptyItemsFromArray {
    [Diagnostics.CodeAnalysis.SuppressMessageAttribute('PSPossibleIncorrectComparisonWithNull', '')]
    [CmdletBinding()]
    [OutputType([System.Object[]])]
    param(
        [Parameter(ValueFromPipeline = $true)]
        $Array
    )

    if ($null -eq $Array) {
        return @()
    }

    return @( @($Array -ne ([string]::Empty)) -ne $null )
}

function Remove-PodeNullKeysFromHashtable {
    param(
        [Parameter(ValueFromPipeline = $true)]
        [hashtable]
        $Hashtable
    )

    foreach ($key in ($Hashtable.Clone()).Keys) {
        if ($null -eq $Hashtable[$key]) {
            $null = $Hashtable.Remove($key)
            continue
        }

        if (($Hashtable[$key] -is [string]) -and [string]::IsNullOrEmpty($Hashtable[$key])) {
            $null = $Hashtable.Remove($key)
            continue
        }

        if ($Hashtable[$key] -is [array]) {
            if (($Hashtable[$key].Length -eq 1) -and ($null -eq $Hashtable[$key][0])) {
                $null = $Hashtable.Remove($key)
                continue
            }

            foreach ($item in $Hashtable[$key]) {
                if (($item -is [hashtable]) -or ($item -is [System.Collections.Specialized.OrderedDictionary])) {
                    $item | Remove-PodeNullKeysFromHashtable
                }
            }

            continue
        }

        if (($Hashtable[$key] -is [hashtable]) -or ($Hashtable[$key] -is [System.Collections.Specialized.OrderedDictionary])) {
            $Hashtable[$key] | Remove-PodeNullKeysFromHashtable
            continue
        }
    }
}

<#
.SYNOPSIS
    Retrieves the file extension from a given path.

.DESCRIPTION
    This function extracts the file extension (including the period) from a specified path. Optionally, it can trim the period from the extension.

.PARAMETER Path
    The path from which to extract the file extension.

.PARAMETER TrimPeriod
    Switch parameter. If specified, trims the period from the file extension.

.OUTPUTS
    Returns the file extension (with or without the period) as a string.

.EXAMPLE
    Get-PodeFileExtension -Path "C:\MyFiles\document.txt"
    # Output: ".txt"

    Get-PodeFileExtension -Path "C:\MyFiles\document.txt" -TrimPeriod
    # Output: "txt"

    This example demonstrates how to retrieve the file extension with and without the period from a given path.
#>
function Get-PodeFileExtension {
    [CmdletBinding()]
    [OutputType([string])]
    param(
        [Parameter()]
        [string]
        $Path,

        [switch]
        $TrimPeriod
    )

    # Get the file extension
    $ext = [System.IO.Path]::GetExtension($Path)

    # Trim the period if requested
    if ($TrimPeriod) {
        $ext = $ext.Trim('.')
    }

    return $ext
}


<#
.SYNOPSIS
    Retrieves the file name from a given path.

.DESCRIPTION
    This function extracts the file name (including the extension) or the file name without the extension from a specified path.

.PARAMETER Path
    The path from which to extract the file name.

.PARAMETER WithoutExtension
    Switch parameter. If specified, returns the file name without the extension.

.OUTPUTS
    Returns the file name (with or without extension) as a string.

.EXAMPLE
    Get-PodeFileName -Path "C:\MyFiles\document.txt"
    # Output: "document.txt"

    Get-PodeFileName -Path "C:\MyFiles\document.txt" -WithoutExtension
    # Output: "document"

    This example demonstrates how to retrieve the file name with and without the extension from a given path.

.NOTES
    - If the path is a directory, the function returns the directory name.
    - Use this function to extract file names for further processing or display.
#>
function Get-PodeFileName {
    [CmdletBinding()]
    [OutputType([string])]
    param(
        [Parameter()]
        [string]
        $Path,

        [switch]
        $WithoutExtension
    )

    if ($WithoutExtension) {
        return [System.IO.Path]::GetFileNameWithoutExtension($Path)
    }

    return [System.IO.Path]::GetFileName($Path)
}

<#
.SYNOPSIS
    Tests whether an exception message indicates a valid network failure.

.DESCRIPTION
    This function checks if an exception message contains specific phrases that commonly indicate network-related failures. It returns a boolean value indicating whether the exception message matches any of these network failure patterns.

.PARAMETER Exception
    The exception object whose message needs to be tested.

.OUTPUTS
    Returns $true if the exception message indicates a valid network failure, otherwise returns $false.

.EXAMPLE
    $exception = [System.Exception]::new("The network name is no longer available.")
    $isNetworkFailure = Test-PodeValidNetworkFailure -Exception $exception
    Write-Host "Is network failure: $isNetworkFailure"

    This example tests whether the exception message "The network name is no longer available." indicates a network failure.
#>
function Test-PodeValidNetworkFailure {
    [CmdletBinding()]
    [OutputType([bool])]
    param(
        [Parameter()]
        $Exception
    )

    $msgs = @(
        '*network name is no longer available*',
        '*nonexistent network connection*',
        '*the response has completed*',
        '*broken pipe*'
    )

    $match = @(foreach ($msg in $msgs) {
            if ($Exception.Message -ilike $msg) {
                $msg
            }
        })[0]

    return ($null -ne $match)
}

function ConvertFrom-PodeHeaderQValue {
    param(
        [Parameter(ValueFromPipeline = $true)]
        [string]
        $Value
    )

    $qs = [ordered]@{}

    # return if no value
    if ([string]::IsNullOrWhiteSpace($Value)) {
        return $qs
    }

    # split the values up
    $parts = @($Value -isplit ',').Trim()

    # go through each part and check its q-value
    foreach ($part in $parts) {
        # default of 1 if no q-value
        if ($part.IndexOf(';q=') -eq -1) {
            $qs[$part] = 1.0
            continue
        }

        # parse for q-value
        $atoms = @($part -isplit ';q=')
        $qs[$atoms[0]] = [double]$atoms[1]
    }

    return $qs
}

function Get-PodeAcceptEncoding {
    param(
        [Parameter()]
        [string]
        $AcceptEncoding,

        [switch]
        $ThrowError
    )

    # return if no encoding
    if ([string]::IsNullOrWhiteSpace($AcceptEncoding)) {
        return [string]::Empty
    }

    # return empty if not compressing
    if (!$PodeContext.Server.Web.Compression.Enabled) {
        return [string]::Empty
    }

    # convert encoding form q-form
    $encodings = ConvertFrom-PodeHeaderQValue -Value $AcceptEncoding
    if ($encodings.Count -eq 0) {
        return [string]::Empty
    }

    # check the encodings for one that matches
    $normal = @('identity', '*')
    $valid = @()

    # build up supported and invalid
    foreach ($encoding in $encodings.Keys) {
        if (($encoding -iin $PodeContext.Server.Compression.Encodings) -or ($encoding -iin $normal)) {
            $valid += @{
                Name  = $encoding
                Value = $encodings[$encoding]
            }
        }
    }

    # if it's empty, just return empty
    if ($valid.Length -eq 0) {
        return [string]::Empty
    }

    # find the highest ranked match
    $found = @{}
    $failOnIdentity = $false

    foreach ($encoding in $valid) {
        if ($encoding.Value -gt $found.Value) {
            $found = $encoding
        }

        if (!$failOnIdentity -and ($encoding.Value -eq 0) -and ($encoding.Name -iin $normal)) {
            $failOnIdentity = $true
        }
    }

    # force found to identity/* if the 0 is not identity - meaning it's still allowed
    if (($found.Value -eq 0) -and !$failOnIdentity) {
        $found = @{
            Name  = 'identity'
            Value = 1.0
        }
    }

    # return invalid, error, or return empty for idenity?
    if ($found.Value -eq 0) {
        if ($ThrowError) {
            throw (New-PodeRequestException -StatusCode 406)
        }
    }

    # else, we're safe
    if ($found.Name -iin $normal) {
        return [string]::Empty
    }

    if ($found.Name -ieq 'x-gzip') {
        return 'gzip'
    }

    return $found.Name
}

<#
.SYNOPSIS
    Parses a range string and converts it into a hashtable array of start and end values.

.DESCRIPTION
    This function takes a range string (typically used in HTTP headers) and extracts the relevant start and end values. It supports the 'bytes' unit and handles multiple ranges separated by commas.

.PARAMETER Range
    The range string to parse.

.PARAMETER ThrowError
    A switch parameter. If specified, the function throws an exception (HTTP status code 416) when encountering invalid range formats.

.OUTPUTS
    An array of hashtables, each containing 'Start' and 'End' properties representing the parsed ranges.

.EXAMPLE
    Get-PodeRange -Range 'bytes=100-200,300-400'
    # Returns an array of hashtables:
    # [
    #     @{
    #         Start = 100
    #         End   = 200
    #     },
    #     @{
    #         Start = 300
    #         End   = 400
    #     }
    # ]

.NOTES
    This is an internal function and may change in future releases of Pode.
#>
function Get-PodeRange {
    [CmdletBinding()]
    [OutputType([hashtable[]])]
    param(
        [Parameter()]
        [string]
        $Range,

        [switch]
        $ThrowError
    )

    # return if no ranges
    if ([string]::IsNullOrWhiteSpace($Range)) {
        return $null
    }

    # split on '='
    $parts = @($Range -isplit '=').Trim()
    if (($parts.Length -le 1) -or ([string]::IsNullOrWhiteSpace($parts[1]))) {
        return $null
    }

    $unit = $parts[0]
    if ($unit -ine 'bytes') {
        if ($ThrowError) {
            throw (New-PodeRequestException -StatusCode 416)
        }

        return $null
    }

    # split on ','
    $parts = @($parts[1] -isplit ',').Trim()

    # parse into From-To hashtable array
    $ranges = @()

    foreach ($atom in $parts) {
        if ($atom -inotmatch '(?<start>[\d]+){0,1}\s?\-\s?(?<end>[\d]+){0,1}') {
            if ($ThrowError) {
                throw (New-PodeRequestException -StatusCode 416)
            }

            return $null
        }

        $ranges += @{
            Start = $Matches['start']
            End   = $Matches['end']
        }
    }

    return $ranges
}

function Get-PodeTransferEncoding {
    param(
        [Parameter()]
        [string]
        $TransferEncoding,

        [switch]
        $ThrowError
    )

    # return if no encoding
    if ([string]::IsNullOrWhiteSpace($TransferEncoding)) {
        return [string]::Empty
    }

    # convert encoding form q-form
    $encodings = ConvertFrom-PodeHeaderQValue -Value $TransferEncoding
    if ($encodings.Count -eq 0) {
        return [string]::Empty
    }

    # check the encodings for one that matches
    $normal = @('chunked', 'identity')
    $invalid = @()

    # if we see a supported one, return immediately. else build up invalid one
    foreach ($encoding in $encodings.Keys) {
        if ($encoding -iin $PodeContext.Server.Compression.Encodings) {
            if ($encoding -ieq 'x-gzip') {
                return 'gzip'
            }

            return $encoding
        }

        if ($encoding -iin $normal) {
            continue
        }

        $invalid += $encoding
    }

    # if we have any invalid, throw a 415 error
    if ($invalid.Length -gt 0) {
        if ($ThrowError) {
            throw (New-PodeRequestException -StatusCode 415)
        }

        return $invalid[0]
    }

    # else, we're safe
    return [string]::Empty
}

function Get-PodeEncodingFromContentType {
    param(
        [Parameter()]
        [string]
        $ContentType
    )

    if ([string]::IsNullOrWhiteSpace($ContentType)) {
        return [System.Text.Encoding]::UTF8
    }

    $parts = @($ContentType -isplit ';').Trim()

    foreach ($part in $parts) {
        if ($part.StartsWith('charset')) {
            return [System.Text.Encoding]::GetEncoding(($part -isplit '=')[1].Trim())
        }
    }

    return [System.Text.Encoding]::UTF8
}

function New-PodeRequestException {
    param(
        [Parameter(Mandatory = $true)]
        [int]
        $StatusCode
    )

    $err = [System.Net.Http.HttpRequestException]::new()
    $err.Data.Add('PodeStatusCode', $StatusCode)
    return $err
}

function ConvertTo-PodeResponseContent {
    param(
        [Parameter(ValueFromPipeline = $true)]
        $InputObject,

        [Parameter()]
        [string]
        $ContentType,

        [Parameter()]
        [int]
        $Depth = 10,

        [Parameter()]
        [string]
        $Delimiter = ',',

        [switch]
        $AsHtml
    )

    # split for the main content type
    $ContentType = Split-PodeContentType -ContentType $ContentType

    # if there is no content-type then convert straight to string
    if ([string]::IsNullOrWhiteSpace($ContentType)) {
        return ([string]$InputObject)
    }

    # run action for the content type
    switch ($ContentType) {
        { $_ -ilike '*/json' } {
            if ($InputObject -isnot [string]) {
                if ($Depth -le 0) {
                    return (ConvertTo-Json -InputObject $InputObject -Compress)
                }
                else {
                    return (ConvertTo-Json -InputObject $InputObject -Depth $Depth -Compress)
                }
            }

            if ([string]::IsNullOrWhiteSpace($InputObject)) {
                return '{}'
            }
        }

        { $_ -ilike '*/yaml' -or $_ -ilike '*/x-yaml' } {
            if ($InputObject -isnot [string]) {
                if ($Depth -le 0) {
                    return (ConvertTo-PodeYamlInternal -InputObject $InputObject )
                }
                else {
                    return (ConvertTo-PodeYamlInternal -InputObject $InputObject -Depth $Depth  )
                }
            }

            if ([string]::IsNullOrWhiteSpace($InputObject)) {
                return '[]'
            }
        }

        { $_ -ilike '*/xml' } {
            if ($InputObject -isnot [string]) {
                $temp = @(foreach ($item in $InputObject) {
                        New-Object psobject -Property $item
                    })

                return ($temp | ConvertTo-Xml -Depth $Depth -As String -NoTypeInformation)
            }

            if ([string]::IsNullOrWhiteSpace($InputObject)) {
                return [string]::Empty
            }
        }

        { $_ -ilike '*/csv' } {
            if ($InputObject -isnot [string]) {
                $temp = @(foreach ($item in $InputObject) {
                        New-Object psobject -Property $item
                    })

                if (Test-PodeIsPSCore) {
                    $temp = ($temp | ConvertTo-Csv -Delimiter $Delimiter -IncludeTypeInformation:$false)
                }
                else {
                    $temp = ($temp | ConvertTo-Csv -Delimiter $Delimiter -NoTypeInformation)
                }

                return ($temp -join ([environment]::NewLine))
            }

            if ([string]::IsNullOrWhiteSpace($InputObject)) {
                return [string]::Empty
            }
        }

        { $_ -ilike '*/html' } {
            if ($InputObject -isnot [string]) {
                return (($InputObject | ConvertTo-Html) -join ([environment]::NewLine))
            }

            if ([string]::IsNullOrWhiteSpace($InputObject)) {
                return [string]::Empty
            }
        }

        { $_ -ilike '*/markdown' } {
            if ($AsHtml -and ($PSVersionTable.PSVersion.Major -ge 7)) {
                return ($InputObject | ConvertFrom-Markdown).Html
            }
        }
    }

    return ([string]$InputObject)
}

function ConvertFrom-PodeRequestContent {
    param(
        [Parameter()]
        $Request,

        [Parameter()]
        [string]
        $ContentType,

        [Parameter()]
        [string]
        $TransferEncoding
    )

    # get the requests content type
    $ContentType = Split-PodeContentType -ContentType $ContentType

    # result object for data/files
    $Result = @{
        Data  = @{}
        Files = @{}
    }

    # if there is no content-type then do nothing
    if ([string]::IsNullOrWhiteSpace($ContentType)) {
        return $Result
    }

    # if the content-type is not multipart/form-data, get the string data
    if ($ContentType -ine 'multipart/form-data') {
        # get the content based on server type
        if ($PodeContext.Server.IsServerless) {
            switch ($PodeContext.Server.ServerlessType.ToLowerInvariant()) {
                'awslambda' {
                    $Content = $Request.body
                }

                'azurefunctions' {
                    $Content = $Request.RawBody
                }
            }
        }
        else {
            # if the request is compressed, attempt to uncompress it
            if (![string]::IsNullOrWhiteSpace($TransferEncoding)) {
                # create a compressed stream to decompress the req bytes
                $ms = New-Object -TypeName System.IO.MemoryStream
                $ms.Write($Request.RawBody, 0, $Request.RawBody.Length)
                $null = $ms.Seek(0, 0)
                $stream = New-Object "System.IO.Compression.$($TransferEncoding)Stream"($ms, [System.IO.Compression.CompressionMode]::Decompress)

                # read the decompressed bytes
                $Content = Read-PodeStreamToEnd -Stream $stream -Encoding $Request.ContentEncoding
            }
            else {
                $Content = $Request.Body
            }
        }

        # if there is no content then do nothing
        if ([string]::IsNullOrWhiteSpace($Content)) {
            return $Result
        }

        # check if there is a defined custom body parser
        if ($PodeContext.Server.BodyParsers.ContainsKey($ContentType)) {
            $parser = $PodeContext.Server.BodyParsers[$ContentType]
            $Result.Data = (Invoke-PodeScriptBlock -ScriptBlock $parser.ScriptBlock -Arguments $Content -UsingVariables $parser.UsingVariables -Return)
            $Content = $null
            return $Result
        }
    }

    # run action for the content type
    switch ($ContentType) {
        { $_ -ilike '*/json' } {
            if (Test-PodeIsPSCore) {
                $Result.Data = ($Content | ConvertFrom-Json -AsHashtable)
            }
            else {
                $Result.Data = ($Content | ConvertFrom-Json)
            }
        }

        { $_ -ilike '*/xml' } {
            $Result.Data = [xml]($Content)
        }

        { $_ -ilike '*/csv' } {
            $Result.Data = ($Content | ConvertFrom-Csv)
        }

        { $_ -ilike '*/x-www-form-urlencoded' } {
            $Result.Data = (ConvertFrom-PodeNameValueToHashTable -Collection ([System.Web.HttpUtility]::ParseQueryString($Content)))
        }

        { $_ -ieq 'multipart/form-data' } {
            # parse multipart form data
            $form = $null

            if ($PodeContext.Server.IsServerless) {
                switch ($PodeContext.Server.ServerlessType.ToLowerInvariant()) {
                    'awslambda' {
                        $Content = $Request.body
                    }

                    'azurefunctions' {
                        $Content = $Request.Body
                    }
                }

                $form = [PodeForm]::Parse($Content, $WebEvent.ContentType, [System.Text.Encoding]::UTF8)
            }
            else {
                $Request.ParseFormData()
                $form = $Request.Form
            }

            # set the files/data
            foreach ($file in $form.Files) {
                $Result.Files.Add($file.FileName, $file)
            }

            foreach ($item in $form.Data) {
                if ($item.IsSingular) {
                    $Result.Data.Add($item.Key, $item.Values[0])
                }
                else {
                    $Result.Data.Add($item.Key, $item.Values)
                }
            }

            $form = $null
        }

        default {
            $Result.Data = $Content
        }
    }

    $Content = $null
    return $Result
}
<#
.SYNOPSIS
    Extracts the base MIME type from a Content-Type string that may include additional parameters.

.DESCRIPTION
    This function takes a Content-Type string as input and returns only the base MIME type by splitting the string at the semicolon (';') and trimming any excess whitespace.
    It is useful for handling HTTP headers or other contexts where Content-Type strings include parameters like charset, boundary, etc.

.PARAMETER ContentType
    The Content-Type string from which to extract the base MIME type. This string can include additional parameters separated by semicolons.

.EXAMPLE
    Split-PodeContentType -ContentType "text/html; charset=UTF-8"

    This example returns 'text/html', stripping away the 'charset=UTF-8' parameter.

.EXAMPLE
    Split-PodeContentType -ContentType "application/json; charset=utf-8"

    This example returns 'application/json', removing the charset parameter.
#>
function Split-PodeContentType {
    param(
        [Parameter()]
        [string]
        $ContentType
    )

    # Check if the input string is null, empty, or consists only of whitespace.
    if ([string]::IsNullOrWhiteSpace($ContentType)) {
        return [string]::Empty  # Return an empty string if the input is not valid.
    }

    # Split the Content-Type string by the semicolon, which separates the base MIME type from other parameters.
    # Trim any leading or trailing whitespace from the resulting MIME type to ensure clean output.
    return @($ContentType -isplit ';')[0].Trim()
}

function ConvertFrom-PodeNameValueToHashTable {
    param(
        [Parameter()]
        [System.Collections.Specialized.NameValueCollection]
        $Collection
    )

    if ((Get-PodeCount -Object $Collection) -eq 0) {
        return @{}
    }

    $ht = @{}
    foreach ($key in $Collection.Keys) {
        $htKey = $key
        if (!$key) {
            $htKey = ''
        }

        $ht[$htKey] = $Collection.Get($key)
    }

    return $ht
}

<#
.SYNOPSIS
    Gets the count of elements in the provided object or the length of a string.

.DESCRIPTION
    This function returns the count of elements in various types of objects including strings, collections, and arrays.
    If the object is a string, it returns the length of the string. If the object is null or an empty collection, it returns 0.
    This function is useful for determining the size or length of data containers in PowerShell scripts.

.PARAMETER Object
    The object from which the count or length will be determined. This can be a string, array, collection, or any other object that has a Count property.

.OUTPUTS
    [int]
    Returns an integer representing the count of elements or length of the string.

.EXAMPLE
    $array = @(1, 2, 3)
    Get-PodeCount -Object $array

    This example returns 3, as there are three elements in the array.

.EXAMPLE
    $string = "hello"
    Get-PodeCount -Object $string

    This example returns 5, as there are five characters in the string.

.EXAMPLE
    $nullObject = $null
    Get-PodeCount -Object $nullObject

    This example returns 0, as the object is null.
#>
function Get-PodeCount {
    [CmdletBinding()]
    [OutputType([int])]
    param(
        [Parameter()]
        $Object  # The object to be evaluated for its count.
    )

    # Check if the object is null.
    if ($null -eq $Object) {
        return 0  # Return 0 if the object is null.
    }

    # Check if the object is a string and return its length.
    if ($Object -is [string]) {
        return $Object.Length
    }

    # Check if the object is a NameValueCollection and is empty.
    if ($Object -is [System.Collections.Specialized.NameValueCollection] -and $Object.Count -eq 0) {
        return 0  # Return 0 if the collection is empty.
    }

    # For other types of collections, return their Count property.
    return $Object.Count
}


<#
.SYNOPSIS
    Tests if a given file system path is valid and optionally if it is not a directory.

.DESCRIPTION
    This function tests if the provided file system path is valid. It checks if the path is not null or whitespace, and if the item at the path exists. If the item exists and is not a directory (unless the $FailOnDirectory switch is not used), it returns true. If the path is not valid, it can optionally set a 404 response status code.

.PARAMETER Path
    The file system path to test for validity.

.PARAMETER NoStatus
    A switch to suppress setting the 404 response status code if the path is not valid.

.PARAMETER FailOnDirectory
    A switch to indicate that the function should return false if the path is a directory.

.PARAMETER Force
    A switch to indicate that the file with the hidden attribute has to be includede

.PARAMETER ReturnItem
    Return the item file item itself instead of true or false

.EXAMPLE
    $isValid = Test-PodePath -Path "C:\temp\file.txt"
    if ($isValid) {
        # The file exists and is not a directory
    }

.EXAMPLE
    $isValid = Test-PodePath -Path "C:\temp\folder" -FailOnDirectory
    if (!$isValid) {
        # The path is a directory or does not exist
    }

.NOTES
    This function is used within the Pode framework to validate file system paths for serving static content.

#>
function Test-PodePath {
    param(
        [Parameter()]
        $Path,

        [switch]
        $NoStatus,

        [switch]
        $FailOnDirectory,

        [switch]
        $Force,

        [switch]
        $ReturnItem
    )

    $statusCode = 404

    if (![string]::IsNullOrWhiteSpace($Path)) {
        try {
            $item = Get-Item $Path -Force:$Force -ErrorAction Stop
            if (($null -ne $item) -and (!$FailOnDirectory -or !$item.PSIsContainer)) {
                $statusCode = 200
            }
        }
        catch [System.Management.Automation.ItemNotFoundException] {
            $statusCode = 404
        }
        catch [System.UnauthorizedAccessException] {
            $statusCode = 401
        }
        catch {
            $statusCode = 400
        }

    }

    if ($statusCode -eq 200) {
        if ($ReturnItem.IsPresent) {
            return  $item
        }
        return $true
    }

    # if we failed to get the file, report back the status code and/or return true/false
    if (!$NoStatus.IsPresent) {
        Set-PodeResponseStatus -Code $statusCode
    }

    if ($ReturnItem.IsPresent) {
        return  $null
    }
    return $false
}

function Test-PodePathIsFile {
    param(
        [Parameter()]
        [string]
        $Path,

        [switch]
        $FailOnWildcard
    )

    if ([string]::IsNullOrWhiteSpace($Path)) {
        return $false
    }

    if ($FailOnWildcard -and (Test-PodePathIsWildcard $Path)) {
        return $false
    }

    return (![string]::IsNullOrWhiteSpace([System.IO.Path]::GetExtension($Path)))
}

function Test-PodePathIsWildcard {
    param(
        [Parameter()]
        [string]
        $Path
    )

    if ([string]::IsNullOrWhiteSpace($Path)) {
        return $false
    }

    return $Path.Contains('*')
}

function Test-PodePathIsDirectory {
    param(
        [Parameter(Mandatory = $true)]
        [ValidateNotNullOrEmpty()]
        [string]
        $Path,

        [switch]
        $FailOnWildcard

    )

    if ($FailOnWildcard -and (Test-PodePathIsWildcard $Path)) {
        return $false
    }

    return ([string]::IsNullOrWhiteSpace([System.IO.Path]::GetExtension($Path)))
}



function Convert-PodePathPatternToRegex {
    param(
        [Parameter()]
        [string]
        $Path,

        [switch]
        $NotSlashes,

        [switch]
        $NotStrict
    )

    if (!$NotSlashes) {
        if ($Path -match '[\\/]\*$') {
            $Path = $Path -replace '[\\/]\*$', '/{0,1}*'
        }

        $Path = $Path -ireplace '[\\/]', '[\\/]'
    }

    $Path = $Path -ireplace '\.', '\.'
    $Path = $Path -ireplace '\*', '.*?'

    if ($NotStrict) {
        return $Path
    }

    return "^$($Path)$"
}

function Convert-PodePathPatternsToRegex {
    param(
        [Parameter()]
        [string[]]
        $Paths,

        [switch]
        $NotSlashes,

        [switch]
        $NotStrict
    )

    # replace certain chars
    $Paths = @(foreach ($path in $Paths) {
            if (![string]::IsNullOrEmpty($path)) {
                Convert-PodePathPatternToRegex -Path $path -NotStrict -NotSlashes:$NotSlashes
            }
        })

    # if no paths, return null
    if (($null -eq $Paths) -or ($Paths.Length -eq 0)) {
        return $null
    }

    # join them all together
    $joined = "($($Paths -join '|'))"

    if ($NotStrict) {
        return $joined
    }

    return "^$($joined)$"
}

<#
.SYNOPSIS
    Gets the default SSL protocol(s) based on the operating system.

.DESCRIPTION
    This function determines the appropriate default SSL protocol(s) based on the operating system. On macOS, it returns TLS 1.2. On other platforms, it combines SSL 3.0 and TLS 1.2.

.OUTPUTS
    A [System.Security.Authentication.SslProtocols] enum value representing the default SSL protocol(s).

.EXAMPLE
    Get-PodeDefaultSslProtocol
    # Returns [System.Security.Authentication.SslProtocols]::Ssl3, [System.Security.Authentication.SslProtocols]::Tls12 (on non-macOS systems)
    # Returns [System.Security.Authentication.SslProtocols]::Tls12 (on macOS)

.NOTES
    This is an internal function and may change in future releases of Pode.
#>
function Get-PodeDefaultSslProtocol {
    [CmdletBinding()]
    [OutputType([System.Security.Authentication.SslProtocols])]
    param()
    if (Test-PodeIsMacOS) {
        return (ConvertTo-PodeSslProtocol -Protocol Tls12)
    }

    return (ConvertTo-PodeSslProtocol -Protocol Ssl3, Tls12)
}

<#
.SYNOPSIS
    Converts a string representation of SSL protocols to the corresponding SslProtocols enum value.

.DESCRIPTION
    This function takes an array of SSL protocol strings (such as 'Tls', 'Tls12', etc.) and combines them into a single SslProtocols enum value. It's useful for configuring SSL/TLS settings in Pode or other PowerShell scripts.

.PARAMETER Protocol
    An array of SSL protocol strings. Valid values are 'Ssl2', 'Ssl3', 'Tls', 'Tls11', 'Tls12', and 'Tls13'.

.OUTPUTS
    A [System.Security.Authentication.SslProtocols] enum value representing the combined protocols.

.EXAMPLE
    ConvertTo-PodeSslProtocol -Protocol 'Tls', 'Tls12'
    # Returns [System.Security.Authentication.SslProtocols]::Tls12

.NOTES
    This is an internal function and may change in future releases of Pode.
#>
function ConvertTo-PodeSslProtocol {
    [CmdletBinding()]
    [OutputType([System.Security.Authentication.SslProtocols])]
    param(
        [Parameter()]
        [ValidateSet('Ssl2', 'Ssl3', 'Tls', 'Tls11', 'Tls12', 'Tls13')]
        [string[]]
        $Protocol
    )

    $protos = 0
    foreach ($item in $Protocol) {
        $protos = [int]($protos -bor [System.Security.Authentication.SslProtocols]::$item)
    }

    return [System.Security.Authentication.SslProtocols]($protos)
}

<#
.SYNOPSIS
    Retrieves details about the Pode module.

.DESCRIPTION
    This function determines the relevant details of the Pode module. It first checks if the module is already imported.
    If so, it uses that module. Otherwise, it attempts to identify the module used for the 'engine' and retrieves its details.
    If there are multiple versions of the module, it selects the newest version. If no module is imported, it uses the latest installed version.

.OUTPUTS
    A hashtable containing the module details.

.EXAMPLE
    Get-PodeModuleInfo
    # Returns a hashtable with module details such as name, path, base path, data path, internal path, and whether it's in the system path.

    .NOTES
    This is an internal function and may change in future releases of Pode.
#>
function Get-PodeModuleInfo {
    [CmdletBinding()]
    [OutputType([hashtable])]
    param()
    # if there's 1 module imported already, use that
    $importedModule = @(Get-Module -Name Pode)
    if (($importedModule | Measure-Object).Count -eq 1) {
        return (Convert-PodeModuleInfo -Module @($importedModule)[0])
    }

    # if there's none or more, attempt to get the module used for 'engine'
    try {
        $usedModule = (Get-Command -Name 'Set-PodeViewEngine').Module
        if (($usedModule | Measure-Object).Count -eq 1) {
            return (Convert-PodeModuleInfo -Module $usedModule)
        }
    }
    catch {
        $_ | Write-PodeErrorLog -Level Debug
    }

    # if there were multiple to begin with, use the newest version
    if (($importedModule | Measure-Object).Count -gt 1) {
        return (Convert-PodeModuleInfo -Module @($importedModule | Sort-Object -Property Version)[-1])
    }

    # otherwise there were none, use the latest installed
    return (Convert-PodeModuleInfo -Module @(Get-Module -ListAvailable -Name Pode | Sort-Object -Property Version)[-1])
}

<#
.SYNOPSIS
    Converts Pode module details to a hashtable.

.DESCRIPTION
    This function takes a Pode module and extracts relevant details such as name, path, base path, data path, internal path, and whether it's in the system path.

.PARAMETER Module
    The Pode module to convert.

.OUTPUTS
    A hashtable containing the module details.

.EXAMPLE
    Convert-PodeModuleInfo -Module (Get-Module Pode)

.NOTES
    This is an internal function and may change in future releases of Pode.
#>
function Convert-PodeModuleInfo {
    [CmdletBinding()]
    [OutputType([hashtable])]
    param(
        [Parameter(Mandatory = $true)]
        [psmoduleinfo]
        $Module
    )

    $details = @{
        Name         = $Module.Name
        Path         = $Module.Path
        BasePath     = $Module.ModuleBase
        DataPath     = (Find-PodeModuleFile -Module $Module -CheckVersion)
        InternalPath = $null
        InPath       = (Test-PodeModuleInPath -Module $Module)
    }

    $details.InternalPath = $details.DataPath -ireplace 'Pode\.(ps[md]1)', 'Pode.Internal.$1'
    return $details
}

<#
.SYNOPSIS
    Checks if a PowerShell module is located within the directories specified in the PSModulePath environment variable.

.DESCRIPTION
    This function determines if the path of a provided PowerShell module starts with any path included in the system's PSModulePath environment variable.
    This is used to ensure that the module is being loaded from expected locations, which can be important for security and configuration verification.

.PARAMETER Module
    The module to be checked. This should be a module info object, typically obtained via Get-Module or Import-Module.

.OUTPUTS
    [bool]
    Returns $true if the module's path is under a path listed in PSModulePath, otherwise returns $false.

.EXAMPLE
    $module = Get-Module -Name Pode
    Test-PodeModuleInPath -Module $module

    This example checks if the 'Pode' module is located within the paths specified by the PSModulePath environment variable.
#>
function Test-PodeModuleInPath {
    [CmdletBinding()]
    [OutputType([bool])]
    param(
        [Parameter(Mandatory = $true)]
        [psmoduleinfo]
        $Module
    )

    # Determine the path separator based on the operating system.
    $separator = if (Test-PodeIsUnix) { ':' } else { ';' }

    # Split the PSModulePath environment variable to get individual paths.
    $paths = @($env:PSModulePath -split $separator)

    # Check each path to see if the module's path starts with it.
    foreach ($path in $paths) {
        # Return true if the module is in one of the paths.
        if ($Module.Path.StartsWith($path)) {
            return $true
        }
    }

    # Return false if no matching path is found.
    return $false
}
<#
.SYNOPSIS
    Retrieves a module and all of its recursive dependencies.

.DESCRIPTION
    This function takes a PowerShell module as input and returns an array containing
    the module and all of its required dependencies, retrieved recursively. This is
    useful for understanding the full set of dependencies a module has.

.PARAMETER Module
    The module for which to retrieve dependencies. This must be a valid PowerShell module object.

.EXAMPLE
    $module = Get-Module -Name SomeModuleName
    $dependencies = Get-PodeModuleDependencyList -Module $module
    This example retrieves all dependencies for "SomeModuleName".

.OUTPUTS
    Array[psmoduleinfo]
    Returns an array of psmoduleinfo objects, each representing a module in the dependency tree.
#>

function Get-PodeModuleDependencyList {
    param(
        [Parameter(Mandatory = $true)]
        [psmoduleinfo]
        $Module
    )

    # Check if the module has any required modules (dependencies).
    if (!$Module.RequiredModules) {
        return $Module
    }
    # Initialize an array to hold all dependencies.
    $mods = @()

    # Iterate through each required module and recursively retrieve their dependencies.
    foreach ($mod in $Module.RequiredModules) {
        # Recursive call for each dependency.
        $mods += (Get-PodeModuleDependencyList -Module $mod)
    }

    # Return the list of all dependencies plus the original module.
    return ($mods + $module)
}

function Get-PodeModuleRootPath {
    return (Split-Path -Parent -Path $PodeContext.Server.PodeModule.Path)
}

function Get-PodeModuleMiscPath {
    return [System.IO.Path]::Combine((Get-PodeModuleRootPath), 'Misc')
}

function Get-PodeUrl {
    return "$($WebEvent.Endpoint.Protocol)://$($WebEvent.Endpoint.Address)$($WebEvent.Path)"
}

function Find-PodeErrorPage {
    param(
        [Parameter()]
        [int]
        $Code,

        [Parameter()]
        [string]
        $ContentType
    )

    # if a defined content type is supplied, attempt to find an error page for that first
    if (![string]::IsNullOrWhiteSpace($ContentType)) {
        $path = Get-PodeErrorPage -Code $Code -ContentType $ContentType
        if (![string]::IsNullOrWhiteSpace($path)) {
            return @{ 'Path' = $path; 'ContentType' = $ContentType }
        }
    }

    # if a defined route error page content type is supplied, attempt to find an error page for that
    if (![string]::IsNullOrWhiteSpace($WebEvent.ErrorType)) {
        $path = Get-PodeErrorPage -Code $Code -ContentType $WebEvent.ErrorType
        if (![string]::IsNullOrWhiteSpace($path)) {
            return @{ 'Path' = $path; 'ContentType' = $WebEvent.ErrorType }
        }
    }

    # if route patterns have been defined, see if an error content type matches and attempt that
    if (!(Test-PodeIsEmpty $PodeContext.Server.Web.ErrorPages.Routes)) {
        # find type by pattern
        $matched = @(foreach ($key in $PodeContext.Server.Web.ErrorPages.Routes.Keys) {
                if ($WebEvent.Path -imatch $key) {
                    $key
                }
            })[0]

        # if we have a match, see if a page exists
        if (!(Test-PodeIsEmpty $matched)) {
            $type = $PodeContext.Server.Web.ErrorPages.Routes[$matched]
            $path = Get-PodeErrorPage -Code $Code -ContentType $type
            if (![string]::IsNullOrWhiteSpace($path)) {
                return @{ 'Path' = $path; 'ContentType' = $type }
            }
        }
    }

    # if we're using strict typing, attempt that, if we have a content type
    if ($PodeContext.Server.Web.ErrorPages.StrictContentTyping -and ![string]::IsNullOrWhiteSpace($WebEvent.ContentType)) {
        $path = Get-PodeErrorPage -Code $Code -ContentType $WebEvent.ContentType
        if (![string]::IsNullOrWhiteSpace($path)) {
            return @{ 'Path' = $path; 'ContentType' = $WebEvent.ContentType }
        }
    }

    # if we have a default defined, attempt that
    if (!(Test-PodeIsEmpty $PodeContext.Server.Web.ErrorPages.Default)) {
        $path = Get-PodeErrorPage -Code $Code -ContentType $PodeContext.Server.Web.ErrorPages.Default
        if (![string]::IsNullOrWhiteSpace($path)) {
            return @{ 'Path' = $path; 'ContentType' = $PodeContext.Server.Web.ErrorPages.Default }
        }
    }

    # if there's still no error page, use default HTML logic
    $type = Get-PodeContentType -Extension 'html'
    $path = (Get-PodeErrorPage -Code $Code -ContentType $type)

    if (![string]::IsNullOrWhiteSpace($path)) {
        return @{ 'Path' = $path; 'ContentType' = $type }
    }

    return $null
}

function Get-PodeErrorPage {
    param(
        [Parameter()]
        [int]
        $Code,

        [Parameter()]
        [string]
        $ContentType
    )

    # parse the passed content type
    $ContentType = Split-PodeContentType -ContentType $ContentType

    # object for the page path
    $path = $null

    # attempt to find a custom error page
    $path = Find-PodeCustomErrorPage -Code $Code -ContentType $ContentType

    # if there's no custom page found, attempt to find an inbuilt page
    if ([string]::IsNullOrWhiteSpace($path)) {
        $podeRoot = Get-PodeModuleMiscPath
        $path = Find-PodeFileForContentType -Path $podeRoot -Name 'default-error-page' -ContentType $ContentType -Engine 'pode'
    }

    # if there's no path found, or it's inaccessible, return null
    if (!(Test-PodePath $path -NoStatus)) {
        return $null
    }

    return $path
}

function Find-PodeCustomErrorPage {
    param(
        [Parameter()]
        [int]
        $Code,

        [Parameter()]
        [string]
        $ContentType
    )

    # get the custom errors path
    $customErrPath = $PodeContext.Server.InbuiltDrives['errors']

    # if there's no custom error path, return
    if ([string]::IsNullOrWhiteSpace($customErrPath)) {
        return $null
    }

    # retrieve a status code page
    $path = (Find-PodeFileForContentType -Path $customErrPath -Name "$($Code)" -ContentType $ContentType)
    if (![string]::IsNullOrWhiteSpace($path)) {
        return $path
    }

    # retrieve default page
    $path = (Find-PodeFileForContentType -Path $customErrPath -Name 'default' -ContentType $ContentType)
    if (![string]::IsNullOrWhiteSpace($path)) {
        return $path
    }

    # no file was found
    return $null
}

function Find-PodeFileForContentType {
    param(
        [Parameter()]
        [string]
        $Path,

        [Parameter()]
        [string]
        $Name,

        [Parameter()]
        [string]
        $ContentType,

        [Parameter()]
        [string]
        $Engine = $null
    )

    # get all files at the path that start with the name
    $files = @(Get-ChildItem -Path ([System.IO.Path]::Combine($Path, "$($Name).*")))

    # if there are no files, return
    if ($null -eq $files -or $files.Length -eq 0) {
        return $null
    }

    # filter the files by the view engine extension (but only if the current engine is dynamic - non-html)
    if ([string]::IsNullOrWhiteSpace($Engine) -and $PodeContext.Server.ViewEngine.IsDynamic) {
        $Engine = $PodeContext.Server.ViewEngine.Extension
    }

    $Engine = (Protect-PodeValue -Value $Engine -Default 'pode')
    if ($Engine -ine 'pode') {
        $Engine = "($($Engine)|pode)"
    }

    $engineFiles = @(foreach ($file in $files) {
            if ($file.Name -imatch "\.$($Engine)$") {
                $file
            }
        })

    $files = @(foreach ($file in $files) {
            if ($file.Name -inotmatch "\.$($Engine)$") {
                $file
            }
        })

    # only attempt static files if we still have files after any engine filtering
    if ($null -ne $files -and $files.Length -gt 0) {
        # get files of the format '<name>.<type>'
        $file = @(foreach ($f in $files) {
                if ($f.Name -imatch "^$($Name)\.(?<ext>.*?)$") {
                    if (($ContentType -ieq (Get-PodeContentType -Extension $Matches['ext']))) {
                        $f.FullName
                    }
                }
            })[0]

        if (![string]::IsNullOrWhiteSpace($file)) {
            return $file
        }
    }

    # only attempt these formats if we have a files for the view engine
    if ($null -ne $engineFiles -and $engineFiles.Length -gt 0) {
        # get files of the format '<name>.<type>.<engine>'
        $file = @(foreach ($f in $engineFiles) {
                if ($f.Name -imatch "^$($Name)\.(?<ext>.*?)\.$($engine)$") {
                    if ($ContentType -ieq (Get-PodeContentType -Extension $Matches['ext'])) {
                        $f.FullName
                    }
                }
            })[0]

        if (![string]::IsNullOrWhiteSpace($file)) {
            return $file
        }

        # get files of the format '<name>.<engine>'
        $file = @(foreach ($f in $engineFiles) {
                if ($f.Name -imatch "^$($Name)\.$($engine)$") {
                    $f.FullName
                }
            })[0]

        if (![string]::IsNullOrWhiteSpace($file)) {
            return $file
        }
    }

    # no file was found
    return $null
}

function Get-PodeRelativePath {
    param(
        [Parameter(Mandatory = $true)]
        [string]
        $Path,

        [Parameter()]
        [string]
        $RootPath,

        [switch]
        $JoinRoot,

        [switch]
        $Resolve,

        [switch]
        $TestPath
    )

    # if the path is relative, join to root if flagged
    if ($JoinRoot -and ($Path -match '^\.{1,2}([\\\/]|$)')) {
        if ([string]::IsNullOrWhiteSpace($RootPath)) {
            $RootPath = $PodeContext.Server.Root
        }

        $Path = [System.IO.Path]::Combine($RootPath, $Path)
    }

    # if flagged, resolve the path
    if ($Resolve) {
        $_rawPath = $Path
        $Path = [System.IO.Path]::GetFullPath($Path.Replace('\', '/'))
    }

    # if flagged, test the path and throw error if it doesn't exist
    if ($TestPath -and !(Test-PodePath $Path -NoStatus)) {
        throw ($PodeLocale.pathNotExistExceptionMessage -f (Protect-PodeValue -Value $Path -Default $_rawPath))#"The path does not exist: $(Protect-PodeValue -Value $Path -Default $_rawPath)"
    }

    return $Path
}

<#
.SYNOPSIS
    Retrieves files based on a wildcard pattern in a given path.

.DESCRIPTION
    The `Get-PodeWildcardFile` function returns files from the specified path based on a wildcard pattern.
    You can customize the wildcard and provide an optional root path for relative paths.

.PARAMETER Path
    Specifies the path to search for files. This parameter is mandatory.

.PARAMETER Wildcard
    Specifies the wildcard pattern for file matching. Default is '*.*'.

.PARAMETER RootPath
    Specifies an optional root path for relative paths. If provided, the function will join the root path with the specified path.

.OUTPUTS
    Returns an array of file paths matching the wildcard pattern.

.EXAMPLE
    # Example usage:
    $files = Get-PodeWildcardFile -Path '/path/to/files' -Wildcard '*.txt'
    # Returns an array of .txt files in the specified path.

.NOTES
    This is an internal function and may change in future releases of Pode.
#>
function Get-PodeWildcardFile {
    [CmdletBinding()]
    [OutputType([object[]])]
    param(
        [Parameter(Mandatory = $true)]
        [string]
        $Path,

        [Parameter()]
        [string]
        $Wildcard = '*.*',

        [Parameter()]
        [string]
        $RootPath
    )

    # if the OriginalPath is a directory, add wildcard
    if (Test-PodePathIsDirectory -Path $Path) {
        $Path = [System.IO.Path]::Combine($Path, $Wildcard)
    }

    # if path has a *, assume wildcard
    if (Test-PodePathIsWildcard -Path $Path) {
        $Path = Get-PodeRelativePath -Path $Path -RootPath $RootPath -JoinRoot
        return @((Get-ChildItem $Path -Recurse -Force).FullName)
    }

    return $null
}

function Test-PodeIsServerless {
    param(
        [Parameter()]
        [string]
        $FunctionName,

        [switch]
        $ThrowError
    )

    if ($PodeContext.Server.IsServerless -and $ThrowError) {
        throw ($PodeLocale.unsupportedFunctionInServerlessContextExceptionMessage -f $FunctionName) #"The $($FunctionName) function is not supported in a serverless context"
    }

    if (!$ThrowError) {
        return $PodeContext.Server.IsServerless
    }
}

function Get-PodeEndpointUrl {
    param(
        [Parameter()]
        $Endpoint
    )

    # get the endpoint on which we're currently listening - use first http/https if there are many
    if ($null -eq $Endpoint) {
        $Endpoint = @($PodeContext.Server.Endpoints.Values | Where-Object { $_.Protocol -iin @('http', 'https') -and $_.Default })[0]
        if ($null -eq $Endpoint) {
            $Endpoint = @($PodeContext.Server.Endpoints.Values | Where-Object { $_.Protocol -iin @('http', 'https') })[0]
        }
    }

    $url = $Endpoint.Url
    if ([string]::IsNullOrWhiteSpace($url)) {
        $url = "$($Endpoint.Protocol)://$($Endpoint.FriendlyName):$($Endpoint.Port)"
    }

    return $url
}

function Get-PodeDefaultPort {
    param(
        [Parameter()]
        [ValidateSet('Http', 'Https', 'Smtp', 'Smtps', 'Tcp', 'Tcps', 'Ws', 'Wss')]
        [string]
        $Protocol,

        [Parameter()]
        [ValidateSet('Implicit', 'Explicit')]
        [string]
        $TlsMode = 'Implicit',

        [switch]
        $Real
    )

    # are we after the real default ports?
    if ($Real) {
        return (@{
                Http  = @{ Implicit = 80 }
                Https = @{ Implicit = 443 }
                Smtp  = @{ Implicit = 25 }
                Smtps = @{ Implicit = 465; Explicit = 587 }
                Tcp   = @{ Implicit = 9001 }
                Tcps  = @{ Implicit = 9002; Explicit = 9003 }
                Ws    = @{ Implicit = 80 }
                Wss   = @{ Implicit = 443 }
            })[$Protocol.ToLowerInvariant()][$TlsMode.ToLowerInvariant()]
    }

    # if we running as iis, return the ASPNET port
    if ($PodeContext.Server.IsIIS) {
        return [int]$env:ASPNETCORE_PORT
    }

    # if we running as heroku, return the port
    if ($PodeContext.Server.IsHeroku) {
        return [int]$env:PORT
    }

    # otherwise, get the port for the protocol
    return (@{
            Http  = @{ Implicit = 8080 }
            Https = @{ Implicit = 8443 }
            Smtp  = @{ Implicit = 25 }
            Smtps = @{ Implicit = 465; Explicit = 587 }
            Tcp   = @{ Implicit = 9001 }
            Tcps  = @{ Implicit = 9002; Explicit = 9003 }
            Ws    = @{ Implicit = 9080 }
            Wss   = @{ Implicit = 9443 }
        })[$Protocol.ToLowerInvariant()][$TlsMode.ToLowerInvariant()]
}

function Set-PodeServerHeader {
    param(
        [Parameter()]
        [string]
        $Type,

        [switch]
        $AllowEmptyType
    )

    $name = 'Pode'
    if (![string]::IsNullOrWhiteSpace($Type) -or $AllowEmptyType) {
        $name += " - $($Type)"
    }

    Set-PodeHeader -Name 'Server' -Value $name
}

function Get-PodeHandler {
    param(
        [Parameter(Mandatory = $true)]
        [ValidateSet('Service', 'Smtp')]
        [string]
        $Type,

        [Parameter()]
        [string]
        $Name
    )

    if ([string]::IsNullOrWhiteSpace($Name)) {
        return $PodeContext.Server.Handlers[$Type]
    }

    return $PodeContext.Server.Handlers[$Type][$Name]
}

function Convert-PodeFileToScriptBlock {
    param(
        [Parameter(Mandatory = $true)]
        [Alias('FilePath')]
        [string]
        $Path
    )

    # resolve for relative path
    $Path = Get-PodeRelativePath -Path $Path -JoinRoot

    # if Path doesn't exist, error
    if (!(Test-PodePath -Path $Path -NoStatus)) {
        throw ($PodeLocale.pathNotExistExceptionMessage -f $Path) #  "The Path supplied does not exist: $($Path)"
    }

    # if the path is a wildcard or directory, error
    if (!(Test-PodePathIsFile -Path $Path -FailOnWildcard)) {
        throw ($PodeLocale.invalidPathWildcardOrDirectoryExceptionMessage -f $Path) # "The Path supplied cannot be a wildcard or a directory: $($Path)"
    }

    return ([scriptblock](Use-PodeScript -Path $Path))
}

function Convert-PodeQueryStringToHashTable {
    param(
        [Parameter()]
        [string]
        $Uri
    )

    if ([string]::IsNullOrWhiteSpace($Uri)) {
        return @{}
    }

    $qmIndex = $Uri.IndexOf('?')
    if ($qmIndex -eq -1) {
        return @{}
    }

    if ($qmIndex -gt 0) {
        $Uri = $Uri.Substring($qmIndex)
    }

    $tmpQuery = [System.Web.HttpUtility]::ParseQueryString($Uri)
    return (ConvertFrom-PodeNameValueToHashTable -Collection $tmpQuery)
}

function Get-PodeAstFromFile {
    param(
        [Parameter(Mandatory = $true)]
        [Alias('FilePath')]
        [string]
        $Path
    )

    if (!(Test-Path $Path)) {
        throw ($PodeLocale.pathNotExistExceptionMessage -f $Path) #  "The Path supplied does not exist: $($Path)"
    }

    return [System.Management.Automation.Language.Parser]::ParseFile($Path, [ref]$null, [ref]$null)
}

function Get-PodeFunctionsFromFile {
    param(
        [Parameter(Mandatory = $true)]
        [string]
        $FilePath
    )

    $ast = Get-PodeAstFromFile -FilePath $FilePath
    return @(Get-PodeFunctionsFromAst -Ast $ast)
}

function Get-PodeFunctionsFromAst {
    param(
        [Parameter(Mandatory = $true)]
        [System.Management.Automation.Language.Ast]
        $Ast
    )

    $funcs = @(($Ast.FindAll({ $args[0] -is [System.Management.Automation.Language.FunctionDefinitionAst] }, $false)))

    return @(foreach ($func in $funcs) {
            # skip null
            if ($null -eq $func) {
                continue
            }

            # skip pode funcs
            if ($func.Name -ilike '*-Pode*') {
                continue
            }

            # definition
            $def = "$($func.Body)".Trim('{}').Trim()
            if (($null -ne $func.Parameters) -and ($func.Parameters.Count -gt 0)) {
                $def = "param($($func.Parameters.Name -join ','))`n$($def)"
            }

            # the found func
            @{
                Name       = $func.Name
                Definition = $def
            }
        })
}

function Get-PodeFunctionsFromScriptBlock {
    param(
        [Parameter(Mandatory = $true)]
        [scriptblock]
        $ScriptBlock
    )

    # functions that have been found
    $foundFuncs = @()

    # get each function in the callstack
    $callstack = Get-PSCallStack
    if ($callstack.Count -gt 3) {
        $callstack = ($callstack | Select-Object -Skip 4)
        $bindingFlags = [System.Reflection.BindingFlags]'NonPublic, Instance, Static'

        foreach ($call in $callstack) {
            $_funcContext = $call.GetType().GetProperty('FunctionContext', $bindingFlags).GetValue($call, $null)
            $_scriptBlock = $_funcContext.GetType().GetField('_scriptBlock', $bindingFlags).GetValue($_funcContext)
            $foundFuncs += @(Get-PodeFunctionsFromAst -Ast $_scriptBlock.Ast)
        }
    }

    # get each function from the main script
    $foundFuncs += @(Get-PodeFunctionsFromAst -Ast $ScriptBlock.Ast)

    # return the found functions
    return $foundFuncs
}

<#
.SYNOPSIS
    Reads details from a web exception and returns relevant information.

.DESCRIPTION
    The `Read-PodeWebExceptionInfo` function processes a web exception (either `WebException` or `HttpRequestException`)
    and extracts relevant details such as status code, status description, and response body.

.PARAMETER ErrorRecord
    Specifies the error record containing the web exception. This parameter is mandatory.

.OUTPUTS
    Returns a hashtable with the following keys:
    - `Status`: A nested hashtable with `Code` (status code) and `Description` (status description).
    - `Body`: The response body from the web exception.

.EXAMPLE
    # Example usage:
    $errorRecord = Get-ErrorRecordFromWebException
    $details = Read-PodeWebExceptionInfo -ErrorRecord $errorRecord
    # Returns a hashtable with status code, description, and response body.

.NOTES
    This is an internal function and may change in future releases of Pode
#>
function Read-PodeWebExceptionInfo {
    [CmdletBinding()]
    [OutputType([hashtable])]
    param(
        [Parameter(Mandatory = $true)]
        [System.Management.Automation.ErrorRecord]
        $ErrorRecord
    )

    switch ($ErrorRecord) {
        { $_.Exception -is [System.Net.WebException] } {
            $stream = $_.Exception.Response.GetResponseStream()
            $stream.Position = 0

            $body = [System.IO.StreamReader]::new($stream).ReadToEnd()
            $code = [int]$_.Exception.Response.StatusCode
            $desc = $_.Exception.Response.StatusDescription
        }

        { $_.Exception -is [System.Net.Http.HttpRequestException] } {
            $body = $_.ErrorDetails.Message
            $code = [int]$_.Exception.Response.StatusCode
            $desc = $_.Exception.Response.ReasonPhrase
        }

        default {
            #Exception is of an invalid type, should be either WebException or HttpRequestException
            throw ($PodeLocale.invalidWebExceptionTypeExceptionMessage -f ($_.Exception.GetType().Name))
        }
    }

    return @{
        Status = @{
            Code        = $code
            Description = $desc
        }
        Body   = $body
    }
}

function Use-PodeFolder {
    param(
        [Parameter()]
        [string]
        $Path,

        [Parameter(Mandatory = $true)]
        [string]
        $DefaultPath
    )

    # use default, or custom path
    if ([string]::IsNullOrWhiteSpace($Path)) {
        $Path = Join-PodeServerRoot -Folder $DefaultPath
    }
    else {
        $Path = Get-PodeRelativePath -Path $Path -JoinRoot
    }

    # fail if path not found
    if (!(Test-PodePath -Path $Path -NoStatus)) {
        throw ($PodeLocale.pathToLoadNotFoundExceptionMessage -f $DefaultPath, $Path) #"Path to load $($DefaultPath) not found: $($Path)"
    }

    # get .ps1 files and load them
    Get-ChildItem -Path $Path -Filter *.ps1 -Force -Recurse | ForEach-Object {
        Use-PodeScript -Path $_.FullName
    }
}

function Find-PodeModuleFile {
    param(
        [Parameter(Mandatory = $true, ParameterSetName = 'Name')]
        [string]
        $Name,

        [Parameter(Mandatory = $true, ParameterSetName = 'Module')]
        [psmoduleinfo]
        $Module,

        [switch]
        $ListAvailable,

        [switch]
        $DataOnly,

        [switch]
        $CheckVersion
    )

    # get module and check psd1, then psm1
    if ($null -eq $Module) {
        $Module = (Get-Module -Name $Name -ListAvailable:$ListAvailable | Sort-Object -Property Version -Descending | Select-Object -First 1)
    }

    # if the path isn't already a psd1 do this
    $path = Join-Path $Module.ModuleBase "$($Module.Name).psd1"
    if (!(Test-Path $path)) {
        # if we only want a psd1, return null
        if ($DataOnly) {
            $path = $null
        }
        else {
            $path = $Module.Path
        }
    }

    # check the Version of the psd1
    elseif ($CheckVersion) {
        $data = Import-PowerShellDataFile -Path $path -ErrorAction Stop

        $version = $null
        if (![version]::TryParse($data.ModuleVersion, [ref]$version)) {
            if ($DataOnly) {
                $path = $null
            }
            else {
                $path = $Module.Path
            }
        }
    }

    return $path
}

<#
.SYNOPSIS
    Clears the inner keys of a hashtable.

.DESCRIPTION
    This function takes a hashtable as input and clears the values associated with each inner key. If the input hashtable is empty or null, no action is taken.

.PARAMETER InputObject
    The hashtable to process.

.EXAMPLE
    $myHashtable = @{
        'Key1' = 'Value1'
        'Key2' = 'Value2'
    }
    Clear-PodeHashtableInnerKey -InputObject $myHashtable
    # Clears the values associated with 'Key1' and 'Key2' in the hashtable.

.NOTES
    This is an internal function and may change in future releases of Pode.
#>
function Clear-PodeHashtableInnerKey {
    param(
        [Parameter(ValueFromPipeline = $true)]
        [hashtable]
        $InputObject
    )

    if (Test-PodeIsEmpty $InputObject) {
        return
    }

    $InputObject.Keys.Clone() | ForEach-Object {
        $InputObject[$_].Clear()
    }
}

function Set-PodeCronInterval {
    param(
        [Parameter()]
        [hashtable]
        $Cron,

        [Parameter()]
        [string]
        $Type,

        [Parameter()]
        [int[]]
        $Value,

        [Parameter()]
        [int]
        $Interval
    )

    if ($Interval -le 0) {
        return $false
    }

    if ($Value.Length -gt 1) {
        throw ($PodeLocale.singleValueForIntervalExceptionMessage -f $Type) #"You can only supply a single $($Type) value when using intervals"
    }

    if ($Value.Length -eq 1) {
        $Cron[$Type] = "$(@($Value)[0])"
    }

    $Cron[$Type] += "/$($Interval)"
    return ($Value.Length -eq 1)
}

function Test-PodeModuleInstalled {
    param(
        [Parameter(Mandatory = $true)]
        [string]
        $Name
    )

    return ($null -ne (Get-Module -Name $Name -ListAvailable -ErrorAction Ignore -Verbose:$false))
}

function Get-PodePlaceholderRegex {
    return '\:(?<tag>[\w]+)'
}

<#
.SYNOPSIS
    Resolves placeholders in a given path using a specified regex pattern.

.DESCRIPTION
    The `Resolve-PodePlaceholder` function replaces placeholders in the provided path
    with custom placeholders based on the specified regex pattern. You can customize
    the prepend and append strings for the new placeholders. Additionally, you can
    choose to escape slashes in the path.

.PARAMETER Path
    Specifies the path to resolve. This parameter is mandatory.

.PARAMETER Pattern
    Specifies the regex pattern for identifying placeholders. If not provided, the default
    placeholder regex pattern from `Get-PodePlaceholderRegex` is used.

.PARAMETER Prepend
    Specifies the string to prepend to the new placeholders. Default is '(?<'.

.PARAMETER Append
    Specifies the string to append to the new placeholders. Default is '>[^\/]+?)'.

.PARAMETER Slashes
    If specified, escapes slashes in the path.

.OUTPUTS
    Returns the resolved path with replaced placeholders.

.EXAMPLE
    # Example usage:
    $originalPath = '/api/users/{id}'
    $resolvedPath = Resolve-PodePlaceholder -Path $originalPath
    # Returns '/api/users/(?<id>[^\/]+?)' with custom placeholders.

.NOTES
    This is an internal function and may change in future releases of Pode.
#>
function Resolve-PodePlaceholder {
    param(
        [Parameter(Mandatory = $true)]
        [string]
        $Path,

        [Parameter()]
        [string]
        $Pattern,

        [Parameter()]
        [string]
        $Prepend = '(?<',

        [Parameter()]
        [string]
        $Append = '>[^\/]+?)',

        [switch]
        $Slashes
    )

    if ([string]::IsNullOrWhiteSpace($Pattern)) {
        $Pattern = Get-PodePlaceholderRegex
    }

    if ($Path -imatch $Pattern) {
        $Path = [regex]::Escape($Path)
    }

    if ($Slashes) {
        $Path = ($Path.TrimEnd('\/') -replace '(\\\\|\/)', '[\\\/]')
        $Path = "$($Path)[\\\/]"
    }

    return (Convert-PodePlaceholder -Path $Path -Pattern $Pattern -Prepend $Prepend -Append $Append)
}

<#
.SYNOPSIS
    Converts placeholders in a given path using a specified regex pattern.

.DESCRIPTION
    The `Convert-PodePlaceholder` function replaces placeholders in the provided path
    with custom placeholders based on the specified regex pattern. You can customize
    the prepend and append strings for the new placeholders.

.PARAMETER Path
    Specifies the path to convert. This parameter is mandatory.

.PARAMETER Pattern
    Specifies the regex pattern for identifying placeholders. If not provided, the default
    placeholder regex pattern from `Get-PodePlaceholderRegex` is used.

.PARAMETER Prepend
    Specifies the string to prepend to the new placeholders. Default is '(?<'.

.PARAMETER Append
    Specifies the string to append to the new placeholders. Default is '>[^\/]+?)'.

.OUTPUTS
    Returns the path with replaced placeholders.

.EXAMPLE
    # Example usage:
    $originalPath = '/api/users/{id}'
    $convertedPath = Convert-PodePlaceholder -Path $originalPath
    # Returns '/api/users/(?<id>[^\/]+?)' with custom placeholders.

.NOTES
    This is an internal function and may change in future releases of Pode.
#>
function Convert-PodePlaceholder {
    [CmdletBinding()]
    [OutputType([string])]
    param(
        [Parameter(Mandatory = $true)]
        [string]
        $Path,

        [Parameter()]
        [string]
        $Pattern,

        [Parameter()]
        [string]
        $Prepend = '(?<',

        [Parameter()]
        [string]
        $Append = '>[^\/]+?)'
    )

    if ([string]::IsNullOrWhiteSpace($Pattern)) {
        $Pattern = Get-PodePlaceholderRegex
    }

    while ($Path -imatch $Pattern) {
        $Path = ($Path -ireplace $Matches[0], "$($Prepend)$($Matches['tag'])$($Append)")
    }

    return $Path
}

<#
.SYNOPSIS
    Tests whether a given path contains a placeholder based on a specified regex pattern.

.DESCRIPTION
    The `Test-PodePlaceholder` function checks if the provided path contains a placeholder
    by matching it against a regex pattern. Placeholders are typically used for dynamic values.

.PARAMETER Path
    Specifies the path to test. This parameter is mandatory.

.PARAMETER Placeholder
    Specifies the regex pattern for identifying placeholders. If not provided, the default
    placeholder regex pattern from `Get-PodePlaceholderRegex` is used.

.OUTPUTS
    Returns `$true` if the path contains a placeholder; otherwise, returns `$false`.

.EXAMPLE
    # Example usage:
    $isPlaceholder = Test-PodePlaceholder -Path '/api/users/{id}'
    # Returns $true because the path contains a placeholder.

.NOTES
    This is an internal function and may change in future releases of Pode.
#>
function Test-PodePlaceholder {
    param(
        [Parameter(Mandatory = $true)]
        [string]
        $Path,

        [Parameter()]
        [string]
        $Placeholder
    )

    if ([string]::IsNullOrWhiteSpace($Placeholder)) {
        $Placeholder = Get-PodePlaceholderRegex
    }

    return ($Path -imatch $Placeholder)
}


<#
.SYNOPSIS
Retrieves the PowerShell module manifest object for the specified module.

.DESCRIPTION
This function constructs the path to a PowerShell module manifest file (.psd1) located in the parent directory of the script root. It then imports the module manifest file to access its properties and returns the manifest object. This can be useful for scripts that need to dynamically discover and utilize module metadata, such as version, dependencies, and exported functions.

.PARAMETERS
This function does not accept any parameters.

.EXAMPLE
$manifest = Get-PodeModuleManifest
This example calls the `Get-PodeModuleManifest` function to retrieve the module manifest object and stores it in the variable `$manifest`.

#>
function Get-PodeModuleManifest {
    # Construct the path to the module manifest (.psd1 file)
    $moduleManifestPath = Join-Path -Path (Split-Path -Path $PSScriptRoot -Parent) -ChildPath 'Pode.psd1'

    # Import the module manifest to access its properties
    $moduleManifest = Import-PowerShellDataFile -Path $moduleManifestPath
    return  $moduleManifest
}

<#
.SYNOPSIS
    Tests the running PowerShell version for compatibility with Pode, identifying end-of-life (EOL) and untested versions.

.DESCRIPTION
    The `Test-PodeVersionPwshEOL` function checks the current PowerShell version against a list of versions that were either supported or EOL at the time of the Pode release. It uses the module manifest to determine which PowerShell versions are considered EOL and which are officially supported. If the current version is EOL or was not tested with the current release of Pode, the function generates a warning. This function aids in maintaining best practices for using supported PowerShell versions with Pode.

.PARAMETER ReportUntested
    If specified, the function will report if the current PowerShell version was not available and thus untested at the time of the Pode release. This is useful for identifying potential compatibility issues with newer versions of PowerShell.

.OUTPUTS
    A hashtable containing two keys:
    - `eol`: A boolean indicating if the current PowerShell version was EOL at the time of the Pode release.
    - `supported`: A boolean indicating if the current PowerShell version was officially supported by Pode at the time of the release.

.EXAMPLE
    Test-PodeVersionPwshEOL

    Checks the current PowerShell version against Pode's supported and EOL versions list. Outputs a warning if the version is EOL or untested, and returns a hashtable indicating the compatibility status.

.EXAMPLE
    Test-PodeVersionPwshEOL -ReportUntested

    Similar to the basic usage, but also reports if the current PowerShell version was untested because it was not available at the time of the Pode release.

.NOTES
    This function is part of the Pode module's utilities to ensure compatibility and encourage the use of supported PowerShell versions.

#>
function Test-PodeVersionPwshEOL {
    param(
        [switch] $ReportUntested
    )
    $moduleManifest = Get-PodeModuleManifest
    if ($moduleManifest.ModuleVersion -eq '$version$') {
        return @{
            eol       = $false
            supported = $true
        }
    }

    $psVersion = $PSVersionTable.PSVersion
    $eolVersions = $moduleManifest.PrivateData.PwshVersions.Untested -split ','
    $isEol = "$($psVersion.Major).$($psVersion.Minor)" -in $eolVersions

    if ($isEol) {
        # [WARNING] Pode version has not been tested on PowerShell version, as it is EOL
        Write-PodeHost ($PodeLocale.eolPowerShellWarningMessage -f $PodeVersion, $PSVersion) -ForegroundColor Yellow
    }

    $SupportedVersions = $moduleManifest.PrivateData.PwshVersions.Supported -split ','
    $isSupported = "$($psVersion.Major).$($psVersion.Minor)" -in $SupportedVersions

    if ((! $isSupported) -and (! $isEol) -and $ReportUntested) {
        # [WARNING] Pode version has not been tested on PowerShell version, as it was not available when Pode was released
        Write-PodeHost ($PodeLocale.untestedPowerShellVersionWarningMessage -f $PodeVersion, $PSVersion) -ForegroundColor Yellow
    }

    return @{
        eol       = $isEol
        supported = $isSupported
    }
}


<#
.SYNOPSIS
    creates a YAML description of the data in the object - based on https://github.com/Phil-Factor/PSYaml

.DESCRIPTION
    This produces YAML from any object you pass to it.

.PARAMETER Object
    The object that you want scripted out. This parameter accepts input via the pipeline.

.PARAMETER Depth
    The depth that you want your object scripted to

.EXAMPLE
    Get-PodeOpenApiDefinition|ConvertTo-PodeYaml
#>
function ConvertTo-PodeYaml {
    [CmdletBinding()]
    [OutputType([string])]
    param (
        [parameter(Position = 0, Mandatory = $true, ValueFromPipeline = $true)]
        [AllowNull()]
        $InputObject,

        [parameter()]
        [int]
        $Depth = 16
    )

    begin {
        $pipelineObject = @()
    }

    process {
        $pipelineObject += $_
    }

    end {
        if ($pipelineObject.Count -gt 1) {
            $InputObject = $pipelineObject
        }

        if ($PodeContext.Server.Web.OpenApi.UsePodeYamlInternal) {
            return ConvertTo-PodeYamlInternal -InputObject $InputObject -Depth $Depth -NoNewLine
        }

        if ($null -eq $PodeContext.Server.InternalCache.YamlModuleImported) {
            $PodeContext.Server.InternalCache.YamlModuleImported = ((Test-PodeModuleInstalled -Name 'PSYaml') -or (Test-PodeModuleInstalled -Name 'powershell-yaml'))
        }

        if ($PodeContext.Server.InternalCache.YamlModuleImported) {
            return ($InputObject | ConvertTo-Yaml)
        }
        else {
            return ConvertTo-PodeYamlInternal -InputObject $InputObject -Depth $Depth -NoNewLine
        }
    }
}

<#
.SYNOPSIS
    Converts PowerShell objects into a YAML-formatted string.

.DESCRIPTION
    This function takes PowerShell objects and converts them to a YAML string representation.
    It supports various data types including arrays, hashtables, strings, and more.
    The depth of conversion can be controlled, allowing for nested objects to be accurately represented.

.PARAMETER InputObject
    The PowerShell object to convert to YAML.

.PARAMETER Depth
    Specifies the maximum depth of object nesting to convert. Default is 10 levels deep.

.PARAMETER NestingLevel
    Used internally to track the current depth of recursion. Generally not specified by the user.

.PARAMETER NoNewLine
    If specified, suppresses the newline characters in the output to create a single-line string.

.OUTPUTS
    System.String. Returns a string in YAML format.

.EXAMPLE
    ConvertTo-PodeYamlInternal -InputObject $object

    Converts the object into a YAML string.

.NOTES
    This is an internal function and may change in future releases of Pode.
    It converts only basic PowerShell types, such as strings, integers, booleans, arrays, hashtables, and ordered dictionaries into a YAML format.

#>
function ConvertTo-PodeYamlInternal {
    [CmdletBinding()]
    [OutputType([string])]
    param (
        [parameter(Mandatory = $true, ValueFromPipeline = $false)]
        [AllowNull()]
        $InputObject,

        [parameter()]
        [int]
        $Depth = 10,

        [parameter()]
        [int]
        $NestingLevel = 0,

        [parameter()]
        [switch]
        $NoNewLine
    )

    #report the leaves in terms of object type
    if ($Depth -ilt $NestingLevel) {
        return ''
    }
    # if it is null return null
    If ( !($InputObject) ) {
        if ($InputObject -is [Object[]]) {
            return '[]'
        }
        else {
            return ''
        }
    }

    $padding = [string]::new(' ', $NestingLevel * 2) # lets just create our left-padding for the block
    try {
        $Type = $InputObject.GetType().Name # we start by getting the object's type
        if ($InputObject -is [object[]]) {
            #what it really is
            $Type = "$($InputObject.GetType().BaseType.Name)"
        }
<<<<<<< HEAD
        # Check for specific value types (int, bool, float, double, string, etc.)
        if ($Type -notin @('Int32', 'Boolean', 'Single', 'Double', 'String')) {
=======

        # Check for specific value types string
        if ($Type -ne 'String') {
>>>>>>> 6bf2260b
            # prevent these values being identified as an object
            if ($InputObject -is [System.Collections.Specialized.OrderedDictionary]) {
                $Type = 'hashTable'
            }
            elseif ($Type -ieq 'PSDataCollection`1') {
                $Type = 'array'
            }
            elseif ($Type -ieq 'List`1') {
                $Type = 'array'
            }
            elseif ($InputObject -is [array]) {
                $Type = 'array'
            } # whatever it thinks it is called
            elseif ($InputObject -is [hashtable] ) {
                $Type = 'hashTable'
            } # for our purposes it is a hashtable
        }

        $output += switch ($Type.ToLower()) {
            'string' {
                $String = "$InputObject"
                if (($string -match '[\r\n]' -or $string.Length -gt 80) -and ($string -notlike 'http*')) {
                    $multiline = [System.Text.StringBuilder]::new("|`n")

                    $items = $string.Split("`n")
                    for ($i = 0; $i -lt $items.Length; $i++) {
                        $workingString = $items[$i] -replace '\r$'
                        $length = $workingString.Length
                        $index = 0
                        $wrap = 80

                        while ($index -lt $length) {
                            $breakpoint = $wrap
                            $linebreak = $false

                            if (($length - $index) -gt $wrap) {
                                $lastSpaceIndex = $workingString.LastIndexOf(' ', $index + $wrap, $wrap)
                                if ($lastSpaceIndex -ne -1) {
                                    $breakpoint = $lastSpaceIndex - $index
                                }
                                else {
                                    $linebreak = $true
                                    $breakpoint--
                                }
                            }
                            else {
                                $breakpoint = $length - $index
                            }

                            $null = $multiline.Append($padding).Append($workingString.Substring($index, $breakpoint).Trim())
                            if ($linebreak) {
                                $null = $multiline.Append('\')
                            }

                            $index += $breakpoint
                            if ($index -lt $length) {
                                $null = $multiline.Append([System.Environment]::NewLine)
                            }
                        }

                        if ($i -lt ($items.Length - 1)) {
                            $null = $multiline.Append([System.Environment]::NewLine)
                        }
                    }

                    $multiline.ToString().TrimEnd()
                    break
                }
                else {
                    if ($string -match '^[#\[\]@\{\}\!\*]') {
                        "'$($string -replace '''', '''''')'"
                    }
                    else {
                        $string
                    }
                    break
                }
                break
            }

            'hashtable' {
                if ($InputObject.Count -gt 0 ) {
                    $index = 0
                    $string = [System.Text.StringBuilder]::new()
                    foreach ($item in $InputObject.Keys) {
                        if ($NoNewLine -and $index++ -eq 0) { $NewPadding = '' } else { $NewPadding = "`n$padding" }
                        $null = $string.Append( $NewPadding).Append( $item).Append(': ')
                        if ($InputObject[$item] -is [System.ValueType]) {
                            if ($InputObject[$item] -is [bool]) {
                                $null = $string.Append($InputObject[$item].ToString().ToLower())
                            }
                            else {
                                $null = $string.Append($InputObject[$item])
                            }
                        }
                        else {
                            if ($InputObject[$item] -is [string]) { $increment = 2 } else { $increment = 1 }
                            $null = $string.Append((ConvertTo-PodeYamlInternal -InputObject $InputObject[$item] -Depth $Depth -NestingLevel ($NestingLevel + $increment)))
                        }
                    }
                    $string.ToString()
                }
                else { '{}' }
                break
            }

            'pscustomobject' {
                if ($InputObject.Count -gt 0 ) {
                    $index = 0
                    $string = [System.Text.StringBuilder]::new()
                    foreach ($item in ($InputObject | Get-Member -MemberType Properties | Select-Object -ExpandProperty Name)) {
                        if ($NoNewLine -and $index++ -eq 0) { $NewPadding = '' } else { $NewPadding = "`n$padding" }
                        $null = $string.Append( $NewPadding).Append( $item).Append(': ')
                        if ($InputObject.$item -is [System.ValueType]) {
                            if ($InputObject.$item -is [bool]) {
                                $null = $string.Append($InputObject.$item.ToString().ToLower())
                            }
                            else {
                                $null = $string.Append($InputObject.$item)
                            }
                        }
                        else {
                            if ($InputObject.$item -is [string]) { $increment = 2 } else { $increment = 1 }
                            $null = $string.Append((ConvertTo-PodeYamlInternal -InputObject $InputObject.$item -Depth $Depth -NestingLevel ($NestingLevel + $increment)))
                        }
                    }
                    $string.ToString()
                }
                else { '{}' }
                break
            }

            'array' {
                $string = [System.Text.StringBuilder]::new()
                $index = 0
                foreach ($item in $InputObject ) {
                    if ($NoNewLine -and $index++ -eq 0) { $NewPadding = '' } else { $NewPadding = "`n$padding" }
                    $null = $string.Append($NewPadding).Append('- ').Append((ConvertTo-PodeYamlInternal -InputObject $item -depth $Depth -NestingLevel ($NestingLevel + 1) -NoNewLine))
                }
                $string.ToString()
                break
            }

            default {
                "'$InputObject'"
            }
        }
        return $Output
    }
    catch {
        $_ | Write-PodeErrorLog
        $_.Exception | Write-PodeErrorLog -CheckInnerException
        throw ($PodeLocale.scriptErrorExceptionMessage -f $_, $_.InvocationInfo.ScriptName, $_.InvocationInfo.Line.Trim(), $_.InvocationInfo.ScriptLineNumber, $_.InvocationInfo.OffsetInLine, $_.InvocationInfo.MyCommand, $type, $InputObject, $InputObject.GetType().Name, $InputObject.GetType().BaseType.Name)
    }
}

<#
.SYNOPSIS
    Opens a runspace for Pode server operations based on the specified type.

.DESCRIPTION
    This function initializes a runspace for Pode server tasks by importing necessary
    modules, adding PowerShell drives, and setting the state of the runspace pool to 'Ready'.
    If an error occurs during the initialization, the state is adjusted to 'Error' if it
    was previously set to 'waiting', and the error details are outputted.

.PARAMETER Type
    The type of the runspace pool to open. This parameter only accepts predefined values,
    ensuring the runspace pool corresponds to a supported server operation type. The valid
    types are: Main, Signals, Schedules, Gui, Web, Smtp, Tcp, Tasks, WebSockets, Files.

.EXAMPLE
    Open-PodeRunspace -Type "Web"

    Opens a runspace for the 'Web' type, setting it ready for handling web server tasks.

.NOTES
    This function is not invoked directly but indirectly by `Add-PodeRunspace` function using
    $null = $ps.AddScript("Open-PodeRunspace -Type '$($Type)'")
#>

function Open-PodeRunspace {
    param(
        [Parameter(Mandatory = $true)]
        [ValidateSet('Main', 'Signals', 'Schedules', 'Gui', 'Web', 'Smtp', 'Tcp', 'Tasks', 'WebSockets', 'Files')]
        [string]
        $Type
    )

    try {
        # Importing internal Pode modules necessary for the runspace operations.
        Import-PodeModulesInternal

        # Adding PowerShell drives required by the runspace.
        Add-PodePSDrivesInternal

        # Setting the state of the runspace pool to 'Ready', indicating it is ready to process requests.
        $PodeContext.RunspacePools[$Type].State = 'Ready'
    }
    catch {
        # If an error occurs and the current state is 'waiting', set it to 'Error'.
        if ($PodeContext.RunspacePools[$Type].State -ieq 'waiting') {
            $PodeContext.RunspacePools[$Type].State = 'Error'
        }

        # Outputting the error to the default output stream, including the stack trace.
        $_ | Out-Default
        $_.ScriptStackTrace | Out-Default

        # Rethrowing the error to be handled further up the call stack.
        throw
    }
}

<#
.SYNOPSIS
    Resolves various types of object arrays into PowerShell objects.

.DESCRIPTION
    This function takes an input property and determines its type.
    It then resolves the property into a PowerShell object or an array of objects,
    depending on whether the property is a hashtable, array, or single object.

.PARAMETER Property
    The property to be resolved. It can be a hashtable, an object array, or a single object.

.RETURN
    Returns a PowerShell object or an array of PowerShell objects, depending on the input property type.

.EXAMPLE
    $result = Resolve-PodeObjectArray -Property $myProperty
    This example resolves the $myProperty into a PowerShell object or an array of objects.

.NOTES
    This is an internal function and may change in future releases of Pode.
#>
function Resolve-PodeObjectArray {
    [CmdletBinding()]
    [OutputType([object[]])]
    [OutputType([psobject])]
    param (
        [AllowNull()]
        [object]
        $Property
    )
    # Check if the property is a hashtable
    elseif ($Property -is [hashtable]) {
        # If the hashtable has only one item, convert it to a PowerShell object
        if ($Property.Count -eq 1) {
            return New-Object psobject -Property $Property
        }
        else {
            # If the hashtable has more than one item, recursively resolve each item
            return @(foreach ($p in $Property.Keys) {
                    Resolve-PodeObjectArray -Property $p
                })
        }
    }
    # Check if the property is an array of objects
    elseif ($Property -is [object[]]) {
        # Recursively resolve each item in the array
        return @(foreach ($p in $Property) {
                Resolve-PodeObjectArray -Property $p
            })
    }
    # Check if the property is already a PowerShell object
    elseif ($Property -is [psobject]) {
        return $Property
    }
    else {
        # For any other type, convert it to a PowerShell object
        return New-Object psobject -Property $Property
    }
}


<#
.SYNOPSIS
    Converts a hashtable or an array of hashtables to a human-readable XML string.

.DESCRIPTION
    This is an internal function and may change in future releases of Pode.
    The function takes a hashtable or an array of hashtables as input and converts them to a formatted XML string.
    It handles nested hashtables and arrays.

.PARAMETER Value
    The hashtable or array of hashtables to be converted to XML.

.EXAMPLE
    $hashTable = @{ Name = "John"; Age = 30 }
    Convert-PodeHashTableToXml -Value $hashTable
#>
function Convert-PodeHashTableToXml {
    param(
        [Parameter(Mandatory = $true)]
        [object]
        $Value
    )

    # Create a new XML document
    $xmlDocument = New-Object System.Xml.XmlDocument
    $root = $xmlDocument.CreateElement('root')
    $xmlDocument.AppendChild($root) | Out-Null

    # Function to recursively add nodes
    function Add-XmlNode {
        param(
            [System.Xml.XmlDocument]$doc,
            [System.Xml.XmlElement]$parent,
            [string]$key,
            [object]$value
        )

        $node = $doc.CreateElement($key)

        if ($value -is [hashtable]) {
            $value.GetEnumerator() | ForEach-Object {
                Add-XmlNode -doc $doc -parent $node -key $_.Key -value $_.Value
            }
        }
        elseif ($value -is [array]) {
            foreach ($item in $value) {
                Add-XmlNode -doc $doc -parent $node -key 'item' -value $item
            }
        }
        else {
            $node.InnerText = $value.ToString()
        }

        $parent.AppendChild($node) | Out-Null
    }

    # Check if the input is an array of hashtables
    if ($Value -is [array]) {
        $Value | ForEach-Object {
            if ($_ -is [hashtable]) {
                $hashtableNode = $xmlDocument.CreateElement('hashtable')
                $root.AppendChild($hashtableNode) | Out-Null
                $_.GetEnumerator() | ForEach-Object {
                    Add-XmlNode -doc $xmlDocument -parent $hashtableNode -key $_.Key -value $_.Value
                }
            }
            else {
                throw "Array contains non-hashtable element"
            }
        }
    }
    elseif ($Value -is [hashtable]) {
        $Value.GetEnumerator() | ForEach-Object {
            Add-XmlNode -doc $xmlDocument -parent $root -key $_.Key -value $_.Value
        }
    }
    else {
        throw "Input is not a hashtable or an array of hashtables"
    }

    return $xmlDocument.OuterXml
}<|MERGE_RESOLUTION|>--- conflicted
+++ resolved
@@ -3759,14 +3759,9 @@
             #what it really is
             $Type = "$($InputObject.GetType().BaseType.Name)"
         }
-<<<<<<< HEAD
-        # Check for specific value types (int, bool, float, double, string, etc.)
-        if ($Type -notin @('Int32', 'Boolean', 'Single', 'Double', 'String')) {
-=======
 
         # Check for specific value types string
         if ($Type -ne 'String') {
->>>>>>> 6bf2260b
             # prevent these values being identified as an object
             if ($InputObject -is [System.Collections.Specialized.OrderedDictionary]) {
                 $Type = 'hashTable'

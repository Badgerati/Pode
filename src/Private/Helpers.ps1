--- conflicted
+++ resolved
@@ -554,10 +554,6 @@
 function Add-PodeRunspace {
     param(
         [Parameter(Mandatory = $true)]
-<<<<<<< HEAD
-=======
-        [ValidateSet('Main', 'Signals', 'Schedules', 'Gui', 'Web', 'Smtp', 'Tcp', 'Tasks', 'WebSockets', 'Files', 'Timers')]
->>>>>>> 9a99c962
         [string]
         $Type,
 

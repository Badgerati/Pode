--- conflicted
+++ resolved
@@ -1501,19 +1501,11 @@
                 }
             }
 
-<<<<<<< HEAD
-            { $_ -match '^(.*\/)?(.*\+)?xml$' } {
-                if ($InputObject -isnot [string]) {
-                    $temp = @(foreach ($item in $InputObject) {
-                            New-Object psobject -Property $item
-                        })
-=======
         { $_ -match '^(.*\/)?(.*\+)?xml$' } {
             if ($InputObject -isnot [string]) {
                 $temp = @(foreach ($item in $InputObject) {
                         [pscustomobject]$item
                     })
->>>>>>> 473c9be7
 
                     return ($temp | ConvertTo-Xml -Depth $Depth -As String -NoTypeInformation)
                 }
@@ -1523,19 +1515,11 @@
                 }
             }
 
-<<<<<<< HEAD
-            { $_ -ilike '*/csv' } {
-                if ($InputObject -isnot [string]) {
-                    $temp = @(foreach ($item in $InputObject) {
-                            New-Object psobject -Property $item
-                        })
-=======
         { $_ -ilike '*/csv' } {
             if ($InputObject -isnot [string]) {
                 $temp = @(foreach ($item in $InputObject) {
                         [pscustomobject]$item
                     })
->>>>>>> 473c9be7
 
                     if (Test-PodeIsPSCore) {
                         $temp = ($temp | ConvertTo-Csv -Delimiter $Delimiter -IncludeTypeInformation:$false)

using namespace Pode

<#
.SYNOPSIS
    Dynamically executes content as a Pode file, optionally passing data to it.

.DESCRIPTION
    This function takes a string of content, which is expected to be PowerShell code, and optionally a hashtable of data. It constructs a script block that optionally includes a parameter declaration,
    and then executes this script block using the provided data. This is useful for dynamically generating content based on a template or script contained in a file or a string.

.PARAMETER Content
    The PowerShell code as a string. This content is dynamically executed as a script block. It can include placeholders or logic that utilizes the passed data.

.PARAMETER Data
    Optional hashtable of data that can be referenced within the content/script. This data is passed to the script block as parameters.

.EXAMPLE
    $scriptContent = '"Hello, world! Today is $(Get-Date)"'
    ConvertFrom-PodeFile -Content $scriptContent

    This example will execute the content of the script and output "Hello, world! Today is [current date]".

.EXAMPLE
    $template = '"Hello, $(Name)! Your balance is $$(Amount)"'
    $data = @{ Name = 'John Doe'; Amount = '100.50' }
    ConvertFrom-PodeFile -Content $template -Data $data

    This example demonstrates using the function with a data parameter to replace placeholders within the content.
#>
function ConvertFrom-PodeFile {
    param(
        [Parameter(Mandatory = $true)]
        [ValidateNotNull()]
        $Content,

        [Parameter()]
        $Data = @{}
    )

    # if we have data, then setup the data param
    if ($null -ne $Data -and $Data.Count -gt 0) {
        $Content = "param(`$data)`nreturn `"$($Content -replace '"', '``"')`""
    }
    else {
        $Content = "return `"$($Content -replace '"', '``"')`""
    }

    # invoke the content as a script to generate the dynamic content
    return (Invoke-PodeScriptBlock -ScriptBlock ([scriptblock]::Create($Content)) -Arguments $Data -Return)
}

function Get-PodeViewEngineType {
    param(
        [Parameter(Mandatory = $true)]
        [string]
        $Path
    )

    # work out the engine to use when parsing the file
    $type = $PodeContext.Server.ViewEngine.Type

    $ext = Get-PodeFileExtension -Path $Path -TrimPeriod
    if (![string]::IsNullOrWhiteSpace($ext) -and ($ext -ine $PodeContext.Server.ViewEngine.Extension)) {
        $type = $ext
    }

    return $type
}

function Get-PodeFileContentUsingViewEngine {
    param(
        [Parameter(Mandatory = $true)]
        [string]
        $Path,

        [Parameter()]
        [hashtable]
        $Data
    )

    # work out the engine to use when parsing the file
    $engine = Get-PodeViewEngineType -Path $Path

    # setup the content
    $content = [string]::Empty

    # run the relevant engine logic
    switch ($engine.ToLowerInvariant()) {
        'html' {
            $content = Get-Content -Path $Path -Raw -Encoding utf8
        }

        'md' {
            $content = Get-Content -Path $Path -Raw -Encoding utf8
        }

        'pode' {
            $content = Get-Content -Path $Path -Raw -Encoding utf8
            $content = ConvertFrom-PodeFile -Content $content -Data $Data
        }

        default {
            if ($null -ne $PodeContext.Server.ViewEngine.ScriptBlock) {
                $_args = @($Path)
                if (($null -ne $Data) -and ($Data.Count -gt 0)) {
                    $_args = @($Path, $Data)
                }

                $content = (Invoke-PodeScriptBlock -ScriptBlock $PodeContext.Server.ViewEngine.ScriptBlock -Arguments $_args -UsingVariables $PodeContext.Server.ViewEngine.UsingVariables -Return -Splat)
            }
        }
    }

    return $content
}

function Get-PodeFileContent {
    param(
        [Parameter(Mandatory = $true)]
        [string]
        $Path
    )

    return (Get-Content -Path $Path -Raw -Encoding utf8)
}

function Get-PodeType {
    param(
        [Parameter()]
        $Value
    )

    if ($null -eq $Value) {
        return $null
    }

    $type = $Value.GetType()
    return @{
        Name     = $type.Name.ToLowerInvariant()
        BaseName = $type.BaseType.Name.ToLowerInvariant()
    }
}

function Get-PodePSVersionTable {
    return $PSVersionTable
}

function Test-PodeIsAdminUser {
    # check the current platform, if it's unix then return true
    if (Test-PodeIsUnix) {
        return $true
    }

    try {
        $principal = [System.Security.Principal.WindowsPrincipal]::new([System.Security.Principal.WindowsIdentity]::GetCurrent())
        if ($null -eq $principal) {
            return $false
        }

        return $principal.IsInRole([System.Security.Principal.WindowsBuiltInRole]::Administrator)
    }
    catch [exception] {
        Write-PodeHost 'Error checking user administrator priviledges' -ForegroundColor Red
        Write-PodeHost $_.Exception.Message -ForegroundColor Red
        return $false
    }
}

function Get-PodeHostIPRegex {
    param(
        [Parameter(Mandatory = $true)]
        [ValidateSet('Both', 'Hostname', 'IP')]
        [string]
        $Type
    )

    $ip_rgx = '\[?([a-f0-9]*\:){1,}[a-f0-9]*((\d+\.){3}\d+)?\]?|((\d+\.){3}\d+)|\*|all'
    $host_rgx = '([a-z]|\*\.)(([a-z0-9]|[a-z0-9][a-z0-9\-]*[a-z0-9])\.)*([a-z0-9]|[a-z0-9][a-z0-9\-]*[a-z0-9])+'

    switch ($Type.ToLowerInvariant()) {
        'both' {
            return "(?<host>($($ip_rgx)|$($host_rgx)))"
        }

        'hostname' {
            return "(?<host>($($host_rgx)))"
        }

        'ip' {
            return "(?<host>($($ip_rgx)))"
        }
    }
}

function Get-PodePortRegex {
    return '(?<port>\d+)'
}

function Get-PodeEndpointInfo {
    param(
        [Parameter()]
        [string]
        $Address,

        [switch]
        $AnyPortOnZero
    )

    if ([string]::IsNullOrWhiteSpace($Address)) {
        return $null
    }

    $hostRgx = Get-PodeHostIPRegex -Type Both
    $portRgx = Get-PodePortRegex
    $cmbdRgx = "$($hostRgx)\:$($portRgx)"

    # validate that we have a valid ip/host:port address
    if (!(($Address -imatch "^$($cmbdRgx)$") -or ($Address -imatch "^$($hostRgx)[\:]{0,1}") -or ($Address -imatch "[\:]{0,1}$($portRgx)$"))) {
        throw ($PodeLocale.failedToParseAddressExceptionMessage -f $Address)#"Failed to parse '$($Address)' as a valid IP/Host:Port address"
    }

    # grab the ip address/hostname
    $_host = $Matches['host']
    if ([string]::IsNullOrWhiteSpace($_host)) {
        $_host = '*'
    }

    # ensure we have a valid ip address/hostname
    if (!(Test-PodeIPAddress -IP $_host)) {
        throw ($PodeLocale.invalidIpAddressExceptionMessage -f $_host) #"The IP address supplied is invalid: $($_host)"
    }

    # grab the port
    $_port = $Matches['port']
    if ([string]::IsNullOrWhiteSpace($_port)) {
        $_port = 0
    }

    # ensure the port is valid
    if ($_port -lt 0) {
        throw ($PodeLocale.invalidPortExceptionMessage -f $_port)#"The port cannot be negative: $($_port)"
    }

    # return the info
    return @{
        Host = $_host
        Port = (Resolve-PodeValue -Check ($AnyPortOnZero -and ($_port -eq 0)) -TrueValue '*' -FalseValue $_port)
    }
}

function Test-PodeIPAddress {
    param(
        [Parameter()]
        [string]
        $IP,

        [switch]
        $IPOnly
    )

    if ([string]::IsNullOrWhiteSpace($IP) -or ($IP -iin @('*', 'all'))) {
        return $true
    }

    if ($IP -imatch "^$(Get-PodeHostIPRegex -Type Hostname)$") {
        return (!$IPOnly)
    }

    try {
        $null = [System.Net.IPAddress]::Parse($IP)
        return $true
    }
    catch [exception] {
        return $false
    }
}

function Test-PodeHostname {
    param(
        [Parameter()]
        [string]
        $Hostname
    )

    return ($Hostname -imatch "^$(Get-PodeHostIPRegex -Type Hostname)$")
}

function ConvertTo-PodeIPAddress {
    param(
        [Parameter(Mandatory = $true)]
        [ValidateNotNull()]
        $Address
    )

    return [System.Net.IPAddress]::Parse(([System.Net.IPEndPoint]$Address).Address.ToString())
}

function Get-PodeIPAddressesForHostname {
    param(
        [Parameter(Mandatory = $true)]
        [string]
        $Hostname,

        [Parameter(Mandatory = $true)]
        [ValidateSet('All', 'IPv4', 'IPv6')]
        [string]
        $Type
    )

    if (!(Test-PodeHostname -Hostname $Hostname)) {
        return $Hostname
    }

    # get the ip addresses for the hostname
    try {
        $ips = @([System.Net.Dns]::GetHostAddresses($Hostname))
    }
    catch {
        return '127.0.0.1'
    }

    # return ips based on type
    switch ($Type.ToLowerInvariant()) {
        'ipv4' {
            $ips = @(foreach ($ip in $ips) {
                    if ($ip.AddressFamily -ieq 'InterNetwork') {
                        $ip
                    }
                })
        }

        'ipv6' {
            $ips = @(foreach ($ip in $ips) {
                    if ($ip.AddressFamily -ieq 'InterNetworkV6') {
                        $ip
                    }
                })
        }
    }

    return (@($ips)).IPAddressToString
}

function Test-PodeIPAddressLocal {
    param(
        [Parameter(Mandatory = $true)]
        [string]
        $IP
    )

    return (@('127.0.0.1', '::1', '[::1]', '::ffff:127.0.0.1', 'localhost') -icontains $IP)
}

function Test-PodeIPAddressAny {
    param(
        [Parameter(Mandatory = $true)]
        [string]
        $IP
    )

    return (@('0.0.0.0', '*', 'all', '::', '[::]') -icontains $IP)
}

function Test-PodeIPAddressLocalOrAny {
    param(
        [Parameter(Mandatory = $true)]
        [string]
        $IP
    )

    return ((Test-PodeIPAddressLocal -IP $IP) -or (Test-PodeIPAddressAny -IP $IP))
}

function Resolve-PodeIPDualMode {
    param(
        [Parameter()]
        [ipaddress]
        $IP
    )

    # do nothing if IPv6Any
    if ($IP -eq [ipaddress]::IPv6Any) {
        return $IP
    }

    # check loopbacks
    if (($IP -eq [ipaddress]::Loopback) -and [System.Net.Sockets.Socket]::OSSupportsIPv6) {
        return @($IP, [ipaddress]::IPv6Loopback)
    }

    if ($IP -eq [ipaddress]::IPv6Loopback) {
        return @($IP, [ipaddress]::Loopback)
    }

    # if iIPv4, convert and return both
    if (($IP.AddressFamily -eq [System.Net.Sockets.AddressFamily]::InterNetwork) -and [System.Net.Sockets.Socket]::OSSupportsIPv6) {
        return @($IP, $IP.MapToIPv6())
    }

    # if IPv6, only convert if valid IPv4
    if (($IP.AddressFamily -eq [System.Net.Sockets.AddressFamily]::InterNetworkV6) -and $IP.IsIPv4MappedToIPv6) {
        return @($IP, $IP.MapToIPv4())
    }

    # just return the IP
    return $IP
}

function Get-PodeIPAddress {
    param(
        [Parameter()]
        [string]
        $IP,

        [switch]
        $DualMode
    )

    # any address for IPv4 (or IPv6 for DualMode)
    if ([string]::IsNullOrWhiteSpace($IP) -or ($IP -iin @('*', 'all'))) {
        if ($DualMode) {
            return [System.Net.IPAddress]::IPv6Any
        }

        return [System.Net.IPAddress]::Any
    }

    # any address for IPv6 explicitly
    if ($IP -iin @('::', '[::]')) {
        return [System.Net.IPAddress]::IPv6Any
    }

    # localhost
    if ($IP -ieq 'localhost') {
        return [System.Net.IPAddress]::Loopback
    }

    # localhost IPv6 explicitly
    if ($IP -iin @('[::1]', '::1')) {
        return [System.Net.IPAddress]::IPv6Loopback
    }

    # hostname
    if ($IP -imatch "^$(Get-PodeHostIPRegex -Type Hostname)$") {
        return $IP
    }

    # raw ip
    return [System.Net.IPAddress]::Parse($IP)
}

function Test-PodeIPAddressInRange {
    param(
        [Parameter(Mandatory = $true)]
        $IP,

        [Parameter(Mandatory = $true)]
        $LowerIP,

        [Parameter(Mandatory = $true)]
        $UpperIP
    )

    if ($IP.Family -ine $LowerIP.Family) {
        return $false
    }

    $valid = $true

    foreach ($i in 0..3) {
        if (($IP.Bytes[$i] -lt $LowerIP.Bytes[$i]) -or ($IP.Bytes[$i] -gt $UpperIP.Bytes[$i])) {
            $valid = $false
            break
        }
    }

    return $valid
}

function Test-PodeIPAddressIsSubnetMask {
    param(
        [Parameter(Mandatory = $true)]
        [ValidateNotNullOrEmpty()]
        [string]
        $IP
    )

    return (($IP -split '/').Length -gt 1)
}

function Get-PodeSubnetRange {
    param(
        [Parameter(Mandatory = $true)]
        [ValidateNotNullOrEmpty()]
        [string]
        $SubnetMask
    )

    # split for ip and number of 1 bits
    $split = $SubnetMask -split '/'
    if ($split.Length -le 1) {
        return $null
    }

    $ip_parts = $split[0] -isplit '\.'
    $bits = [int]$split[1]

    # generate the netmask
    $network = @('', '', '', '')
    $count = 0

    foreach ($i in 0..3) {
        foreach ($b in 1..8) {
            $count++

            if ($count -le $bits) {
                $network[$i] += '1'
            }
            else {
                $network[$i] += '0'
            }
        }
    }

    # covert netmask to bytes
    foreach ($i in 0..3) {
        $network[$i] = [Convert]::ToByte($network[$i], 2)
    }

    # calculate the bottom range
    $bottom = @(foreach ($i in 0..3) {
            [byte]([byte]$network[$i] -band [byte]$ip_parts[$i])
        })

    # calculate the range
    $range = @(foreach ($i in 0..3) {
            256 + (-bnot [byte]$network[$i])
        })

    # calculate the top range
    $top = @(foreach ($i in 0..3) {
            [byte]([byte]$ip_parts[$i] + [byte]$range[$i])
        })

    return @{
        'Lower'   = ($bottom -join '.')
        'Upper'   = ($top -join '.')
        'Range'   = ($range -join '.')
        'Netmask' = ($network -join '.')
        'IP'      = ($ip_parts -join '.')
    }
}

function Close-PodeServerInternal {
    # PodeContext doesn't exist return
    if ($null -eq $PodeContext) { return }
    try {
        # ensure the token is cancelled
        Write-Verbose 'Cancelling main cancellation token'
        Close-PodeCancellationTokenRequest -Type Cancellation, Terminate

        # stop all current runspaces
        Write-Verbose 'Closing runspaces'
        Close-PodeRunspace -ClosePool

        # stop the file monitor if it's running
        Write-Verbose 'Stopping file monitor'
        Stop-PodeFileMonitor

        try {
            # remove all the cancellation tokens
            Write-Verbose 'Disposing cancellation tokens'
            Close-PodeCancellationToken #-Type Cancellation, Terminate, Restart, Suspend, Resume, Start

            # dispose mutex/semaphores
            Write-Verbose 'Diposing mutex and semaphores'
            Clear-PodeMutexes
            Clear-PodeSemaphores
        }
        catch {
            $_ | Out-Default
        }

        # remove all of the pode temp drives
        Write-Verbose 'Removing internal PSDrives'
        Remove-PodePSDrive
    }
    finally {
        if ($null -ne $PodeContext) {
            # Remove any tokens
            $PodeContext.Tokens = $null
        }
    }

}

function New-PodePSDrive {
    param(
        [Parameter(Mandatory = $true)]
        [string]
        $Path,

        [Parameter()]
        [string]
        $Name
    )

    # if the path is a share, do nothing
    if ($Path.StartsWith('\\')) {
        return $Path
    }

    # if no name is passed, used a randomly generated one
    if ([string]::IsNullOrWhiteSpace($Name)) {
        $Name = "PodeDir$(New-PodeGuid)"
    }

    # if the path supplied doesn't exist, error
    if (!(Test-Path $Path)) {
        throw ($PodeLocale.pathNotExistExceptionMessage -f $Path)#"Path does not exist: $($Path)"
    }

    # resolve the path
    $Path = Get-PodeRelativePath -Path $Path -JoinRoot -Resolve

    # create the temp drive
    if (!(Test-PodePSDrive -Name $Name -Path $Path)) {
        $drive = (New-PSDrive -Name $Name -PSProvider FileSystem -Root $Path -Scope Global -ErrorAction Stop)
    }
    else {
        $drive = Get-PodePSDrive -Name $Name
    }

    # store internally, and return the drive's name
    if (!$PodeContext.Server.Drives.ContainsKey($drive.Name)) {
        $PodeContext.Server.Drives[$drive.Name] = $Path
    }

    return "$($drive.Name):$([System.IO.Path]::DirectorySeparatorChar)"
}

function Get-PodePSDrive {
    param(
        [Parameter(Mandatory = $true)]
        [string]
        $Name
    )

    return (Get-PSDrive -Name $Name -PSProvider FileSystem -Scope Global -ErrorAction Ignore)
}

function Test-PodePSDrive {
    param(
        [Parameter(Mandatory = $true)]
        [string]
        $Name,

        [Parameter()]
        [string]
        $Path
    )

    $drive = Get-PodePSDrive -Name $Name
    if ($null -eq $drive) {
        return $false
    }

    if (![string]::IsNullOrWhiteSpace($Path)) {
        return ($drive.Root -ieq $Path)
    }

    return $true
}

<#
.SYNOPSIS
    Adds Pode PS drives to the session.

.DESCRIPTION
    This function iterates through the keys of Pode drives stored in the `$PodeContext.Server.Drives` collection and creates corresponding PS drives using `New-PodePSDrive`. The drive paths are specified by the values associated with each key.

.EXAMPLE
    Add-PodePSDrivesInternal
    # Creates Pode PS drives in the session based on the configured drive paths.

.NOTES
    This is an internal function and may change in future releases of Pode.
#>
function Add-PodePSDrivesInternal {
    foreach ($key in $PodeContext.Server.Drives.Keys) {
        $null = New-PodePSDrive -Path $PodeContext.Server.Drives[$key] -Name $key
    }
}

<#
.SYNOPSIS
    Imports other Pode modules into the session.

.DESCRIPTION
    This function iterates through the paths of other Pode modules stored in the `$PodeContext.Server.Modules.Values` collection and imports them into the session.
    It uses the `-DisableNameChecking` switch to suppress name checking during module import.

.EXAMPLE
    Import-PodeModulesInternal
    # Imports other Pode modules into the session.

.NOTES
    This is an internal function and may change in future releases of Pode.
#>
function Import-PodeModulesInternal {
    # import other modules in the session
    foreach ($path in $PodeContext.Server.Modules.Values) {
        if (Test-Path $path) {
            $null = Import-Module $path -DisableNameChecking -Scope Global -ErrorAction Stop
        }
    }
}

<#
.SYNOPSIS
Creates and registers inbuilt PowerShell drives for the Pode server's default folders.

.DESCRIPTION
This function sets up inbuilt PowerShell drives for the Pode web server's default directories: views, public content, and error pages. For each of these directories, if the physical path exists on the server, a new PowerShell drive is created and mapped to this path. These drives provide an easy and consistent way to access server resources like views, static files, and custom error pages within the Pode application.

The function leverages `$PodeContext` to access the server's configuration and to determine the paths for these default folders. If a folder's path exists, the function uses `New-PodePSDrive` to create a PowerShell drive for it and stores this drive in the server's `InbuiltDrives` dictionary, keyed by the folder type.

.PARAMETER None

.EXAMPLE
Add-PodePSInbuiltDrive

This example is typically called within the Pode server setup script or internally by the Pode framework to initialize the PowerShell drives for the server's default folders.

.NOTES
This is an internal function and may change in future releases of Pode.
#>
function Add-PodePSInbuiltDrive {

    # create drive for views, if path exists
    $path = (Join-PodeServerRoot -Folder $PodeContext.Server.DefaultFolders.Views)
    if (Test-Path $path) {
        $PodeContext.Server.InbuiltDrives[$PodeContext.Server.DefaultFolders.Views] = (New-PodePSDrive -Path $path)
    }

    # create drive for public content, if path exists
    $path = (Join-PodeServerRoot $PodeContext.Server.DefaultFolders.Public)
    if (Test-Path $path) {
        $PodeContext.Server.InbuiltDrives[$PodeContext.Server.DefaultFolders.Public] = (New-PodePSDrive -Path $path)
    }

    # create drive for errors, if path exists
    $path = (Join-PodeServerRoot $PodeContext.Server.DefaultFolders.Errors)
    if (Test-Path $path) {
        $PodeContext.Server.InbuiltDrives[$PodeContext.Server.DefaultFolders.Errors] = (New-PodePSDrive -Path $path)
    }
}

<#
.SYNOPSIS
    Removes Pode PS drives from the session.

.DESCRIPTION
    This function removes Pode PS drives from the session based on the specified drive name or pattern.
    If no specific name or pattern is provided, it removes all Pode PS drives by default.
    It uses `Get-PSDrive` to retrieve the drives and `Remove-PSDrive` to remove them.

.PARAMETER Name
    The name or pattern of the Pode PS drives to remove. Defaults to 'PodeDir*'.

.EXAMPLE
    Remove-PodePSDrive -Name 'myDir*'
    # Removes all PS drives with names matching the pattern 'myDir*'.

.EXAMPLE
    Remove-PodePSDrive
    # Removes all Pode PS drives.

.NOTES
    This is an internal function and may change in future releases of Pode.
#>
function Remove-PodePSDrive {
    [CmdletBinding()]
    param(
        $Name = 'PodeDir*'
    )
    $null = Get-PSDrive -Name $Name | Remove-PSDrive
}

<#
.SYNOPSIS
    Joins a folder and file path to the root path of the server.

.DESCRIPTION
    This function combines a folder path, file path (optional), and the root path of the server to create a complete path. If the root path is not explicitly provided, it uses the default root path from the Pode context.

.PARAMETER Folder
    The folder path to join.

.PARAMETER FilePath
    The file path (optional) to join. If not provided, only the folder path is used.

.PARAMETER Root
    The root path of the server. If not provided, the default root path from the Pode context is used.

.OUTPUTS
    Returns the combined path as a string.

.EXAMPLE
    Join-PodeServerRoot -Folder "uploads" -FilePath "document.txt"
    # Output: "/uploads/document.txt"

    This example combines the folder path "uploads" and the file path "document.txt" with the default root path from the Pode context.

#>
function Join-PodeServerRoot {
    [CmdletBinding()]
    [OutputType([string])]
    param(
        [Parameter(Mandatory = $true)]
        [ValidateNotNullOrEmpty()]
        [string]
        $Folder,

        [Parameter()]
        [string]
        $FilePath,

        [Parameter()]
        [string]
        $Root
    )

    # use the root path of the server
    if ([string]::IsNullOrWhiteSpace($Root)) {
        $Root = $PodeContext.Server.Root
    }

    # join the folder/file to the root path
    return [System.IO.Path]::Combine($Root, $Folder, $FilePath)
}

<#
.SYNOPSIS
    Removes empty items (empty strings) from an array.

.DESCRIPTION
    This function filters out empty items (empty strings) from an array. It returns a new array containing only non-empty items.

.PARAMETER Array
    The array from which to remove empty items.

.OUTPUTS
    Returns an array containing non-empty items.

.EXAMPLE
    $myArray = "apple", "", "banana", "", "cherry"
    $filteredArray = Remove-PodeEmptyItemsFromArray -Array $myArray
    Write-PodeHost "Filtered array: $filteredArray"

    This example removes empty items from the array and displays the filtered array.
#>
function Remove-PodeEmptyItemsFromArray {
    [Diagnostics.CodeAnalysis.SuppressMessageAttribute('PSPossibleIncorrectComparisonWithNull', '')]
    [CmdletBinding()]
    [OutputType([System.Object[]])]
    param(
        [Parameter()]
        $Array
    )
    if ($null -eq $Array) {
        return @()
    }

    return @( @($Array -ne ([string]::Empty)) -ne $null )

}

<#
.SYNOPSIS
    Retrieves the file extension from a given path.

.DESCRIPTION
    This function extracts the file extension (including the period) from a specified path. Optionally, it can trim the period from the extension.

.PARAMETER Path
    The path from which to extract the file extension.

.PARAMETER TrimPeriod
    Switch parameter. If specified, trims the period from the file extension.

.OUTPUTS
    Returns the file extension (with or without the period) as a string.

.EXAMPLE
    Get-PodeFileExtension -Path "C:\MyFiles\document.txt"
    # Output: ".txt"

    Get-PodeFileExtension -Path "C:\MyFiles\document.txt" -TrimPeriod
    # Output: "txt"

    This example demonstrates how to retrieve the file extension with and without the period from a given path.
#>
function Get-PodeFileExtension {
    [CmdletBinding()]
    [OutputType([string])]
    param(
        [Parameter()]
        [string]
        $Path,

        [switch]
        $TrimPeriod
    )

    # Get the file extension
    $ext = [System.IO.Path]::GetExtension($Path)

    # Trim the period if requested
    if ($TrimPeriod) {
        $ext = $ext.Trim('.')
    }

    return $ext
}


<#
.SYNOPSIS
    Retrieves the file name from a given path.

.DESCRIPTION
    This function extracts the file name (including the extension) or the file name without the extension from a specified path.

.PARAMETER Path
    The path from which to extract the file name.

.PARAMETER WithoutExtension
    Switch parameter. If specified, returns the file name without the extension.

.OUTPUTS
    Returns the file name (with or without extension) as a string.

.EXAMPLE
    Get-PodeFileName -Path "C:\MyFiles\document.txt"
    # Output: "document.txt"

    Get-PodeFileName -Path "C:\MyFiles\document.txt" -WithoutExtension
    # Output: "document"

    This example demonstrates how to retrieve the file name with and without the extension from a given path.

.NOTES
    - If the path is a directory, the function returns the directory name.
    - Use this function to extract file names for further processing or display.
#>
function Get-PodeFileName {
    [CmdletBinding()]
    [OutputType([string])]
    param(
        [Parameter()]
        [string]
        $Path,

        [switch]
        $WithoutExtension
    )

    if ($WithoutExtension) {
        return [System.IO.Path]::GetFileNameWithoutExtension($Path)
    }

    return [System.IO.Path]::GetFileName($Path)
}

<#
.SYNOPSIS
    Tests whether an exception message indicates a valid network failure.

.DESCRIPTION
    This function checks if an exception message contains specific phrases that commonly indicate network-related failures. It returns a boolean value indicating whether the exception message matches any of these network failure patterns.

.PARAMETER Exception
    The exception object whose message needs to be tested.

.OUTPUTS
    Returns $true if the exception message indicates a valid network failure, otherwise returns $false.

.EXAMPLE
    $exception = [System.Exception]::new("The network name is no longer available.")
    $isNetworkFailure = Test-PodeValidNetworkFailure -Exception $exception
    Write-PodeHost "Is network failure: $isNetworkFailure"

    This example tests whether the exception message "The network name is no longer available." indicates a network failure.
#>
function Test-PodeValidNetworkFailure {
    [CmdletBinding()]
    [OutputType([bool])]
    param(
        [Parameter()]
        $Exception
    )

    $msgs = @(
        '*network name is no longer available*',
        '*nonexistent network connection*',
        '*the response has completed*',
        '*broken pipe*'
    )

    $match = @(foreach ($msg in $msgs) {
            if ($Exception.Message -ilike $msg) {
                $msg
            }
        })[0]

    return ($null -ne $match)
}

function ConvertFrom-PodeHeaderQValue {
    param(
        [Parameter()]
        [string]
        $Value
    )

    process {
        $qs = [ordered]@{}

        # return if no value
        if ([string]::IsNullOrWhiteSpace($Value)) {
            return $qs
        }

        # split the values up
        $parts = @($Value -isplit ',').Trim()

        # go through each part and check its q-value
        foreach ($part in $parts) {
            # default of 1 if no q-value
            if ($part.IndexOf(';q=') -eq -1) {
                $qs[$part] = 1.0
                continue
            }

            # parse for q-value
            $atoms = @($part -isplit ';q=')
            $qs[$atoms[0]] = [double]$atoms[1]
        }

        return $qs
    }
}

function Get-PodeAcceptEncoding {
    param(
        [Parameter()]
        [string]
        $AcceptEncoding,

        [switch]
        $ThrowError
    )

    # return if no encoding
    if ([string]::IsNullOrWhiteSpace($AcceptEncoding)) {
        return [string]::Empty
    }

    # return empty if not compressing
    if (!$PodeContext.Server.Web.Compression.Enabled) {
        return [string]::Empty
    }

    # convert encoding form q-form
    $encodings = ConvertFrom-PodeHeaderQValue -Value $AcceptEncoding
    if ($encodings.Count -eq 0) {
        return [string]::Empty
    }

    # check the encodings for one that matches
    $normal = @('identity', '*')
    $valid = @()

    # build up supported and invalid
    foreach ($encoding in $encodings.Keys) {
        if (($encoding -iin $PodeContext.Server.Compression.Encodings) -or ($encoding -iin $normal)) {
            $valid += @{
                Name  = $encoding
                Value = $encodings[$encoding]
            }
        }
    }

    # if it's empty, just return empty
    if ($valid.Length -eq 0) {
        return [string]::Empty
    }

    # find the highest ranked match
    $found = @{}
    $failOnIdentity = $false

    foreach ($encoding in $valid) {
        if ($encoding.Value -gt $found.Value) {
            $found = $encoding
        }

        if (!$failOnIdentity -and ($encoding.Value -eq 0) -and ($encoding.Name -iin $normal)) {
            $failOnIdentity = $true
        }
    }

    # force found to identity/* if the 0 is not identity - meaning it's still allowed
    if (($found.Value -eq 0) -and !$failOnIdentity) {
        $found = @{
            Name  = 'identity'
            Value = 1.0
        }
    }

    # return invalid, error, or return empty for idenity?
    if ($found.Value -eq 0) {
        if ($ThrowError) {
            throw (New-PodeRequestException -StatusCode 406)
        }
    }

    # else, we're safe
    if ($found.Name -iin $normal) {
        return [string]::Empty
    }

    if ($found.Name -ieq 'x-gzip') {
        return 'gzip'
    }

    return $found.Name
}

<#
.SYNOPSIS
    Parses a range string and converts it into a hashtable array of start and end values.

.DESCRIPTION
    This function takes a range string (typically used in HTTP headers) and extracts the relevant start and end values. It supports the 'bytes' unit and handles multiple ranges separated by commas.

.PARAMETER Range
    The range string to parse.

.PARAMETER ThrowError
    A switch parameter. If specified, the function throws an exception (HTTP status code 416) when encountering invalid range formats.

.OUTPUTS
    An array of hashtables, each containing 'Start' and 'End' properties representing the parsed ranges.

.EXAMPLE
    Get-PodeRange -Range 'bytes=100-200,300-400'
    # Returns an array of hashtables:
    # [
    #     @{
    #         Start = 100
    #         End   = 200
    #     },
    #     @{
    #         Start = 300
    #         End   = 400
    #     }
    # ]

.NOTES
    This is an internal function and may change in future releases of Pode.
#>
function Get-PodeRange {
    [CmdletBinding()]
    [OutputType([hashtable[]])]
    param(
        [Parameter()]
        [string]
        $Range,

        [switch]
        $ThrowError
    )

    # return if no ranges
    if ([string]::IsNullOrWhiteSpace($Range)) {
        return $null
    }

    # split on '='
    $parts = @($Range -isplit '=').Trim()
    if (($parts.Length -le 1) -or ([string]::IsNullOrWhiteSpace($parts[1]))) {
        return $null
    }

    $unit = $parts[0]
    if ($unit -ine 'bytes') {
        if ($ThrowError) {
            throw (New-PodeRequestException -StatusCode 416)
        }

        return $null
    }

    # split on ','
    $parts = @($parts[1] -isplit ',').Trim()

    # parse into From-To hashtable array
    $ranges = @()

    foreach ($atom in $parts) {
        if ($atom -inotmatch '(?<start>[\d]+){0,1}\s?\-\s?(?<end>[\d]+){0,1}') {
            if ($ThrowError) {
                throw (New-PodeRequestException -StatusCode 416)
            }

            return $null
        }

        $ranges += @{
            Start = $Matches['start']
            End   = $Matches['end']
        }
    }

    return $ranges
}

function Get-PodeTransferEncoding {
    param(
        [Parameter()]
        [string]
        $TransferEncoding,

        [switch]
        $ThrowError
    )

    # return if no encoding
    if ([string]::IsNullOrWhiteSpace($TransferEncoding)) {
        return [string]::Empty
    }

    # convert encoding form q-form
    $encodings = ConvertFrom-PodeHeaderQValue -Value $TransferEncoding
    if ($encodings.Count -eq 0) {
        return [string]::Empty
    }

    # check the encodings for one that matches
    $normal = @('chunked', 'identity')
    $invalid = @()

    # if we see a supported one, return immediately. else build up invalid one
    foreach ($encoding in $encodings.Keys) {
        if ($encoding -iin $PodeContext.Server.Compression.Encodings) {
            if ($encoding -ieq 'x-gzip') {
                return 'gzip'
            }

            return $encoding
        }

        if ($encoding -iin $normal) {
            continue
        }

        $invalid += $encoding
    }

    # if we have any invalid, throw a 415 error
    if ($invalid.Length -gt 0) {
        if ($ThrowError) {
            throw (New-PodeRequestException -StatusCode 415)
        }

        return $invalid[0]
    }

    # else, we're safe
    return [string]::Empty
}

function Get-PodeEncodingFromContentType {
    param(
        [Parameter()]
        [string]
        $ContentType
    )

    if ([string]::IsNullOrWhiteSpace($ContentType)) {
        return [System.Text.Encoding]::UTF8
    }

    $parts = @($ContentType -isplit ';').Trim()

    foreach ($part in $parts) {
        if ($part.StartsWith('charset')) {
            return [System.Text.Encoding]::GetEncoding(($part -isplit '=')[1].Trim())
        }
    }

    return [System.Text.Encoding]::UTF8
}

function New-PodeRequestException {
    param(
        [Parameter(Mandatory = $true)]
        [int]
        $StatusCode
    )

    return [PodeRequestException]::new($StatusCode)
}

function ConvertTo-PodeResponseContent {
    param(
        [Parameter()]
        $InputObject,

        [Parameter()]
        [string]
        $ContentType,

        [Parameter()]
        [int]
        $Depth = 10,

        [Parameter()]
        [string]
        $Delimiter = ',',

        [switch]
        $AsHtml
    )
    # split for the main content type
    $ContentType = Split-PodeContentType -ContentType $ContentType

    # if there is no content-type then convert straight to string
    if ([string]::IsNullOrWhiteSpace($ContentType)) {
        return ([string]$InputObject)
    }

    # run action for the content type
    switch ($ContentType) {
        { $_ -match '^(.*\/)?(.*\+)?json$' } {
            if ($InputObject -isnot [string]) {
                if ($Depth -le 0) {
                    return (ConvertTo-Json -InputObject $InputObject -Compress)
                }
                else {
                    return (ConvertTo-Json -InputObject $InputObject -Depth $Depth -Compress)
                }
            }

            if ([string]::IsNullOrWhiteSpace($InputObject)) {
                return '{}'
            }
        }

        { $_ -match '^(.*\/)?(.*\+)?yaml$' } {
            if ($InputObject -isnot [string]) {
                if ($Depth -le 0) {
                    return (ConvertTo-PodeYaml -InputObject $InputObject )
                }
                else {
                    return (ConvertTo-PodeYaml -InputObject $InputObject -Depth $Depth  )
                }
            }

            if ([string]::IsNullOrWhiteSpace($InputObject)) {
                return '[]'
            }
        }

        { $_ -match '^(.*\/)?(.*\+)?xml$' } {
            if ($InputObject -isnot [string]) {
                $temp = @(foreach ($item in $InputObject) {
                        [pscustomobject]$item
                    })

                return ($temp | ConvertTo-Xml -Depth $Depth -As String -NoTypeInformation)
            }

            if ([string]::IsNullOrWhiteSpace($InputObject)) {
                return [string]::Empty
            }
        }

        { $_ -ilike '*/csv' } {
            if ($InputObject -isnot [string]) {
                $temp = @(foreach ($item in $InputObject) {
                        [pscustomobject]$item
                    })

                if (Test-PodeIsPSCore) {
                    $temp = ($temp | ConvertTo-Csv -Delimiter $Delimiter -IncludeTypeInformation:$false)
                }
                else {
                    $temp = ($temp | ConvertTo-Csv -Delimiter $Delimiter -NoTypeInformation)
                }

                return ($temp -join ([environment]::NewLine))
            }

            if ([string]::IsNullOrWhiteSpace($InputObject)) {
                return [string]::Empty
            }
        }

        { $_ -ilike '*/html' } {
            if ($InputObject -isnot [string]) {
                return (($InputObject | ConvertTo-Html) -join ([environment]::NewLine))
            }

            if ([string]::IsNullOrWhiteSpace($InputObject)) {
                return [string]::Empty
            }
        }

        { $_ -ilike '*/markdown' } {
            if ($AsHtml -and ($PSVersionTable.PSVersion.Major -ge 7)) {
                return ($InputObject | ConvertFrom-Markdown).Html
            }
        }
    }

    return ([string]$InputObject)
}

function ConvertFrom-PodeRequestContent {
    param(
        [Parameter()]
        $Request,

        [Parameter()]
        [string]
        $ContentType,

        [Parameter()]
        [string]
        $TransferEncoding
    )

    # get the requests content type
    $ContentType = Split-PodeContentType -ContentType $ContentType

    # result object for data/files
    $Result = @{
        Data  = @{}
        Files = @{}
    }

    # if there is no content-type then do nothing
    if ([string]::IsNullOrWhiteSpace($ContentType)) {
        return $Result
    }

    # if the content-type is not multipart/form-data, get the string data
    if ($ContentType -ine 'multipart/form-data') {
        # get the content based on server type
        if ($PodeContext.Server.IsServerless) {
            switch ($PodeContext.Server.ServerlessType.ToLowerInvariant()) {
                'awslambda' {
                    $Content = $Request.body
                }

                'azurefunctions' {
                    $Content = $Request.RawBody
                }
            }
        }
        else {
            # if the request is compressed, attempt to uncompress it
            if (![string]::IsNullOrWhiteSpace($TransferEncoding)) {
                $Content = [PodeHelpers]::DecompressBytes($Request.RawBody, $TransferEncoding, $Request.ContentEncoding)
            }
            else {
                $Content = $Request.Body
            }
        }

        # if there is no content then do nothing
        if ([string]::IsNullOrWhiteSpace($Content)) {
            return $Result
        }

        # check if there is a defined custom body parser
        if ($PodeContext.Server.BodyParsers.ContainsKey($ContentType)) {
            $parser = $PodeContext.Server.BodyParsers[$ContentType]
            $Result.Data = (Invoke-PodeScriptBlock -ScriptBlock $parser.ScriptBlock -Arguments $Content -UsingVariables $parser.UsingVariables -Return)
            $Content = $null
            return $Result
        }
    }

    # run action for the content type
    switch ($ContentType) {
        { $_ -ilike '*/json' } {
            if (Test-PodeIsPSCore) {
                $Result.Data = ($Content | ConvertFrom-Json -AsHashtable:$PodeContext.Server.Web.Conversion.JsonToHashTable)
            }
            else {
                if ($PodeContext.Server.Web.Conversion.JsonToHashTable) {
                    $Result.Data = ConvertTo-PodeHashtable -PSObject ($Content | ConvertFrom-Json)
                }
                else {
                    $Result.Data = ($Content | ConvertFrom-Json)
                }
            }
        }

        { $_ -ilike '*/xml' } {
            $Result.Data = [xml]($Content)
        }

        { $_ -ilike '*/yaml' } {
            $Result.Data = ($Content | ConvertFrom-PodeYaml -AsHashtable:$PodeContext.Server.Web.Conversion.YamlToHashTable)
        }

        { $_ -ilike '*/csv' } {
            $Result.Data = ($Content | ConvertFrom-Csv)
        }

        { $_ -ilike '*/x-www-form-urlencoded' } {
            $Result.Data = (ConvertFrom-PodeNameValueToHashTable -Collection ([System.Web.HttpUtility]::ParseQueryString($Content)))
        }

        { $_ -ieq 'multipart/form-data' } {
            # parse multipart form data
            $form = $null

            if ($PodeContext.Server.IsServerless) {
                switch ($PodeContext.Server.ServerlessType.ToLowerInvariant()) {
                    'awslambda' {
                        $Content = $Request.body
                    }

                    'azurefunctions' {
                        $Content = $Request.Body
                    }
                }

                $form = [PodeForm]::Parse($Content, $WebEvent.ContentType, [System.Text.Encoding]::UTF8)
            }
            else {
                $Request.ParseFormData()
                $form = $Request.Form
            }

            # set the files/data
            foreach ($file in $form.Files) {
                $Result.Files.Add($file.FileName, $file)
            }

            foreach ($item in $form.Data) {
                if ($item.IsSingular) {
                    $Result.Data.Add($item.Key, $item.Values[0])
                }
                else {
                    $Result.Data.Add($item.Key, $item.Values)
                }
            }

            $form = $null
        }

        default {
            $Result.Data = $Content
        }
    }

    $Content = $null
    return $Result
}
<#
.SYNOPSIS
    Extracts the base MIME type from a Content-Type string that may include additional parameters.

.DESCRIPTION
    This function takes a Content-Type string as input and returns only the base MIME type by splitting the string at the semicolon (';') and trimming any excess whitespace.
    It is useful for handling HTTP headers or other contexts where Content-Type strings include parameters like charset, boundary, etc.

.PARAMETER ContentType
    The Content-Type string from which to extract the base MIME type. This string can include additional parameters separated by semicolons.

.EXAMPLE
    Split-PodeContentType -ContentType "text/html; charset=UTF-8"

    This example returns 'text/html', stripping away the 'charset=UTF-8' parameter.

.EXAMPLE
    Split-PodeContentType -ContentType "application/json; charset=utf-8"

    This example returns 'application/json', removing the charset parameter.
#>
function Split-PodeContentType {
    param(
        [Parameter()]
        [string]
        $ContentType
    )

    # Check if the input string is null, empty, or consists only of whitespace.
    if ([string]::IsNullOrWhiteSpace($ContentType)) {
        return [string]::Empty  # Return an empty string if the input is not valid.
    }

    # Split the Content-Type string by the semicolon, which separates the base MIME type from other parameters.
    # Trim any leading or trailing whitespace from the resulting MIME type to ensure clean output.
    return @($ContentType -isplit ';')[0].Trim()
}

function ConvertFrom-PodeNameValueToHashTable {
    param(
        [Parameter()]
        [System.Collections.Specialized.NameValueCollection]
        $Collection
    )

    if ((Get-PodeCount -Object $Collection) -eq 0) {
        return @{}
    }

    $ht = @{}
    foreach ($key in $Collection.Keys) {
        $htKey = $key
        if (!$key) {
            $htKey = ''
        }

        $ht[$htKey] = $Collection.Get($key)
    }

    return $ht
}

<#
.SYNOPSIS
    Gets the count of elements in the provided object or the length of a string.

.DESCRIPTION
    This function returns the count of elements in various types of objects including strings, collections, and arrays.
    If the object is a string, it returns the length of the string. If the object is null or an empty collection, it returns 0.
    This function is useful for determining the size or length of data containers in PowerShell scripts.

.PARAMETER Object
    The object from which the count or length will be determined. This can be a string, array, collection, or any other object that has a Count property.

.OUTPUTS
    [int]
    Returns an integer representing the count of elements or length of the string.

.EXAMPLE
    $array = @(1, 2, 3)
    Get-PodeCount -Object $array

    This example returns 3, as there are three elements in the array.

.EXAMPLE
    $string = "hello"
    Get-PodeCount -Object $string

    This example returns 5, as there are five characters in the string.

.EXAMPLE
    $nullObject = $null
    Get-PodeCount -Object $nullObject

    This example returns 0, as the object is null.
#>
function Get-PodeCount {
    [CmdletBinding()]
    [OutputType([int])]
    param(
        [Parameter()]
        $Object  # The object to be evaluated for its count.
    )

    # Check if the object is null.
    if ($null -eq $Object) {
        return 0  # Return 0 if the object is null.
    }

    # Check if the object is a string and return its length.
    if ($Object -is [string]) {
        return $Object.Length
    }

    # Check if the object is a NameValueCollection and is empty.
    if ($Object -is [System.Collections.Specialized.NameValueCollection] -and $Object.Count -eq 0) {
        return 0  # Return 0 if the collection is empty.
    }

    # For other types of collections, return their Count property.
    return $Object.Count
}


<#
.SYNOPSIS
    Tests if a given file system path is valid and optionally if it is not a directory.

.DESCRIPTION
    This function tests if the provided file system path is valid. It checks if the path is not null or whitespace, and if the item at the path exists. If the item exists and is not a directory (unless the $FailOnDirectory switch is not used), it returns true. If the path is not valid, it can optionally set a 404 response status code.

.PARAMETER Path
    The file system path to test for validity.

.PARAMETER NoStatus
    A switch to suppress setting the 404 response status code if the path is not valid.

.PARAMETER FailOnDirectory
    A switch to indicate that the function should return false if the path is a directory.

.PARAMETER Force
    A switch to indicate that the file with the hidden attribute has to be includede

.PARAMETER ReturnItem
    Return the item file item itself instead of true or false

.EXAMPLE
    $isValid = Test-PodePath -Path "C:\temp\file.txt"
    if ($isValid) {
        # The file exists and is not a directory
    }

.EXAMPLE
    $isValid = Test-PodePath -Path "C:\temp\folder" -FailOnDirectory
    if (!$isValid) {
        # The path is a directory or does not exist
    }

.NOTES
    This function is used within the Pode framework to validate file system paths for serving static content.

#>
function Test-PodePath {
    param(
        [Parameter()]
        $Path,

        [switch]
        $NoStatus,

        [switch]
        $FailOnDirectory,

        [switch]
        $Force,

        [switch]
        $ReturnItem
    )

    $statusCode = 404

    if (![string]::IsNullOrWhiteSpace($Path)) {
        try {
            $item = Get-Item $Path -Force:$Force -ErrorAction Stop
            if (($null -ne $item) -and (!$FailOnDirectory -or !$item.PSIsContainer)) {
                $statusCode = 200
            }
        }
        catch [System.Management.Automation.ItemNotFoundException] {
            $statusCode = 404
        }
        catch [System.UnauthorizedAccessException] {
            $statusCode = 401
        }
        catch {
            $statusCode = 400
        }

    }

    if ($statusCode -eq 200) {
        if ($ReturnItem.IsPresent) {
            return  $item
        }
        return $true
    }

    # if we failed to get the file, report back the status code and/or return true/false
    if (!$NoStatus.IsPresent) {
        Set-PodeResponseStatus -Code $statusCode
    }

    if ($ReturnItem.IsPresent) {
        return  $null
    }
    return $false
}

function Test-PodePathIsFile {
    param(
        [Parameter()]
        [string]
        $Path,

        [switch]
        $FailOnWildcard
    )

    if ([string]::IsNullOrWhiteSpace($Path)) {
        return $false
    }

    if ($FailOnWildcard -and (Test-PodePathIsWildcard $Path)) {
        return $false
    }

    return (![string]::IsNullOrWhiteSpace([System.IO.Path]::GetExtension($Path)))
}

function Test-PodePathIsWildcard {
    param(
        [Parameter()]
        [string]
        $Path
    )

    if ([string]::IsNullOrWhiteSpace($Path)) {
        return $false
    }

    return $Path.Contains('*')
}

function Test-PodePathIsDirectory {
    param(
        [Parameter(Mandatory = $true)]
        [ValidateNotNullOrEmpty()]
        [string]
        $Path,

        [switch]
        $FailOnWildcard

    )

    if ($FailOnWildcard -and (Test-PodePathIsWildcard $Path)) {
        return $false
    }

    return ([string]::IsNullOrWhiteSpace([System.IO.Path]::GetExtension($Path)))
}



function Convert-PodePathPatternToRegex {
    param(
        [Parameter()]
        [string]
        $Path,

        [switch]
        $NotSlashes,

        [switch]
        $NotStrict
    )

    if (!$NotSlashes) {
        if ($Path -match '[\\/]\*$') {
            $Path = $Path -replace '[\\/]\*$', '/{0,1}*'
        }

        $Path = $Path -ireplace '[\\/]', '[\\/]'
    }

    $Path = $Path -ireplace '\.', '\.'
    $Path = $Path -ireplace '\*', '.*?'

    if ($NotStrict) {
        return $Path
    }

    return "^$($Path)$"
}

function Convert-PodePathPatternsToRegex {
    param(
        [Parameter()]
        [string[]]
        $Paths,

        [switch]
        $NotSlashes,

        [switch]
        $NotStrict
    )

    # replace certain chars
    $Paths = @(foreach ($path in $Paths) {
            if (![string]::IsNullOrEmpty($path)) {
                Convert-PodePathPatternToRegex -Path $path -NotStrict -NotSlashes:$NotSlashes
            }
        })

    # if no paths, return null
    if (($null -eq $Paths) -or ($Paths.Length -eq 0)) {
        return $null
    }

    # join them all together
    $joined = "($($Paths -join '|'))"

    if ($NotStrict) {
        return $joined
    }

    return "^$($joined)$"
}

<#
.SYNOPSIS
    Gets the default SSL protocol(s) based on the operating system.

.DESCRIPTION
    This function determines the appropriate default SSL protocol(s) based on the operating system. On macOS, it returns TLS 1.2. On other platforms, it combines SSL 3.0 and TLS 1.2.

.OUTPUTS
    A [System.Security.Authentication.SslProtocols] enum value representing the default SSL protocol(s).

.EXAMPLE
    Get-PodeDefaultSslProtocol
    # Returns [System.Security.Authentication.SslProtocols]::Ssl3, [System.Security.Authentication.SslProtocols]::Tls12 (on non-macOS systems)
    # Returns [System.Security.Authentication.SslProtocols]::Tls12 (on macOS)

.NOTES
    This is an internal function and may change in future releases of Pode.
#>
function Get-PodeDefaultSslProtocol {
    [CmdletBinding()]
    [OutputType([System.Security.Authentication.SslProtocols])]
    param()
    if (Test-PodeIsMacOS) {
        return (ConvertTo-PodeSslProtocol -Protocol Tls12)
    }

    return (ConvertTo-PodeSslProtocol -Protocol Ssl3, Tls12)
}

<#
.SYNOPSIS
    Converts a string representation of SSL protocols to the corresponding SslProtocols enum value.

.DESCRIPTION
    This function takes an array of SSL protocol strings (such as 'Tls', 'Tls12', etc.) and combines them into a single SslProtocols enum value. It's useful for configuring SSL/TLS settings in Pode or other PowerShell scripts.

.PARAMETER Protocol
    An array of SSL protocol strings. Valid values are 'Ssl2', 'Ssl3', 'Tls', 'Tls11', 'Tls12', and 'Tls13'.

.OUTPUTS
    A [System.Security.Authentication.SslProtocols] enum value representing the combined protocols.

.EXAMPLE
    ConvertTo-PodeSslProtocol -Protocol 'Tls', 'Tls12'
    # Returns [System.Security.Authentication.SslProtocols]::Tls12

.NOTES
    This is an internal function and may change in future releases of Pode.
#>
function ConvertTo-PodeSslProtocol {
    [CmdletBinding()]
    [OutputType([System.Security.Authentication.SslProtocols])]
    param(
        [Parameter()]
        [ValidateSet('Ssl2', 'Ssl3', 'Tls', 'Tls11', 'Tls12', 'Tls13')]
        [string[]]
        $Protocol
    )

    $protos = 0
    foreach ($item in $Protocol) {
        $protos = [int]($protos -bor [System.Security.Authentication.SslProtocols]::$item)
    }

    return [System.Security.Authentication.SslProtocols]($protos)
}

<#
.SYNOPSIS
    Retrieves details about the Pode module.

.DESCRIPTION
    This function determines the relevant details of the Pode module. It first checks if the module is already imported.
    If so, it uses that module. Otherwise, it attempts to identify the module used for the 'engine' and retrieves its details.
    If there are multiple versions of the module, it selects the newest version. If no module is imported, it uses the latest installed version.

.OUTPUTS
    A hashtable containing the module details.

.EXAMPLE
    Get-PodeModuleInfo
    # Returns a hashtable with module details such as name, path, base path, data path, internal path, and whether it's in the system path.

    .NOTES
    This is an internal function and may change in future releases of Pode.
#>
function Get-PodeModuleInfo {
    [CmdletBinding()]
    [OutputType([hashtable])]
    param()
    # if there's 1 module imported already, use that
    $importedModule = @(Get-Module -Name Pode)
    if (($importedModule | Measure-Object).Count -eq 1) {
        return (Convert-PodeModuleInfo -Module @($importedModule)[0])
    }

    # if there's none or more, attempt to get the module used for 'engine'
    try {
        $usedModule = (Get-Command -Name 'Set-PodeViewEngine').Module
        if (($usedModule | Measure-Object).Count -eq 1) {
            return (Convert-PodeModuleInfo -Module $usedModule)
        }
    }
    catch {
        $_ | Write-PodeErrorLog -Level Debug
    }

    # if there were multiple to begin with, use the newest version
    if (($importedModule | Measure-Object).Count -gt 1) {
        return (Convert-PodeModuleInfo -Module @($importedModule | Sort-Object -Property Version)[-1])
    }

    # otherwise there were none, use the latest installed
    return (Convert-PodeModuleInfo -Module @(Get-Module -ListAvailable -Name Pode | Sort-Object -Property Version)[-1])
}

<#
.SYNOPSIS
    Converts Pode module details to a hashtable.

.DESCRIPTION
    This function takes a Pode module and extracts relevant details such as name, path, base path, data path, internal path, and whether it's in the system path.

.PARAMETER Module
    The Pode module to convert.

.OUTPUTS
    A hashtable containing the module details.

.EXAMPLE
    Convert-PodeModuleInfo -Module (Get-Module Pode)

.NOTES
    This is an internal function and may change in future releases of Pode.
#>
function Convert-PodeModuleInfo {
    [CmdletBinding()]
    [OutputType([hashtable])]
    param(
        [Parameter(Mandatory = $true)]
        [psmoduleinfo]
        $Module
    )

    $details = @{
        Name         = $Module.Name
        Path         = $Module.Path
        BasePath     = $Module.ModuleBase
        DataPath     = (Find-PodeModuleFile -Module $Module -CheckVersion)
        InternalPath = $null
        InPath       = (Test-PodeModuleInPath -Module $Module)
    }

    $details.InternalPath = $details.DataPath -ireplace 'Pode\.(ps[md]1)', 'Pode.Internal.$1'
    return $details
}

<#
.SYNOPSIS
    Checks if a PowerShell module is located within the directories specified in the PSModulePath environment variable.

.DESCRIPTION
    This function determines if the path of a provided PowerShell module starts with any path included in the system's PSModulePath environment variable.
    This is used to ensure that the module is being loaded from expected locations, which can be important for security and configuration verification.

.PARAMETER Module
    The module to be checked. This should be a module info object, typically obtained via Get-Module or Import-Module.

.OUTPUTS
    [bool]
    Returns $true if the module's path is under a path listed in PSModulePath, otherwise returns $false.

.EXAMPLE
    $module = Get-Module -Name Pode
    Test-PodeModuleInPath -Module $module

    This example checks if the 'Pode' module is located within the paths specified by the PSModulePath environment variable.
#>
function Test-PodeModuleInPath {
    [CmdletBinding()]
    [OutputType([bool])]
    param(
        [Parameter(Mandatory = $true)]
        [psmoduleinfo]
        $Module
    )

    # Determine the path separator based on the operating system.
    $separator = if (Test-PodeIsUnix) { ':' } else { ';' }

    # Split the PSModulePath environment variable to get individual paths.
    $paths = @($env:PSModulePath -split $separator)

    # Check each path to see if the module's path starts with it.
    foreach ($path in $paths) {
        # Return true if the module is in one of the paths.
        if ($Module.Path.StartsWith($path)) {
            return $true
        }
    }

    # Return false if no matching path is found.
    return $false
}
<#
.SYNOPSIS
    Retrieves a module and all of its recursive dependencies.

.DESCRIPTION
    This function takes a PowerShell module as input and returns an array containing
    the module and all of its required dependencies, retrieved recursively. This is
    useful for understanding the full set of dependencies a module has.

.PARAMETER Module
    The module for which to retrieve dependencies. This must be a valid PowerShell module object.

.EXAMPLE
    $module = Get-Module -Name SomeModuleName
    $dependencies = Get-PodeModuleDependencyList -Module $module
    This example retrieves all dependencies for "SomeModuleName".

.OUTPUTS
    Array[psmoduleinfo]
    Returns an array of psmoduleinfo objects, each representing a module in the dependency tree.
#>

function Get-PodeModuleDependencyList {
    param(
        [Parameter(Mandatory = $true)]
        [psmoduleinfo]
        $Module
    )

    # Check if the module has any required modules (dependencies).
    if (!$Module.RequiredModules) {
        return $Module
    }
    # Initialize an array to hold all dependencies.
    $mods = @()

    # Iterate through each required module and recursively retrieve their dependencies.
    foreach ($mod in $Module.RequiredModules) {
        # Recursive call for each dependency.
        $mods += (Get-PodeModuleDependencyList -Module $mod)
    }

    # Return the list of all dependencies plus the original module.
    return ($mods + $module)
}

function Get-PodeModuleRootPath {
    return (Split-Path -Parent -Path $PodeContext.Server.PodeModule.Path)
}

function Get-PodeModuleMiscPath {
    return [System.IO.Path]::Combine((Get-PodeModuleRootPath), 'Misc')
}

function Get-PodeUrl {
    return "$($WebEvent.Endpoint.Protocol)://$($WebEvent.Endpoint.Address)$($WebEvent.Path)"
}

function Find-PodeErrorPage {
    param(
        [Parameter()]
        [int]
        $Code,

        [Parameter()]
        [string]
        $ContentType
    )

    # if a defined content type is supplied, attempt to find an error page for that first
    if (![string]::IsNullOrWhiteSpace($ContentType)) {
        $path = Get-PodeErrorPage -Code $Code -ContentType $ContentType
        if (![string]::IsNullOrWhiteSpace($path)) {
            return @{ 'Path' = $path; 'ContentType' = $ContentType }
        }
    }

    # if a defined route error page content type is supplied, attempt to find an error page for that
    if (![string]::IsNullOrWhiteSpace($WebEvent.ErrorType)) {
        $path = Get-PodeErrorPage -Code $Code -ContentType $WebEvent.ErrorType
        if (![string]::IsNullOrWhiteSpace($path)) {
            return @{ 'Path' = $path; 'ContentType' = $WebEvent.ErrorType }
        }
    }

    # if route patterns have been defined, see if an error content type matches and attempt that
    if (!(Test-PodeIsEmpty $PodeContext.Server.Web.ErrorPages.Routes)) {
        # find type by pattern
        $matched = @(foreach ($key in $PodeContext.Server.Web.ErrorPages.Routes.Keys) {
                if ($WebEvent.Path -imatch $key) {
                    $key
                }
            })[0]

        # if we have a match, see if a page exists
        if (!(Test-PodeIsEmpty $matched)) {
            $type = $PodeContext.Server.Web.ErrorPages.Routes[$matched]
            $path = Get-PodeErrorPage -Code $Code -ContentType $type
            if (![string]::IsNullOrWhiteSpace($path)) {
                return @{ 'Path' = $path; 'ContentType' = $type }
            }
        }
    }

    # if we're using strict typing, attempt that, if we have a content type
    if ($PodeContext.Server.Web.ErrorPages.StrictContentTyping -and ![string]::IsNullOrWhiteSpace($WebEvent.ContentType)) {
        $path = Get-PodeErrorPage -Code $Code -ContentType $WebEvent.ContentType
        if (![string]::IsNullOrWhiteSpace($path)) {
            return @{ 'Path' = $path; 'ContentType' = $WebEvent.ContentType }
        }
    }

    # if we have a default defined, attempt that
    if (!(Test-PodeIsEmpty $PodeContext.Server.Web.ErrorPages.Default)) {
        $path = Get-PodeErrorPage -Code $Code -ContentType $PodeContext.Server.Web.ErrorPages.Default
        if (![string]::IsNullOrWhiteSpace($path)) {
            return @{ 'Path' = $path; 'ContentType' = $PodeContext.Server.Web.ErrorPages.Default }
        }
    }

    # if there's still no error page, use default HTML logic
    $type = Get-PodeContentType -Extension 'html'
    $path = (Get-PodeErrorPage -Code $Code -ContentType $type)

    if (![string]::IsNullOrWhiteSpace($path)) {
        return @{ 'Path' = $path; 'ContentType' = $type }
    }

    return $null
}

function Get-PodeErrorPage {
    param(
        [Parameter()]
        [int]
        $Code,

        [Parameter()]
        [string]
        $ContentType
    )

    # parse the passed content type
    $ContentType = Split-PodeContentType -ContentType $ContentType

    # object for the page path
    $path = $null

    # attempt to find a custom error page
    $path = Find-PodeCustomErrorPage -Code $Code -ContentType $ContentType

    # if there's no custom page found, attempt to find an inbuilt page
    if ([string]::IsNullOrWhiteSpace($path)) {
        $podeRoot = Get-PodeModuleMiscPath
        $path = Find-PodeFileForContentType -Path $podeRoot -Name 'default-error-page' -ContentType $ContentType -Engine 'pode'
    }

    # if there's no path found, or it's inaccessible, return null
    if (!(Test-PodePath $path -NoStatus)) {
        return $null
    }

    return $path
}

function Find-PodeCustomErrorPage {
    param(
        [Parameter()]
        [int]
        $Code,

        [Parameter()]
        [string]
        $ContentType
    )

    # get the custom errors path
    $customErrPath = $PodeContext.Server.InbuiltDrives['errors']

    # if there's no custom error path, return
    if ([string]::IsNullOrWhiteSpace($customErrPath)) {
        return $null
    }

    # retrieve a status code page
    $path = (Find-PodeFileForContentType -Path $customErrPath -Name "$($Code)" -ContentType $ContentType)
    if (![string]::IsNullOrWhiteSpace($path)) {
        return $path
    }

    # retrieve default page
    $path = (Find-PodeFileForContentType -Path $customErrPath -Name 'default' -ContentType $ContentType)
    if (![string]::IsNullOrWhiteSpace($path)) {
        return $path
    }

    # no file was found
    return $null
}

function Find-PodeFileForContentType {
    param(
        [Parameter()]
        [string]
        $Path,

        [Parameter()]
        [string]
        $Name,

        [Parameter()]
        [string]
        $ContentType,

        [Parameter()]
        [string]
        $Engine = $null
    )

    # get all files at the path that start with the name
    $files = @(Get-ChildItem -Path ([System.IO.Path]::Combine($Path, "$($Name).*")))

    # if there are no files, return
    if ($null -eq $files -or $files.Length -eq 0) {
        return $null
    }

    # filter the files by the view engine extension (but only if the current engine is dynamic - non-html)
    if ([string]::IsNullOrWhiteSpace($Engine) -and $PodeContext.Server.ViewEngine.IsDynamic) {
        $Engine = $PodeContext.Server.ViewEngine.Extension
    }

    $Engine = (Protect-PodeValue -Value $Engine -Default 'pode')
    if ($Engine -ine 'pode') {
        $Engine = "($($Engine)|pode)"
    }

    $engineFiles = @(foreach ($file in $files) {
            if ($file.Name -imatch "\.$($Engine)$") {
                $file
            }
        })

    $files = @(foreach ($file in $files) {
            if ($file.Name -inotmatch "\.$($Engine)$") {
                $file
            }
        })

    # only attempt static files if we still have files after any engine filtering
    if ($null -ne $files -and $files.Length -gt 0) {
        # get files of the format '<name>.<type>'
        $file = @(foreach ($f in $files) {
                if ($f.Name -imatch "^$($Name)\.(?<ext>.*?)$") {
                    if (($ContentType -ieq (Get-PodeContentType -Extension $Matches['ext']))) {
                        $f.FullName
                    }
                }
            })[0]

        if (![string]::IsNullOrWhiteSpace($file)) {
            return $file
        }
    }

    # only attempt these formats if we have a files for the view engine
    if ($null -ne $engineFiles -and $engineFiles.Length -gt 0) {
        # get files of the format '<name>.<type>.<engine>'
        $file = @(foreach ($f in $engineFiles) {
                if ($f.Name -imatch "^$($Name)\.(?<ext>.*?)\.$($engine)$") {
                    if ($ContentType -ieq (Get-PodeContentType -Extension $Matches['ext'])) {
                        $f.FullName
                    }
                }
            })[0]

        if (![string]::IsNullOrWhiteSpace($file)) {
            return $file
        }

        # get files of the format '<name>.<engine>'
        $file = @(foreach ($f in $engineFiles) {
                if ($f.Name -imatch "^$($Name)\.$($engine)$") {
                    $f.FullName
                }
            })[0]

        if (![string]::IsNullOrWhiteSpace($file)) {
            return $file
        }
    }

    # no file was found
    return $null
}

<#
.SYNOPSIS
	Resolves and processes a relative or absolute file system path based on the specified parameters.

.DESCRIPTION
	This function processes a given path and applies various transformations and checks based on the provided parameters. It supports resolving relative paths, joining them with a root path, normalizing relative paths, and verifying path existence.

.PARAMETER Path
	The file system path to be processed. This can be relative or absolute.

.PARAMETER RootPath
	(Optional) The root path to join with if the provided path is relative and the -JoinRoot switch is enabled.

.PARAMETER JoinRoot
	Indicates that the relative path should be joined to the specified root path. If no RootPath is provided, the Pode context server root will be used.

.PARAMETER Resolve
	Resolves the path to its absolute, full path.

.PARAMETER TestPath
	Verifies if the resolved path exists. Throws an exception if the path does not exist.

.OUTPUTS
	System.String
	Returns the resolved and processed path as a string.

.EXAMPLE
	# Example 1: Resolve a relative path and join it with a root path
	Get-PodeRelativePath -Path './example' -RootPath 'C:\Root' -JoinRoot

.EXAMPLE
	# Example 3: Test if a path exists
	Get-PodeRelativePath -Path 'C:\Root\example.txt' -TestPath

.NOTES
	This is an internal function and may change in future releases of Pode
#>
function Get-PodeRelativePath {
    param(
        [Parameter(Mandatory = $true)]
        [string]
        $Path,

        [Parameter()]
        [string]
        $RootPath,

        [switch]
        $JoinRoot,

        [switch]
        $Resolve,

        [switch]
        $TestPath

    )

    # if the path is relative, join to root if flagged
    if ($JoinRoot -and ($Path -match '^\.{1,2}([\\\/]|$)')) {
        if ([string]::IsNullOrWhiteSpace($RootPath)) {
            $RootPath = $PodeContext.Server.Root
        }

        $Path = [System.IO.Path]::Combine($RootPath, $Path)
    }

    # if flagged, resolve the path
    if ($Resolve) {
        $_rawPath = $Path
        $Path = [System.IO.Path]::GetFullPath($Path.Replace('\', '/'))
    }

    # if flagged, test the path and throw error if it doesn't exist
    if ($TestPath -and !(Test-PodePath $Path -NoStatus)) {
        throw ($PodeLocale.pathNotExistExceptionMessage -f (Protect-PodeValue -Value $Path -Default $_rawPath))#"The path does not exist: $(Protect-PodeValue -Value $Path -Default $_rawPath)"
    }

    return $Path
}

<#
.SYNOPSIS
    Retrieves files based on a wildcard pattern in a given path.

.DESCRIPTION
    The `Get-PodeWildcardFile` function returns files from the specified path based on a wildcard pattern.
    You can customize the wildcard and provide an optional root path for relative paths.

.PARAMETER Path
    Specifies the path to search for files. This parameter is mandatory.

.PARAMETER Wildcard
    Specifies the wildcard pattern for file matching. Default is '*.*'.

.PARAMETER RootPath
    Specifies an optional root path for relative paths. If provided, the function will join the root path with the specified path.

.OUTPUTS
    Returns an array of file paths matching the wildcard pattern.

.EXAMPLE
    # Example usage:
    $files = Get-PodeWildcardFile -Path '/path/to/files' -Wildcard '*.txt'
    # Returns an array of .txt files in the specified path.

.NOTES
    This is an internal function and may change in future releases of Pode.
#>
function Get-PodeWildcardFile {
    [CmdletBinding()]
    [OutputType([object[]])]
    param(
        [Parameter(Mandatory = $true)]
        [string]
        $Path,

        [Parameter()]
        [string]
        $Wildcard = '*.*',

        [Parameter()]
        [string]
        $RootPath
    )

    # if the OriginalPath is a directory, add wildcard
    if (Test-PodePathIsDirectory -Path $Path) {
        $Path = [System.IO.Path]::Combine($Path, $Wildcard)
    }

    # if path has a *, assume wildcard
    if (Test-PodePathIsWildcard -Path $Path) {
        $Path = Get-PodeRelativePath -Path $Path -RootPath $RootPath -JoinRoot
        return @((Get-ChildItem $Path -Recurse -Force).FullName)
    }

    return $null
}

function Test-PodeIsServerless {
    param(
        [Parameter()]
        [string]
        $FunctionName,

        [switch]
        $ThrowError
    )

    if ($PodeContext.Server.IsServerless -and $ThrowError) {
        throw ($PodeLocale.unsupportedFunctionInServerlessContextExceptionMessage -f $FunctionName) #"The $($FunctionName) function is not supported in a serverless context"
    }

    if (!$ThrowError) {
        return $PodeContext.Server.IsServerless
    }
}

function Get-PodeEndpointUrl {
    param(
        [Parameter()]
        $Endpoint
    )

    # get the endpoint on which we're currently listening - use first http/https if there are many
    if ($null -eq $Endpoint) {
        $Endpoint = @($PodeContext.Server.Endpoints.Values | Where-Object { $_.Protocol -iin @('http', 'https') -and $_.Default })[0]
        if ($null -eq $Endpoint) {
            $Endpoint = @($PodeContext.Server.Endpoints.Values | Where-Object { $_.Protocol -iin @('http', 'https') })[0]
        }
    }

    if ($null -eq $Endpoint) {
        return $null
    }

    $url = $Endpoint.Url
    if ([string]::IsNullOrWhiteSpace($url)) {
        $url = "$($Endpoint.Protocol)://$($Endpoint.FriendlyName):$($Endpoint.Port)"
    }

    return $url
}

function Get-PodeDefaultPort {
    param(
        [Parameter()]
        [ValidateSet('Http', 'Https', 'Smtp', 'Smtps', 'Tcp', 'Tcps', 'Ws', 'Wss')]
        [string]
        $Protocol,

        [Parameter()]
        [ValidateSet('Implicit', 'Explicit')]
        [string]
        $TlsMode = 'Implicit',

        [switch]
        $Real
    )

    # are we after the real default ports?
    if ($Real) {
        return (@{
                Http  = @{ Implicit = 80 }
                Https = @{ Implicit = 443 }
                Smtp  = @{ Implicit = 25 }
                Smtps = @{ Implicit = 465; Explicit = 587 }
                Tcp   = @{ Implicit = 9001 }
                Tcps  = @{ Implicit = 9002; Explicit = 9003 }
                Ws    = @{ Implicit = 80 }
                Wss   = @{ Implicit = 443 }
            })[$Protocol.ToLowerInvariant()][$TlsMode.ToLowerInvariant()]
    }

    # if we running as iis, return the ASPNET port
    if ($PodeContext.Server.IsIIS) {
        return [int]$env:ASPNETCORE_PORT
    }

    # if we running as heroku, return the port
    if ($PodeContext.Server.IsHeroku) {
        return [int]$env:PORT
    }

    # otherwise, get the port for the protocol
    return (@{
            Http  = @{ Implicit = 8080 }
            Https = @{ Implicit = 8443 }
            Smtp  = @{ Implicit = 25 }
            Smtps = @{ Implicit = 465; Explicit = 587 }
            Tcp   = @{ Implicit = 9001 }
            Tcps  = @{ Implicit = 9002; Explicit = 9003 }
            Ws    = @{ Implicit = 9080 }
            Wss   = @{ Implicit = 9443 }
        })[$Protocol.ToLowerInvariant()][$TlsMode.ToLowerInvariant()]
}

function Set-PodeServerHeader {
    param(
        [Parameter()]
        [string]
        $Type,

        [switch]
        $AllowEmptyType
    )

    $name = 'Pode'
    if (![string]::IsNullOrWhiteSpace($Type) -or $AllowEmptyType) {
        $name += " - $($Type)"
    }

    Set-PodeHeader -Name 'Server' -Value $name
}

function Get-PodeHandler {
    param(
        [Parameter(Mandatory = $true)]
        [ValidateSet('Service', 'Smtp')]
        [string]
        $Type,

        [Parameter()]
        [string]
        $Name
    )

    if ([string]::IsNullOrWhiteSpace($Name)) {
        return $PodeContext.Server.Handlers[$Type]
    }

    return $PodeContext.Server.Handlers[$Type][$Name]
}

function Convert-PodeFileToScriptBlock {
    param(
        [Parameter(Mandatory = $true)]
        [Alias('FilePath')]
        [string]
        $Path
    )

    # resolve for relative path
    $Path = Get-PodeRelativePath -Path $Path -JoinRoot

    # if Path doesn't exist, error
    if (!(Test-PodePath -Path $Path -NoStatus)) {
        throw ($PodeLocale.pathNotExistExceptionMessage -f $Path) #  "The Path supplied does not exist: $($Path)"
    }

    # if the path is a wildcard or directory, error
    if (!(Test-PodePathIsFile -Path $Path -FailOnWildcard)) {
        throw ($PodeLocale.invalidPathWildcardOrDirectoryExceptionMessage -f $Path) # "The Path supplied cannot be a wildcard or a directory: $($Path)"
    }

    return ([scriptblock](Use-PodeScript -Path $Path))
}

function Convert-PodeQueryStringToHashTable {
    param(
        [Parameter()]
        [string]
        $Uri
    )

    if ([string]::IsNullOrWhiteSpace($Uri)) {
        return @{}
    }

    $qmIndex = $Uri.IndexOf('?')
    if ($qmIndex -eq -1) {
        return @{}
    }

    if ($qmIndex -gt 0) {
        $Uri = $Uri.Substring($qmIndex)
    }

    $tmpQuery = [System.Web.HttpUtility]::ParseQueryString($Uri)
    return (ConvertFrom-PodeNameValueToHashTable -Collection $tmpQuery)
}

function Get-PodeAstFromFile {
    param(
        [Parameter(Mandatory = $true)]
        [Alias('FilePath')]
        [string]
        $Path
    )

    if (!(Test-Path $Path)) {
        throw ($PodeLocale.pathNotExistExceptionMessage -f $Path) #  "The Path supplied does not exist: $($Path)"
    }

    return [System.Management.Automation.Language.Parser]::ParseFile($Path, [ref]$null, [ref]$null)
}

function Get-PodeFunctionsFromFile {
    param(
        [Parameter(Mandatory = $true)]
        [string]
        $FilePath
    )

    $ast = Get-PodeAstFromFile -FilePath $FilePath
    return @(Get-PodeFunctionsFromAst -Ast $ast)
}

function Get-PodeFunctionsFromAst {
    param(
        [Parameter(Mandatory = $true)]
        [System.Management.Automation.Language.Ast]
        $Ast
    )

    $funcs = @(($Ast.FindAll({ $args[0] -is [System.Management.Automation.Language.FunctionDefinitionAst] }, $false)))

    return @(foreach ($func in $funcs) {
            # skip null
            if ($null -eq $func) {
                continue
            }

            # skip pode funcs
            if ($func.Name -ilike '*-Pode*') {
                continue
            }

            # definition
            $def = "$($func.Body)".Trim('{}').Trim()
            if (($null -ne $func.Parameters) -and ($func.Parameters.Count -gt 0)) {
                $def = "param($($func.Parameters.Name -join ','))`n$($def)"
            }

            # the found func
            @{
                Name       = $func.Name
                Definition = $def
            }
        })
}

function Get-PodeFunctionsFromScriptBlock {
    param(
        [Parameter(Mandatory = $true)]
        [scriptblock]
        $ScriptBlock
    )

    # functions that have been found
    $foundFuncs = @()

    # get each function in the callstack
    $callstack = Get-PSCallStack
    if ($callstack.Count -gt 3) {
        $callstack = ($callstack | Select-Object -Skip 4)
        $bindingFlags = [System.Reflection.BindingFlags]'NonPublic, Instance, Static'

        foreach ($call in $callstack) {
            $_funcContext = $call.GetType().GetProperty('FunctionContext', $bindingFlags).GetValue($call, $null)
            $_scriptBlock = $_funcContext.GetType().GetField('_scriptBlock', $bindingFlags).GetValue($_funcContext)
            $foundFuncs += @(Get-PodeFunctionsFromAst -Ast $_scriptBlock.Ast)
        }
    }

    # get each function from the main script
    $foundFuncs += @(Get-PodeFunctionsFromAst -Ast $ScriptBlock.Ast)

    # return the found functions
    return $foundFuncs
}

<#
.SYNOPSIS
    Reads details from a web exception and returns relevant information.

.DESCRIPTION
    The `Read-PodeWebExceptionInfo` function processes a web exception (either `WebException` or `HttpRequestException`)
    and extracts relevant details such as status code, status description, and response body.

.PARAMETER ErrorRecord
    Specifies the error record containing the web exception. This parameter is mandatory.

.OUTPUTS
    Returns a hashtable with the following keys:
    - `Status`: A nested hashtable with `Code` (status code) and `Description` (status description).
    - `Body`: The response body from the web exception.

.EXAMPLE
    # Example usage:
    $errorRecord = Get-ErrorRecordFromWebException
    $details = Read-PodeWebExceptionInfo -ErrorRecord $errorRecord
    # Returns a hashtable with status code, description, and response body.

.NOTES
    This is an internal function and may change in future releases of Pode
#>
function Read-PodeWebExceptionInfo {
    [CmdletBinding()]
    [OutputType([hashtable])]
    param(
        [Parameter(Mandatory = $true)]
        [System.Management.Automation.ErrorRecord]
        $ErrorRecord
    )

    switch ($ErrorRecord) {
        { $_.Exception -is [System.Net.WebException] } {
            $stream = $_.Exception.Response.GetResponseStream()
            $stream.Position = 0

            $body = [System.IO.StreamReader]::new($stream).ReadToEnd()
            $code = [int]$_.Exception.Response.StatusCode
            $desc = $_.Exception.Response.StatusDescription
        }

        { $_.Exception -is [System.Net.Http.HttpRequestException] } {
            $body = $_.ErrorDetails.Message
            $code = [int]$_.Exception.Response.StatusCode
            $desc = $_.Exception.Response.ReasonPhrase
        }

        default {
            #Exception is of an invalid type, should be either WebException or HttpRequestException
            throw ($PodeLocale.invalidWebExceptionTypeExceptionMessage -f ($_.Exception.GetType().Name))
        }
    }

    return @{
        Status = @{
            Code        = $code
            Description = $desc
        }
        Body   = $body
    }
}

function Use-PodeFolder {
    param(
        [Parameter()]
        [string]
        $Path,

        [Parameter(Mandatory = $true)]
        [string]
        $DefaultPath
    )

    # use default, or custom path
    if ([string]::IsNullOrWhiteSpace($Path)) {
        $Path = Join-PodeServerRoot -Folder $DefaultPath
    }
    else {
        $Path = Get-PodeRelativePath -Path $Path -JoinRoot
    }

    # fail if path not found
    if (!(Test-PodePath -Path $Path -NoStatus)) {
        throw ($PodeLocale.pathToLoadNotFoundExceptionMessage -f $DefaultPath, $Path) #"Path to load $($DefaultPath) not found: $($Path)"
    }

    # get .ps1 files and load them
    Get-ChildItem -Path $Path -Filter *.ps1 -Force -Recurse | ForEach-Object {
        Use-PodeScript -Path $_.FullName
    }
}

function Find-PodeModuleFile {
    param(
        [Parameter(Mandatory = $true, ParameterSetName = 'Name')]
        [string]
        $Name,

        [Parameter(Mandatory = $true, ParameterSetName = 'Module')]
        [psmoduleinfo]
        $Module,

        [switch]
        $ListAvailable,

        [switch]
        $DataOnly,

        [switch]
        $CheckVersion
    )

    # get module and check psd1, then psm1
    if ($null -eq $Module) {
        $Module = (Get-Module -Name $Name -ListAvailable:$ListAvailable | Sort-Object -Property Version -Descending | Select-Object -First 1)
    }

    # if the path isn't already a psd1 do this
    $path = Join-Path $Module.ModuleBase "$($Module.Name).psd1"
    if (!(Test-Path $path)) {
        # if we only want a psd1, return null
        if ($DataOnly) {
            $path = $null
        }
        else {
            $path = $Module.Path
        }
    }

    # check the Version of the psd1
    elseif ($CheckVersion) {
        $data = Import-PowerShellDataFile -Path $path -ErrorAction Stop

        $version = $null
        if (![version]::TryParse($data.ModuleVersion, [ref]$version)) {
            if ($DataOnly) {
                $path = $null
            }
            else {
                $path = $Module.Path
            }
        }
    }

    return $path
}

<#
.SYNOPSIS
    Clears the inner keys of a hashtable.

.DESCRIPTION
    This function takes a hashtable as input and clears the values associated with each inner key. If the input hashtable is empty or null, no action is taken.

.PARAMETER InputObject
    The hashtable to process.

.EXAMPLE
    $myHashtable = @{
        'Key1' = 'Value1'
        'Key2' = 'Value2'
    }
    Clear-PodeHashtableInnerKey -InputObject $myHashtable
    # Clears the values associated with 'Key1' and 'Key2' in the hashtable.

.NOTES
    This is an internal function and may change in future releases of Pode.
#>
function Clear-PodeHashtableInnerKey {
    param(
        [Parameter()]
        [hashtable]
        $InputObject
    )

    if (Test-PodeIsEmpty $InputObject) {
        return
    }

    $InputObject.Keys.Clone() | ForEach-Object {
        $InputObject[$_].Clear()
    }
}

function Set-PodeCronInterval {
    param(
        [Parameter()]
        [hashtable]
        $Cron,

        [Parameter()]
        [string]
        $Type,

        [Parameter()]
        [int[]]
        $Value,

        [Parameter()]
        [int]
        $Interval
    )

    if ($Interval -le 0) {
        return $false
    }

    if ($Value.Length -gt 1) {
        throw ($PodeLocale.singleValueForIntervalExceptionMessage -f $Type) #"You can only supply a single $($Type) value when using intervals"
    }

    if ($Value.Length -eq 1) {
        $Cron[$Type] = "$(@($Value)[0])"
    }

    $Cron[$Type] += "/$($Interval)"
    return ($Value.Length -eq 1)
}

function Test-PodeModuleInstalled {
    param(
        [Parameter(Mandatory = $true)]
        [string]
        $Name
    )

    return ($null -ne (Get-Module -Name $Name -ListAvailable -ErrorAction Ignore -Verbose:$false))
}

function Get-PodePlaceholderRegex {
    return '\:(?<tag>[\w]+)'
}

<#
.SYNOPSIS
    Resolves placeholders in a given path using a specified regex pattern.

.DESCRIPTION
    The `Resolve-PodePlaceholder` function replaces placeholders in the provided path
    with custom placeholders based on the specified regex pattern. You can customize
    the prepend and append strings for the new placeholders. Additionally, you can
    choose to escape slashes in the path.

.PARAMETER Path
    Specifies the path to resolve. This parameter is mandatory.

.PARAMETER Pattern
    Specifies the regex pattern for identifying placeholders. If not provided, the default
    placeholder regex pattern from `Get-PodePlaceholderRegex` is used.

.PARAMETER Prepend
    Specifies the string to prepend to the new placeholders. Default is '(?<'.

.PARAMETER Append
    Specifies the string to append to the new placeholders. Default is '>[^\/]+?)'.

.PARAMETER Slashes
    If specified, escapes slashes in the path.

.OUTPUTS
    Returns the resolved path with replaced placeholders.

.EXAMPLE
    # Example usage:
    $originalPath = '/api/users/{id}'
    $resolvedPath = Resolve-PodePlaceholder -Path $originalPath
    # Returns '/api/users/(?<id>[^\/]+?)' with custom placeholders.

.NOTES
    This is an internal function and may change in future releases of Pode.
#>
function Resolve-PodePlaceholder {
    param(
        [Parameter(Mandatory = $true)]
        [string]
        $Path,

        [Parameter()]
        [string]
        $Pattern,

        [Parameter()]
        [string]
        $Prepend = '(?<',

        [Parameter()]
        [string]
        $Append = '>[^\/]+?)',

        [switch]
        $Slashes
    )

    if ([string]::IsNullOrWhiteSpace($Pattern)) {
        $Pattern = Get-PodePlaceholderRegex
    }

    if ($Path -imatch $Pattern) {
        $Path = [regex]::Escape($Path)
    }

    if ($Slashes) {
        $Path = ($Path.TrimEnd('\/') -replace '(\\\\|\/)', '[\\\/]')
        $Path = "$($Path)[\\\/]"
    }

    return (Convert-PodePlaceholder -Path $Path -Pattern $Pattern -Prepend $Prepend -Append $Append)
}

<#
.SYNOPSIS
    Converts placeholders in a given path using a specified regex pattern.

.DESCRIPTION
    The `Convert-PodePlaceholder` function replaces placeholders in the provided path
    with custom placeholders based on the specified regex pattern. You can customize
    the prepend and append strings for the new placeholders.

.PARAMETER Path
    Specifies the path to convert. This parameter is mandatory.

.PARAMETER Pattern
    Specifies the regex pattern for identifying placeholders. If not provided, the default
    placeholder regex pattern from `Get-PodePlaceholderRegex` is used.

.PARAMETER Prepend
    Specifies the string to prepend to the new placeholders. Default is '(?<'.

.PARAMETER Append
    Specifies the string to append to the new placeholders. Default is '>[^\/]+?)'.

.OUTPUTS
    Returns the path with replaced placeholders.

.EXAMPLE
    # Example usage:
    $originalPath = '/api/users/{id}'
    $convertedPath = Convert-PodePlaceholder -Path $originalPath
    # Returns '/api/users/(?<id>[^\/]+?)' with custom placeholders.

.NOTES
    This is an internal function and may change in future releases of Pode.
#>
function Convert-PodePlaceholder {
    [CmdletBinding()]
    [OutputType([string])]
    param(
        [Parameter(Mandatory = $true)]
        [string]
        $Path,

        [Parameter()]
        [string]
        $Pattern,

        [Parameter()]
        [string]
        $Prepend = '(?<',

        [Parameter()]
        [string]
        $Append = '>[^\/]+?)'
    )

    if ([string]::IsNullOrWhiteSpace($Pattern)) {
        $Pattern = Get-PodePlaceholderRegex
    }

    while ($Path -imatch $Pattern) {
        $Path = ($Path -ireplace $Matches[0], "$($Prepend)$($Matches['tag'])$($Append)")
    }

    return $Path
}

<#
.SYNOPSIS
    Tests whether a given path contains a placeholder based on a specified regex pattern.

.DESCRIPTION
    The `Test-PodePlaceholder` function checks if the provided path contains a placeholder
    by matching it against a regex pattern. Placeholders are typically used for dynamic values.

.PARAMETER Path
    Specifies the path to test. This parameter is mandatory.

.PARAMETER Placeholder
    Specifies the regex pattern for identifying placeholders. If not provided, the default
    placeholder regex pattern from `Get-PodePlaceholderRegex` is used.

.OUTPUTS
    Returns `$true` if the path contains a placeholder; otherwise, returns `$false`.

.EXAMPLE
    # Example usage:
    $isPlaceholder = Test-PodePlaceholder -Path '/api/users/{id}'
    # Returns $true because the path contains a placeholder.

.NOTES
    This is an internal function and may change in future releases of Pode.
#>
function Test-PodePlaceholder {
    param(
        [Parameter(Mandatory = $true)]
        [string]
        $Path,

        [Parameter()]
        [string]
        $Placeholder
    )

    if ([string]::IsNullOrWhiteSpace($Placeholder)) {
        $Placeholder = Get-PodePlaceholderRegex
    }

    return ($Path -imatch $Placeholder)
}


<#
.SYNOPSIS
Retrieves the PowerShell module manifest object for the specified module.

.DESCRIPTION
This function constructs the path to a PowerShell module manifest file (.psd1) located in the parent directory of the script root. It then imports the module manifest file to access its properties and returns the manifest object. This can be useful for scripts that need to dynamically discover and utilize module metadata, such as version, dependencies, and exported functions.

.PARAMETERS
This function does not accept any parameters.

.EXAMPLE
$manifest = Get-PodeModuleManifest
This example calls the `Get-PodeModuleManifest` function to retrieve the module manifest object and stores it in the variable `$manifest`.

#>
function Get-PodeModuleManifest {
    # Construct the path to the module manifest (.psd1 file)
    $moduleManifestPath = Join-Path -Path (Split-Path -Path $PSScriptRoot -Parent) -ChildPath 'Pode.psd1'

    # Import the module manifest to access its properties
    $moduleManifest = Import-PowerShellDataFile -Path $moduleManifestPath
    return  $moduleManifest
}

<#
.SYNOPSIS
    Tests the running PowerShell version for compatibility with Pode, identifying end-of-life (EOL) and untested versions.

.DESCRIPTION
    The `Test-PodeVersionPwshEOL` function checks the current PowerShell version against a list of versions that were either supported or EOL at the time of the Pode release. It uses the module manifest to determine which PowerShell versions are considered EOL and which are officially supported. If the current version is EOL or was not tested with the current release of Pode, the function generates a warning. This function aids in maintaining best practices for using supported PowerShell versions with Pode.

.PARAMETER ReportUntested
    If specified, the function will report if the current PowerShell version was not available and thus untested at the time of the Pode release. This is useful for identifying potential compatibility issues with newer versions of PowerShell.

.OUTPUTS
    A hashtable containing two keys:
    - `eol`: A boolean indicating if the current PowerShell version was EOL at the time of the Pode release.
    - `supported`: A boolean indicating if the current PowerShell version was officially supported by Pode at the time of the release.

.EXAMPLE
    Test-PodeVersionPwshEOL

    Checks the current PowerShell version against Pode's supported and EOL versions list. Outputs a warning if the version is EOL or untested, and returns a hashtable indicating the compatibility status.

.EXAMPLE
    Test-PodeVersionPwshEOL -ReportUntested

    Similar to the basic usage, but also reports if the current PowerShell version was untested because it was not available at the time of the Pode release.

.NOTES
    This function is part of the Pode module's utilities to ensure compatibility and encourage the use of supported PowerShell versions.

#>
function Test-PodeVersionPwshEOL {
    param(
        [switch] $ReportUntested
    )
    $moduleManifest = Get-PodeModuleManifest
    if ($moduleManifest.ModuleVersion -eq '$version$') {
        return @{
            eol       = $false
            supported = $true
        }
    }

    $psVersion = $PSVersionTable.PSVersion
    $eolVersions = $moduleManifest.PrivateData.PwshVersions.Untested -split ','
    $isEol = "$($psVersion.Major).$($psVersion.Minor)" -in $eolVersions

    if ($isEol) {
        # [WARNING] Pode version has not been tested on PowerShell version, as it is EOL
        Write-PodeHost ($PodeLocale.eolPowerShellWarningMessage -f $PodeVersion, $PSVersion) -ForegroundColor Yellow
    }

    $SupportedVersions = $moduleManifest.PrivateData.PwshVersions.Supported -split ','
    $isSupported = "$($psVersion.Major).$($psVersion.Minor)" -in $SupportedVersions

    if ((! $isSupported) -and (! $isEol) -and $ReportUntested) {
        # [WARNING] Pode version has not been tested on PowerShell version, as it was not available when Pode was released
        Write-PodeHost ($PodeLocale.untestedPowerShellVersionWarningMessage -f $PodeVersion, $PSVersion) -ForegroundColor Yellow
    }

    return @{
        eol       = $isEol
        supported = $isSupported
    }
}

<#
.SYNOPSIS
    Converts PowerShell objects into a YAML-formatted string.

.DESCRIPTION
    This function takes PowerShell objects and converts them to a YAML string representation.
    It supports various data types including arrays, hashtables, strings, and more.
    The depth of conversion can be controlled, allowing for nested objects to be accurately represented.

.PARAMETER InputObject
    The PowerShell object to convert to YAML.

.PARAMETER Depth
    Specifies the maximum depth of object nesting to convert. Default is 10 levels deep.

.PARAMETER NestingLevel
    Used internally to track the current depth of recursion. Generally not specified by the user.

.PARAMETER NoNewLine
    If specified, suppresses the newline characters in the output to create a single-line string.

.OUTPUTS
    System.String. Returns a string in YAML format.

.EXAMPLE
    ConvertTo-PodeYamlInternal -InputObject $object

    Converts the object into a YAML string.

.NOTES
    This is an internal function and may change in future releases of Pode.
    It converts only basic PowerShell types, such as strings, integers, booleans, arrays, hashtables, and ordered dictionaries into a YAML format.

#>
function ConvertTo-PodeYamlInternal {
    [CmdletBinding()]
    [OutputType([string])]
    param (
        [parameter(Mandatory = $true)]
        [AllowNull()]
        $InputObject,

        [parameter()]
        [int]
        $Depth = 10,

        [parameter()]
        [int]
        $NestingLevel = 0,

        [parameter()]
        [switch]
        $NoNewLine
    )

    #report the leaves in terms of object type
    if ($Depth -ilt $NestingLevel) {
        return ''
    }
    # if it is null return null
    If ( !($InputObject) ) {
        if ($InputObject -is [Object[]]) {
            return '[]'
        }
        else {
            return ''
        }
    }

    $padding = [string]::new(' ', $NestingLevel * 2) # lets just create our left-padding for the block
    try {
        $Type = $InputObject.GetType().Name # we start by getting the object's type
        if ($InputObject -is [object[]]) {
            #what it really is
            $Type = "$($InputObject.GetType().BaseType.Name)"
        }

        # Check for specific value types string
        if ($Type -ne 'String') {
            # prevent these values being identified as an object
            if ($InputObject -is [System.Collections.Specialized.OrderedDictionary]) {
                $Type = 'hashTable'
            }
            elseif ($Type -ieq 'List`1') {
                $Type = 'array'
            }
            elseif ($InputObject -is [array]) {
                $Type = 'array'
            } # whatever it thinks it is called
            elseif ($InputObject -is [hashtable] ) {
                $Type = 'hashTable'
            } # for our purposes it is a hashtable
        }

        $output += switch ($Type.ToLower()) {
            'string' {
                $String = "$InputObject"
                if (($string -match '[\r\n]' -or $string.Length -gt 80) -and ($string -notlike 'http*')) {
                    $multiline = [System.Text.StringBuilder]::new('|' + [Environment]::NewLine)

                    $items = $string.Split("`n")
                    for ($i = 0; $i -lt $items.Length; $i++) {
                        $workingString = $items[$i] -replace '\r$'
                        $length = $workingString.Length
                        $index = 0
                        $wrap = 80

                        while ($index -lt $length) {
                            $breakpoint = $wrap
                            $linebreak = $false

                            if (($length - $index) -gt $wrap) {
                                $lastSpaceIndex = $workingString.LastIndexOf(' ', $index + $wrap, $wrap)
                                if ($lastSpaceIndex -ne -1) {
                                    $breakpoint = $lastSpaceIndex - $index
                                }
                                else {
                                    $linebreak = $true
                                    $breakpoint--
                                }
                            }
                            else {
                                $breakpoint = $length - $index
                            }

                            $null = $multiline.Append($padding).Append($workingString.Substring($index, $breakpoint).Trim())
                            if ($linebreak) {
                                $null = $multiline.Append('\')
                            }

                            $index += $breakpoint
                            if ($index -lt $length) {
                                $null = $multiline.Append([System.Environment]::NewLine)
                            }
                        }

                        if ($i -lt ($items.Length - 1)) {
                            $null = $multiline.Append([System.Environment]::NewLine)
                        }
                    }

                    $multiline.ToString().TrimEnd()
                    break
                }
                else {
                    if ($string -match '^[#\[\]@\{\}\!\*]') {
                        "'$($string -replace '''', '''''')'"
                    }
                    else {
                        $string
                    }
                    break
                }
                break
            }

            'hashtable' {
                if ($InputObject.GetEnumerator().MoveNext()) {
                    $index = 0
                    $string = [System.Text.StringBuilder]::new()
                    foreach ($item in $InputObject.Keys) {
                        if ($NoNewLine -and $index++ -eq 0) { $NewPadding = '' } else { $NewPadding = [Environment]::NewLine + $padding }
                        $null = $string.Append( $NewPadding).Append( $item).Append(': ')
                        if ($InputObject[$item] -is [System.ValueType]) {
                            if ($InputObject[$item] -is [bool]) {
                                $null = $string.Append($InputObject[$item].ToString().ToLower())
                            }
                            else {
                                $null = $string.Append($InputObject[$item])
                            }
                        }
                        else {
                            if ($InputObject[$item] -is [string]) { $increment = 2 } else { $increment = 1 }
                            $null = $string.Append((ConvertTo-PodeYamlInternal -InputObject $InputObject[$item] -Depth $Depth -NestingLevel ($NestingLevel + $increment)))
                        }
                    }
                    $string.ToString()
                }
                else { '{}' }
                break
            }

            'pscustomobject' {
                if ($InputObject.PSObject.Properties.Count -gt 0) {
                    $index = 0
                    $string = [System.Text.StringBuilder]::new()
                    foreach ($item in ($InputObject | Get-Member -MemberType Properties | Select-Object -ExpandProperty Name)) {
                        if ($NoNewLine -and $index++ -eq 0) { $NewPadding = '' } else { $NewPadding = [Environment]::NewLine + $padding }
                        $null = $string.Append( $NewPadding).Append( $item).Append(': ')
                        if ($InputObject.$item -is [System.ValueType]) {
                            if ($InputObject.$item -is [bool]) {
                                $null = $string.Append($InputObject.$item.ToString().ToLower())
                            }
                            else {
                                $null = $string.Append($InputObject.$item)
                            }
                        }
                        else {
                            if ($InputObject.$item -is [string]) { $increment = 2 } else { $increment = 1 }
                            $null = $string.Append((ConvertTo-PodeYamlInternal -InputObject $InputObject.$item -Depth $Depth -NestingLevel ($NestingLevel + $increment)))
                        }
                    }
                    $string.ToString()
                }
                else { '{}' }
                break
            }

            'array' {
                $string = [System.Text.StringBuilder]::new()
                $index = 0
                foreach ($item in $InputObject ) {
                    if ($NoNewLine -and $index++ -eq 0) { $NewPadding = '' } else { $NewPadding = [Environment]::NewLine +$padding }
                    $null = $string.Append($NewPadding).Append('- ').Append((ConvertTo-PodeYamlInternal -InputObject $item -depth $Depth -NestingLevel ($NestingLevel + 1) -NoNewLine))
                }
                $string.ToString()
                break
            }

            default {
                "'$InputObject'"
            }
        }
        return $Output
    }
    catch {
        $_ | Write-PodeErrorLog
        $_.Exception | Write-PodeErrorLog -CheckInnerException
        throw ($PodeLocale.scriptErrorExceptionMessage -f $_, $_.InvocationInfo.ScriptName, $_.InvocationInfo.Line.Trim(), $_.InvocationInfo.ScriptLineNumber, $_.InvocationInfo.OffsetInLine, $_.InvocationInfo.MyCommand, $type, $InputObject, $InputObject.GetType().Name, $InputObject.GetType().BaseType.Name)
    }
}


<#
.SYNOPSIS
    Resolves various types of object arrays into PowerShell objects.

.DESCRIPTION
    This function takes an input property and determines its type.
    It then resolves the property into a PowerShell object or an array of objects,
    depending on whether the property is a hashtable, array, or single object.

.PARAMETER Property
    The property to be resolved. It can be a hashtable, an object array, or a single object.

.RETURNS
    Returns a PowerShell object or an array of PowerShell objects, depending on the input property type.

.EXAMPLE
    $result = Resolve-PodeObjectArray -Property $myProperty
    This example resolves the $myProperty into a PowerShell object or an array of objects.

.NOTES
    This is an internal function and may change in future releases of Pode.
#>
function Resolve-PodeObjectArray {
    [CmdletBinding()]
    [OutputType([object[]])]
    [OutputType([psobject])]
    param (
        [AllowNull()]
        [object]
        $Property
    )

    # Check if the property is a hashtable
    if ($Property -is [hashtable]) {
        # If the hashtable has only one item, convert it to a PowerShell object
        if ($Property.Count -eq 1) {
            return [pscustomobject]$Property
        }
        else {
            # If the hashtable has more than one item, recursively resolve each item
            return @(foreach ($p in $Property) {
                    Resolve-PodeObjectArray -Property $p
                })
        }
    }
    # Check if the property is an array of objects
    elseif ($Property -is [object[]]) {
        # Recursively resolve each item in the array
        return @(foreach ($p in $Property) {
                Resolve-PodeObjectArray -Property $p
            })
    }
    # Check if the property is already a PowerShell object
    elseif ($Property -is [psobject]) {
        return $Property
    }
    else {
        # For any other type, convert it to a PowerShell object
        return [pscustomobject]$Property
    }
}

<#
.SYNOPSIS
    Creates a deep clone of a PSObject by serializing and deserializing the object.

.DESCRIPTION
    The Copy-PodeObjectDeepClone function takes a PSObject as input and creates a deep clone of it.
    This is achieved by serializing the object using the PSSerializer class, and then
    deserializing it back into a new instance. This method ensures that nested objects, arrays,
    and other complex structures are copied fully, without sharing references between the original
    and the cloned object.

.PARAMETER InputObject
    The PSObject that you want to deep clone. This object will be serialized and then deserialized
    to create a deep copy.

.PARAMETER Depth
    Specifies the depth for the serialization. The depth controls how deeply nested objects
    and properties are serialized. The default value is 10.

.INPUTS
    [PSObject] - The function accepts a PSObject to deep clone.

.OUTPUTS
    [PSObject] - The function returns a new PSObject that is a deep clone of the original.

.EXAMPLE
    $originalObject = [PSCustomObject]@{
        Name = 'John Doe'
        Age = 30
        Address = [PSCustomObject]@{
            Street = '123 Main St'
            City = 'Anytown'
            Zip = '12345'
        }
    }

    $clonedObject = $originalObject | Copy-PodeObjectDeepClone -Deep 15

    # The $clonedObject is now a deep clone of $originalObject.
    # Changes to $clonedObject will not affect $originalObject and vice versa.

.NOTES
    This function uses the System.Management.Automation.PSSerializer class, which is available in
    PowerShell 5.1 and later versions. The default depth parameter is set to 10 to handle nested
    objects appropriately, but it can be customized via the -Deep parameter.
    This is an internal function and may change in future releases of Pode.
#>
function Copy-PodeObjectDeepClone {
    param (
        [Parameter(Mandatory, ValueFromPipeline)]
        [PSObject]$InputObject,

        [Parameter()]
        [int]$Depth = 10
    )

    process {
        # Serialize the object to XML format using PSSerializer
        # The depth parameter controls how deeply nested objects are serialized
        $xmlSerializer = [System.Management.Automation.PSSerializer]::Serialize($InputObject, $Depth)

        # Deserialize the XML back into a new PSObject, creating a deep clone of the original
        return [System.Management.Automation.PSSerializer]::Deserialize($xmlSerializer)
    }
}

<<<<<<< HEAD


<#
.SYNOPSIS
    Converts a YAML string into a nested ordered hashtable.

.DESCRIPTION
    This function takes a YAML string as input and converts it into a nested ordered hashtable, preserving
    the order of keys. It supports conversion of boolean, integer, float, and datetime values.

.PARAMETER InputObject
    The YAML string to be converted.

.EXAMPLE
    $yamlString = @'
    openapi: 3.0.3
    info:
        title: Async test - OpenAPI 3.0
        version: 0.0.1
    paths:
        /task/{taskId}:
            get:
                summary: Get Pode Task Info
    '@

    $hashtable = ConvertFrom-PodeYamlInternal -InputObject $yamlString
    # Converts the YAML string to a nested ordered hashtable.
=======
<#
.SYNOPSIS
    Converts a duration in milliseconds into a human-readable time format.

.DESCRIPTION
    The `Convert-PodeMillisecondsToReadable` function converts a specified duration in milliseconds into
    a readable time format. The output can be formatted in three styles:
    - `Concise`: A short and simple format (e.g., "1d 2h 3m").
    - `Compact`: A compact representation (e.g., "01:02:03:04").
    - `Verbose`: A detailed, descriptive format (e.g., "1 day, 2 hours, 3 minutes").
    The function also provides an option to exclude milliseconds from the output for all formats.

.PARAMETER Milliseconds
    Specifies the duration in milliseconds to be converted into a human-readable format.

.PARAMETER Format
    Specifies the desired format for the output. Valid options are:
    - `Concise` (default): Short and simple (e.g., "1d 2h 3m").
    - `Compact`: Condensed form (e.g., "01:02:03:04").
    - `Verbose`: Detailed description (e.g., "1 day, 2 hours, 3 minutes, 4 seconds").

.PARAMETER ExcludeMilliseconds
    If specified, milliseconds will be excluded from the output for all formats.

.EXAMPLE
    Convert-PodeMillisecondsToReadable -Milliseconds 123456789

    Output:
    1d 10h 17m 36s

.EXAMPLE
    Convert-PodeMillisecondsToReadable -Milliseconds 123456789 -Format Verbose

    Output:
    1 day, 10 hours, 17 minutes, 36 seconds, 789 milliseconds

.EXAMPLE
    Convert-PodeMillisecondsToReadable -Milliseconds 123456789 -Format Compact -ExcludeMilliseconds

    Output:
    01:10:17:36
>>>>>>> f4db4b62

.NOTES
    This is an internal function and may change in future releases of Pode.
#>
<<<<<<< HEAD
function ConvertFrom-PodeYamlInternal {
    param (
        [Parameter(Mandatory = $true)]
        [string]$InputObject
    )
    # Split the YAML input into lines
    [string[]]$lines = $InputObject -split "`n"
    # Initialize the main hashtable as an ordered hashtable
    $hashtable = [ordered]@{}
    # Stacks to keep track of current hashtable and indentation levels
    $stack = [System.Collections.Stack]::new()
    $indentStack = [System.Collections.Stack]::new()
    $stack.Push($hashtable)
    $indentStack.Push(-1)

    # Iterate over each line of the YAML input
    for ($i = 0; $i -lt $lines.Length; $i++) {
        $line = $lines[$i]
        if ($line -match '^(\s*)([^:]+):\s*(.*)$') {
            $indent = $matches[1].Length
            $key = $matches[2].Trim()
            $value = $matches[3].Trim()

            # Pop the stack if the current indentation level is less than or equal to the previous level
            while (  $indentStack.Peek() -ge $indent) {
                $null = $indentStack.Pop()
                $null = $stack.Pop()
            }

            # Peek the current hashtable from the stack
            $current = $null = $stack.Peek()

            # If value is empty, create a new nested ordered hashtable
            if ($value -eq '') {
                $current[$key] = [ordered]@{}
                $stack.Push($current[$key])
                $indentStack.Push($indent)
            }
            # Handle inline arrays
            elseif ($value -match '^\[(.*)\]$') {
                $current[$key] = ($matches[1] -split ',\s*') -replace '"', ''
            }
            # Handle multiline strings
            elseif ($value -eq '|') {
                $value = ''
                while (++$i -lt $lines.Length -and $lines[$i] -match '^\s+(.*)$') {
                    $value += $matches[1] + "`n"
                }
                $i--
                $current[$key] = $value.TrimEnd()
            }
            # Convert and assign the value
            else {
                $current[$key] = Convert-PodeStringToType $value
            }
        }
        # Handle list items
        elseif ($line -match '^\s*-\s*(.*)$') {
            $value = $matches[1].Trim()
            if (-not ($current[$key] -is [System.Collections.ArrayList])) {
                $current[$key] = [System.Collections.ArrayList]::new()
            }
            $null = $current[$key].Add((Convert-PodeStringToType $value))
        }
    }

    return $hashtable
}

<#
.SYNOPSIS
    Converts a string value to its appropriate data type (bool, int, float, datetime, or string).

.DESCRIPTION
    This function takes a string value and determines if it can be converted to a boolean, integer, float,
    or datetime. If none of these conversions apply, it returns the original string.

.PARAMETER value
    The string value to be converted.

.EXAMPLE
    $convertedValue = Convert-PodeStringToType -value "true"
    # Converts the string "true" to a boolean $true.

.EXAMPLE
    $convertedValue = Convert-PodeStringToType -value "123"
    # Converts the string "123" to an integer 123.

.EXAMPLE
    $convertedValue = Convert-PodeStringToType -value "123.45"
    # Converts the string "123.45" to a float 123.45.

.EXAMPLE
    $convertedValue = Convert-PodeStringToType -value "2021-05-01"
    # Converts the string "2021-05-01" to a datetime object.

.EXAMPLE
    $convertedValue = Convert-PodeStringToType -value "some string"
    # Returns the original string "some string".
=======
function Convert-PodeMillisecondsToReadable {
    param(
        # The duration in milliseconds to convert
        [Parameter(Mandatory = $true)]
        [long]
        $Milliseconds,

        # Specifies the desired output format
        [Parameter()]
        [ValidateSet('Concise', 'Compact', 'Verbose')]
        [string]
        $Format = 'Concise',

        # Omits milliseconds from the output
        [switch]
        $ExcludeMilliseconds
    )

    # Convert the milliseconds input into a TimeSpan object
    $timeSpan = [timespan]::FromMilliseconds($Milliseconds)

    # Generate the formatted output based on the selected format
    switch ($Format.ToLower()) {
        'concise' {
            # Concise format: "1d 2h 3m 4s"
            $output = @()
            if ($timeSpan.Days -gt 0) { $output += "$($timeSpan.Days)d" }
            if ($timeSpan.Hours -gt 0) { $output += "$($timeSpan.Hours)h" }
            if ($timeSpan.Minutes -gt 0) { $output += "$($timeSpan.Minutes)m" }
            if ($timeSpan.Seconds -gt 0) { $output += "$($timeSpan.Seconds)s" }

            # Include milliseconds if they exist and are not excluded
            if ((($timeSpan.Milliseconds -gt 0) -and !$ExcludeMilliseconds) -or ($output.Count -eq 0)) {
                $output += "$($timeSpan.Milliseconds)ms"
            }

            return $output -join ' '
        }

        'compact' {
            # Compact format: "dd:hh:mm:ss"
            $output = '{0:D2}:{1:D2}:{2:D2}:{3:D2}' -f $timeSpan.Days, $timeSpan.Hours, $timeSpan.Minutes, $timeSpan.Seconds

            # Append milliseconds if not excluded
            if (!$ExcludeMilliseconds) {
                $output += '.{0:D3}' -f $timeSpan.Milliseconds
            }

            return $output
        }

        'verbose' {
            # Verbose format: "1 day, 2 hours, 3 minutes, 4 seconds"
            $output = @()
            if ($timeSpan.Days -gt 0) { $output += "$($timeSpan.Days) day$(if ($timeSpan.Days -ne 1) { 's' })" }
            if ($timeSpan.Hours -gt 0) { $output += "$($timeSpan.Hours) hour$(if ($timeSpan.Hours -ne 1) { 's' })" }
            if ($timeSpan.Minutes -gt 0) { $output += "$($timeSpan.Minutes) minute$(if ($timeSpan.Minutes -ne 1) { 's' })" }
            if ($timeSpan.Seconds -gt 0) { $output += "$($timeSpan.Seconds) second$(if ($timeSpan.Seconds -ne 1) { 's' })" }

            # Include milliseconds if they exist and are not excluded
            if ((($timeSpan.Milliseconds -gt 0) -and !$ExcludeMilliseconds) -or ($output.Count -eq 0)) {
                $output += "$($timeSpan.Milliseconds) millisecond$(if ($timeSpan.Milliseconds -ne 1) { 's' })"
            }

            return $output -join ', '
        }
    }
}



<#
.SYNOPSIS
    Converts all instances of 'Start-Sleep' to 'Start-PodeSleep' within a scriptblock.

.DESCRIPTION
    The `ConvertTo-PodeSleep` function processes a given scriptblock and replaces every occurrence
    of 'Start-Sleep' with 'Start-PodeSleep'. This is useful for adapting scripts that need to use
    Pode-specific sleep functionality.

.PARAMETER ScriptBlock
    The scriptblock to be processed. The function will replace 'Start-Sleep' with 'Start-PodeSleep'
    in the provided scriptblock.

.EXAMPLE
  # Example 1: Replace Start-Sleep in a ScriptBlock
    $Original = { Write-Host "Starting"; Start-Sleep -Seconds 5; Write-Host "Done" }
    $Modified = $Original | ConvertTo-PodeSleep
    & $Modified

.EXAMPLE
    # Example 2: Process a ScriptBlock inline
    ConvertTo-PodeSleep -ScriptBlock { Start-Sleep -Seconds 2 } | Invoke-Command

.NOTES
    This is an internal function and may change in future releases of Pode.
#>
function ConvertTo-PodeSleep {
    param(
        [Parameter(ValueFromPipeline = $true)]
        [scriptblock]
        $ScriptBlock
    )
    process {
        # Modify the ScriptBlock to replace 'Start-Sleep' with 'Start-PodeSleep'
        return [scriptblock]::Create(("$($ScriptBlock)" -replace 'Start-Sleep ', 'Start-PodeSleep '))
    }
}

<#
.SYNOPSIS
    Tests whether the current PowerShell host is the Integrated Scripting Environment (ISE).

.DESCRIPTION
    This function checks if the current host is running in the Windows PowerShell ISE
    by comparing the `$Host.Name` property with the string 'Windows PowerShell ISE Host'.

.PARAMETER None
    This function does not accept any parameters.

.OUTPUTS
    [Boolean]
    Returns `True` if the host is the Windows PowerShell ISE, otherwise `False`.

.EXAMPLE
    Test-PodeIsISEHost
    Checks if the current PowerShell session is running in the ISE and returns the result.
>>>>>>> f4db4b62

.NOTES
    This is an internal function and may change in future releases of Pode.
#>
<<<<<<< HEAD
function Convert-PodeStringToType($value) {
    # Convert to boolean if value matches 'true' or 'false'
    if ($value -match '^(true|false)$') {
        return [bool]::Parse($value)
    }
    # Convert to integer if value matches an integer pattern
    elseif ($value -match '^-?\d+$') {
        return [int]::Parse($value)
    }
    # Convert to float if value matches a float pattern
    elseif ($value -match '^-?\d*\.\d+$') {
        return [float]::Parse($value)
    }
    # Convert to datetime if value matches a datetime pattern
    elseif ($value -match '^\d{4}-\d{2}-\d{2}(T\d{2}:\d{2}:\d{2}(\.\d{1,3})?(Z|[+-]\d{2}:\d{2})?)?$') {
        return [DateTime]::Parse($value)
    }
    # Return the original string if no other conversion applies
    else {
        return $value
    }
}
=======
function Test-PodeIsISEHost {
    return ((Test-PodeIsWindows) -and ('Windows PowerShell ISE Host' -eq $Host.Name))
}
>>>>>>> f4db4b62
<|MERGE_RESOLUTION|>--- conflicted
+++ resolved
@@ -3700,7 +3700,187 @@
     }
 }
 
-<<<<<<< HEAD
+<#
+.SYNOPSIS
+    Converts a duration in milliseconds into a human-readable time format.
+
+.DESCRIPTION
+    The `Convert-PodeMillisecondsToReadable` function converts a specified duration in milliseconds into
+    a readable time format. The output can be formatted in three styles:
+    - `Concise`: A short and simple format (e.g., "1d 2h 3m").
+    - `Compact`: A compact representation (e.g., "01:02:03:04").
+    - `Verbose`: A detailed, descriptive format (e.g., "1 day, 2 hours, 3 minutes").
+    The function also provides an option to exclude milliseconds from the output for all formats.
+
+.PARAMETER Milliseconds
+    Specifies the duration in milliseconds to be converted into a human-readable format.
+
+.PARAMETER Format
+    Specifies the desired format for the output. Valid options are:
+    - `Concise` (default): Short and simple (e.g., "1d 2h 3m").
+    - `Compact`: Condensed form (e.g., "01:02:03:04").
+    - `Verbose`: Detailed description (e.g., "1 day, 2 hours, 3 minutes, 4 seconds").
+
+.PARAMETER ExcludeMilliseconds
+    If specified, milliseconds will be excluded from the output for all formats.
+
+.EXAMPLE
+    Convert-PodeMillisecondsToReadable -Milliseconds 123456789
+
+    Output:
+    1d 10h 17m 36s
+
+.EXAMPLE
+    Convert-PodeMillisecondsToReadable -Milliseconds 123456789 -Format Verbose
+
+    Output:
+    1 day, 10 hours, 17 minutes, 36 seconds, 789 milliseconds
+
+.EXAMPLE
+    Convert-PodeMillisecondsToReadable -Milliseconds 123456789 -Format Compact -ExcludeMilliseconds
+
+    Output:
+    01:10:17:36
+
+.NOTES
+    This is an internal function and may change in future releases of Pode.
+#>
+function Convert-PodeMillisecondsToReadable {
+    param(
+        # The duration in milliseconds to convert
+        [Parameter(Mandatory = $true)]
+        [long]
+        $Milliseconds,
+
+        # Specifies the desired output format
+        [Parameter()]
+        [ValidateSet('Concise', 'Compact', 'Verbose')]
+        [string]
+        $Format = 'Concise',
+
+        # Omits milliseconds from the output
+        [switch]
+        $ExcludeMilliseconds
+    )
+
+    # Convert the milliseconds input into a TimeSpan object
+    $timeSpan = [timespan]::FromMilliseconds($Milliseconds)
+
+    # Generate the formatted output based on the selected format
+    switch ($Format.ToLower()) {
+        'concise' {
+            # Concise format: "1d 2h 3m 4s"
+            $output = @()
+            if ($timeSpan.Days -gt 0) { $output += "$($timeSpan.Days)d" }
+            if ($timeSpan.Hours -gt 0) { $output += "$($timeSpan.Hours)h" }
+            if ($timeSpan.Minutes -gt 0) { $output += "$($timeSpan.Minutes)m" }
+            if ($timeSpan.Seconds -gt 0) { $output += "$($timeSpan.Seconds)s" }
+
+            # Include milliseconds if they exist and are not excluded
+            if ((($timeSpan.Milliseconds -gt 0) -and !$ExcludeMilliseconds) -or ($output.Count -eq 0)) {
+                $output += "$($timeSpan.Milliseconds)ms"
+            }
+
+            return $output -join ' '
+        }
+
+        'compact' {
+            # Compact format: "dd:hh:mm:ss"
+            $output = '{0:D2}:{1:D2}:{2:D2}:{3:D2}' -f $timeSpan.Days, $timeSpan.Hours, $timeSpan.Minutes, $timeSpan.Seconds
+
+            # Append milliseconds if not excluded
+            if (!$ExcludeMilliseconds) {
+                $output += '.{0:D3}' -f $timeSpan.Milliseconds
+            }
+
+            return $output
+        }
+
+        'verbose' {
+            # Verbose format: "1 day, 2 hours, 3 minutes, 4 seconds"
+            $output = @()
+            if ($timeSpan.Days -gt 0) { $output += "$($timeSpan.Days) day$(if ($timeSpan.Days -ne 1) { 's' })" }
+            if ($timeSpan.Hours -gt 0) { $output += "$($timeSpan.Hours) hour$(if ($timeSpan.Hours -ne 1) { 's' })" }
+            if ($timeSpan.Minutes -gt 0) { $output += "$($timeSpan.Minutes) minute$(if ($timeSpan.Minutes -ne 1) { 's' })" }
+            if ($timeSpan.Seconds -gt 0) { $output += "$($timeSpan.Seconds) second$(if ($timeSpan.Seconds -ne 1) { 's' })" }
+
+            # Include milliseconds if they exist and are not excluded
+            if ((($timeSpan.Milliseconds -gt 0) -and !$ExcludeMilliseconds) -or ($output.Count -eq 0)) {
+                $output += "$($timeSpan.Milliseconds) millisecond$(if ($timeSpan.Milliseconds -ne 1) { 's' })"
+            }
+
+            return $output -join ', '
+        }
+    }
+}
+
+
+
+<#
+.SYNOPSIS
+    Converts all instances of 'Start-Sleep' to 'Start-PodeSleep' within a scriptblock.
+
+.DESCRIPTION
+    The `ConvertTo-PodeSleep` function processes a given scriptblock and replaces every occurrence
+    of 'Start-Sleep' with 'Start-PodeSleep'. This is useful for adapting scripts that need to use
+    Pode-specific sleep functionality.
+
+.PARAMETER ScriptBlock
+    The scriptblock to be processed. The function will replace 'Start-Sleep' with 'Start-PodeSleep'
+    in the provided scriptblock.
+
+.EXAMPLE
+  # Example 1: Replace Start-Sleep in a ScriptBlock
+    $Original = { Write-Host "Starting"; Start-Sleep -Seconds 5; Write-Host "Done" }
+    $Modified = $Original | ConvertTo-PodeSleep
+    & $Modified
+
+.EXAMPLE
+    # Example 2: Process a ScriptBlock inline
+    ConvertTo-PodeSleep -ScriptBlock { Start-Sleep -Seconds 2 } | Invoke-Command
+
+.NOTES
+    This is an internal function and may change in future releases of Pode.
+#>
+function ConvertTo-PodeSleep {
+    param(
+        [Parameter(ValueFromPipeline = $true)]
+        [scriptblock]
+        $ScriptBlock
+    )
+    process {
+        # Modify the ScriptBlock to replace 'Start-Sleep' with 'Start-PodeSleep'
+        return [scriptblock]::Create(("$($ScriptBlock)" -replace 'Start-Sleep ', 'Start-PodeSleep '))
+    }
+}
+
+<#
+.SYNOPSIS
+    Tests whether the current PowerShell host is the Integrated Scripting Environment (ISE).
+
+.DESCRIPTION
+    This function checks if the current host is running in the Windows PowerShell ISE
+    by comparing the `$Host.Name` property with the string 'Windows PowerShell ISE Host'.
+
+.PARAMETER None
+    This function does not accept any parameters.
+
+.OUTPUTS
+    [Boolean]
+    Returns `True` if the host is the Windows PowerShell ISE, otherwise `False`.
+
+.EXAMPLE
+    Test-PodeIsISEHost
+    Checks if the current PowerShell session is running in the ISE and returns the result.
+
+.NOTES
+    This is an internal function and may change in future releases of Pode.
+#>
+function Test-PodeIsISEHost {
+    return ((Test-PodeIsWindows) -and ('Windows PowerShell ISE Host' -eq $Host.Name))
+}
+
+
 
 
 <#
@@ -3728,54 +3908,10 @@
 
     $hashtable = ConvertFrom-PodeYamlInternal -InputObject $yamlString
     # Converts the YAML string to a nested ordered hashtable.
-=======
-<#
-.SYNOPSIS
-    Converts a duration in milliseconds into a human-readable time format.
-
-.DESCRIPTION
-    The `Convert-PodeMillisecondsToReadable` function converts a specified duration in milliseconds into
-    a readable time format. The output can be formatted in three styles:
-    - `Concise`: A short and simple format (e.g., "1d 2h 3m").
-    - `Compact`: A compact representation (e.g., "01:02:03:04").
-    - `Verbose`: A detailed, descriptive format (e.g., "1 day, 2 hours, 3 minutes").
-    The function also provides an option to exclude milliseconds from the output for all formats.
-
-.PARAMETER Milliseconds
-    Specifies the duration in milliseconds to be converted into a human-readable format.
-
-.PARAMETER Format
-    Specifies the desired format for the output. Valid options are:
-    - `Concise` (default): Short and simple (e.g., "1d 2h 3m").
-    - `Compact`: Condensed form (e.g., "01:02:03:04").
-    - `Verbose`: Detailed description (e.g., "1 day, 2 hours, 3 minutes, 4 seconds").
-
-.PARAMETER ExcludeMilliseconds
-    If specified, milliseconds will be excluded from the output for all formats.
-
-.EXAMPLE
-    Convert-PodeMillisecondsToReadable -Milliseconds 123456789
-
-    Output:
-    1d 10h 17m 36s
-
-.EXAMPLE
-    Convert-PodeMillisecondsToReadable -Milliseconds 123456789 -Format Verbose
-
-    Output:
-    1 day, 10 hours, 17 minutes, 36 seconds, 789 milliseconds
-
-.EXAMPLE
-    Convert-PodeMillisecondsToReadable -Milliseconds 123456789 -Format Compact -ExcludeMilliseconds
-
-    Output:
-    01:10:17:36
->>>>>>> f4db4b62
 
 .NOTES
     This is an internal function and may change in future releases of Pode.
 #>
-<<<<<<< HEAD
 function ConvertFrom-PodeYamlInternal {
     param (
         [Parameter(Mandatory = $true)]
@@ -3875,140 +4011,10 @@
 .EXAMPLE
     $convertedValue = Convert-PodeStringToType -value "some string"
     # Returns the original string "some string".
-=======
-function Convert-PodeMillisecondsToReadable {
-    param(
-        # The duration in milliseconds to convert
-        [Parameter(Mandatory = $true)]
-        [long]
-        $Milliseconds,
-
-        # Specifies the desired output format
-        [Parameter()]
-        [ValidateSet('Concise', 'Compact', 'Verbose')]
-        [string]
-        $Format = 'Concise',
-
-        # Omits milliseconds from the output
-        [switch]
-        $ExcludeMilliseconds
-    )
-
-    # Convert the milliseconds input into a TimeSpan object
-    $timeSpan = [timespan]::FromMilliseconds($Milliseconds)
-
-    # Generate the formatted output based on the selected format
-    switch ($Format.ToLower()) {
-        'concise' {
-            # Concise format: "1d 2h 3m 4s"
-            $output = @()
-            if ($timeSpan.Days -gt 0) { $output += "$($timeSpan.Days)d" }
-            if ($timeSpan.Hours -gt 0) { $output += "$($timeSpan.Hours)h" }
-            if ($timeSpan.Minutes -gt 0) { $output += "$($timeSpan.Minutes)m" }
-            if ($timeSpan.Seconds -gt 0) { $output += "$($timeSpan.Seconds)s" }
-
-            # Include milliseconds if they exist and are not excluded
-            if ((($timeSpan.Milliseconds -gt 0) -and !$ExcludeMilliseconds) -or ($output.Count -eq 0)) {
-                $output += "$($timeSpan.Milliseconds)ms"
-            }
-
-            return $output -join ' '
-        }
-
-        'compact' {
-            # Compact format: "dd:hh:mm:ss"
-            $output = '{0:D2}:{1:D2}:{2:D2}:{3:D2}' -f $timeSpan.Days, $timeSpan.Hours, $timeSpan.Minutes, $timeSpan.Seconds
-
-            # Append milliseconds if not excluded
-            if (!$ExcludeMilliseconds) {
-                $output += '.{0:D3}' -f $timeSpan.Milliseconds
-            }
-
-            return $output
-        }
-
-        'verbose' {
-            # Verbose format: "1 day, 2 hours, 3 minutes, 4 seconds"
-            $output = @()
-            if ($timeSpan.Days -gt 0) { $output += "$($timeSpan.Days) day$(if ($timeSpan.Days -ne 1) { 's' })" }
-            if ($timeSpan.Hours -gt 0) { $output += "$($timeSpan.Hours) hour$(if ($timeSpan.Hours -ne 1) { 's' })" }
-            if ($timeSpan.Minutes -gt 0) { $output += "$($timeSpan.Minutes) minute$(if ($timeSpan.Minutes -ne 1) { 's' })" }
-            if ($timeSpan.Seconds -gt 0) { $output += "$($timeSpan.Seconds) second$(if ($timeSpan.Seconds -ne 1) { 's' })" }
-
-            # Include milliseconds if they exist and are not excluded
-            if ((($timeSpan.Milliseconds -gt 0) -and !$ExcludeMilliseconds) -or ($output.Count -eq 0)) {
-                $output += "$($timeSpan.Milliseconds) millisecond$(if ($timeSpan.Milliseconds -ne 1) { 's' })"
-            }
-
-            return $output -join ', '
-        }
-    }
-}
-
-
-
-<#
-.SYNOPSIS
-    Converts all instances of 'Start-Sleep' to 'Start-PodeSleep' within a scriptblock.
-
-.DESCRIPTION
-    The `ConvertTo-PodeSleep` function processes a given scriptblock and replaces every occurrence
-    of 'Start-Sleep' with 'Start-PodeSleep'. This is useful for adapting scripts that need to use
-    Pode-specific sleep functionality.
-
-.PARAMETER ScriptBlock
-    The scriptblock to be processed. The function will replace 'Start-Sleep' with 'Start-PodeSleep'
-    in the provided scriptblock.
-
-.EXAMPLE
-  # Example 1: Replace Start-Sleep in a ScriptBlock
-    $Original = { Write-Host "Starting"; Start-Sleep -Seconds 5; Write-Host "Done" }
-    $Modified = $Original | ConvertTo-PodeSleep
-    & $Modified
-
-.EXAMPLE
-    # Example 2: Process a ScriptBlock inline
-    ConvertTo-PodeSleep -ScriptBlock { Start-Sleep -Seconds 2 } | Invoke-Command
 
 .NOTES
     This is an internal function and may change in future releases of Pode.
 #>
-function ConvertTo-PodeSleep {
-    param(
-        [Parameter(ValueFromPipeline = $true)]
-        [scriptblock]
-        $ScriptBlock
-    )
-    process {
-        # Modify the ScriptBlock to replace 'Start-Sleep' with 'Start-PodeSleep'
-        return [scriptblock]::Create(("$($ScriptBlock)" -replace 'Start-Sleep ', 'Start-PodeSleep '))
-    }
-}
-
-<#
-.SYNOPSIS
-    Tests whether the current PowerShell host is the Integrated Scripting Environment (ISE).
-
-.DESCRIPTION
-    This function checks if the current host is running in the Windows PowerShell ISE
-    by comparing the `$Host.Name` property with the string 'Windows PowerShell ISE Host'.
-
-.PARAMETER None
-    This function does not accept any parameters.
-
-.OUTPUTS
-    [Boolean]
-    Returns `True` if the host is the Windows PowerShell ISE, otherwise `False`.
-
-.EXAMPLE
-    Test-PodeIsISEHost
-    Checks if the current PowerShell session is running in the ISE and returns the result.
->>>>>>> f4db4b62
-
-.NOTES
-    This is an internal function and may change in future releases of Pode.
-#>
-<<<<<<< HEAD
 function Convert-PodeStringToType($value) {
     # Convert to boolean if value matches 'true' or 'false'
     if ($value -match '^(true|false)$') {
@@ -4031,8 +4037,3 @@
         return $value
     }
 }
-=======
-function Test-PodeIsISEHost {
-    return ((Test-PodeIsWindows) -and ('Windows PowerShell ISE Host' -eq $Host.Name))
-}
->>>>>>> f4db4b62

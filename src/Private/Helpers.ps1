using namespace Pode

<#
.SYNOPSIS
    Dynamically executes content as a Pode file, optionally passing data to it.

.DESCRIPTION
    This function takes a string of content, which is expected to be PowerShell code, and optionally a hashtable of data. It constructs a script block that optionally includes a parameter declaration,
    and then executes this script block using the provided data. This is useful for dynamically generating content based on a template or script contained in a file or a string.

.PARAMETER Content
    The PowerShell code as a string. This content is dynamically executed as a script block. It can include placeholders or logic that utilizes the passed data.

.PARAMETER Data
    Optional hashtable of data that can be referenced within the content/script. This data is passed to the script block as parameters.

.EXAMPLE
    $scriptContent = '"Hello, world! Today is $(Get-Date)"'
    ConvertFrom-PodeFile -Content $scriptContent

    This example will execute the content of the script and output "Hello, world! Today is [current date]".

.EXAMPLE
    $template = '"Hello, $(Name)! Your balance is $$(Amount)"'
    $data = @{ Name = 'John Doe'; Amount = '100.50' }
    ConvertFrom-PodeFile -Content $template -Data $data

    This example demonstrates using the function with a data parameter to replace placeholders within the content.
#>
function ConvertFrom-PodeFile {
    param(
        [Parameter(Mandatory = $true)]
        [ValidateNotNull()]
        $Content,

        [Parameter()]
        $Data = @{}
    )

    # if we have data, then setup the data param
    if ($null -ne $Data -and $Data.Count -gt 0) {
        $Content = "param(`$data)`nreturn `"$($Content -replace '"', '``"')`""
    }
    else {
        $Content = "return `"$($Content -replace '"', '``"')`""
    }

    # invoke the content as a script to generate the dynamic content
    return (Invoke-PodeScriptBlock -ScriptBlock ([scriptblock]::Create($Content)) -Arguments $Data -Return -NoNewClosure)
}

function Get-PodeViewEngineType {
    param(
        [Parameter(Mandatory = $true)]
        [string]
        $Path
    )

    # work out the engine to use when parsing the file
    $type = $PodeContext.Server.ViewEngine.Type

    $ext = Get-PodeFileExtension -Path $Path -TrimPeriod
    if (![string]::IsNullOrWhiteSpace($ext) -and ($ext -ine $PodeContext.Server.ViewEngine.Extension)) {
        $type = $ext
    }

    return $type
}

function Get-PodeFileContentUsingViewEngine {
    param(
        [Parameter(Mandatory = $true)]
        [string]
        $Path,

        [Parameter()]
        [hashtable]
        $Data
    )

    # work out the engine to use when parsing the file
    $engine = Get-PodeViewEngineType -Path $Path

    # setup the content
    $content = [string]::Empty

    # run the relevant engine logic
    switch ($engine.ToLowerInvariant()) {
        'html' {
            $content = Get-Content -Path $Path -Raw -Encoding utf8
        }

        'md' {
            $content = Get-Content -Path $Path -Raw -Encoding utf8
        }

        'pode' {
            $content = Get-Content -Path $Path -Raw -Encoding utf8
            $content = ConvertFrom-PodeFile -Content $content -Data $Data
        }

        default {
            if ($null -ne $PodeContext.Server.ViewEngine.ScriptBlock) {
                $_args = @($Path)
                if (($null -ne $Data) -and ($Data.Count -gt 0)) {
                    $_args = @($Path, $Data)
                }

                $content = (Invoke-PodeScriptBlock -ScriptBlock $PodeContext.Server.ViewEngine.ScriptBlock -Arguments $_args -UsingVariables $PodeContext.Server.ViewEngine.UsingVariables -Return -Splat)
            }
        }
    }

    return $content
}

function Get-PodeFileContent {
    param(
        [Parameter(Mandatory = $true)]
        [string]
        $Path,

        [switch]
        $NoEscape
    )

    $Path = Protect-PodePath -Path $Path -NoEscape:$NoEscape
    return (Get-Content -Path $Path -Raw -Encoding utf8)
}

function Protect-PodePath {
    param(
        [Parameter()]
        [string]
        $Path,

        [switch]
        $NoEscape
    )

    if ($NoEscape -or [string]::IsNullOrEmpty($Path)) {
        return $Path
    }

    return [WildcardPattern]::Escape($Path)
}

function Get-PodeType {
    param(
        [Parameter()]
        $Value
    )

    if ($null -eq $Value) {
        return $null
    }

    $type = $Value.GetType()
    return @{
        Name     = $type.Name.ToLowerInvariant()
        BaseName = $type.BaseType.Name.ToLowerInvariant()
    }
}

function Get-PodePSVersionTable {
    return $PSVersionTable
}

function Test-PodeIsAdminUser {
    # check the current platform, if it's unix then return true
    if (Test-PodeIsUnix) {
        return $true
    }

    try {
        $principal = [System.Security.Principal.WindowsPrincipal]::new([System.Security.Principal.WindowsIdentity]::GetCurrent())
        if ($null -eq $principal) {
            return $false
        }

        return $principal.IsInRole([System.Security.Principal.WindowsBuiltInRole]::Administrator)
    }
    catch [exception] {
        Write-PodeHost 'Error checking user administrator priviledges' -ForegroundColor Red
        Write-PodeHost $_.Exception.Message -ForegroundColor Red
        return $false
    }
}

function Get-PodeHostIPRegex {
    param(
        [Parameter(Mandatory = $true)]
        [ValidateSet('Both', 'Hostname', 'IP')]
        [string]
        $Type
    )

    $ip_rgx = '\[?([a-f0-9]*\:){1,}[a-f0-9]*((\d+\.){3}\d+)?\]?|(((\d{1,2}|1\d{1,2}|2[0-5][0-5])\.){3}(\d{1,2}|1\d{1,2}|2[0-5][0-5]))(\/(\d|[1-2][0-9]|3[0-2]))?|\*|all'
    $host_rgx = '([a-z]|\*\.)(([a-z0-9]|[a-z0-9][a-z0-9\-]*[a-z0-9])\.)*([a-z0-9]|[a-z0-9][a-z0-9\-]*[a-z0-9])+'

    switch ($Type.ToLowerInvariant()) {
        'both' {
            return "(?<host>($($ip_rgx)|$($host_rgx)))"
        }

        'hostname' {
            return "(?<host>($($host_rgx)))"
        }

        'ip' {
            return "(?<host>($($ip_rgx)))"
        }
    }
}

function Get-PodePortRegex {
    return '(?<port>\d+)'
}

function Get-PodeEndpointInfo {
    param(
        [Parameter()]
        [string]
        $Address,

        [switch]
        $AnyPortOnZero
    )

    if ([string]::IsNullOrWhiteSpace($Address)) {
        return $null
    }

    $hostRgx = Get-PodeHostIPRegex -Type Both
    $portRgx = Get-PodePortRegex
    $cmbdRgx = "$($hostRgx)\:$($portRgx)"

    # validate that we have a valid ip/host:port address
    if (!(
        ($Address -imatch "^$($cmbdRgx)$") -or
        ($Address -imatch "^$($hostRgx)[\:]{0,1}") -or
        (!$Address.Contains('.') -and $Address -imatch "[\:]{0,1}$($portRgx)$")
        )) {
        throw ($PodeLocale.failedToParseAddressExceptionMessage -f $Address)#"Failed to parse '$($Address)' as a valid IP/Host:Port address"
    }

    # grab the ip address/hostname
    $_host = $Matches['host']
    if ([string]::IsNullOrWhiteSpace($_host)) {
        $_host = '*'
    }

    # ensure we have a valid ip address/hostname
    if (!(Test-PodeIPAddress -IP $_host)) {
        throw ($PodeLocale.invalidIpAddressExceptionMessage -f $_host) #"The IP address supplied is invalid: $($_host)"
    }

    # grab the port
    $_port = $Matches['port']
    if ([string]::IsNullOrWhiteSpace($_port)) {
        $_port = 0
    }

    # ensure the port is valid
    if ($_port -lt 0) {
        throw ($PodeLocale.invalidPortExceptionMessage -f $_port)#"The port cannot be negative: $($_port)"
    }

    # return the info
    return @{
        Host = $_host
        Port = (Resolve-PodeValue -Check ($AnyPortOnZero -and ($_port -eq 0)) -TrueValue '*' -FalseValue $_port)
    }
}

function Test-PodeIPAddress {
    param(
        [Parameter()]
        [string]
        $IP,

        [switch]
        $IPOnly,

        [switch]
        $FailOnEmpty
    )

    # fail on empty
    if ([string]::IsNullOrWhiteSpace($IP)) {
        return !$FailOnEmpty.IsPresent
    }

    # all empty, or */all
    if ($IP -iin @('*', 'all')) {
        return $true
    }

    # are we allowing hostnames?
    if ($IP -imatch "^$(Get-PodeHostIPRegex -Type Hostname)$") {
        return !$IPOnly.IsPresent
    }

    # check if the IP matches regex
    if ($IP -imatch "^$(Get-PodeHostIPRegex -Type IP)$") {
        return $true
    }

    # if we get here, try parsing with [IPAddress] as a last resort
    try {
        $null = [System.Net.IPAddress]::Parse($IP)
        return $true
    }
    catch [exception] {
        return $false
    }
}

function Test-PodeHostname {
    param(
        [Parameter()]
        [string]
        $Hostname
    )

    return ($Hostname -imatch "^$(Get-PodeHostIPRegex -Type Hostname)$")
}

function ConvertTo-PodeIPAddress {
    param(
        [Parameter(Mandatory = $true)]
        [ValidateNotNull()]
        $Address
    )

    return [System.Net.IPAddress]::Parse(([System.Net.IPEndPoint]$Address).Address.ToString())
}

function Get-PodeIPAddressesForHostname {
    param(
        [Parameter(Mandatory = $true)]
        [string]
        $Hostname,

        [Parameter(Mandatory = $true)]
        [ValidateSet('All', 'IPv4', 'IPv6')]
        [string]
        $Type
    )

    if (!(Test-PodeHostname -Hostname $Hostname)) {
        return $Hostname
    }

    # get the ip addresses for the hostname
    try {
        $ips = @([System.Net.Dns]::GetHostAddresses($Hostname))
    }
    catch {
        return '127.0.0.1'
    }

    # return ips based on type
    switch ($Type.ToLowerInvariant()) {
        'ipv4' {
            $ips = @(foreach ($ip in $ips) {
                    if ($ip.AddressFamily -ieq 'InterNetwork') {
                        $ip
                    }
                })
        }

        'ipv6' {
            $ips = @(foreach ($ip in $ips) {
                    if ($ip.AddressFamily -ieq 'InterNetworkV6') {
                        $ip
                    }
                })
        }
    }

    return (@($ips)).IPAddressToString
}

function Test-PodeIPAddressLocal {
    param(
        [Parameter(Mandatory = $true)]
        [string]
        $IP
    )

    return (@('127.0.0.1', '::1', '[::1]', '::ffff:127.0.0.1', 'localhost') -icontains $IP)
}

function Test-PodeIPAddressAny {
    param(
        [Parameter(Mandatory = $true)]
        [string]
        $IP
    )

    return (@('0.0.0.0', '*', 'all', '::', '[::]') -icontains $IP)
}

function Test-PodeIPAddressLocalOrAny {
    param(
        [Parameter(Mandatory = $true)]
        [string]
        $IP
    )

    return ((Test-PodeIPAddressLocal -IP $IP) -or (Test-PodeIPAddressAny -IP $IP))
}

function Resolve-PodeIPDualMode {
    param(
        [Parameter()]
        [ipaddress]
        $IP
    )

    # do nothing if IPv6Any
    if ($IP -eq [ipaddress]::IPv6Any) {
        return $IP
    }

    # check loopbacks
    if (($IP -eq [ipaddress]::Loopback) -and [System.Net.Sockets.Socket]::OSSupportsIPv6) {
        return @($IP, [ipaddress]::IPv6Loopback)
    }

    if ($IP -eq [ipaddress]::IPv6Loopback) {
        return @($IP, [ipaddress]::Loopback)
    }

    # if iIPv4, convert and return both
    if (($IP.AddressFamily -eq [System.Net.Sockets.AddressFamily]::InterNetwork) -and [System.Net.Sockets.Socket]::OSSupportsIPv6) {
        return @($IP, $IP.MapToIPv6())
    }

    # if IPv6, only convert if valid IPv4
    if (($IP.AddressFamily -eq [System.Net.Sockets.AddressFamily]::InterNetworkV6) -and $IP.IsIPv4MappedToIPv6) {
        return @($IP, $IP.MapToIPv4())
    }

    # just return the IP
    return $IP
}

function Get-PodeIPAddress {
    param(
        [Parameter()]
        [string]
        $IP,

        [switch]
        $DualMode,

        [switch]
        $ContainsPort
    )

    # if we have a port, remove it
    if ($ContainsPort) {
        $ipRegex = Get-PodeHostIPRegex -Type IP
        $portRegex = Get-PodePortRegex
        $regex = "^$($ipRegex)(\:$($portRegex))?$"

        if ($IP -imatch $regex) {
            $IP = $Matches['host']
        }
        else {
            $IP = ($IP -split ':')[0]
        }
    }

    # any address for IPv4 (or IPv6 for DualMode)
    if ([string]::IsNullOrEmpty($IP) -or ($IP -iin @('*', 'all'))) {
        if ($DualMode) {
            return [System.Net.IPAddress]::IPv6Any
        }

        return [System.Net.IPAddress]::Any
    }

    # any address for IPv6 explicitly
    if ($IP -iin @('::', '[::]')) {
        return [System.Net.IPAddress]::IPv6Any
    }

    # localhost
    if ($IP -ieq 'localhost') {
        return [System.Net.IPAddress]::Loopback
    }

    # localhost IPv6 explicitly
    if ($IP -iin @('[::1]', '::1')) {
        return [System.Net.IPAddress]::IPv6Loopback
    }

    # hostname
    if ($IP -imatch "^$(Get-PodeHostIPRegex -Type Hostname)$") {
        return $IP
    }

    # raw ip
    return [System.Net.IPAddress]::Parse($IP)
}

function Test-PodeIPAddressInSubnet {
    param(
        [Parameter(Mandatory = $true)]
        [byte[]]
        $IP,

        [Parameter(Mandatory = $true)]
        [byte[]]
        $Lower,

        [Parameter(Mandatory = $true)]
        [byte[]]
        $Upper
    )

    $valid = $true

    foreach ($i in 0..3) {
        if (($IP[$i] -lt $Lower[$i]) -or ($IP[$i] -gt $Upper[$i])) {
            $valid = $false
            break
        }
    }

    return $valid
}

function Test-PodeIPAddressIsSubnetMask {
    param(
        [Parameter(Mandatory = $true)]
        [ValidateNotNullOrEmpty()]
        [string]
        $IP
    )

    return (($IP -split '/').Length -gt 1)
}

function Get-PodeSubnetRange {
    param(
        [Parameter(Mandatory = $true)]
        [ValidateNotNullOrEmpty()]
        [string]
        $SubnetMask
    )

    # split for ip and number of 1 bits
    $split = $SubnetMask -split '/'
    if ($split.Length -le 1) {
        return $null
    }

    $ip_parts = $split[0] -isplit '\.'
    $bits = [int]$split[1]

    # generate the netmask
    $network = @('', '', '', '')
    $count = 0

    foreach ($i in 0..3) {
        foreach ($b in 1..8) {
            $count++

            if ($count -le $bits) {
                $network[$i] += '1'
            }
            else {
                $network[$i] += '0'
            }
        }
    }

    # covert netmask to bytes
    foreach ($i in 0..3) {
        $network[$i] = [Convert]::ToByte($network[$i], 2)
    }

    # calculate the bottom range
    $bottom = @(foreach ($i in 0..3) {
            [byte]([byte]$network[$i] -band [byte]$ip_parts[$i])
        })

    # calculate the range
    $range = @(foreach ($i in 0..3) {
            256 + (-bnot [byte]$network[$i])
        })

    # calculate the top range
    $top = @(foreach ($i in 0..3) {
            [byte]([byte]$ip_parts[$i] + [byte]$range[$i])
        })

    return @{
        Lower   = ($bottom -join '.')
        Upper   = ($top -join '.')
        Range   = ($range -join '.')
        Netmask = ($network -join '.')
        IP      = ($ip_parts -join '.')
    }
}

function Close-PodeServerInternal {
    # PodeContext doesn't exist return
    if ($null -eq $PodeContext) { return }
    try {
        # ensure the token is cancelled
        Write-Verbose 'Cancelling main cancellation token'
        Close-PodeCancellationTokenRequest -Type Cancellation, Terminate

        # stop all current runspaces
        Write-Verbose 'Closing runspaces'
        Close-PodeRunspace -ClosePool

        # stop the file monitor if it's running
        Write-Verbose 'Stopping file monitor'
        Stop-PodeFileMonitor

        try {
            # remove all the cancellation tokens
            Write-Verbose 'Disposing cancellation tokens'
            Close-PodeCancellationToken #-Type Cancellation, Terminate, Restart, Suspend, Resume, Start

            # dispose mutex/semaphores
            Write-Verbose 'Diposing mutex and semaphores'
            Clear-PodeMutexes
            Clear-PodeSemaphores
        }
        catch {
            $_ | Out-Default
        }

        # remove all of the pode temp drives
        Write-Verbose 'Removing internal PSDrives'
        Remove-PodePSDrive
    }
    finally {
        if ($null -ne $PodeContext) {
            # Remove any tokens
            $PodeContext.Tokens = $null
        }
    }

}

function New-PodePSDrive {
    param(
        [Parameter(Mandatory = $true)]
        [string]
        $Path,

        [Parameter()]
        [string]
        $Name
    )

    # if the path is a share, do nothing
    if ($Path.StartsWith('\\')) {
        return $Path
    }

    # if no name is passed, used a randomly generated one
    if ([string]::IsNullOrWhiteSpace($Name)) {
        $Name = "PodeDir$(New-PodeGuid)"
    }

    # if the path supplied doesn't exist, error
    if (!(Test-Path $Path)) {
        throw ($PodeLocale.pathNotExistExceptionMessage -f $Path)#"Path does not exist: $($Path)"
    }

    # resolve the path
    $Path = Get-PodeRelativePath -Path $Path -JoinRoot -Resolve

    # create the temp drive
    if (!(Test-PodePSDrive -Name $Name -Path $Path)) {
        $drive = (New-PSDrive -Name $Name -PSProvider FileSystem -Root $Path -Scope Global -ErrorAction Stop)
    }
    else {
        $drive = Get-PodePSDrive -Name $Name
    }

    # store internally, and return the drive's name
    if (!$PodeContext.Server.Drives.ContainsKey($drive.Name)) {
        $PodeContext.Server.Drives[$drive.Name] = $Path
    }

    return "$($drive.Name):$([System.IO.Path]::DirectorySeparatorChar)"
}

function Get-PodePSDrive {
    param(
        [Parameter(Mandatory = $true)]
        [string]
        $Name
    )

    return (Get-PSDrive -Name $Name -PSProvider FileSystem -Scope Global -ErrorAction Ignore)
}

function Test-PodePSDrive {
    param(
        [Parameter(Mandatory = $true)]
        [string]
        $Name,

        [Parameter()]
        [string]
        $Path
    )

    $drive = Get-PodePSDrive -Name $Name
    if ($null -eq $drive) {
        return $false
    }

    if (![string]::IsNullOrWhiteSpace($Path)) {
        return ($drive.Root -ieq $Path)
    }

    return $true
}

<#
.SYNOPSIS
    Adds Pode PS drives to the session.

.DESCRIPTION
    This function iterates through the keys of Pode drives stored in the `$PodeContext.Server.Drives` collection and creates corresponding PS drives using `New-PodePSDrive`. The drive paths are specified by the values associated with each key.

.EXAMPLE
    Add-PodePSDrivesInternal
    # Creates Pode PS drives in the session based on the configured drive paths.

.NOTES
    This is an internal function and may change in future releases of Pode.
#>
function Add-PodePSDrivesInternal {
    foreach ($key in $PodeContext.Server.Drives.Keys) {
        $null = New-PodePSDrive -Path $PodeContext.Server.Drives[$key] -Name $key
    }
}

<#
.SYNOPSIS
    Imports other Pode modules into the session.

.DESCRIPTION
    This function iterates through the paths of other Pode modules stored in the `$PodeContext.Server.Modules.Values` collection and imports them into the session.
    It uses the `-DisableNameChecking` switch to suppress name checking during module import.

.EXAMPLE
    Import-PodeModulesInternal
    # Imports other Pode modules into the session.

.NOTES
    This is an internal function and may change in future releases of Pode.
#>
function Import-PodeModulesInternal {
    # import other modules in the session
    foreach ($path in $PodeContext.Server.Modules.Values) {
        if (Test-Path $path) {
            $null = Import-Module $path -DisableNameChecking -Scope Global -ErrorAction Stop
        }
    }
}

<#
.SYNOPSIS
Creates and registers inbuilt PowerShell drives for the Pode server's default folders.

.DESCRIPTION
This function sets up inbuilt PowerShell drives for the Pode web server's default directories: views, public content, and error pages. For each of these directories, if the physical path exists on the server, a new PowerShell drive is created and mapped to this path. These drives provide an easy and consistent way to access server resources like views, static files, and custom error pages within the Pode application.

The function leverages `$PodeContext` to access the server's configuration and to determine the paths for these default folders. If a folder's path exists, the function uses `New-PodePSDrive` to create a PowerShell drive for it and stores this drive in the server's `InbuiltDrives` dictionary, keyed by the folder type.

.PARAMETER None

.EXAMPLE
Add-PodePSInbuiltDrive

This example is typically called within the Pode server setup script or internally by the Pode framework to initialize the PowerShell drives for the server's default folders.

.NOTES
This is an internal function and may change in future releases of Pode.
#>
function Add-PodePSInbuiltDrive {

    # create drive for views, if path exists
    $path = (Join-PodeServerRoot -Folder $PodeContext.Server.DefaultFolders.Views)
    if (Test-Path $path) {
        $PodeContext.Server.InbuiltDrives[$PodeContext.Server.DefaultFolders.Views] = (New-PodePSDrive -Path $path)
    }

    # create drive for public content, if path exists
    $path = (Join-PodeServerRoot $PodeContext.Server.DefaultFolders.Public)
    if (Test-Path $path) {
        $PodeContext.Server.InbuiltDrives[$PodeContext.Server.DefaultFolders.Public] = (New-PodePSDrive -Path $path)
    }

    # create drive for errors, if path exists
    $path = (Join-PodeServerRoot $PodeContext.Server.DefaultFolders.Errors)
    if (Test-Path $path) {
        $PodeContext.Server.InbuiltDrives[$PodeContext.Server.DefaultFolders.Errors] = (New-PodePSDrive -Path $path)
    }
}

<#
.SYNOPSIS
    Removes Pode PS drives from the session.

.DESCRIPTION
    This function removes Pode PS drives from the session based on the specified drive name or pattern.
    If no specific name or pattern is provided, it removes all Pode PS drives by default.
    It uses `Get-PSDrive` to retrieve the drives and `Remove-PSDrive` to remove them.

.PARAMETER Name
    The name or pattern of the Pode PS drives to remove. Defaults to 'PodeDir*'.

.EXAMPLE
    Remove-PodePSDrive -Name 'myDir*'
    # Removes all PS drives with names matching the pattern 'myDir*'.

.EXAMPLE
    Remove-PodePSDrive
    # Removes all Pode PS drives.

.NOTES
    This is an internal function and may change in future releases of Pode.
#>
function Remove-PodePSDrive {
    [CmdletBinding()]
    param(
        $Name = 'PodeDir*'
    )
    $null = Get-PSDrive -Name $Name | Remove-PSDrive
}

<#
.SYNOPSIS
    Joins a folder and file path to the root path of the server.

.DESCRIPTION
    This function combines a folder path, file path (optional), and the root path of the server to create a complete path. If the root path is not explicitly provided, it uses the default root path from the Pode context.

.PARAMETER Folder
    The folder path to join.

.PARAMETER FilePath
    The file path (optional) to join. If not provided, only the folder path is used.

.PARAMETER Root
    The root path of the server. If not provided, the default root path from the Pode context is used.

.OUTPUTS
    Returns the combined path as a string.

.EXAMPLE
    Join-PodeServerRoot -Folder "uploads" -FilePath "document.txt"
    # Output: "/uploads/document.txt"

    This example combines the folder path "uploads" and the file path "document.txt" with the default root path from the Pode context.

#>
function Join-PodeServerRoot {
    [CmdletBinding()]
    [OutputType([string])]
    param(
        [Parameter(Mandatory = $true)]
        [ValidateNotNullOrEmpty()]
        [string]
        $Folder,

        [Parameter()]
        [string]
        $FilePath,

        [Parameter()]
        [string]
        $Root
    )

    # use the root path of the server
    if ([string]::IsNullOrWhiteSpace($Root)) {
        $Root = $PodeContext.Server.Root
    }

    # join the folder/file to the root path
    return [System.IO.Path]::Combine($Root, $Folder, $FilePath)
}

<#
.SYNOPSIS
    Removes empty items (empty strings) from an array.

.DESCRIPTION
    This function filters out empty items (empty strings) from an array. It returns a new array containing only non-empty items.

.PARAMETER Array
    The array from which to remove empty items.

.OUTPUTS
    Returns an array containing non-empty items.

.EXAMPLE
    $myArray = "apple", "", "banana", "", "cherry"
    $filteredArray = Remove-PodeEmptyItemsFromArray -Array $myArray
    Write-PodeHost "Filtered array: $filteredArray"

    This example removes empty items from the array and displays the filtered array.
#>
function Remove-PodeEmptyItemsFromArray {
    [Diagnostics.CodeAnalysis.SuppressMessageAttribute('PSPossibleIncorrectComparisonWithNull', '')]
    [CmdletBinding()]
    [OutputType([System.Object[]])]
    param(
        [Parameter()]
        $Array
    )
    if ($null -eq $Array) {
        return @()
    }

    return @( @($Array -ne ([string]::Empty)) -ne $null )

}

<#
.SYNOPSIS
    Retrieves the file extension from a given path.

.DESCRIPTION
    This function extracts the file extension (including the period) from a specified path. Optionally, it can trim the period from the extension.

.PARAMETER Path
    The path from which to extract the file extension.

.PARAMETER TrimPeriod
    Switch parameter. If specified, trims the period from the file extension.

.OUTPUTS
    Returns the file extension (with or without the period) as a string.

.EXAMPLE
    Get-PodeFileExtension -Path "C:\MyFiles\document.txt"
    # Output: ".txt"

    Get-PodeFileExtension -Path "C:\MyFiles\document.txt" -TrimPeriod
    # Output: "txt"

    This example demonstrates how to retrieve the file extension with and without the period from a given path.
#>
function Get-PodeFileExtension {
    [CmdletBinding()]
    [OutputType([string])]
    param(
        [Parameter()]
        [string]
        $Path,

        [switch]
        $TrimPeriod
    )

    # Get the file extension
    $ext = [System.IO.Path]::GetExtension($Path)

    # Trim the period if requested
    if ($TrimPeriod) {
        $ext = $ext.Trim('.')
    }

    return $ext
}


<#
.SYNOPSIS
    Retrieves the file name from a given path.

.DESCRIPTION
    This function extracts the file name (including the extension) or the file name without the extension from a specified path.

.PARAMETER Path
    The path from which to extract the file name.

.PARAMETER WithoutExtension
    Switch parameter. If specified, returns the file name without the extension.

.OUTPUTS
    Returns the file name (with or without extension) as a string.

.EXAMPLE
    Get-PodeFileName -Path "C:\MyFiles\document.txt"
    # Output: "document.txt"

    Get-PodeFileName -Path "C:\MyFiles\document.txt" -WithoutExtension
    # Output: "document"

    This example demonstrates how to retrieve the file name with and without the extension from a given path.

.NOTES
    - If the path is a directory, the function returns the directory name.
    - Use this function to extract file names for further processing or display.
#>
function Get-PodeFileName {
    [CmdletBinding()]
    [OutputType([string])]
    param(
        [Parameter()]
        [string]
        $Path,

        [switch]
        $WithoutExtension
    )

    if ($WithoutExtension) {
        return [System.IO.Path]::GetFileNameWithoutExtension($Path)
    }

    return [System.IO.Path]::GetFileName($Path)
}

<#
.SYNOPSIS
    Tests whether an exception message indicates a valid network failure.

.DESCRIPTION
    This function checks if an exception message contains specific phrases that commonly indicate network-related failures. It returns a boolean value indicating whether the exception message matches any of these network failure patterns.

.PARAMETER Exception
    The exception object whose message needs to be tested.

.OUTPUTS
    Returns $true if the exception message indicates a valid network failure, otherwise returns $false.

.EXAMPLE
    $exception = [System.Exception]::new("The network name is no longer available.")
    $isNetworkFailure = Test-PodeValidNetworkFailure -Exception $exception
    Write-PodeHost "Is network failure: $isNetworkFailure"

    This example tests whether the exception message "The network name is no longer available." indicates a network failure.
#>
function Test-PodeValidNetworkFailure {
    [CmdletBinding()]
    [OutputType([bool])]
    param(
        [Parameter()]
        $Exception
    )

    $msgs = @(
        '*network name is no longer available*',
        '*nonexistent network connection*',
        '*the response has completed*',
        '*broken pipe*'
    )

    $match = @(foreach ($msg in $msgs) {
            if ($Exception.Message -ilike $msg) {
                $msg
            }
        })[0]

    return ($null -ne $match)
}

function ConvertFrom-PodeHeaderQValue {
    param(
        [Parameter()]
        [string]
        $Value
    )

    process {
        $qs = [ordered]@{}

        # return if no value
        if ([string]::IsNullOrWhiteSpace($Value)) {
            return $qs
        }

        # split the values up
        $parts = @($Value -isplit ',').Trim()

        # go through each part and check its q-value
        foreach ($part in $parts) {
            # default of 1 if no q-value
            if ($part.IndexOf(';q=') -eq -1) {
                $qs[$part] = 1.0
                continue
            }

            # parse for q-value
            $atoms = @($part -isplit ';q=')
            $qs[$atoms[0]] = [double]$atoms[1]
        }

        return $qs
    }
}

function Get-PodeAcceptEncoding {
    param(
        [Parameter()]
        [string]
        $AcceptEncoding,

        [switch]
        $ThrowError
    )

    # return if no encoding
    if ([string]::IsNullOrWhiteSpace($AcceptEncoding)) {
        return [string]::Empty
    }

    # return empty if not compressing
    if (!$PodeContext.Server.Web.Compression.Enabled) {
        return [string]::Empty
    }

    # convert encoding form q-form
    $encodings = ConvertFrom-PodeHeaderQValue -Value $AcceptEncoding
    if ($encodings.Count -eq 0) {
        return [string]::Empty
    }

    # check the encodings for one that matches
    $normal = @('identity', '*')
    $valid = @()

    # build up supported and invalid
    foreach ($encoding in $encodings.Keys) {
        if (($encoding -iin $PodeContext.Server.Compression.Encodings) -or ($encoding -iin $normal)) {
            $valid += @{
                Name  = $encoding
                Value = $encodings[$encoding]
            }
        }
    }

    # if it's empty, just return empty
    if ($valid.Length -eq 0) {
        return [string]::Empty
    }

    # find the highest ranked match
    $found = @{}
    $failOnIdentity = $false

    foreach ($encoding in $valid) {
        if ($encoding.Value -gt $found.Value) {
            $found = $encoding
        }

        if (!$failOnIdentity -and ($encoding.Value -eq 0) -and ($encoding.Name -iin $normal)) {
            $failOnIdentity = $true
        }
    }

    # force found to identity/* if the 0 is not identity - meaning it's still allowed
    if (($found.Value -eq 0) -and !$failOnIdentity) {
        $found = @{
            Name  = 'identity'
            Value = 1.0
        }
    }

    # return invalid, error, or return empty for idenity?
    if ($found.Value -eq 0) {
        if ($ThrowError) {
            throw (New-PodeRequestException -StatusCode 406)
        }
    }

    # else, we're safe
    if ($found.Name -iin $normal) {
        return [string]::Empty
    }

    if ($found.Name -ieq 'x-gzip') {
        return 'gzip'
    }

    return $found.Name
}

<#
.SYNOPSIS
    Parses a range string and converts it into a hashtable array of start and end values.

.DESCRIPTION
    This function takes a range string (typically used in HTTP headers) and extracts the relevant start and end values. It supports the 'bytes' unit and handles multiple ranges separated by commas.

.PARAMETER Range
    The range string to parse.

.PARAMETER ThrowError
    A switch parameter. If specified, the function throws an exception (HTTP status code 416) when encountering invalid range formats.

.OUTPUTS
    An array of hashtables, each containing 'Start' and 'End' properties representing the parsed ranges.

.EXAMPLE
    Get-PodeRange -Range 'bytes=100-200,300-400'
    # Returns an array of hashtables:
    # [
    #     @{
    #         Start = 100
    #         End   = 200
    #     },
    #     @{
    #         Start = 300
    #         End   = 400
    #     }
    # ]

.NOTES
    This is an internal function and may change in future releases of Pode.
#>
function Get-PodeRange {
    [CmdletBinding()]
    [OutputType([hashtable[]])]
    param(
        [Parameter()]
        [string]
        $Range,

        [switch]
        $ThrowError
    )

    # return if no ranges
    if ([string]::IsNullOrWhiteSpace($Range)) {
        return $null
    }

    # split on '='
    $parts = @($Range -isplit '=').Trim()
    if (($parts.Length -le 1) -or ([string]::IsNullOrWhiteSpace($parts[1]))) {
        return $null
    }

    $unit = $parts[0]
    if ($unit -ine 'bytes') {
        if ($ThrowError) {
            throw (New-PodeRequestException -StatusCode 416)
        }

        return $null
    }

    # split on ','
    $parts = @($parts[1] -isplit ',').Trim()

    # parse into From-To hashtable array
    $ranges = @()

    foreach ($atom in $parts) {
        if ($atom -inotmatch '(?<start>[\d]+){0,1}\s?\-\s?(?<end>[\d]+){0,1}') {
            if ($ThrowError) {
                throw (New-PodeRequestException -StatusCode 416)
            }

            return $null
        }

        $ranges += @{
            Start = $Matches['start']
            End   = $Matches['end']
        }
    }

    return $ranges
}

function Get-PodeTransferEncoding {
    param(
        [Parameter()]
        [string]
        $TransferEncoding,

        [switch]
        $ThrowError
    )

    # return if no encoding
    if ([string]::IsNullOrWhiteSpace($TransferEncoding)) {
        return [string]::Empty
    }

    # convert encoding form q-form
    $encodings = ConvertFrom-PodeHeaderQValue -Value $TransferEncoding
    if ($encodings.Count -eq 0) {
        return [string]::Empty
    }

    # check the encodings for one that matches
    $normal = @('chunked', 'identity')
    $invalid = @()

    # if we see a supported one, return immediately. else build up invalid one
    foreach ($encoding in $encodings.Keys) {
        if ($encoding -iin $PodeContext.Server.Compression.Encodings) {
            if ($encoding -ieq 'x-gzip') {
                return 'gzip'
            }

            return $encoding
        }

        if ($encoding -iin $normal) {
            continue
        }

        $invalid += $encoding
    }

    # if we have any invalid, throw a 415 error
    if ($invalid.Length -gt 0) {
        if ($ThrowError) {
            throw (New-PodeRequestException -StatusCode 415)
        }

        return $invalid[0]
    }

    # else, we're safe
    return [string]::Empty
}

function Get-PodeEncodingFromContentType {
    param(
        [Parameter()]
        [string]
        $ContentType
    )

    if ([string]::IsNullOrWhiteSpace($ContentType)) {
        return [System.Text.Encoding]::UTF8
    }

    $parts = @($ContentType -isplit ';').Trim()

    foreach ($part in $parts) {
        if ($part.StartsWith('charset')) {
            return [System.Text.Encoding]::GetEncoding(($part -isplit '=')[1].Trim())
        }
    }

    return [System.Text.Encoding]::UTF8
}

function New-PodeRequestException {
    param(
        [Parameter(Mandatory = $true)]
        [int]
        $StatusCode
    )

    return [PodeRequestException]::new($StatusCode)
}

function ConvertTo-PodeResponseContent {
    param(
        [Parameter()]
        $InputObject,

        [Parameter()]
        [string]
        $ContentType,

        [Parameter()]
        [int]
        $Depth = 10,

        [Parameter()]
        [string]
        $Delimiter = ',',

        [switch]
        $AsHtml
    )
    # split for the main content type
    $ContentType = Split-PodeContentType -ContentType $ContentType

    # if there is no content-type then convert straight to string
    if ([string]::IsNullOrWhiteSpace($ContentType)) {
        return ([string]$InputObject)
    }

    # run action for the content type
    switch ($ContentType) {
        { $_ -match '^(.*\/)?(.*\+)?json$' } {
            if ($InputObject -isnot [string]) {
                if ($Depth -le 0) {
                    return (ConvertTo-Json -InputObject $InputObject -Compress)
                }
                else {
                    return (ConvertTo-Json -InputObject $InputObject -Depth $Depth -Compress)
                }
            }

            if ([string]::IsNullOrWhiteSpace($InputObject)) {
                return '{}'
            }
        }

        { $_ -match '^(.*\/)?(.*\+)?yaml$' } {
            if ($InputObject -isnot [string]) {
                if ($Depth -le 0) {
                    return (ConvertTo-PodeYamlInternal -InputObject $InputObject )
                }
                else {
                    return (ConvertTo-PodeYamlInternal -InputObject $InputObject -Depth $Depth  )
                }
            }

            if ([string]::IsNullOrWhiteSpace($InputObject)) {
                return '[]'
            }
        }

        { $_ -match '^(.*\/)?(.*\+)?xml$' } {
            if ($InputObject -isnot [string]) {
                $temp = @(foreach ($item in $InputObject) {
                        [pscustomobject]$item
                    })

                return ($temp | ConvertTo-Xml -Depth $Depth -As String -NoTypeInformation)
            }

            if ([string]::IsNullOrWhiteSpace($InputObject)) {
                return [string]::Empty
            }
        }

        { $_ -ilike '*/csv' } {
            if ($InputObject -isnot [string]) {
                $temp = @(foreach ($item in $InputObject) {
                        [pscustomobject]$item
                    })

                if (Test-PodeIsPSCore) {
                    $temp = ($temp | ConvertTo-Csv -Delimiter $Delimiter -IncludeTypeInformation:$false)
                }
                else {
                    $temp = ($temp | ConvertTo-Csv -Delimiter $Delimiter -NoTypeInformation)
                }

                return ($temp -join ([environment]::NewLine))
            }

            if ([string]::IsNullOrWhiteSpace($InputObject)) {
                return [string]::Empty
            }
        }

        { $_ -ilike '*/html' } {
            if ($InputObject -isnot [string]) {
                return (($InputObject | ConvertTo-Html) -join ([environment]::NewLine))
            }

            if ([string]::IsNullOrWhiteSpace($InputObject)) {
                return [string]::Empty
            }
        }

        { $_ -ilike '*/markdown' } {
            if ($AsHtml -and ($PSVersionTable.PSVersion.Major -ge 7)) {
                return ($InputObject | ConvertFrom-Markdown).Html
            }
        }
    }

    return ([string]$InputObject)
}

function ConvertFrom-PodeRequestContent {
    param(
        [Parameter()]
        $Request,

        [Parameter()]
        [string]
        $ContentType,

        [Parameter()]
        [string]
        $TransferEncoding
    )

    # get the requests content type
    $ContentType = Split-PodeContentType -ContentType $ContentType

    # result object for data/files
    $Result = @{
        Data  = @{}
        Files = @{}
    }

    # if there is no content-type then do nothing
    if ([string]::IsNullOrWhiteSpace($ContentType)) {
        return $Result
    }

    # if the content-type is not multipart/form-data, get the string data
    if ($ContentType -ine 'multipart/form-data') {
        # get the content based on server type
        if ($PodeContext.Server.IsServerless) {
            switch ($PodeContext.Server.ServerlessType.ToLowerInvariant()) {
                'awslambda' {
                    $Content = $Request.body
                }

                'azurefunctions' {
                    $Content = $Request.RawBody
                }
            }
        }
        else {
            # if the request is compressed, attempt to uncompress it
            if (![string]::IsNullOrWhiteSpace($TransferEncoding)) {
                $Content = [PodeHelpers]::DecompressBytes($Request.RawBody, $TransferEncoding, $Request.ContentEncoding)
            }
            else {
                $Content = $Request.Body
            }
        }

        # if there is no content then do nothing
        if ([string]::IsNullOrWhiteSpace($Content)) {
            return $Result
        }

        # check if there is a defined custom body parser
        if ($PodeContext.Server.BodyParsers.ContainsKey($ContentType)) {
            $parser = $PodeContext.Server.BodyParsers[$ContentType]
            $Result.Data = (Invoke-PodeScriptBlock -ScriptBlock $parser.ScriptBlock -Arguments $Content -UsingVariables $parser.UsingVariables -Return)
            $Content = $null
            return $Result
        }
    }

    # run action for the content type
    switch ($ContentType) {
        { $_ -ilike '*/json' } {
            if (Test-PodeIsPSCore) {
                $Result.Data = ($Content | ConvertFrom-Json -AsHashtable)
            }
            else {
                $Result.Data = ConvertTo-PodeHashtable -PSObject ($Content | ConvertFrom-Json)
            }
        }

        { $_ -ilike '*/xml' } {
            $Result.Data = [xml]($Content)
        }

        { $_ -ilike '*/csv' } {
            $Result.Data = ($Content | ConvertFrom-Csv)
        }

        { $_ -ilike '*/x-www-form-urlencoded' } {
            $Result.Data = (ConvertFrom-PodeNameValueToHashTable -Collection ([System.Web.HttpUtility]::ParseQueryString($Content)))
        }

        { $_ -ieq 'multipart/form-data' } {
            # parse multipart form data
            $form = $null

            if ($PodeContext.Server.IsServerless) {
                switch ($PodeContext.Server.ServerlessType.ToLowerInvariant()) {
                    'awslambda' {
                        $Content = $Request.body
                    }

                    'azurefunctions' {
                        $Content = $Request.Body
                    }
                }

                $form = [PodeForm]::Parse($Content, $WebEvent.ContentType, [System.Text.Encoding]::UTF8)
            }
            else {
                $Request.ParseFormData()
                $form = $Request.Form
            }

            # set the files/data
            foreach ($file in $form.Files) {
                $Result.Files.Add($file.FileName, $file)
            }

            foreach ($item in $form.Data) {
                if ($item.IsSingular) {
                    $Result.Data.Add($item.Key, $item.Values[0])
                }
                else {
                    $Result.Data.Add($item.Key, $item.Values)
                }
            }

            $form = $null
        }

        default {
            $Result.Data = $Content
        }
    }

    $Content = $null
    return $Result
}
<#
.SYNOPSIS
    Extracts the base MIME type from a Content-Type string that may include additional parameters.

.DESCRIPTION
    This function takes a Content-Type string as input and returns only the base MIME type by splitting the string at the semicolon (';') and trimming any excess whitespace.
    It is useful for handling HTTP headers or other contexts where Content-Type strings include parameters like charset, boundary, etc.

.PARAMETER ContentType
    The Content-Type string from which to extract the base MIME type. This string can include additional parameters separated by semicolons.

.EXAMPLE
    Split-PodeContentType -ContentType "text/html; charset=UTF-8"

    This example returns 'text/html', stripping away the 'charset=UTF-8' parameter.

.EXAMPLE
    Split-PodeContentType -ContentType "application/json; charset=utf-8"

    This example returns 'application/json', removing the charset parameter.
#>
function Split-PodeContentType {
    param(
        [Parameter()]
        [string]
        $ContentType
    )

    # Check if the input string is null, empty, or consists only of whitespace.
    if ([string]::IsNullOrWhiteSpace($ContentType)) {
        return [string]::Empty  # Return an empty string if the input is not valid.
    }

    # Split the Content-Type string by the semicolon, which separates the base MIME type from other parameters.
    # Trim any leading or trailing whitespace from the resulting MIME type to ensure clean output.
    return @($ContentType -isplit ';')[0].Trim()
}

function ConvertFrom-PodeNameValueToHashTable {
    param(
        [Parameter()]
        [System.Collections.Specialized.NameValueCollection]
        $Collection
    )

    if ((Get-PodeCount -Object $Collection) -eq 0) {
        return @{}
    }

    $ht = @{}
    foreach ($key in $Collection.Keys) {
        $htKey = $key
        if (!$key) {
            $htKey = ''
        }

        $ht[$htKey] = $Collection.Get($key)
    }

    return $ht
}

<#
.SYNOPSIS
    Gets the count of elements in the provided object or the length of a string.

.DESCRIPTION
    This function returns the count of elements in various types of objects including strings, collections, and arrays.
    If the object is a string, it returns the length of the string. If the object is null or an empty collection, it returns 0.
    This function is useful for determining the size or length of data containers in PowerShell scripts.

.PARAMETER Object
    The object from which the count or length will be determined. This can be a string, array, collection, or any other object that has a Count property.

.OUTPUTS
    [int]
    Returns an integer representing the count of elements or length of the string.

.EXAMPLE
    $array = @(1, 2, 3)
    Get-PodeCount -Object $array

    This example returns 3, as there are three elements in the array.

.EXAMPLE
    $string = "hello"
    Get-PodeCount -Object $string

    This example returns 5, as there are five characters in the string.

.EXAMPLE
    $nullObject = $null
    Get-PodeCount -Object $nullObject

    This example returns 0, as the object is null.
#>
function Get-PodeCount {
    [CmdletBinding()]
    [OutputType([int])]
    param(
        [Parameter()]
        $Object  # The object to be evaluated for its count.
    )

    # Check if the object is null.
    if ($null -eq $Object) {
        return 0  # Return 0 if the object is null.
    }

    # Check if the object is a string and return its length.
    if ($Object -is [string]) {
        return $Object.Length
    }

    # Check if the object is a NameValueCollection and is empty.
    if ($Object -is [System.Collections.Specialized.NameValueCollection] -and $Object.Count -eq 0) {
        return 0  # Return 0 if the collection is empty.
    }

    # For other types of collections, return their Count property.
    return $Object.Count
}


<#
.SYNOPSIS
    Tests if a given file system path is valid and optionally if it is not a directory.

.DESCRIPTION
    This function tests if the provided file system path is valid. It checks if the path is not null or whitespace, and if the item at the path exists. If the item exists and is not a directory (unless the $FailOnDirectory switch is not used), it returns true. If the path is not valid, it can optionally set a 404 response status code.

.PARAMETER Path
    The file system path to test for validity.

.PARAMETER NoStatus
    A switch to suppress setting the 404 response status code if the path is not valid.

.PARAMETER FailOnDirectory
    A switch to indicate that the function should return false if the path is a directory.

.PARAMETER Force
    A switch to indicate that the file with the hidden attribute has to be includede

.PARAMETER ReturnItem
    Return the item file item itself instead of true or false

.EXAMPLE
    $isValid = Test-PodePath -Path "C:\temp\file.txt"
    if ($isValid) {
        # The file exists and is not a directory
    }

.EXAMPLE
    $isValid = Test-PodePath -Path "C:\temp\folder" -FailOnDirectory
    if (!$isValid) {
        # The path is a directory or does not exist
    }

.NOTES
    This function is used within the Pode framework to validate file system paths for serving static content.

#>
function Test-PodePath {
    param(
        [Parameter()]
        $Path,

        [switch]
        $NoStatus,

        [switch]
        $FailOnDirectory,

        [switch]
        $Force,

        [switch]
        $ReturnItem
    )

    $statusCode = 404

    if (![string]::IsNullOrWhiteSpace($Path)) {
        try {
            $item = Get-Item $Path -Force:$Force -ErrorAction Stop
            if (($null -ne $item) -and (!$FailOnDirectory -or !$item.PSIsContainer)) {
                $statusCode = 200
            }
        }
        catch [System.Management.Automation.ItemNotFoundException] {
            $statusCode = 404
        }
        catch [System.UnauthorizedAccessException] {
            $statusCode = 401
        }
        catch {
            $statusCode = 400
        }
    }

    if ($statusCode -eq 200) {
        if ($ReturnItem.IsPresent) {
            return  $item
        }
        return $true
    }

    # if we failed to get the file, report back the status code and/or return true/false
    if (!$NoStatus.IsPresent) {
        Set-PodeResponseStatus -Code $statusCode
    }

    if ($ReturnItem.IsPresent) {
        return  $null
    }
    return $false
}

function Test-PodePathIsFile {
    param(
        [Parameter()]
        [string]
        $Path,

        [switch]
        $FailOnWildcard
    )

    if ([string]::IsNullOrWhiteSpace($Path)) {
        return $false
    }

    if ($FailOnWildcard -and (Test-PodePathIsWildcard $Path)) {
        return $false
    }

    return (![string]::IsNullOrWhiteSpace([System.IO.Path]::GetExtension($Path)))
}

function Test-PodePathIsWildcard {
    param(
        [Parameter()]
        [string]
        $Path
    )

    if ([string]::IsNullOrWhiteSpace($Path)) {
        return $false
    }

    return $Path.Contains('*')
}

function Test-PodePathIsDirectory {
    param(
        [Parameter(Mandatory = $true)]
        [ValidateNotNullOrEmpty()]
        [string]
        $Path,

        [switch]
        $FailOnWildcard

    )

    if ($FailOnWildcard -and (Test-PodePathIsWildcard $Path)) {
        return $false
    }

    return ([string]::IsNullOrWhiteSpace([System.IO.Path]::GetExtension($Path)))
}



function Convert-PodePathPatternToRegex {
    param(
        [Parameter()]
        [string]
        $Path,

        [switch]
        $NotSlashes,

        [switch]
        $NotStrict
    )

    if (!$NotSlashes) {
        if ($Path -match '[\\/]\*$') {
            $Path = $Path -replace '[\\/]\*$', '/{0,1}*'
        }

        $Path = $Path -ireplace '[\\/]', '[\\/]'
    }

    $Path = $Path -ireplace '\.', '\.'
    $Path = $Path -ireplace '\*', '.*?'

    if ($NotStrict) {
        return $Path
    }

    return "^$($Path)$"
}

function Convert-PodePathPatternsToRegex {
    param(
        [Parameter()]
        [string[]]
        $Paths,

        [switch]
        $NotSlashes,

        [switch]
        $NotStrict
    )

    # replace certain chars
    $Paths = @(foreach ($path in $Paths) {
            if (![string]::IsNullOrEmpty($path)) {
                Convert-PodePathPatternToRegex -Path $path -NotStrict -NotSlashes:$NotSlashes
            }
        })

    # if no paths, return null
    if (($null -eq $Paths) -or ($Paths.Length -eq 0)) {
        return $null
    }

    # join them all together
    $joined = "($($Paths -join '|'))"

    if ($NotStrict) {
        return $joined
    }

    return "^$($joined)$"
}

<#
.SYNOPSIS
    Gets the default SSL protocol(s) based on the operating system.

.DESCRIPTION
    This function determines the appropriate default SSL protocol(s) based on the operating system. On macOS, it returns TLS 1.2. On other platforms, it combines SSL 3.0 and TLS 1.2.

.OUTPUTS
    A [System.Security.Authentication.SslProtocols] enum value representing the default SSL protocol(s).

.EXAMPLE
    Get-PodeDefaultSslProtocol
    # Returns [System.Security.Authentication.SslProtocols]::Ssl3, [System.Security.Authentication.SslProtocols]::Tls12 (on non-macOS systems)
    # Returns [System.Security.Authentication.SslProtocols]::Tls12 (on macOS)

.NOTES
    This is an internal function and may change in future releases of Pode.
#>
function Get-PodeDefaultSslProtocol {
    [CmdletBinding()]
    [OutputType([System.Security.Authentication.SslProtocols])]
    param()
    if (Test-PodeIsMacOS) {
        return (ConvertTo-PodeSslProtocol -Protocol Tls12)
    }

    return (ConvertTo-PodeSslProtocol -Protocol Ssl3, Tls12)
}

<#
.SYNOPSIS
    Converts a string representation of SSL protocols to the corresponding SslProtocols enum value.

.DESCRIPTION
    This function takes an array of SSL protocol strings (such as 'Tls', 'Tls12', etc.) and combines them into a single SslProtocols enum value. It's useful for configuring SSL/TLS settings in Pode or other PowerShell scripts.

.PARAMETER Protocol
    An array of SSL protocol strings. Valid values are 'Ssl2', 'Ssl3', 'Tls', 'Tls11', 'Tls12', and 'Tls13'.

.OUTPUTS
    A [System.Security.Authentication.SslProtocols] enum value representing the combined protocols.

.EXAMPLE
    ConvertTo-PodeSslProtocol -Protocol 'Tls', 'Tls12'
    # Returns [System.Security.Authentication.SslProtocols]::Tls12

.NOTES
    This is an internal function and may change in future releases of Pode.
#>
function ConvertTo-PodeSslProtocol {
    [CmdletBinding()]
    [OutputType([System.Security.Authentication.SslProtocols])]
    param(
        [Parameter()]
        [ValidateSet('Ssl2', 'Ssl3', 'Tls', 'Tls11', 'Tls12', 'Tls13')]
        [string[]]
        $Protocol
    )

    $protos = 0
    foreach ($item in $Protocol) {
        $protos = [int]($protos -bor [System.Security.Authentication.SslProtocols]::$item)
    }

    return [System.Security.Authentication.SslProtocols]($protos)
}

<#
.SYNOPSIS
    Retrieves details about the Pode module.

.DESCRIPTION
    This function determines the relevant details of the Pode module. It first checks if the module is already imported.
    If so, it uses that module. Otherwise, it attempts to identify the module used for the 'engine' and retrieves its details.
    If there are multiple versions of the module, it selects the newest version. If no module is imported, it uses the latest installed version.

.OUTPUTS
    A hashtable containing the module details.

.EXAMPLE
    Get-PodeModuleInfo
    # Returns a hashtable with module details such as name, path, base path, data path, internal path, and whether it's in the system path.

    .NOTES
    This is an internal function and may change in future releases of Pode.
#>
function Get-PodeModuleInfo {
    [CmdletBinding()]
    [OutputType([hashtable])]
    param()
    # if there's 1 module imported already, use that
    $importedModule = @(Get-Module -Name Pode)
    if (($importedModule | Measure-Object).Count -eq 1) {
        return (Convert-PodeModuleInfo -Module @($importedModule)[0])
    }

    # if there's none or more, attempt to get the module used for 'engine'
    try {
        $usedModule = (Get-Command -Name 'Set-PodeViewEngine').Module
        if (($usedModule | Measure-Object).Count -eq 1) {
            return (Convert-PodeModuleInfo -Module $usedModule)
        }
    }
    catch {
        $_ | Write-PodeErrorLog -Level Debug
    }

    # if there were multiple to begin with, use the newest version
    if (($importedModule | Measure-Object).Count -gt 1) {
        return (Convert-PodeModuleInfo -Module @($importedModule | Sort-Object -Property Version)[-1])
    }

    # otherwise there were none, use the latest installed
    return (Convert-PodeModuleInfo -Module @(Get-Module -ListAvailable -Name Pode | Sort-Object -Property Version)[-1])
}

<#
.SYNOPSIS
    Converts Pode module details to a hashtable.

.DESCRIPTION
    This function takes a Pode module and extracts relevant details such as name, path, base path, data path, internal path, and whether it's in the system path.

.PARAMETER Module
    The Pode module to convert.

.OUTPUTS
    A hashtable containing the module details.

.EXAMPLE
    Convert-PodeModuleInfo -Module (Get-Module Pode)

.NOTES
    This is an internal function and may change in future releases of Pode.
#>
function Convert-PodeModuleInfo {
    [CmdletBinding()]
    [OutputType([hashtable])]
    param(
        [Parameter(Mandatory = $true)]
        [psmoduleinfo]
        $Module
    )

    $details = @{
        Name         = $Module.Name
        Path         = $Module.Path
        BasePath     = $Module.ModuleBase
        DataPath     = (Find-PodeModuleFile -Module $Module -CheckVersion)
        InternalPath = $null
        InPath       = (Test-PodeModuleInPath -Module $Module)
    }

    $details.InternalPath = $details.DataPath -ireplace 'Pode\.(ps[md]1)', 'Pode.Internal.$1'
    return $details
}

<#
.SYNOPSIS
    Checks if a PowerShell module is located within the directories specified in the PSModulePath environment variable.

.DESCRIPTION
    This function determines if the path of a provided PowerShell module starts with any path included in the system's PSModulePath environment variable.
    This is used to ensure that the module is being loaded from expected locations, which can be important for security and configuration verification.

.PARAMETER Module
    The module to be checked. This should be a module info object, typically obtained via Get-Module or Import-Module.

.OUTPUTS
    [bool]
    Returns $true if the module's path is under a path listed in PSModulePath, otherwise returns $false.

.EXAMPLE
    $module = Get-Module -Name Pode
    Test-PodeModuleInPath -Module $module

    This example checks if the 'Pode' module is located within the paths specified by the PSModulePath environment variable.
#>
function Test-PodeModuleInPath {
    [CmdletBinding()]
    [OutputType([bool])]
    param(
        [Parameter(Mandatory = $true)]
        [psmoduleinfo]
        $Module
    )

    # Determine the path separator based on the operating system.
    $separator = if (Test-PodeIsUnix) { ':' } else { ';' }

    # Split the PSModulePath environment variable to get individual paths.
    $paths = @($env:PSModulePath -split $separator)

    # Check each path to see if the module's path starts with it.
    foreach ($path in $paths) {
        # Return true if the module is in one of the paths.
        if ($Module.Path.StartsWith($path)) {
            return $true
        }
    }

    # Return false if no matching path is found.
    return $false
}
<#
.SYNOPSIS
    Retrieves a module and all of its recursive dependencies.

.DESCRIPTION
    This function takes a PowerShell module as input and returns an array containing
    the module and all of its required dependencies, retrieved recursively. This is
    useful for understanding the full set of dependencies a module has.

.PARAMETER Module
    The module for which to retrieve dependencies. This must be a valid PowerShell module object.

.EXAMPLE
    $module = Get-Module -Name SomeModuleName
    $dependencies = Get-PodeModuleDependencyList -Module $module
    This example retrieves all dependencies for "SomeModuleName".

.OUTPUTS
    Array[psmoduleinfo]
    Returns an array of psmoduleinfo objects, each representing a module in the dependency tree.
#>

function Get-PodeModuleDependencyList {
    param(
        [Parameter(Mandatory = $true)]
        [psmoduleinfo]
        $Module
    )

    # Check if the module has any required modules (dependencies).
    if (!$Module.RequiredModules) {
        return $Module
    }
    # Initialize an array to hold all dependencies.
    $mods = @()

    # Iterate through each required module and recursively retrieve their dependencies.
    foreach ($mod in $Module.RequiredModules) {
        # Recursive call for each dependency.
        $mods += (Get-PodeModuleDependencyList -Module $mod)
    }

    # Return the list of all dependencies plus the original module.
    return ($mods + $module)
}

function Get-PodeModuleRootPath {
    return (Split-Path -Parent -Path $PodeContext.Server.PodeModule.Path)
}

function Get-PodeModuleMiscPath {
    return [System.IO.Path]::Combine((Get-PodeModuleRootPath), 'Misc')
}

function Get-PodeUrl {
    return "$($WebEvent.Endpoint.Protocol)://$($WebEvent.Endpoint.Address)$($WebEvent.Path)"
}

function Find-PodeErrorPage {
    param(
        [Parameter()]
        [int]
        $Code,

        [Parameter()]
        [string]
        $ContentType
    )

    # if a defined content type is supplied, attempt to find an error page for that first
    if (![string]::IsNullOrWhiteSpace($ContentType)) {
        $path = Get-PodeErrorPage -Code $Code -ContentType $ContentType
        if (![string]::IsNullOrWhiteSpace($path)) {
            return @{ 'Path' = $path; 'ContentType' = $ContentType }
        }
    }

    # if a defined route error page content type is supplied, attempt to find an error page for that
    if (![string]::IsNullOrWhiteSpace($WebEvent.ErrorType)) {
        $path = Get-PodeErrorPage -Code $Code -ContentType $WebEvent.ErrorType
        if (![string]::IsNullOrWhiteSpace($path)) {
            return @{ 'Path' = $path; 'ContentType' = $WebEvent.ErrorType }
        }
    }

    # if route patterns have been defined, see if an error content type matches and attempt that
    if (!(Test-PodeIsEmpty $PodeContext.Server.Web.ErrorPages.Routes)) {
        # find type by pattern
        $matched = @(foreach ($key in $PodeContext.Server.Web.ErrorPages.Routes.Keys) {
                if ($WebEvent.Path -imatch $key) {
                    $key
                }
            })[0]

        # if we have a match, see if a page exists
        if (!(Test-PodeIsEmpty $matched)) {
            $type = $PodeContext.Server.Web.ErrorPages.Routes[$matched]
            $path = Get-PodeErrorPage -Code $Code -ContentType $type
            if (![string]::IsNullOrWhiteSpace($path)) {
                return @{ 'Path' = $path; 'ContentType' = $type }
            }
        }
    }

    # if we're using strict typing, attempt that, if we have a content type
    if ($PodeContext.Server.Web.ErrorPages.StrictContentTyping -and ![string]::IsNullOrWhiteSpace($WebEvent.ContentType)) {
        $path = Get-PodeErrorPage -Code $Code -ContentType $WebEvent.ContentType
        if (![string]::IsNullOrWhiteSpace($path)) {
            return @{ 'Path' = $path; 'ContentType' = $WebEvent.ContentType }
        }
    }

    # if we have a default defined, attempt that
    if (!(Test-PodeIsEmpty $PodeContext.Server.Web.ErrorPages.Default)) {
        $path = Get-PodeErrorPage -Code $Code -ContentType $PodeContext.Server.Web.ErrorPages.Default
        if (![string]::IsNullOrWhiteSpace($path)) {
            return @{ 'Path' = $path; 'ContentType' = $PodeContext.Server.Web.ErrorPages.Default }
        }
    }

    # if there's still no error page, use default HTML logic
    $type = Get-PodeContentType -Extension 'html'
    $path = (Get-PodeErrorPage -Code $Code -ContentType $type)

    if (![string]::IsNullOrWhiteSpace($path)) {
        return @{ 'Path' = $path; 'ContentType' = $type }
    }

    return $null
}

function Get-PodeErrorPage {
    param(
        [Parameter()]
        [int]
        $Code,

        [Parameter()]
        [string]
        $ContentType
    )

    # parse the passed content type
    $ContentType = Split-PodeContentType -ContentType $ContentType

    # object for the page path
    $path = $null

    # attempt to find a custom error page
    $path = Find-PodeCustomErrorPage -Code $Code -ContentType $ContentType

    # if there's no custom page found, attempt to find an inbuilt page
    if ([string]::IsNullOrWhiteSpace($path)) {
        $podeRoot = Get-PodeModuleMiscPath
        $path = Find-PodeFileForContentType -Path $podeRoot -Name 'default-error-page' -ContentType $ContentType -Engine 'pode'
    }

    # if there's no path found, or it's inaccessible, return null
    if (!(Test-PodePath $path -NoStatus)) {
        return $null
    }

    return $path
}

function Find-PodeCustomErrorPage {
    param(
        [Parameter()]
        [int]
        $Code,

        [Parameter()]
        [string]
        $ContentType
    )

    # get the custom errors path
    $customErrPath = $PodeContext.Server.InbuiltDrives['errors']

    # if there's no custom error path, return
    if ([string]::IsNullOrWhiteSpace($customErrPath)) {
        return $null
    }

    # retrieve a status code page
    $path = (Find-PodeFileForContentType -Path $customErrPath -Name "$($Code)" -ContentType $ContentType)
    if (![string]::IsNullOrWhiteSpace($path)) {
        return $path
    }

    # retrieve default page
    $path = (Find-PodeFileForContentType -Path $customErrPath -Name 'default' -ContentType $ContentType)
    if (![string]::IsNullOrWhiteSpace($path)) {
        return $path
    }

    # no file was found
    return $null
}

function Find-PodeFileForContentType {
    param(
        [Parameter()]
        [string]
        $Path,

        [Parameter()]
        [string]
        $Name,

        [Parameter()]
        [string]
        $ContentType,

        [Parameter()]
        [string]
        $Engine = $null
    )

    # get all files at the path that start with the name
    $files = @(Get-ChildItem -Path ([System.IO.Path]::Combine($Path, "$($Name).*")))

    # if there are no files, return
    if ($null -eq $files -or $files.Length -eq 0) {
        return $null
    }

    # filter the files by the view engine extension (but only if the current engine is dynamic - non-html)
    if ([string]::IsNullOrWhiteSpace($Engine) -and $PodeContext.Server.ViewEngine.IsDynamic) {
        $Engine = $PodeContext.Server.ViewEngine.Extension
    }

    $Engine = (Protect-PodeValue -Value $Engine -Default 'pode')
    if ($Engine -ine 'pode') {
        $Engine = "($($Engine)|pode)"
    }

    $engineFiles = @(foreach ($file in $files) {
            if ($file.Name -imatch "\.$($Engine)$") {
                $file
            }
        })

    $files = @(foreach ($file in $files) {
            if ($file.Name -inotmatch "\.$($Engine)$") {
                $file
            }
        })

    # only attempt static files if we still have files after any engine filtering
    if ($null -ne $files -and $files.Length -gt 0) {
        # get files of the format '<name>.<type>'
        $file = @(foreach ($f in $files) {
                if ($f.Name -imatch "^$($Name)\.(?<ext>.*?)$") {
                    if (($ContentType -ieq (Get-PodeContentType -Extension $Matches['ext']))) {
                        $f.FullName
                    }
                }
            })[0]

        if (![string]::IsNullOrWhiteSpace($file)) {
            return $file
        }
    }

    # only attempt these formats if we have a files for the view engine
    if ($null -ne $engineFiles -and $engineFiles.Length -gt 0) {
        # get files of the format '<name>.<type>.<engine>'
        $file = @(foreach ($f in $engineFiles) {
                if ($f.Name -imatch "^$($Name)\.(?<ext>.*?)\.$($engine)$") {
                    if ($ContentType -ieq (Get-PodeContentType -Extension $Matches['ext'])) {
                        $f.FullName
                    }
                }
            })[0]

        if (![string]::IsNullOrWhiteSpace($file)) {
            return $file
        }

        # get files of the format '<name>.<engine>'
        $file = @(foreach ($f in $engineFiles) {
                if ($f.Name -imatch "^$($Name)\.$($engine)$") {
                    $f.FullName
                }
            })[0]

        if (![string]::IsNullOrWhiteSpace($file)) {
            return $file
        }
    }

    # no file was found
    return $null
}

<#
.SYNOPSIS
	Resolves and processes a relative or absolute file system path based on the specified parameters.

.DESCRIPTION
	This function processes a given path and applies various transformations and checks based on the provided parameters. It supports resolving relative paths, joining them with a root path, normalizing relative paths, and verifying path existence.

.PARAMETER Path
	The file system path to be processed. This can be relative or absolute.

.PARAMETER RootPath
	(Optional) The root path to join with if the provided path is relative and the -JoinRoot switch is enabled.

.PARAMETER JoinRoot
	Indicates that the relative path should be joined to the specified root path. If no RootPath is provided, the Pode context server root will be used.

.PARAMETER Resolve
	Resolves the path to its absolute, full path.

.PARAMETER TestPath
	Verifies if the resolved path exists. Throws an exception if the path does not exist.

.OUTPUTS
	System.String
	Returns the resolved and processed path as a string.

.EXAMPLE
	# Example 1: Resolve a relative path and join it with a root path
	Get-PodeRelativePath -Path './example' -RootPath 'C:\Root' -JoinRoot

.EXAMPLE
	# Example 3: Test if a path exists
	Get-PodeRelativePath -Path 'C:\Root\example.txt' -TestPath

.NOTES
	This is an internal function and may change in future releases of Pode
#>
function Get-PodeRelativePath {
    param(
        [Parameter(Mandatory = $true)]
        [string]
        $Path,

        [Parameter()]
        [string]
        $RootPath,

        [switch]
        $JoinRoot,

        [switch]
        $Resolve,

        [switch]
        $TestPath
    )

    # if the path is relative, join to root if flagged
    if ($JoinRoot -and ($Path -match '^\.{1,2}([\\\/]|$)')) {
        if ([string]::IsNullOrWhiteSpace($RootPath)) {
            $RootPath = $PodeContext.Server.Root
        }

        $Path = [System.IO.Path]::Combine($RootPath, $Path)
    }

    # if flagged, resolve the path
    if ($Resolve) {
        $_rawPath = $Path
        $Path = [System.IO.Path]::GetFullPath($Path.Replace('\', '/'))
    }

    # if flagged, test the path and throw error if it doesn't exist
    if ($TestPath -and !(Test-PodePath $Path -NoStatus)) {
        # "The path does not exist: $(Protect-PodeValue -Value $Path -Default $_rawPath)"
        throw ($PodeLocale.pathNotExistExceptionMessage -f (Protect-PodeValue -Value $Path -Default $_rawPath))
    }

    return $Path
}

<#
.SYNOPSIS
    Retrieves files based on a wildcard pattern in a given path.

.DESCRIPTION
    The `Get-PodeWildcardFile` function returns files from the specified path based on a wildcard pattern.
    You can customize the wildcard and provide an optional root path for relative paths.

.PARAMETER Path
    Specifies the path to search for files. This parameter is mandatory.

.PARAMETER Wildcard
    Specifies the wildcard pattern for file matching. Default is '*.*'.

.PARAMETER RootPath
    Specifies an optional root path for relative paths. If provided, the function will join the root path with the specified path.

.OUTPUTS
    Returns an array of file paths matching the wildcard pattern.

.EXAMPLE
    # Example usage:
    $files = Get-PodeWildcardFile -Path '/path/to/files' -Wildcard '*.txt'
    # Returns an array of .txt files in the specified path.

.NOTES
    This is an internal function and may change in future releases of Pode.
#>
function Get-PodeWildcardFile {
    [CmdletBinding()]
    [OutputType([object[]])]
    param(
        [Parameter(Mandatory = $true)]
        [string]
        $Path,

        [Parameter()]
        [string]
        $Wildcard = '*.*',

        [Parameter()]
        [string]
        $RootPath
    )

    # if the OriginalPath is a directory, add wildcard
    if (Test-PodePathIsDirectory -Path $Path) {
        $Path = [System.IO.Path]::Combine($Path, $Wildcard)
    }

    # if path has a *, assume wildcard
    if (Test-PodePathIsWildcard -Path $Path) {
        $Path = Get-PodeRelativePath -Path $Path -RootPath $RootPath -JoinRoot
        return @((Get-ChildItem $Path -Recurse -Force).FullName)
    }

    return $null
}

function Test-PodeIsServerless {
    param(
        [Parameter()]
        [string]
        $FunctionName,

        [switch]
        $ThrowError
    )

    if ($PodeContext.Server.IsServerless -and $ThrowError) {
        throw ($PodeLocale.unsupportedFunctionInServerlessContextExceptionMessage -f $FunctionName) #"The $($FunctionName) function is not supported in a serverless context"
    }

    if (!$ThrowError) {
        return $PodeContext.Server.IsServerless
    }
}

function Get-PodeEndpointUrl {
    param(
        [Parameter()]
        $Endpoint
    )

    # get the endpoint on which we're currently listening - use first http/https if there are many
    if ($null -eq $Endpoint) {
        $Endpoint = @($PodeContext.Server.Endpoints.Values | Where-Object { $_.Protocol -iin @('http', 'https') -and $_.Default })[0]
        if ($null -eq $Endpoint) {
            $Endpoint = @($PodeContext.Server.Endpoints.Values | Where-Object { $_.Protocol -iin @('http', 'https') })[0]
        }
    }

    if ($null -eq $Endpoint) {
        return $null
    }

    $url = $Endpoint.Url
    if ([string]::IsNullOrWhiteSpace($url)) {
        $url = "$($Endpoint.Protocol)://$($Endpoint.FriendlyName):$($Endpoint.Port)"
    }

    return $url
}

function Get-PodeDefaultPort {
    param(
        [Parameter()]
        [ValidateSet('Http', 'Https', 'Smtp', 'Smtps', 'Tcp', 'Tcps', 'Ws', 'Wss')]
        [string]
        $Protocol,

        [Parameter()]
        [ValidateSet('Implicit', 'Explicit')]
        [string]
        $TlsMode = 'Implicit',

        [switch]
        $Real
    )

    # are we after the real default ports?
    if ($Real) {
        return (@{
                Http  = @{ Implicit = 80 }
                Https = @{ Implicit = 443 }
                Smtp  = @{ Implicit = 25 }
                Smtps = @{ Implicit = 465; Explicit = 587 }
                Tcp   = @{ Implicit = 9001 }
                Tcps  = @{ Implicit = 9002; Explicit = 9003 }
                Ws    = @{ Implicit = 80 }
                Wss   = @{ Implicit = 443 }
            })[$Protocol.ToLowerInvariant()][$TlsMode.ToLowerInvariant()]
    }

    # if we running as iis, return the ASPNET port
    if ($PodeContext.Server.IsIIS) {
        return [int]$env:ASPNETCORE_PORT
    }

    # if we running as heroku, return the port
    if ($PodeContext.Server.IsHeroku) {
        return [int]$env:PORT
    }

    # otherwise, get the port for the protocol
    return (@{
            Http  = @{ Implicit = 8080 }
            Https = @{ Implicit = 8443 }
            Smtp  = @{ Implicit = 25 }
            Smtps = @{ Implicit = 465; Explicit = 587 }
            Tcp   = @{ Implicit = 9001 }
            Tcps  = @{ Implicit = 9002; Explicit = 9003 }
            Ws    = @{ Implicit = 9080 }
            Wss   = @{ Implicit = 9443 }
        })[$Protocol.ToLowerInvariant()][$TlsMode.ToLowerInvariant()]
}

function Set-PodeServerHeader {
    param(
        [Parameter()]
        [string]
        $Type,

        [switch]
        $AllowEmptyType
    )

    $name = 'Pode'
    if (![string]::IsNullOrWhiteSpace($Type) -or $AllowEmptyType) {
        $name += " - $($Type)"
    }

    Set-PodeHeader -Name 'Server' -Value $name
}

function Get-PodeHandler {
    param(
        [Parameter(Mandatory = $true)]
        [ValidateSet('Service', 'Smtp')]
        [string]
        $Type,

        [Parameter()]
        [string]
        $Name
    )

    if ([string]::IsNullOrWhiteSpace($Name)) {
        return $PodeContext.Server.Handlers[$Type]
    }

    return $PodeContext.Server.Handlers[$Type][$Name]
}

function Convert-PodeFileToScriptBlock {
    param(
        [Parameter(Mandatory = $true)]
        [Alias('FilePath')]
        [string]
        $Path
    )

    # resolve for relative path
    $Path = Get-PodeRelativePath -Path $Path -JoinRoot

    # if Path doesn't exist, error
    if (!(Test-PodePath -Path $Path -NoStatus)) {
        throw ($PodeLocale.pathNotExistExceptionMessage -f $Path) #  "The Path supplied does not exist: $($Path)"
    }

    # if the path is a wildcard or directory, error
    if (!(Test-PodePathIsFile -Path $Path -FailOnWildcard)) {
        throw ($PodeLocale.invalidPathWildcardOrDirectoryExceptionMessage -f $Path) # "The Path supplied cannot be a wildcard or a directory: $($Path)"
    }

    return ([scriptblock](Use-PodeScript -Path $Path))
}

function Convert-PodeQueryStringToHashTable {
    param(
        [Parameter()]
        [string]
        $Uri
    )

    if ([string]::IsNullOrWhiteSpace($Uri)) {
        return @{}
    }

    $qmIndex = $Uri.IndexOf('?')
    if ($qmIndex -eq -1) {
        return @{}
    }

    if ($qmIndex -gt 0) {
        $Uri = $Uri.Substring($qmIndex)
    }

    $tmpQuery = [System.Web.HttpUtility]::ParseQueryString($Uri)
    return (ConvertFrom-PodeNameValueToHashTable -Collection $tmpQuery)
}

function Get-PodeAstFromFile {
    param(
        [Parameter(Mandatory = $true)]
        [Alias('FilePath')]
        [string]
        $Path
    )

    if (!(Test-Path $Path)) {
        throw ($PodeLocale.pathNotExistExceptionMessage -f $Path) #  "The Path supplied does not exist: $($Path)"
    }

    return [System.Management.Automation.Language.Parser]::ParseFile($Path, [ref]$null, [ref]$null)
}

function Get-PodeFunctionsFromFile {
    param(
        [Parameter(Mandatory = $true)]
        [string]
        $FilePath
    )

    $ast = Get-PodeAstFromFile -FilePath $FilePath
    return @(Get-PodeFunctionsFromAst -Ast $ast)
}

function Get-PodeFunctionsFromAst {
    param(
        [Parameter(Mandatory = $true)]
        [System.Management.Automation.Language.Ast]
        $Ast
    )

    $funcs = @(($Ast.FindAll({ $args[0] -is [System.Management.Automation.Language.FunctionDefinitionAst] }, $false)))

    return @(foreach ($func in $funcs) {
            # skip null
            if ($null -eq $func) {
                continue
            }

            # skip pode funcs
            if ($func.Name -ilike '*-Pode*') {
                continue
            }

            # definition
            $def = "$($func.Body)".Trim('{}').Trim()
            if (($null -ne $func.Parameters) -and ($func.Parameters.Count -gt 0)) {
                $def = "param($($func.Parameters.Name -join ','))`n$($def)"
            }

            # the found func
            @{
                Name       = $func.Name
                Definition = $def
            }
        })
}

function Get-PodeFunctionsFromScriptBlock {
    param(
        [Parameter(Mandatory = $true)]
        [scriptblock]
        $ScriptBlock
    )

    # functions that have been found
    $foundFuncs = @()

    # get each function in the callstack
    $callstack = Get-PSCallStack
    if ($callstack.Count -gt 3) {
        $callstack = ($callstack | Select-Object -Skip 4)
        $bindingFlags = [System.Reflection.BindingFlags]'NonPublic, Instance, Static'

        foreach ($call in $callstack) {
            $_funcContext = $call.GetType().GetProperty('FunctionContext', $bindingFlags).GetValue($call, $null)
            $_scriptBlock = $_funcContext.GetType().GetField('_scriptBlock', $bindingFlags).GetValue($_funcContext)
            $foundFuncs += @(Get-PodeFunctionsFromAst -Ast $_scriptBlock.Ast)
        }
    }

    # get each function from the main script
    $foundFuncs += @(Get-PodeFunctionsFromAst -Ast $ScriptBlock.Ast)

    # return the found functions
    return $foundFuncs
}

<#
.SYNOPSIS
    Reads details from a web exception and returns relevant information.

.DESCRIPTION
    The `Read-PodeWebExceptionInfo` function processes a web exception (either `WebException` or `HttpRequestException`)
    and extracts relevant details such as status code, status description, and response body.

.PARAMETER ErrorRecord
    Specifies the error record containing the web exception. This parameter is mandatory.

.OUTPUTS
    Returns a hashtable with the following keys:
    - `Status`: A nested hashtable with `Code` (status code) and `Description` (status description).
    - `Body`: The response body from the web exception.

.EXAMPLE
    # Example usage:
    $errorRecord = Get-ErrorRecordFromWebException
    $details = Read-PodeWebExceptionInfo -ErrorRecord $errorRecord
    # Returns a hashtable with status code, description, and response body.

.NOTES
    This is an internal function and may change in future releases of Pode
#>
function Read-PodeWebExceptionInfo {
    [CmdletBinding()]
    [OutputType([hashtable])]
    param(
        [Parameter(Mandatory = $true)]
        [System.Management.Automation.ErrorRecord]
        $ErrorRecord
    )

    switch ($ErrorRecord) {
        { $_.Exception -is [System.Net.WebException] } {
            $stream = $_.Exception.Response.GetResponseStream()
            $stream.Position = 0

            $body = [System.IO.StreamReader]::new($stream).ReadToEnd()
            $code = [int]$_.Exception.Response.StatusCode
            $desc = $_.Exception.Response.StatusDescription
        }

        { $_.Exception -is [System.Net.Http.HttpRequestException] } {
            $body = $_.ErrorDetails.Message
            $code = [int]$_.Exception.Response.StatusCode
            $desc = $_.Exception.Response.ReasonPhrase
        }

        default {
            #Exception is of an invalid type, should be either WebException or HttpRequestException
            throw ($PodeLocale.invalidWebExceptionTypeExceptionMessage -f ($_.Exception.GetType().Name))
        }
    }

    return @{
        Status = @{
            Code        = $code
            Description = $desc
        }
        Body   = $body
    }
}

function Use-PodeFolder {
    param(
        [Parameter()]
        [string]
        $Path,

        [Parameter(Mandatory = $true)]
        [string]
        $DefaultPath
    )

    # use default, or custom path
    if ([string]::IsNullOrWhiteSpace($Path)) {
        $Path = Join-PodeServerRoot -Folder $DefaultPath
    }
    else {
        $Path = Get-PodeRelativePath -Path $Path -JoinRoot
    }

    # fail if path not found
    if (!(Test-PodePath -Path $Path -NoStatus)) {
        throw ($PodeLocale.pathToLoadNotFoundExceptionMessage -f $DefaultPath, $Path) #"Path to load $($DefaultPath) not found: $($Path)"
    }

    # get .ps1 files and load them
    Get-ChildItem -Path $Path -Filter *.ps1 -Force -Recurse | ForEach-Object {
        Use-PodeScript -Path $_.FullName
    }
}

function Find-PodeModuleFile {
    param(
        [Parameter(Mandatory = $true, ParameterSetName = 'Name')]
        [string]
        $Name,

        [Parameter(Mandatory = $true, ParameterSetName = 'Module')]
        [psmoduleinfo]
        $Module,

        [switch]
        $ListAvailable,

        [switch]
        $DataOnly,

        [switch]
        $CheckVersion
    )

    # get module and check psd1, then psm1
    if ($null -eq $Module) {
        $Module = (Get-Module -Name $Name -ListAvailable:$ListAvailable | Sort-Object -Property Version -Descending | Select-Object -First 1)
    }

    # if the path isn't already a psd1 do this
    $path = Join-Path $Module.ModuleBase "$($Module.Name).psd1"
    if (!(Test-Path $path)) {
        # if we only want a psd1, return null
        if ($DataOnly) {
            $path = $null
        }
        else {
            $path = $Module.Path
        }
    }

    # check the Version of the psd1
    elseif ($CheckVersion) {
        $data = Import-PowerShellDataFile -Path $path -ErrorAction Stop

        $version = $null
        if (![version]::TryParse($data.ModuleVersion, [ref]$version)) {
            if ($DataOnly) {
                $path = $null
            }
            else {
                $path = $Module.Path
            }
        }
    }

    return $path
}

<#
.SYNOPSIS
    Clears the inner keys of a hashtable.

.DESCRIPTION
    This function takes a hashtable as input and clears the values associated with each inner key. If the input hashtable is empty or null, no action is taken.

.PARAMETER InputObject
    The hashtable to process.

.EXAMPLE
    $myHashtable = @{
        'Key1' = 'Value1'
        'Key2' = 'Value2'
    }
    Clear-PodeHashtableInnerKey -InputObject $myHashtable
    # Clears the values associated with 'Key1' and 'Key2' in the hashtable.

.NOTES
    This is an internal function and may change in future releases of Pode.
#>
function Clear-PodeHashtableInnerKey {
    param(
        [Parameter()]
        [hashtable]
        $InputObject
    )

    if (Test-PodeIsEmpty $InputObject) {
        return
    }

    $InputObject.Keys.Clone() | ForEach-Object {
        $InputObject[$_].Clear()
    }
}

function Set-PodeCronInterval {
    param(
        [Parameter()]
        [hashtable]
        $Cron,

        [Parameter()]
        [string]
        $Type,

        [Parameter()]
        [int[]]
        $Value,

        [Parameter()]
        [int]
        $Interval
    )

    if ($Interval -le 0) {
        return $false
    }

    if ($Value.Length -gt 1) {
        throw ($PodeLocale.singleValueForIntervalExceptionMessage -f $Type) #"You can only supply a single $($Type) value when using intervals"
    }

    if ($Value.Length -eq 1) {
        $Cron[$Type] = "$(@($Value)[0])"
    }

    $Cron[$Type] += "/$($Interval)"
    return ($Value.Length -eq 1)
}

function Test-PodeModuleInstalled {
    param(
        [Parameter(Mandatory = $true)]
        [string]
        $Name
    )

    return ($null -ne (Get-Module -Name $Name -ListAvailable -ErrorAction Ignore -Verbose:$false))
}

function Get-PodePlaceholderRegex {
    return '\:(?<tag>[\w]+)'
}

<#
.SYNOPSIS
    Resolves placeholders in a given path using a specified regex pattern.

.DESCRIPTION
    The `Resolve-PodePlaceholder` function replaces placeholders in the provided path
    with custom placeholders based on the specified regex pattern. You can customize
    the prepend and append strings for the new placeholders. Additionally, you can
    choose to escape slashes in the path.

.PARAMETER Path
    Specifies the path to resolve. This parameter is mandatory.

.PARAMETER Pattern
    Specifies the regex pattern for identifying placeholders. If not provided, the default
    placeholder regex pattern from `Get-PodePlaceholderRegex` is used.

.PARAMETER Prepend
    Specifies the string to prepend to the new placeholders. Default is '(?<'.

.PARAMETER Append
    Specifies the string to append to the new placeholders. Default is '>[^\/]+?)'.

.PARAMETER Slashes
    If specified, escapes slashes in the path.

.OUTPUTS
    Returns the resolved path with replaced placeholders.

.EXAMPLE
    # Example usage:
    $originalPath = '/api/users/{id}'
    $resolvedPath = Resolve-PodePlaceholder -Path $originalPath
    # Returns '/api/users/(?<id>[^\/]+?)' with custom placeholders.

.NOTES
    This is an internal function and may change in future releases of Pode.
#>
function Resolve-PodePlaceholder {
    param(
        [Parameter(Mandatory = $true)]
        [string]
        $Path,

        [Parameter()]
        [string]
        $Pattern,

        [Parameter()]
        [string]
        $Prepend = '(?<',

        [Parameter()]
        [string]
        $Append = '>[^\/]+?)',

        [switch]
        $Slashes
    )

    if ([string]::IsNullOrWhiteSpace($Pattern)) {
        $Pattern = Get-PodePlaceholderRegex
    }

    if ($Path -imatch $Pattern) {
        $Path = [regex]::Escape($Path)
    }

    if ($Slashes) {
        $Path = ($Path.TrimEnd('\/') -replace '(\\\\|\/)', '[\\\/]')
        $Path = "$($Path)[\\\/]"
    }

    return (Convert-PodePlaceholder -Path $Path -Pattern $Pattern -Prepend $Prepend -Append $Append)
}

<#
.SYNOPSIS
    Converts placeholders in a given path using a specified regex pattern.

.DESCRIPTION
    The `Convert-PodePlaceholder` function replaces placeholders in the provided path
    with custom placeholders based on the specified regex pattern. You can customize
    the prepend and append strings for the new placeholders.

.PARAMETER Path
    Specifies the path to convert. This parameter is mandatory.

.PARAMETER Pattern
    Specifies the regex pattern for identifying placeholders. If not provided, the default
    placeholder regex pattern from `Get-PodePlaceholderRegex` is used.

.PARAMETER Prepend
    Specifies the string to prepend to the new placeholders. Default is '(?<'.

.PARAMETER Append
    Specifies the string to append to the new placeholders. Default is '>[^\/]+?)'.

.OUTPUTS
    Returns the path with replaced placeholders.

.EXAMPLE
    # Example usage:
    $originalPath = '/api/users/{id}'
    $convertedPath = Convert-PodePlaceholder -Path $originalPath
    # Returns '/api/users/(?<id>[^\/]+?)' with custom placeholders.

.NOTES
    This is an internal function and may change in future releases of Pode.
#>
function Convert-PodePlaceholder {
    [CmdletBinding()]
    [OutputType([string])]
    param(
        [Parameter(Mandatory = $true)]
        [string]
        $Path,

        [Parameter()]
        [string]
        $Pattern,

        [Parameter()]
        [string]
        $Prepend = '(?<',

        [Parameter()]
        [string]
        $Append = '>[^\/]+?)'
    )

    if ([string]::IsNullOrWhiteSpace($Pattern)) {
        $Pattern = Get-PodePlaceholderRegex
    }

    while ($Path -imatch $Pattern) {
        $Path = ($Path -ireplace $Matches[0], "$($Prepend)$($Matches['tag'])$($Append)")
    }

    return $Path
}

<#
.SYNOPSIS
    Tests whether a given path contains a placeholder based on a specified regex pattern.

.DESCRIPTION
    The `Test-PodePlaceholder` function checks if the provided path contains a placeholder
    by matching it against a regex pattern. Placeholders are typically used for dynamic values.

.PARAMETER Path
    Specifies the path to test. This parameter is mandatory.

.PARAMETER Placeholder
    Specifies the regex pattern for identifying placeholders. If not provided, the default
    placeholder regex pattern from `Get-PodePlaceholderRegex` is used.

.OUTPUTS
    Returns `$true` if the path contains a placeholder; otherwise, returns `$false`.

.EXAMPLE
    # Example usage:
    $isPlaceholder = Test-PodePlaceholder -Path '/api/users/{id}'
    # Returns $true because the path contains a placeholder.

.NOTES
    This is an internal function and may change in future releases of Pode.
#>
function Test-PodePlaceholder {
    param(
        [Parameter(Mandatory = $true)]
        [string]
        $Path,

        [Parameter()]
        [string]
        $Placeholder
    )

    if ([string]::IsNullOrWhiteSpace($Placeholder)) {
        $Placeholder = Get-PodePlaceholderRegex
    }

    return ($Path -imatch $Placeholder)
}


<#
.SYNOPSIS
Retrieves the PowerShell module manifest object for the specified module.

.DESCRIPTION
This function constructs the path to a PowerShell module manifest file (.psd1) located in the parent directory of the script root. It then imports the module manifest file to access its properties and returns the manifest object. This can be useful for scripts that need to dynamically discover and utilize module metadata, such as version, dependencies, and exported functions.

.PARAMETERS
This function does not accept any parameters.

.EXAMPLE
$manifest = Get-PodeModuleManifest
This example calls the `Get-PodeModuleManifest` function to retrieve the module manifest object and stores it in the variable `$manifest`.

#>
function Get-PodeModuleManifest {
    # Construct the path to the module manifest (.psd1 file)
    $moduleManifestPath = Join-Path -Path (Split-Path -Path $PSScriptRoot -Parent) -ChildPath 'Pode.psd1'

    # Import the module manifest to access its properties
    $moduleManifest = Import-PowerShellDataFile -Path $moduleManifestPath
    return  $moduleManifest
}

<#
.SYNOPSIS
    Tests the running PowerShell version for compatibility with Pode, identifying end-of-life (EOL) and untested versions.

.DESCRIPTION
    The `Test-PodeVersionPwshEOL` function checks the current PowerShell version against a list of versions that were either supported or EOL at the time of the Pode release. It uses the module manifest to determine which PowerShell versions are considered EOL and which are officially supported. If the current version is EOL or was not tested with the current release of Pode, the function generates a warning. This function aids in maintaining best practices for using supported PowerShell versions with Pode.

.PARAMETER ReportUntested
    If specified, the function will report if the current PowerShell version was not available and thus untested at the time of the Pode release. This is useful for identifying potential compatibility issues with newer versions of PowerShell.

.OUTPUTS
    A hashtable containing two keys:
    - `eol`: A boolean indicating if the current PowerShell version was EOL at the time of the Pode release.
    - `supported`: A boolean indicating if the current PowerShell version was officially supported by Pode at the time of the release.

.EXAMPLE
    Test-PodeVersionPwshEOL

    Checks the current PowerShell version against Pode's supported and EOL versions list. Outputs a warning if the version is EOL or untested, and returns a hashtable indicating the compatibility status.

.EXAMPLE
    Test-PodeVersionPwshEOL -ReportUntested

    Similar to the basic usage, but also reports if the current PowerShell version was untested because it was not available at the time of the Pode release.

.NOTES
    This function is part of the Pode module's utilities to ensure compatibility and encourage the use of supported PowerShell versions.

#>
function Test-PodeVersionPwshEOL {
    param(
        [switch] $ReportUntested
    )
    $moduleManifest = Get-PodeModuleManifest
    if ($moduleManifest.ModuleVersion -eq '$version$') {
        return @{
            eol       = $false
            supported = $true
        }
    }

    $psVersion = $PSVersionTable.PSVersion
    $eolVersions = $moduleManifest.PrivateData.PwshVersions.Untested -split ','
    $isEol = "$($psVersion.Major).$($psVersion.Minor)" -in $eolVersions

    if ($isEol) {
        # [WARNING] Pode version has not been tested on PowerShell version, as it is EOL
        Write-PodeHost ($PodeLocale.eolPowerShellWarningMessage -f $PodeVersion, $PSVersion) -ForegroundColor Yellow
    }

    $SupportedVersions = $moduleManifest.PrivateData.PwshVersions.Supported -split ','
    $isSupported = "$($psVersion.Major).$($psVersion.Minor)" -in $SupportedVersions

    if ((! $isSupported) -and (! $isEol) -and $ReportUntested) {
        # [WARNING] Pode version has not been tested on PowerShell version, as it was not available when Pode was released
        Write-PodeHost ($PodeLocale.untestedPowerShellVersionWarningMessage -f $PodeVersion, $PSVersion) -ForegroundColor Yellow
    }

    return @{
        eol       = $isEol
        supported = $isSupported
    }
}


<#
.SYNOPSIS
    creates a YAML description of the data in the object - based on https://github.com/Phil-Factor/PSYaml

.DESCRIPTION
    This produces YAML from any object you pass to it.

.PARAMETER Object
    The object that you want scripted out. This parameter accepts input via the pipeline.

.PARAMETER Depth
    The depth that you want your object scripted to

.EXAMPLE
    Get-PodeOpenApiDefinition|ConvertTo-PodeYaml
#>
function ConvertTo-PodeYaml {
    [CmdletBinding()]
    [OutputType([string])]
    param (
        [parameter(Position = 0, Mandatory = $true, ValueFromPipeline = $true)]
        [AllowNull()]
        $InputObject,

        [parameter()]
        [int]
        $Depth = 16
    )

    begin {
        $pipelineObject = @()
    }

    process {
        $pipelineObject += $_
    }

    end {
        if ($pipelineObject.Count -gt 1) {
            $InputObject = $pipelineObject
        }

        if ($PodeContext.Server.Web.OpenApi.UsePodeYamlInternal) {
            return ConvertTo-PodeYamlInternal -InputObject $InputObject -Depth $Depth -NoNewLine
        }

        if ($null -eq $PodeContext.Server.InternalCache.YamlModuleImported) {
            $PodeContext.Server.InternalCache.YamlModuleImported = ((Test-PodeModuleInstalled -Name 'PSYaml') -or (Test-PodeModuleInstalled -Name 'powershell-yaml'))
        }

        if ($PodeContext.Server.InternalCache.YamlModuleImported) {
            return ($InputObject | ConvertTo-Yaml)
        }
        else {
            return ConvertTo-PodeYamlInternal -InputObject $InputObject -Depth $Depth -NoNewLine
        }
    }
}

<#
.SYNOPSIS
    Converts PowerShell objects into a YAML-formatted string.

.DESCRIPTION
    This function takes PowerShell objects and converts them to a YAML string representation.
    It supports various data types including arrays, hashtables, strings, and more.
    The depth of conversion can be controlled, allowing for nested objects to be accurately represented.

.PARAMETER InputObject
    The PowerShell object to convert to YAML.

.PARAMETER Depth
    Specifies the maximum depth of object nesting to convert. Default is 10 levels deep.

.PARAMETER NestingLevel
    Used internally to track the current depth of recursion. Generally not specified by the user.

.PARAMETER NoNewLine
    If specified, suppresses the newline characters in the output to create a single-line string.

.OUTPUTS
    System.String. Returns a string in YAML format.

.EXAMPLE
    ConvertTo-PodeYamlInternal -InputObject $object

    Converts the object into a YAML string.

.NOTES
    This is an internal function and may change in future releases of Pode.
    It converts only basic PowerShell types, such as strings, integers, booleans, arrays, hashtables, and ordered dictionaries into a YAML format.

#>
function ConvertTo-PodeYamlInternal {
    [CmdletBinding()]
    [OutputType([string])]
    param (
        [parameter(Mandatory = $true)]
        [AllowNull()]
        $InputObject,

        [parameter()]
        [int]
        $Depth = 10,

        [parameter()]
        [int]
        $NestingLevel = 0,

        [parameter()]
        [switch]
        $NoNewLine
    )

    #report the leaves in terms of object type
    if ($Depth -ilt $NestingLevel) {
        return ''
    }
    # if it is null return null
    If ( !($InputObject) ) {
        if ($InputObject -is [Object[]]) {
            return '[]'
        }
        else {
            return ''
        }
    }

    $padding = [string]::new(' ', $NestingLevel * 2) # lets just create our left-padding for the block
    try {
        $Type = $InputObject.GetType().Name # we start by getting the object's type
        if ($InputObject -is [object[]]) {
            #what it really is
            $Type = "$($InputObject.GetType().BaseType.Name)"
        }

        # Check for specific value types string
        if ($Type -ne 'String') {
            # prevent these values being identified as an object
            if ($InputObject -is [System.Collections.Specialized.OrderedDictionary]) {
                $Type = 'hashTable'
            }
            elseif ($Type -ieq 'List`1') {
                $Type = 'array'
            }
            elseif ($InputObject -is [array]) {
                $Type = 'array'
            } # whatever it thinks it is called
            elseif ($InputObject -is [hashtable] ) {
                $Type = 'hashTable'
            } # for our purposes it is a hashtable
        }

        $output += switch ($Type.ToLower()) {
            'string' {
                $String = "$InputObject"
                if (($string -match '[\r\n]' -or $string.Length -gt 80) -and ($string -notlike 'http*')) {
                    $multiline = [System.Text.StringBuilder]::new("|`n")

                    $items = $string.Split("`n")
                    for ($i = 0; $i -lt $items.Length; $i++) {
                        $workingString = $items[$i] -replace '\r$'
                        $length = $workingString.Length
                        $index = 0
                        $wrap = 80

                        while ($index -lt $length) {
                            $breakpoint = $wrap
                            $linebreak = $false

                            if (($length - $index) -gt $wrap) {
                                $lastSpaceIndex = $workingString.LastIndexOf(' ', $index + $wrap, $wrap)
                                if ($lastSpaceIndex -ne -1) {
                                    $breakpoint = $lastSpaceIndex - $index
                                }
                                else {
                                    $linebreak = $true
                                    $breakpoint--
                                }
                            }
                            else {
                                $breakpoint = $length - $index
                            }

                            $null = $multiline.Append($padding).Append($workingString.Substring($index, $breakpoint).Trim())
                            if ($linebreak) {
                                $null = $multiline.Append('\')
                            }

                            $index += $breakpoint
                            if ($index -lt $length) {
                                $null = $multiline.Append([System.Environment]::NewLine)
                            }
                        }

                        if ($i -lt ($items.Length - 1)) {
                            $null = $multiline.Append([System.Environment]::NewLine)
                        }
                    }

                    $multiline.ToString().TrimEnd()
                    break
                }
                else {
                    if ($string -match '^[#\[\]@\{\}\!\*]') {
                        "'$($string -replace '''', '''''')'"
                    }
                    else {
                        $string
                    }
                    break
                }
                break
            }

            'hashtable' {
                if ($InputObject.GetEnumerator().MoveNext()) {
                    $index = 0
                    $string = [System.Text.StringBuilder]::new()
                    foreach ($item in $InputObject.Keys) {
                        if ($NoNewLine -and $index++ -eq 0) { $NewPadding = '' } else { $NewPadding = "`n$padding" }
                        $null = $string.Append( $NewPadding).Append( $item).Append(': ')
                        if ($InputObject[$item] -is [System.ValueType]) {
                            if ($InputObject[$item] -is [bool]) {
                                $null = $string.Append($InputObject[$item].ToString().ToLower())
                            }
                            else {
                                $null = $string.Append($InputObject[$item])
                            }
                        }
                        else {
                            if ($InputObject[$item] -is [string]) { $increment = 2 } else { $increment = 1 }
                            $null = $string.Append((ConvertTo-PodeYamlInternal -InputObject $InputObject[$item] -Depth $Depth -NestingLevel ($NestingLevel + $increment)))
                        }
                    }
                    $string.ToString()
                }
                else { '{}' }
                break
            }

            'pscustomobject' {
                if ($InputObject.PSObject.Properties.Count -gt 0) {
                    $index = 0
                    $string = [System.Text.StringBuilder]::new()
                    foreach ($item in ($InputObject | Get-Member -MemberType Properties | Select-Object -ExpandProperty Name)) {
                        if ($NoNewLine -and $index++ -eq 0) { $NewPadding = '' } else { $NewPadding = "`n$padding" }
                        $null = $string.Append( $NewPadding).Append( $item).Append(': ')
                        if ($InputObject.$item -is [System.ValueType]) {
                            if ($InputObject.$item -is [bool]) {
                                $null = $string.Append($InputObject.$item.ToString().ToLower())
                            }
                            else {
                                $null = $string.Append($InputObject.$item)
                            }
                        }
                        else {
                            if ($InputObject.$item -is [string]) { $increment = 2 } else { $increment = 1 }
                            $null = $string.Append((ConvertTo-PodeYamlInternal -InputObject $InputObject.$item -Depth $Depth -NestingLevel ($NestingLevel + $increment)))
                        }
                    }
                    $string.ToString()
                }
                else { '{}' }
                break
            }

            'array' {
                $string = [System.Text.StringBuilder]::new()
                $index = 0
                foreach ($item in $InputObject ) {
                    if ($NoNewLine -and $index++ -eq 0) { $NewPadding = '' } else { $NewPadding = "`n$padding" }
                    $null = $string.Append($NewPadding).Append('- ').Append((ConvertTo-PodeYamlInternal -InputObject $item -depth $Depth -NestingLevel ($NestingLevel + 1) -NoNewLine))
                }
                $string.ToString()
                break
            }

            default {
                "'$InputObject'"
            }
        }
        return $Output
    }
    catch {
        $_ | Write-PodeErrorLog
        $_.Exception | Write-PodeErrorLog -CheckInnerException
        throw ($PodeLocale.scriptErrorExceptionMessage -f $_, $_.InvocationInfo.ScriptName, $_.InvocationInfo.Line.Trim(), $_.InvocationInfo.ScriptLineNumber, $_.InvocationInfo.OffsetInLine, $_.InvocationInfo.MyCommand, $type, $InputObject, $InputObject.GetType().Name, $InputObject.GetType().BaseType.Name)
    }
}


<#
.SYNOPSIS
    Resolves various types of object arrays into PowerShell objects.

.DESCRIPTION
    This function takes an input property and determines its type.
    It then resolves the property into a PowerShell object or an array of objects,
    depending on whether the property is a hashtable, array, or single object.

.PARAMETER Property
    The property to be resolved. It can be a hashtable, an object array, or a single object.

.RETURNS
    Returns a PowerShell object or an array of PowerShell objects, depending on the input property type.

.EXAMPLE
    $result = Resolve-PodeObjectArray -Property $myProperty
    This example resolves the $myProperty into a PowerShell object or an array of objects.

.NOTES
    This is an internal function and may change in future releases of Pode.
#>
function Resolve-PodeObjectArray {
    [CmdletBinding()]
    [OutputType([object[]])]
    [OutputType([psobject])]
    param (
        [AllowNull()]
        [object]
        $Property
    )

    # Check if the property is a hashtable
    if ($Property -is [hashtable]) {
        # If the hashtable has only one item, convert it to a PowerShell object
        if ($Property.Count -eq 1) {
            return [pscustomobject]$Property
        }
        else {
            # If the hashtable has more than one item, recursively resolve each item
            return @(foreach ($p in $Property) {
                    Resolve-PodeObjectArray -Property $p
                })
        }
    }
    # Check if the property is an array of objects
    elseif ($Property -is [object[]]) {
        # Recursively resolve each item in the array
        return @(foreach ($p in $Property) {
                Resolve-PodeObjectArray -Property $p
            })
    }
    # Check if the property is already a PowerShell object
    elseif ($Property -is [psobject]) {
        return $Property
    }
    else {
        # For any other type, convert it to a PowerShell object
        return [pscustomobject]$Property
    }
}

<#
.SYNOPSIS
    Creates a deep clone of a PSObject by serializing and deserializing the object.

.DESCRIPTION
    The Copy-PodeObjectDeepClone function takes a PSObject as input and creates a deep clone of it.
    This is achieved by serializing the object using the PSSerializer class, and then
    deserializing it back into a new instance. This method ensures that nested objects, arrays,
    and other complex structures are copied fully, without sharing references between the original
    and the cloned object.

.PARAMETER InputObject
    The PSObject that you want to deep clone. This object will be serialized and then deserialized
    to create a deep copy.

.PARAMETER Depth
    Specifies the depth for the serialization. The depth controls how deeply nested objects
    and properties are serialized. The default value is 10.

.INPUTS
    [PSObject] - The function accepts a PSObject to deep clone.

.OUTPUTS
    [PSObject] - The function returns a new PSObject that is a deep clone of the original.

.EXAMPLE
    $originalObject = [PSCustomObject]@{
        Name = 'John Doe'
        Age = 30
        Address = [PSCustomObject]@{
            Street = '123 Main St'
            City = 'Anytown'
            Zip = '12345'
        }
    }

    $clonedObject = $originalObject | Copy-PodeObjectDeepClone -Deep 15

    # The $clonedObject is now a deep clone of $originalObject.
    # Changes to $clonedObject will not affect $originalObject and vice versa.

.NOTES
    This function uses the System.Management.Automation.PSSerializer class, which is available in
    PowerShell 5.1 and later versions. The default depth parameter is set to 10 to handle nested
    objects appropriately, but it can be customized via the -Deep parameter.
    This is an internal function and may change in future releases of Pode.
#>
function Copy-PodeObjectDeepClone {
    param (
        [Parameter(Mandatory, ValueFromPipeline)]
        [PSObject]$InputObject,

        [Parameter()]
        [int]$Depth = 10
    )

    process {
        # Serialize the object to XML format using PSSerializer
        # The depth parameter controls how deeply nested objects are serialized
        $xmlSerializer = [System.Management.Automation.PSSerializer]::Serialize($InputObject, $Depth)

        # Deserialize the XML back into a new PSObject, creating a deep clone of the original
        return [System.Management.Automation.PSSerializer]::Deserialize($xmlSerializer)
    }
}

<#
.SYNOPSIS
    Converts a duration in milliseconds into a human-readable time format.

.DESCRIPTION
    The `Convert-PodeMillisecondsToReadable` function converts a specified duration in milliseconds into
    a readable time format. The output can be formatted in three styles:
    - `Concise`: A short and simple format (e.g., "1d 2h 3m").
    - `Compact`: A compact representation (e.g., "01:02:03:04").
    - `Verbose`: A detailed, descriptive format (e.g., "1 day, 2 hours, 3 minutes").
    The function also provides an option to exclude milliseconds from the output for all formats.

.PARAMETER Milliseconds
    Specifies the duration in milliseconds to be converted into a human-readable format.

.PARAMETER Format
    Specifies the desired format for the output. Valid options are:
    - `Concise` (default): Short and simple (e.g., "1d 2h 3m").
    - `Compact`: Condensed form (e.g., "01:02:03:04").
    - `Verbose`: Detailed description (e.g., "1 day, 2 hours, 3 minutes, 4 seconds").

.PARAMETER ExcludeMilliseconds
    If specified, milliseconds will be excluded from the output for all formats.

.EXAMPLE
    Convert-PodeMillisecondsToReadable -Milliseconds 123456789

    Output:
    1d 10h 17m 36s

.EXAMPLE
    Convert-PodeMillisecondsToReadable -Milliseconds 123456789 -Format Verbose

    Output:
    1 day, 10 hours, 17 minutes, 36 seconds, 789 milliseconds

.EXAMPLE
    Convert-PodeMillisecondsToReadable -Milliseconds 123456789 -Format Compact -ExcludeMilliseconds

    Output:
    01:10:17:36

.NOTES
    This is an internal function and may change in future releases of Pode.
#>
function Convert-PodeMillisecondsToReadable {
    param(
        # The duration in milliseconds to convert
        [Parameter(Mandatory = $true)]
        [long]
        $Milliseconds,

        # Specifies the desired output format
        [Parameter()]
        [ValidateSet('Concise', 'Compact', 'Verbose')]
        [string]
        $Format = 'Concise',

        # Omits milliseconds from the output
        [switch]
        $ExcludeMilliseconds
    )

    # Convert the milliseconds input into a TimeSpan object
    $timeSpan = [timespan]::FromMilliseconds($Milliseconds)

    # Generate the formatted output based on the selected format
    switch ($Format.ToLower()) {
        'concise' {
            # Concise format: "1d 2h 3m 4s"
            $output = @()
            if ($timeSpan.Days -gt 0) { $output += "$($timeSpan.Days)d" }
            if ($timeSpan.Hours -gt 0) { $output += "$($timeSpan.Hours)h" }
            if ($timeSpan.Minutes -gt 0) { $output += "$($timeSpan.Minutes)m" }
            if ($timeSpan.Seconds -gt 0) { $output += "$($timeSpan.Seconds)s" }

            # Include milliseconds if they exist and are not excluded
            if ((($timeSpan.Milliseconds -gt 0) -and !$ExcludeMilliseconds) -or ($output.Count -eq 0)) {
                $output += "$($timeSpan.Milliseconds)ms"
            }

            return $output -join ' '
        }

        'compact' {
            # Compact format: "dd:hh:mm:ss"
            $output = '{0:D2}:{1:D2}:{2:D2}:{3:D2}' -f $timeSpan.Days, $timeSpan.Hours, $timeSpan.Minutes, $timeSpan.Seconds

            # Append milliseconds if not excluded
            if (!$ExcludeMilliseconds) {
                $output += '.{0:D3}' -f $timeSpan.Milliseconds
            }

            return $output
        }

        'verbose' {
            # Verbose format: "1 day, 2 hours, 3 minutes, 4 seconds"
            $output = @()
            if ($timeSpan.Days -gt 0) { $output += "$($timeSpan.Days) day$(if ($timeSpan.Days -ne 1) { 's' })" }
            if ($timeSpan.Hours -gt 0) { $output += "$($timeSpan.Hours) hour$(if ($timeSpan.Hours -ne 1) { 's' })" }
            if ($timeSpan.Minutes -gt 0) { $output += "$($timeSpan.Minutes) minute$(if ($timeSpan.Minutes -ne 1) { 's' })" }
            if ($timeSpan.Seconds -gt 0) { $output += "$($timeSpan.Seconds) second$(if ($timeSpan.Seconds -ne 1) { 's' })" }

            # Include milliseconds if they exist and are not excluded
            if ((($timeSpan.Milliseconds -gt 0) -and !$ExcludeMilliseconds) -or ($output.Count -eq 0)) {
                $output += "$($timeSpan.Milliseconds) millisecond$(if ($timeSpan.Milliseconds -ne 1) { 's' })"
            }

            return $output -join ', '
        }
    }
}



<#
.SYNOPSIS
    Converts all instances of 'Start-Sleep' to 'Start-PodeSleep' within a scriptblock.

.DESCRIPTION
    The `ConvertTo-PodeSleep` function processes a given scriptblock and replaces every occurrence
    of 'Start-Sleep' with 'Start-PodeSleep'. This is useful for adapting scripts that need to use
    Pode-specific sleep functionality.

.PARAMETER ScriptBlock
    The scriptblock to be processed. The function will replace 'Start-Sleep' with 'Start-PodeSleep'
    in the provided scriptblock.

.EXAMPLE
  # Example 1: Replace Start-Sleep in a ScriptBlock
    $Original = { Write-Host "Starting"; Start-Sleep -Seconds 5; Write-Host "Done" }
    $Modified = $Original | ConvertTo-PodeSleep
    & $Modified

.EXAMPLE
    # Example 2: Process a ScriptBlock inline
    ConvertTo-PodeSleep -ScriptBlock { Start-Sleep -Seconds 2 } | Invoke-Command

.NOTES
    This is an internal function and may change in future releases of Pode.
#>
function ConvertTo-PodeSleep {
    param(
        [Parameter(ValueFromPipeline = $true)]
        [scriptblock]
        $ScriptBlock
    )
    process {
        # Modify the ScriptBlock to replace 'Start-Sleep' with 'Start-PodeSleep'
        return [scriptblock]::Create(("$($ScriptBlock)" -replace 'Start-Sleep ', 'Start-PodeSleep '))
    }
}

<#
.SYNOPSIS
    Tests whether the current PowerShell host is the Integrated Scripting Environment (ISE).

.DESCRIPTION
    This function checks if the current host is running in the Windows PowerShell ISE
    by comparing the `$Host.Name` property with the string 'Windows PowerShell ISE Host'.

.PARAMETER None
    This function does not accept any parameters.

.OUTPUTS
    [Boolean]
    Returns `True` if the host is the Windows PowerShell ISE, otherwise `False`.

.EXAMPLE
    Test-PodeIsISEHost
    Checks if the current PowerShell session is running in the ISE and returns the result.

.NOTES
    This is an internal function and may change in future releases of Pode.
#>
function Test-PodeIsISEHost {
    return ((Test-PodeIsWindows) -and ('Windows PowerShell ISE Host' -eq $Host.Name))
}

<<<<<<< HEAD



<#
.SYNOPSIS
    Checks if two arrays have any common elements.

.DESCRIPTION
    This function takes two arrays as input parameters and checks if they share any common elements.
    It returns $true if there is at least one common element, and $false otherwise.

.PARAMETER ReferenceArray
    The first array to compare.

.PARAMETER DifferenceArray
    The second array to compare.

.EXAMPLE
    $array1 = @('a', 'b', 'c')
    $array2 = @('c', 'd', 'e')
    Test-PodeArraysHaveCommonElement -ReferenceArray $array1 -DifferenceArray $array2
    # Output: True

.EXAMPLE
    $array1 = @('a', 'b', 'c')
    $array2 = @('d', 'e', 'f')
    Test-PodeArraysHaveCommonElement -ReferenceArray $array1 -DifferenceArray $array2
    # Output: False
=======
<#
.SYNOPSIS
    Determines the MIME type of an image from its binary header.

.DESCRIPTION
    This function accepts a byte array representing an image and analyzes the first few bytes
    (converted to hexadecimal strings) to determine its file format. It supports PNG, JPEG, GIF
    (both GIF87a and GIF89a), ICO, WebP, and SVG formats. If the image format cannot be determined,
    it returns a generic MIME type of 'application/octet-stream'.

.PARAMETER Image
    A byte array containing the image data.

.OUTPUTS
    A string representing the MIME type of the image.

.EXAMPLE
    $bytes = [System.IO.File]::ReadAllBytes("C:\path\to\image.gif")
    $mimeType = Get-PodeImageContentType -Image $bytes
    # $mimeType will be 'image/gif' if the image is a GIF.
>>>>>>> 2c8a0228

.NOTES
    This is an internal function and may change in future releases of Pode.
#>
<<<<<<< HEAD
function Test-PodeArraysHaveCommonElement {
    param (
        [array]$ReferenceArray, # The first array to compare
        [array]$DifferenceArray    # The second array to compare
    )

    # Iterate through each item in the DifferenceArray
    foreach ($item in $DifferenceArray) {
        # Check if the item exists in the ReferenceArray
        if ($ReferenceArray -contains $item) {
            # Return true if a common element is found
            return $true
        }
    }
    # Return false if no common elements are found
    return $false
}

<#
.SYNOPSIS
    Converts a PSCustomObject to a hashtable recursively.

.DESCRIPTION
    The ConvertTo-PodeHashtable function takes a PSCustomObject as input and recursively converts it into a hashtable.
    This is useful for transforming structured data from JSON or other sources into a native PowerShell hashtable.

.PARAMETER PSObject
    The PSCustomObject to convert to a hashtable. This parameter is mandatory.

.EXAMPLE
    $psObject = [PSCustomObject]@{
        Name = "John Doe"
        Age = 30
        Address = [PSCustomObject]@{
            Street = "123 Main St"
            City = "Anytown"
            State = "CA"
        }
        PhoneNumbers = @(
            [PSCustomObject]@{ Type = "home"; Number = "123-456-7890" },
            [PSCustomObject]@{ Type = "work"; Number = "987-654-3210" }
        )
    }

    $hashtable = ConvertTo-PodeHashtable -PSObject $psObject
    $hashtable

.NOTES
    This is an internal function and may change in future releases of Pode.
#>
function ConvertTo-PodeHashtable {
    param (
        [Parameter(Mandatory = $true)]
        [PSObject]$PSObject
    )

    # Initialize an empty hashtable
    $hashtable = @{}

    # Iterate over each property of the PSObject
    foreach ($property in $PSObject.PSObject.Properties) {

        # If the property value is a PSCustomObject, recursively convert it to a hashtable
        if ($property.Value -is [PSCustomObject]) {
            $hashtable[$property.Name] = ConvertTo-PodeHashtable -PSObject $property.Value

            # If the property value is an enumerable collection (excluding strings)
        }
        elseif ($property.Value -is [System.Collections.IEnumerable] -and !($property.Value -is [string])) {

            # Initialize an array list to hold the converted items
            $arrayList = @()

            # Iterate over each item in the collection
            foreach ($item in $property.Value) {

                # If the item is a PSCustomObject, recursively convert it and add to the array list
                if ($item -is [PSCustomObject]) {
                    $arrayList += (ConvertTo-PodeHashtable -PSObject $item)

                    # Otherwise, add the item directly to the array list
                }
                else {
                    $arrayList += $item
                }
            }

            # Add the array list to the hashtable under the current property name
            $hashtable[$property.Name] = $arrayList

            # If the property value is neither a PSCustomObject nor a collection, add it directly to the hashtable
        }
        else {
            $hashtable[$property.Name] = $property.Value
        }
    }

    # Return the resulting hashtable
    return $hashtable
}

<#
.SYNOPSIS
    Formats a given DateTime object to the ISO 8601 format used in Pode.

.DESCRIPTION
    The `Format-PodeDateToIso8601` function takes a DateTime object and returns
    a string formatted as `yyyy-MM-ddTHH:mm:ss.fffffffZ`, which is the ISO 8601 format
    with seven fractional seconds, suitable for Pode async route tasks.

.PARAMETER Date
    The DateTime object to format.

.EXAMPLE
    $completedTime = Get-Date
    $formattedDate = Format-PodeDateToIso8601 -Date $completedTime
    Write-Output $formattedDate

    This example formats the current date and time to the ISO 8601 format.

.NOTES
    This is an internal function and may change in future releases of Pode.
#>
function Format-PodeDateToIso8601 {
    param (
        [DateTime]$Date
    )

    return $Date.ToString('yyyy-MM-ddTHH:mm:ss.fffffffZ')
=======
function Get-PodeImageContentType {
    param(
        [Parameter()]
        [byte[]]
        $Image
    )

    if (($null -eq $Image) -or ($Image.Length -lt 12)) {
        return 'application/octet-stream'
    }

    # WebP: starts with "RIFF....WEBP"
    if (
        $Image[0] -eq 0x52 -and $Image[1] -eq 0x49 -and $Image[2] -eq 0x46 -and $Image[3] -eq 0x46 -and
        $Image[8] -eq 0x57 -and $Image[9] -eq 0x45 -and $Image[10] -eq 0x42 -and $Image[11] -eq 0x50
    ) {
        return 'image/webp'
    }

    # PNG: starts with "89 50 4E 47 0D 0A 1A 0A"
    if (
        $Image[0] -eq 0x89 -and $Image[1] -eq 0x50 -and $Image[2] -eq 0x4E -and $Image[3] -eq 0x47 -and
        $Image[4] -eq 0x0D -and $Image[5] -eq 0x0A -and $Image[6] -eq 0x1A -and $Image[7] -eq 0x0A
    ) {
        return 'image/png'
    }

    # GIF (GIF87a or GIF89a): starts with "47 49 46 38 37 61" or "47 49 46 38 39 61"
    if (
        $Image[0] -eq 0x47 -and $Image[1] -eq 0x49 -and $Image[2] -eq 0x46 -and $Image[3] -eq 0x38 -and
        (
            ($Image[4] -eq 0x37 -and $Image[5] -eq 0x61) -or
            ($Image[4] -eq 0x39 -and $Image[5] -eq 0x61)
        )
    ) {
        return 'image/gif'
    }

    # ICO: starts with "00 00 01 00"
    if (
        $Image[0] -eq 0x00 -and $Image[1] -eq 0x00 -and
        $Image[2] -eq 0x01 -and $Image[3] -eq 0x00
    ) {
        return 'image/x-icon'
    }

    # SVG: starts with "<svg"
    if (
        $Image[0] -eq 0x3C -and $Image[1] -eq 0x73 -and
        $Image[2] -eq 0x76 -and $Image[3] -eq 0x67
    ) {
        return 'image/svg+xml'
    }

    # JPEG: starts with "FF D8 FF"
    if (
        $Image[0] -eq 0xFF -and $Image[1] -eq 0xD8 -and $Image[2] -eq 0xFF
    ) {
        return 'image/jpeg'
    }

    # If none of the above formats match, return a generic binary type
    return 'application/octet-stream'
>>>>>>> 2c8a0228
}<|MERGE_RESOLUTION|>--- conflicted
+++ resolved
@@ -3987,7 +3987,6 @@
     return ((Test-PodeIsWindows) -and ('Windows PowerShell ISE Host' -eq $Host.Name))
 }
 
-<<<<<<< HEAD
 
 
 
@@ -4016,33 +4015,10 @@
     $array2 = @('d', 'e', 'f')
     Test-PodeArraysHaveCommonElement -ReferenceArray $array1 -DifferenceArray $array2
     # Output: False
-=======
-<#
-.SYNOPSIS
-    Determines the MIME type of an image from its binary header.
-
-.DESCRIPTION
-    This function accepts a byte array representing an image and analyzes the first few bytes
-    (converted to hexadecimal strings) to determine its file format. It supports PNG, JPEG, GIF
-    (both GIF87a and GIF89a), ICO, WebP, and SVG formats. If the image format cannot be determined,
-    it returns a generic MIME type of 'application/octet-stream'.
-
-.PARAMETER Image
-    A byte array containing the image data.
-
-.OUTPUTS
-    A string representing the MIME type of the image.
-
-.EXAMPLE
-    $bytes = [System.IO.File]::ReadAllBytes("C:\path\to\image.gif")
-    $mimeType = Get-PodeImageContentType -Image $bytes
-    # $mimeType will be 'image/gif' if the image is a GIF.
->>>>>>> 2c8a0228
 
 .NOTES
     This is an internal function and may change in future releases of Pode.
 #>
-<<<<<<< HEAD
 function Test-PodeArraysHaveCommonElement {
     param (
         [array]$ReferenceArray, # The first array to compare
@@ -4172,7 +4148,32 @@
     )
 
     return $Date.ToString('yyyy-MM-ddTHH:mm:ss.fffffffZ')
-=======
+}
+
+<#
+.SYNOPSIS
+    Determines the MIME type of an image from its binary header.
+
+.DESCRIPTION
+    This function accepts a byte array representing an image and analyzes the first few bytes
+    (converted to hexadecimal strings) to determine its file format. It supports PNG, JPEG, GIF
+    (both GIF87a and GIF89a), ICO, WebP, and SVG formats. If the image format cannot be determined,
+    it returns a generic MIME type of 'application/octet-stream'.
+
+.PARAMETER Image
+    A byte array containing the image data.
+
+.OUTPUTS
+    A string representing the MIME type of the image.
+
+.EXAMPLE
+    $bytes = [System.IO.File]::ReadAllBytes("C:\path\to\image.gif")
+    $mimeType = Get-PodeImageContentType -Image $bytes
+    # $mimeType will be 'image/gif' if the image is a GIF.
+
+.NOTES
+    This is an internal function and may change in future releases of Pode.
+#>
 function Get-PodeImageContentType {
     param(
         [Parameter()]
@@ -4236,5 +4237,4 @@
 
     # If none of the above formats match, return a generic binary type
     return 'application/octet-stream'
->>>>>>> 2c8a0228
 }
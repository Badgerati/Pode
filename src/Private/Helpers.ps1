--- conflicted
+++ resolved
@@ -550,240 +550,7 @@
         'IP'      = ($ip_parts -join '.')
     }
 }
-<<<<<<< HEAD
-
-function Add-PodeRunspace {
-    param(
-        [Parameter(Mandatory = $true)]
-        [string]
-        $Type,
-
-        [Parameter(Mandatory = $true)]
-        [ValidateNotNull()]
-        [scriptblock]
-        $ScriptBlock,
-
-        [Parameter()]
-        $Parameters,
-
-        [Parameter()]
-        [System.Management.Automation.PSDataCollection[psobject]]
-        $OutputStream = $null,
-
-        [switch]
-        $Forget,
-
-        [switch]
-        $NoProfile,
-
-        [switch]
-        $PassThru
-    )
-
-    try {
-        # create powershell pipelines
-        $ps = [powershell]::Create()
-        $ps.RunspacePool = $PodeContext.RunspacePools[$Type].Pool
-
-        # load modules/drives
-        if (!$NoProfile) {
-            $null = $ps.AddScript("Open-PodeRunspace -Type '$($Type)'")
-        }
-
-        # load main script
-        $null = $ps.AddScript($ScriptBlock)
-
-        # load parameters
-        if (!(Test-PodeIsEmpty $Parameters)) {
-            $Parameters.Keys | ForEach-Object {
-                $null = $ps.AddParameter($_, $Parameters[$_])
-            }
-        }
-
-        # start the pipeline
-        if ($null -eq $OutputStream) {
-            $pipeline = $ps.BeginInvoke()
-        }
-        else {
-            $pipeline = $ps.BeginInvoke($OutputStream, $OutputStream)
-        }
-
-        # do we need to remember this pipeline? sorry, what did you say?
-        if ($Forget) {
-            $null = $pipeline
-        }
-
-        # or do we need to return it for custom processing? ie: tasks
-        elseif ($PassThru) {
-            return @{
-                Pipeline = $ps
-                Handler  = $pipeline
-            }
-        }
-
-        # or store it here for later clean-up
-        else {
-            $PodeContext.Runspaces += @{
-                Pool     = $Type
-                Pipeline = $ps
-                Handler  = $pipeline
-                Stopped  = $false
-            }
-        }
-    }
-    catch {
-        $_ | Write-PodeErrorLog
-        throw $_.Exception
-    }
-}
-
-<#
-.SYNOPSIS
-    Closes and disposes of the Pode runspaces, listeners, receivers, watchers, and optionally runspace pools.
-
-.DESCRIPTION
-    This function checks and waits for all Listeners, Receivers, and Watchers to be disposed of
-    before proceeding to close and dispose of the runspaces and optionally the runspace pools.
-    It ensures a clean shutdown by managing the disposal of resources in a specified order.
-    The function handles serverless and regular server environments differently, skipping
-    disposal actions in serverless contexts.
-
-.PARAMETER ClosePool
-    Specifies whether to close and dispose of the runspace pools along with the runspaces.
-    This is optional and should be specified if the pools need to be explicitly closed.
-
-.EXAMPLE
-    Close-PodeRunspace -ClosePool
-    This example closes all runspaces and their associated pools, ensuring that all resources are properly disposed of.
-
-.OUTPUTS
-    None
-    Outputs from this function are primarily internal state changes and verbose logging.
-
-.NOTES
-    It is recommended to use verbose logging to monitor the steps and understand the closing sequence during execution.
-#>
-function Close-PodeRunspace {
-    param(
-        [switch]
-        $ClosePool
-    )
-
-    # Early return if server is serverless, as disposal is not required.
-    if ($PodeContext.Server.IsServerless) {
-        return
-    }
-
-    try {
-        # Only proceed if there are runspaces to dispose of.
-        if (!(Test-PodeIsEmpty $PodeContext.Runspaces)) {
-            Write-Verbose 'Waiting until all Listeners are disposed'
-
-            $count = 0
-            $continue = $false
-            # Attempts to dispose of resources for up to 10 seconds.
-            while ($count -le 10) {
-                Start-Sleep -Seconds 1
-                $count++
-
-                $continue = $false
-                # Check each listener, receiver, and watcher; if any are not disposed, continue waiting.
-                foreach ($listener in $PodeContext.Listeners) {
-                    if (!$listener.IsDisposed) {
-                        $continue = $true
-                        break
-                    }
-                }
-
-                foreach ($receiver in $PodeContext.Receivers) {
-                    if (!$receiver.IsDisposed) {
-                        $continue = $true
-                        break
-                    }
-                }
-
-                foreach ($watcher in $PodeContext.Watchers) {
-                    if (!$watcher.IsDisposed) {
-                        $continue = $true
-                        break
-                    }
-                }
-                # If undisposed resources exist, continue waiting.
-                if ($continue) {
-                    continue
-                }
-
-                break
-            }
-
-            Write-Verbose 'All Listeners disposed'
-
-            # now dispose runspaces
-            Write-Verbose 'Disposing Runspaces'
-            $runspaceErrors = @(foreach ($item in $PodeContext.Runspaces) {
-                    if ($item.Stopped) {
-                        continue
-                    }
-
-                    try {
-                        # only do this, if the pool is in error
-                        if ($PodeContext.RunspacePools[$item.Pool].State -ieq 'error') {
-                            $item.Pipeline.EndInvoke($item.Handler)
-                        }
-                    }
-                    catch {
-                        "$($item.Pool) runspace failed to load: $($_.Exception.InnerException.Message)"
-                    }
-
-                    Close-PodeDisposable -Disposable $item.Pipeline
-                    $item.Stopped = $true
-                })
-
-            # dispose of schedule runspaces
-            if ($PodeContext.Schedules.Processes.Count -gt 0) {
-                foreach ($key in $PodeContext.Schedules.Processes.Keys.Clone()) {
-                    Close-PodeScheduleInternal -Process $PodeContext.Schedules.Processes[$key]
-                }
-            }
-
-            # dispose of task runspaces
-            if ($PodeContext.Tasks.Processes.Count -gt 0) {
-                foreach ($key in $PodeContext.Tasks.Processes.Keys.Clone()) {
-                    Close-PodeTaskInternal -Process $PodeContext.Tasks.Processes[$key]
-                }
-            }
-
-            $PodeContext.Runspaces = @()
-            Write-Verbose 'Runspaces disposed'
-        }
-
-        # close/dispose the runspace pools
-        if ($ClosePool) {
-            Close-PodeRunspacePool
-        }
-
-        # Check for and throw runspace errors if any occurred during disposal.
-        if (($null -ne $runspaceErrors) -and ($runspaceErrors.Length -gt 0)) {
-            foreach ($err in $runspaceErrors) {
-                if ($null -eq $err) {
-                    continue
-                }
-
-                throw $err
-            }
-        }
-
-        # garbage collect
-        Invoke-PodeGC
-    }
-    catch {
-        $_ | Write-PodeErrorLog
-        throw $_.Exception
-    }
-}
-=======
- 
->>>>>>> 93df8761
+
 
 function Get-PodeConsoleKey {
     if ([Console]::IsInputRedirected -or ![Console]::KeyAvailable) {

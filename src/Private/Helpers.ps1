--- conflicted
+++ resolved
@@ -552,22 +552,12 @@
 }
 
 function Close-PodeServerInternal {
-<<<<<<< HEAD
-    param(
-        [switch]
-        $ShowDoneMessage
-    )
-    #Disable Logging before closing
-    Disable-PodeLog
-
-    # ensure the token is cancelled
-    if ($null -ne $PodeContext.Tokens.Cancellation) {
-=======
     # PodeContext doesn't exist return
     if ($null -eq $PodeContext) { return }
     try {
+           #Disable Logging before closing
+        Disable-PodeLog
         # ensure the token is cancelled
->>>>>>> f4db4b62
         Write-Verbose 'Cancelling main cancellation token'
         Close-PodeCancellationTokenRequest -Type Cancellation, Terminate
 
@@ -593,67 +583,14 @@
             $_ | Out-Default
         }
 
-        # remove all of the pode temp drives
-        Write-Verbose 'Removing internal PSDrives'
-        Remove-PodePSDrive
-    }
-    finally {
-        if ($null -ne $PodeContext) {
-            # Remove any tokens
-            $PodeContext.Tokens = $null
-        }
-    }
-
-}
-
-<#
-.SYNOPSIS
-    Waits for the Pode server to start within a specified timeout period.
-
-.DESCRIPTION
-    This function waits for the Pode server to start by checking the server status at regular intervals.
-    If the server does not start within the specified timeout period, the function returns $false. Otherwise, it returns $true.
-    If the server is already started, it immediately returns $true.
-
-.PARAMETER CheckInterval
-    The interval in milliseconds between checks to see if the server has started. Default is 1000 milliseconds (1 second).
-
-.PARAMETER Timeout
-    The maximum amount of time in milliseconds to wait for the server to start. Default is 120000 milliseconds (120 seconds).
-
-.EXAMPLE
-    $result = Wait-PodeServerToStart -CheckInterval 1000 -Timeout 30000
-    if (-not $result) {
-        Write-Warning "The server did not start within the specified timeout period."
-    }
-#>
-function Wait-PodeServerToStart {
-    param (
-        [int]
-        $CheckInterval = 1000,
-        [int]
-        $Timeout = 120000
-    )
-
-    # Return immediately if the server is already started
-    if ($PodeContext.Server.Started) {
-        return $true
-    }
-    # Create a stopwatch to track the elapsed time
-    $stopwatch = [System.Diagnostics.Stopwatch]::StartNew()
-
-    # Wait for the server to start before processing logs or timeout
-    while ( -not $PodeContext.Server.Started ) {
-        if ($stopwatch.ElapsedMilliseconds -ge $Timeout) {
-            return $false # Return false if timeout is reached
-        }
-        Start-Sleep -Milliseconds $CheckInterval
-    }
-
-    # Stop the stopwatch
-    $stopwatch.Stop()
-
-    return $true # Return true if the server started
+    # remove all of the pode temp drives
+    Write-Verbose 'Removing internal PSDrives'
+    Remove-PodePSDrive
+
+    if ($ShowDoneMessage -and ($PodeContext.Server.Types.Length -gt 0) -and !$PodeContext.Server.IsServerless) {
+        Write-PodeHost $PodeLocale.doneMessage -ForegroundColor Green
+    }
+
 }
 
 function New-PodePSDrive {

using namespace Pode

<#
.SYNOPSIS
    Dynamically executes content as a Pode file, optionally passing data to it.

.DESCRIPTION
    This function takes a string of content, which is expected to be PowerShell code, and optionally a hashtable of data. It constructs a script block that optionally includes a parameter declaration,
    and then executes this script block using the provided data. This is useful for dynamically generating content based on a template or script contained in a file or a string.

.PARAMETER Content
    The PowerShell code as a string. This content is dynamically executed as a script block. It can include placeholders or logic that utilizes the passed data.

.PARAMETER Data
    Optional hashtable of data that can be referenced within the content/script. This data is passed to the script block as parameters.

.EXAMPLE
    $scriptContent = '"Hello, world! Today is $(Get-Date)"'
    ConvertFrom-PodeFile -Content $scriptContent

    This example will execute the content of the script and output "Hello, world! Today is [current date]".

.EXAMPLE
    $template = '"Hello, $(Name)! Your balance is $$(Amount)"'
    $data = @{ Name = 'John Doe'; Amount = '100.50' }
    ConvertFrom-PodeFile -Content $template -Data $data

    This example demonstrates using the function with a data parameter to replace placeholders within the content.
#>
function ConvertFrom-PodeFile {
    param(
        [Parameter(Mandatory = $true)]
        [ValidateNotNull()]
        $Content,

        [Parameter()]
        $Data = @{}
    )

    # if we have data, then setup the data param
    if ($null -ne $Data -and $Data.Count -gt 0) {
        $Content = "param(`$data)`nreturn `"$($Content -replace '"', '``"')`""
    }
    else {
        $Content = "return `"$($Content -replace '"', '``"')`""
    }

    # invoke the content as a script to generate the dynamic content
    return (Invoke-PodeScriptBlock -ScriptBlock ([scriptblock]::Create($Content)) -Arguments $Data -Return)
}

function Get-PodeViewEngineType {
    param(
        [Parameter(Mandatory = $true)]
        [string]
        $Path
    )

    # work out the engine to use when parsing the file
    $type = $PodeContext.Server.ViewEngine.Type

    $ext = Get-PodeFileExtension -Path $Path -TrimPeriod
    if (![string]::IsNullOrWhiteSpace($ext) -and ($ext -ine $PodeContext.Server.ViewEngine.Extension)) {
        $type = $ext
    }

    return $type
}

function Get-PodeFileContentUsingViewEngine {
    param(
        [Parameter(Mandatory = $true)]
        [string]
        $Path,

        [Parameter()]
        [hashtable]
        $Data
    )

    # work out the engine to use when parsing the file
    $engine = Get-PodeViewEngineType -Path $Path

    # setup the content
    $content = [string]::Empty

    # run the relevant engine logic
    switch ($engine.ToLowerInvariant()) {
        'html' {
            $content = Get-Content -Path $Path -Raw -Encoding utf8
        }

        'md' {
            $content = Get-Content -Path $Path -Raw -Encoding utf8
        }

        'pode' {
            $content = Get-Content -Path $Path -Raw -Encoding utf8
            $content = ConvertFrom-PodeFile -Content $content -Data $Data
        }

        default {
            if ($null -ne $PodeContext.Server.ViewEngine.ScriptBlock) {
                $_args = @($Path)
                if (($null -ne $Data) -and ($Data.Count -gt 0)) {
                    $_args = @($Path, $Data)
                }

                $content = (Invoke-PodeScriptBlock -ScriptBlock $PodeContext.Server.ViewEngine.ScriptBlock -Arguments $_args -UsingVariables $PodeContext.Server.ViewEngine.UsingVariables -Return -Splat)
            }
        }
    }

    return $content
}

function Get-PodeFileContent {
    param(
        [Parameter(Mandatory = $true)]
        [string]
        $Path
    )

    return (Get-Content -Path $Path -Raw -Encoding utf8)
}

function Get-PodeType {
    param(
        [Parameter()]
        $Value
    )

    if ($null -eq $Value) {
        return $null
    }

    $type = $Value.GetType()
    return @{
        Name     = $type.Name.ToLowerInvariant()
        BaseName = $type.BaseType.Name.ToLowerInvariant()
    }
}

function Get-PodePSVersionTable {
    return $PSVersionTable
}

function Test-PodeIsAdminUser {
    # check the current platform, if it's unix then return true
    if (Test-PodeIsUnix) {
        return $true
    }

    try {
        $principal = New-Object System.Security.Principal.WindowsPrincipal([System.Security.Principal.WindowsIdentity]::GetCurrent())
        if ($null -eq $principal) {
            return $false
        }

        return $principal.IsInRole([System.Security.Principal.WindowsBuiltInRole]::Administrator)
    }
    catch [exception] {
        Write-PodeHost 'Error checking user administrator priviledges' -ForegroundColor Red
        Write-PodeHost $_.Exception.Message -ForegroundColor Red
        return $false
    }
}

function Get-PodeHostIPRegex {
    param(
        [Parameter(Mandatory = $true)]
        [ValidateSet('Both', 'Hostname', 'IP')]
        [string]
        $Type
    )

    $ip_rgx = '\[?([a-f0-9]*\:){1,}[a-f0-9]*((\d+\.){3}\d+)?\]?|((\d+\.){3}\d+)|\*|all'
    $host_rgx = '([a-z]|\*\.)(([a-z0-9]|[a-z0-9][a-z0-9\-]*[a-z0-9])\.)*([a-z0-9]|[a-z0-9][a-z0-9\-]*[a-z0-9])+'

    switch ($Type.ToLowerInvariant()) {
        'both' {
            return "(?<host>($($ip_rgx)|$($host_rgx)))"
        }

        'hostname' {
            return "(?<host>($($host_rgx)))"
        }

        'ip' {
            return "(?<host>($($ip_rgx)))"
        }
    }
}

function Get-PodePortRegex {
    return '(?<port>\d+)'
}

function Get-PodeEndpointInfo {
    param(
        [Parameter()]
        [string]
        $Address,

        [switch]
        $AnyPortOnZero
    )

    if ([string]::IsNullOrWhiteSpace($Address)) {
        return $null
    }

    $hostRgx = Get-PodeHostIPRegex -Type Both
    $portRgx = Get-PodePortRegex
    $cmbdRgx = "$($hostRgx)\:$($portRgx)"

    # validate that we have a valid ip/host:port address
    if (!(($Address -imatch "^$($cmbdRgx)$") -or ($Address -imatch "^$($hostRgx)[\:]{0,1}") -or ($Address -imatch "[\:]{0,1}$($portRgx)$"))) {
        throw ($PodeLocale.failedToParseAddressExceptionMessage -f $Address)#"Failed to parse '$($Address)' as a valid IP/Host:Port address"
    }

    # grab the ip address/hostname
    $_host = $Matches['host']
    if ([string]::IsNullOrWhiteSpace($_host)) {
        $_host = '*'
    }

    # ensure we have a valid ip address/hostname
    if (!(Test-PodeIPAddress -IP $_host)) {
        throw ($PodeLocale.invalidIpAddressExceptionMessage -f $_host) #"The IP address supplied is invalid: $($_host)"
    }

    # grab the port
    $_port = $Matches['port']
    if ([string]::IsNullOrWhiteSpace($_port)) {
        $_port = 0
    }

    # ensure the port is valid
    if ($_port -lt 0) {
        throw ($PodeLocale.invalidPortExceptionMessage -f $_port)#"The port cannot be negative: $($_port)"
    }

    # return the info
    return @{
        Host = $_host
        Port = (Resolve-PodeValue -Check ($AnyPortOnZero -and ($_port -eq 0)) -TrueValue '*' -FalseValue $_port)
    }
}

function Test-PodeIPAddress {
    param(
        [Parameter()]
        [string]
        $IP,

        [switch]
        $IPOnly
    )

    if ([string]::IsNullOrWhiteSpace($IP) -or ($IP -iin @('*', 'all'))) {
        return $true
    }

    if ($IP -imatch "^$(Get-PodeHostIPRegex -Type Hostname)$") {
        return (!$IPOnly)
    }

    try {
        $null = [System.Net.IPAddress]::Parse($IP)
        return $true
    }
    catch [exception] {
        return $false
    }
}

function Test-PodeHostname {
    param(
        [Parameter()]
        [string]
        $Hostname
    )

    return ($Hostname -imatch "^$(Get-PodeHostIPRegex -Type Hostname)$")
}

function ConvertTo-PodeIPAddress {
    param(
        [Parameter(Mandatory = $true)]
        [ValidateNotNull()]
        $Address
    )

    return [System.Net.IPAddress]::Parse(([System.Net.IPEndPoint]$Address).Address.ToString())
}

function Get-PodeIPAddressesForHostname {
    param(
        [Parameter(Mandatory = $true)]
        [string]
        $Hostname,

        [Parameter(Mandatory = $true)]
        [ValidateSet('All', 'IPv4', 'IPv6')]
        [string]
        $Type
    )

    if (!(Test-PodeHostname -Hostname $Hostname)) {
        return $Hostname
    }

    # get the ip addresses for the hostname
    try {
        $ips = @([System.Net.Dns]::GetHostAddresses($Hostname))
    }
    catch {
        return '127.0.0.1'
    }

    # return ips based on type
    switch ($Type.ToLowerInvariant()) {
        'ipv4' {
            $ips = @(foreach ($ip in $ips) {
                    if ($ip.AddressFamily -ieq 'InterNetwork') {
                        $ip
                    }
                })
        }

        'ipv6' {
            $ips = @(foreach ($ip in $ips) {
                    if ($ip.AddressFamily -ieq 'InterNetworkV6') {
                        $ip
                    }
                })
        }
    }

    return (@($ips)).IPAddressToString
}

function Test-PodeIPAddressLocal {
    param(
        [Parameter(Mandatory = $true)]
        [string]
        $IP
    )

    return (@('127.0.0.1', '::1', '[::1]', '::ffff:127.0.0.1', 'localhost') -icontains $IP)
}

function Test-PodeIPAddressAny {
    param(
        [Parameter(Mandatory = $true)]
        [string]
        $IP
    )

    return (@('0.0.0.0', '*', 'all', '::', '[::]') -icontains $IP)
}

function Test-PodeIPAddressLocalOrAny {
    param(
        [Parameter(Mandatory = $true)]
        [string]
        $IP
    )

    return ((Test-PodeIPAddressLocal -IP $IP) -or (Test-PodeIPAddressAny -IP $IP))
}

function Resolve-PodeIPDualMode {
    param(
        [Parameter()]
        [ipaddress]
        $IP
    )

    # do nothing if IPv6Any
    if ($IP -eq [ipaddress]::IPv6Any) {
        return $IP
    }

    # check loopbacks
    if (($IP -eq [ipaddress]::Loopback) -and [System.Net.Sockets.Socket]::OSSupportsIPv6) {
        return @($IP, [ipaddress]::IPv6Loopback)
    }

    if ($IP -eq [ipaddress]::IPv6Loopback) {
        return @($IP, [ipaddress]::Loopback)
    }

    # if iIPv4, convert and return both
    if (($IP.AddressFamily -eq [System.Net.Sockets.AddressFamily]::InterNetwork) -and [System.Net.Sockets.Socket]::OSSupportsIPv6) {
        return @($IP, $IP.MapToIPv6())
    }

    # if IPv6, only convert if valid IPv4
    if (($IP.AddressFamily -eq [System.Net.Sockets.AddressFamily]::InterNetworkV6) -and $IP.IsIPv4MappedToIPv6) {
        return @($IP, $IP.MapToIPv4())
    }

    # just return the IP
    return $IP
}

function Get-PodeIPAddress {
    param(
        [Parameter()]
        [string]
        $IP,

        [switch]
        $DualMode
    )

    # any address for IPv4 (or IPv6 for DualMode)
    if ([string]::IsNullOrWhiteSpace($IP) -or ($IP -iin @('*', 'all'))) {
        if ($DualMode) {
            return [System.Net.IPAddress]::IPv6Any
        }

        return [System.Net.IPAddress]::Any
    }

    # any address for IPv6 explicitly
    if ($IP -iin @('::', '[::]')) {
        return [System.Net.IPAddress]::IPv6Any
    }

    # localhost
    if ($IP -ieq 'localhost') {
        return [System.Net.IPAddress]::Loopback
    }

    # localhost IPv6 explicitly
    if ($IP -iin @('[::1]', '::1')) {
        return [System.Net.IPAddress]::IPv6Loopback
    }

    # hostname
    if ($IP -imatch "^$(Get-PodeHostIPRegex -Type Hostname)$") {
        return $IP
    }

    # raw ip
    return [System.Net.IPAddress]::Parse($IP)
}

function Test-PodeIPAddressInRange {
    param(
        [Parameter(Mandatory = $true)]
        $IP,

        [Parameter(Mandatory = $true)]
        $LowerIP,

        [Parameter(Mandatory = $true)]
        $UpperIP
    )

    if ($IP.Family -ine $LowerIP.Family) {
        return $false
    }

    $valid = $true

    foreach ($i in 0..3) {
        if (($IP.Bytes[$i] -lt $LowerIP.Bytes[$i]) -or ($IP.Bytes[$i] -gt $UpperIP.Bytes[$i])) {
            $valid = $false
            break
        }
    }

    return $valid
}

function Test-PodeIPAddressIsSubnetMask {
    param(
        [Parameter(Mandatory = $true)]
        [ValidateNotNullOrEmpty()]
        [string]
        $IP
    )

    return (($IP -split '/').Length -gt 1)
}

function Get-PodeSubnetRange {
    param(
        [Parameter(Mandatory = $true)]
        [ValidateNotNullOrEmpty()]
        [string]
        $SubnetMask
    )

    # split for ip and number of 1 bits
    $split = $SubnetMask -split '/'
    if ($split.Length -le 1) {
        return $null
    }

    $ip_parts = $split[0] -isplit '\.'
    $bits = [int]$split[1]

    # generate the netmask
    $network = @('', '', '', '')
    $count = 0

    foreach ($i in 0..3) {
        foreach ($b in 1..8) {
            $count++

            if ($count -le $bits) {
                $network[$i] += '1'
            }
            else {
                $network[$i] += '0'
            }
        }
    }

    # covert netmask to bytes
    foreach ($i in 0..3) {
        $network[$i] = [Convert]::ToByte($network[$i], 2)
    }

    # calculate the bottom range
    $bottom = @(foreach ($i in 0..3) {
            [byte]([byte]$network[$i] -band [byte]$ip_parts[$i])
        })

    # calculate the range
    $range = @(foreach ($i in 0..3) {
            256 + (-bnot [byte]$network[$i])
        })

    # calculate the top range
    $top = @(foreach ($i in 0..3) {
            [byte]([byte]$ip_parts[$i] + [byte]$range[$i])
        })

    return @{
        'Lower'   = ($bottom -join '.')
        'Upper'   = ($top -join '.')
        'Range'   = ($range -join '.')
        'Netmask' = ($network -join '.')
        'IP'      = ($ip_parts -join '.')
    }
}

function Add-PodeRunspace {
    param(
        [Parameter(Mandatory = $true)]
        [ValidateSet('Main', 'Signals', 'Schedules', 'Gui', 'Web', 'Smtp', 'Tcp', 'Tasks', 'WebSockets', 'Files')]
        [string]
        $Type,

        [Parameter(Mandatory = $true)]
        [ValidateNotNull()]
        [scriptblock]
        $ScriptBlock,

        [Parameter()]
        $Parameters,

        [Parameter()]
        [System.Management.Automation.PSDataCollection[psobject]]
        $OutputStream = $null,

        [switch]
        $Forget,

        [switch]
        $NoProfile,

        [switch]
        $PassThru
    )

    try {
        # create powershell pipelines
        $ps = [powershell]::Create()
        $ps.RunspacePool = $PodeContext.RunspacePools[$Type].Pool

        # load modules/drives
        if (!$NoProfile) {
            $null = $ps.AddScript("Open-PodeRunspace -Type '$($Type)'")
        }

        # load main script
        $null = $ps.AddScript($ScriptBlock)

        # load parameters
        if (!(Test-PodeIsEmpty $Parameters)) {
            $Parameters.Keys | ForEach-Object {
                $null = $ps.AddParameter($_, $Parameters[$_])
            }
        }

        # start the pipeline
        if ($null -eq $OutputStream) {
            $pipeline = $ps.BeginInvoke()
        }
        else {
            $pipeline = $ps.BeginInvoke($OutputStream, $OutputStream)
        }

        # do we need to remember this pipeline? sorry, what did you say?
        if ($Forget) {
            $null = $pipeline
        }

        # or do we need to return it for custom processing? ie: tasks
        elseif ($PassThru) {
            return @{
                Pipeline = $ps
                Handler  = $pipeline
            }
        }

        # or store it here for later clean-up
        else {
            $PodeContext.Runspaces += @{
                Pool     = $Type
                Pipeline = $ps
                Handler  = $pipeline
                Stopped  = $false
            }
        }
    }
    catch {
        $_ | Write-PodeErrorLog
        throw $_.Exception
    }
}

<#
.SYNOPSIS
    Closes and disposes of the Pode runspaces, listeners, receivers, watchers, and optionally runspace pools.

.DESCRIPTION
    This function checks and waits for all Listeners, Receivers, and Watchers to be disposed of
    before proceeding to close and dispose of the runspaces and optionally the runspace pools.
    It ensures a clean shutdown by managing the disposal of resources in a specified order.
    The function handles serverless and regular server environments differently, skipping
    disposal actions in serverless contexts.

.PARAMETER ClosePool
    Specifies whether to close and dispose of the runspace pools along with the runspaces.
    This is optional and should be specified if the pools need to be explicitly closed.

.EXAMPLE
    Close-PodeRunspace -ClosePool
    This example closes all runspaces and their associated pools, ensuring that all resources are properly disposed of.

.OUTPUTS
    None
    Outputs from this function are primarily internal state changes and verbose logging.

.NOTES
    It is recommended to use verbose logging to monitor the steps and understand the closing sequence during execution.
#>
function Close-PodeRunspace {
    param(
        [switch]
        $ClosePool
    )

    # Early return if server is serverless, as disposal is not required.
    if ($PodeContext.Server.IsServerless) {
        return
    }

    try {
        # Only proceed if there are runspaces to dispose of.
        if (!(Test-PodeIsEmpty $PodeContext.Runspaces)) {
            Write-Verbose 'Waiting until all Listeners are disposed'

            $count = 0
            $continue = $false
            # Attempts to dispose of resources for up to 10 seconds.
            while ($count -le 10) {
                Start-Sleep -Seconds 1
                $count++

                $continue = $false
                # Check each listener, receiver, and watcher; if any are not disposed, continue waiting.
                foreach ($listener in $PodeContext.Listeners) {
                    if (!$listener.IsDisposed) {
                        $continue = $true
                        break
                    }
                }

                foreach ($receiver in $PodeContext.Receivers) {
                    if (!$receiver.IsDisposed) {
                        $continue = $true
                        break
                    }
                }

                foreach ($watcher in $PodeContext.Watchers) {
                    if (!$watcher.IsDisposed) {
                        $continue = $true
                        break
                    }
                }
                # If undisposed resources exist, continue waiting.
                if ($continue) {
                    continue
                }

                break
            }

            Write-Verbose 'All Listeners disposed'

            # now dispose runspaces
            Write-Verbose 'Disposing Runspaces'
            $runspaceErrors = @(foreach ($item in $PodeContext.Runspaces) {
                    if ($item.Stopped) {
                        continue
                    }

                    try {
                        # only do this, if the pool is in error
                        if ($PodeContext.RunspacePools[$item.Pool].State -ieq 'error') {
                            $item.Pipeline.EndInvoke($item.Handler)
                        }
                    }
                    catch {
                        "$($item.Pool) runspace failed to load: $($_.Exception.InnerException.Message)"
                    }

                    Close-PodeDisposable -Disposable $item.Pipeline
                    $item.Stopped = $true
                })

            # dispose of schedule runspaces
            if ($PodeContext.Schedules.Processes.Count -gt 0) {
                foreach ($key in $PodeContext.Schedules.Processes.Keys.Clone()) {
                    Close-PodeScheduleInternal -Process $PodeContext.Schedules.Processes[$key]
                }
            }

            # dispose of task runspaces
            if ($PodeContext.Tasks.Results.Count -gt 0) {
                foreach ($key in $PodeContext.Tasks.Results.Keys.Clone()) {
                    Close-PodeTaskInternal -Result $PodeContext.Tasks.Results[$key]
                }
            }

            $PodeContext.Runspaces = @()
            Write-Verbose 'Runspaces disposed'
        }

        # close/dispose the runspace pools
        if ($ClosePool) {
            Close-PodeRunspacePool
        }

        # Check for and throw runspace errors if any occurred during disposal.
        if (($null -ne $runspaceErrors) -and ($runspaceErrors.Length -gt 0)) {
            foreach ($err in $runspaceErrors) {
                if ($null -eq $err) {
                    continue
                }

                throw $err
            }
        }

        # garbage collect
        [GC]::Collect()
    }
    catch {
        $_ | Write-PodeErrorLog
        throw $_.Exception
    }
}

function Get-PodeConsoleKey {
    if ([Console]::IsInputRedirected -or ![Console]::KeyAvailable) {
        return $null
    }

    return [Console]::ReadKey($true)
}

function Test-PodeTerminationPressed {
    param(
        [Parameter()]
        $Key = $null
    )

    if ($PodeContext.Server.DisableTermination) {
        return $false
    }

    return (Test-PodeKeyPressed -Key $Key -Character 'c')
}

function Test-PodeRestartPressed {
    param(
        [Parameter()]
        $Key = $null
    )

    return (Test-PodeKeyPressed -Key $Key -Character 'r')
}

function Test-PodeOpenBrowserPressed {
    param(
        [Parameter()]
        $Key = $null
    )

    return (Test-PodeKeyPressed -Key $Key -Character 'b')
}

function Test-PodeKeyPressed {
    param(
        [Parameter()]
        $Key = $null,

        [Parameter(Mandatory = $true)]
        [string]
        $Character
    )

    if ($null -eq $Key) {
        $Key = Get-PodeConsoleKey
    }

    return (($null -ne $Key) -and ($Key.Key -ieq $Character) -and
        (($Key.Modifiers -band [ConsoleModifiers]::Control) -or ((Test-PodeIsUnix) -and ($Key.Modifiers -band [ConsoleModifiers]::Shift))))
}

function Close-PodeServerInternal {
    param(
        [switch]
        $ShowDoneMessage
    )

    # ensure the token is cancelled
    if ($null -ne $PodeContext.Tokens.Cancellation) {
        Write-Verbose 'Cancelling main cancellation token'
        $PodeContext.Tokens.Cancellation.Cancel()
    }

    # stop all current runspaces
    Write-Verbose 'Closing runspaces'
    Close-PodeRunspace -ClosePool

    # stop the file monitor if it's running
    Write-Verbose 'Stopping file monitor'
    Stop-PodeFileMonitor

    try {
        # remove all the cancellation tokens
        Write-Verbose 'Disposing cancellation tokens'
        Close-PodeDisposable -Disposable $PodeContext.Tokens.Cancellation
        Close-PodeDisposable -Disposable $PodeContext.Tokens.Restart

        # dispose mutex/semaphores
        Write-Verbose 'Diposing mutex and semaphores'
        Clear-PodeMutexes
        Clear-PodeSemaphores
    }
    catch {
        $_ | Out-Default
    }

    # remove all of the pode temp drives
    Write-Verbose 'Removing internal PSDrives'
    Remove-PodePSDrive

    if ($ShowDoneMessage -and ($PodeContext.Server.Types.Length -gt 0) -and !$PodeContext.Server.IsServerless) {
        Write-PodeHost $PodeLocale.doneMessage -ForegroundColor Green
    }
}

function New-PodePSDrive {
    param(
        [Parameter(Mandatory = $true)]
        [string]
        $Path,

        [Parameter()]
        [string]
        $Name
    )

    # if the path is a share, do nothing
    if ($Path.StartsWith('\\')) {
        return $Path
    }

    # if no name is passed, used a randomly generated one
    if ([string]::IsNullOrWhiteSpace($Name)) {
        $Name = "PodeDir$(New-PodeGuid)"
    }

    # if the path supplied doesn't exist, error
    if (!(Test-Path $Path)) {
        throw ($PodeLocale.pathNotExistExceptionMessage -f $Path)#"Path does not exist: $($Path)"
    }

    # resolve the path
    $Path = Get-PodeRelativePath -Path $Path -JoinRoot -Resolve

    # create the temp drive
    if (!(Test-PodePSDrive -Name $Name -Path $Path)) {
        $drive = (New-PSDrive -Name $Name -PSProvider FileSystem -Root $Path -Scope Global -ErrorAction Stop)
    }
    else {
        $drive = Get-PodePSDrive -Name $Name
    }

    # store internally, and return the drive's name
    if (!$PodeContext.Server.Drives.ContainsKey($drive.Name)) {
        $PodeContext.Server.Drives[$drive.Name] = $Path
    }

    return "$($drive.Name):$([System.IO.Path]::DirectorySeparatorChar)"
}

function Get-PodePSDrive {
    param(
        [Parameter(Mandatory = $true)]
        [string]
        $Name
    )

    return (Get-PSDrive -Name $Name -PSProvider FileSystem -Scope Global -ErrorAction Ignore)
}

function Test-PodePSDrive {
    param(
        [Parameter(Mandatory = $true)]
        [string]
        $Name,

        [Parameter()]
        [string]
        $Path
    )

    $drive = Get-PodePSDrive -Name $Name
    if ($null -eq $drive) {
        return $false
    }

    if (![string]::IsNullOrWhiteSpace($Path)) {
        return ($drive.Root -ieq $Path)
    }

    return $true
}

<#
.SYNOPSIS
    Adds Pode PS drives to the session.

.DESCRIPTION
    This function iterates through the keys of Pode drives stored in the `$PodeContext.Server.Drives` collection and creates corresponding PS drives using `New-PodePSDrive`. The drive paths are specified by the values associated with each key.

.EXAMPLE
    Add-PodePSDrivesInternal
    # Creates Pode PS drives in the session based on the configured drive paths.

.NOTES
    This is an internal function and may change in future releases of Pode.
#>
function Add-PodePSDrivesInternal {
    foreach ($key in $PodeContext.Server.Drives.Keys) {
        $null = New-PodePSDrive -Path $PodeContext.Server.Drives[$key] -Name $key
    }
}

<#
.SYNOPSIS
    Imports other Pode modules into the session.

.DESCRIPTION
    This function iterates through the paths of other Pode modules stored in the `$PodeContext.Server.Modules.Values` collection and imports them into the session.
    It uses the `-DisableNameChecking` switch to suppress name checking during module import.

.EXAMPLE
    Import-PodeModulesInternal
    # Imports other Pode modules into the session.

.NOTES
    This is an internal function and may change in future releases of Pode.
#>
function Import-PodeModulesInternal {
    # import other modules in the session
    foreach ($path in $PodeContext.Server.Modules.Values) {
        if (Test-Path $path) {
            $null = Import-Module $path -DisableNameChecking -Scope Global -ErrorAction Stop
        }
    }
}

<#
.SYNOPSIS
Creates and registers inbuilt PowerShell drives for the Pode server's default folders.

.DESCRIPTION
This function sets up inbuilt PowerShell drives for the Pode web server's default directories: views, public content, and error pages. For each of these directories, if the physical path exists on the server, a new PowerShell drive is created and mapped to this path. These drives provide an easy and consistent way to access server resources like views, static files, and custom error pages within the Pode application.

The function leverages `$PodeContext` to access the server's configuration and to determine the paths for these default folders. If a folder's path exists, the function uses `New-PodePSDrive` to create a PowerShell drive for it and stores this drive in the server's `InbuiltDrives` dictionary, keyed by the folder type.

.PARAMETER None

.EXAMPLE
Add-PodePSInbuiltDrive

This example is typically called within the Pode server setup script or internally by the Pode framework to initialize the PowerShell drives for the server's default folders.

.NOTES
This is an internal function and may change in future releases of Pode.
#>
function Add-PodePSInbuiltDrive {

    # create drive for views, if path exists
    $path = (Join-PodeServerRoot -Folder $PodeContext.Server.DefaultFolders.Views)
    if (Test-Path $path) {
        $PodeContext.Server.InbuiltDrives[$PodeContext.Server.DefaultFolders.Views] = (New-PodePSDrive -Path $path)
    }

    # create drive for public content, if path exists
    $path = (Join-PodeServerRoot $PodeContext.Server.DefaultFolders.Public)
    if (Test-Path $path) {
        $PodeContext.Server.InbuiltDrives[$PodeContext.Server.DefaultFolders.Public] = (New-PodePSDrive -Path $path)
    }

    # create drive for errors, if path exists
    $path = (Join-PodeServerRoot $PodeContext.Server.DefaultFolders.Errors)
    if (Test-Path $path) {
        $PodeContext.Server.InbuiltDrives[$PodeContext.Server.DefaultFolders.Errors] = (New-PodePSDrive -Path $path)
    }
}

<#
.SYNOPSIS
    Removes Pode PS drives from the session.

.DESCRIPTION
    This function removes Pode PS drives from the session based on the specified drive name or pattern.
    If no specific name or pattern is provided, it removes all Pode PS drives by default.
    It uses `Get-PSDrive` to retrieve the drives and `Remove-PSDrive` to remove them.

.PARAMETER Name
    The name or pattern of the Pode PS drives to remove. Defaults to 'PodeDir*'.

.EXAMPLE
    Remove-PodePSDrive -Name 'myDir*'
    # Removes all PS drives with names matching the pattern 'myDir*'.

.EXAMPLE
    Remove-PodePSDrive
    # Removes all Pode PS drives.

.NOTES
    This is an internal function and may change in future releases of Pode.
#>
function Remove-PodePSDrive {
    [CmdletBinding()]
    param(
        $Name = 'PodeDir*'
    )
    $null = Get-PSDrive -Name $Name | Remove-PSDrive
}

<#
.SYNOPSIS
    Joins a folder and file path to the root path of the server.

.DESCRIPTION
    This function combines a folder path, file path (optional), and the root path of the server to create a complete path. If the root path is not explicitly provided, it uses the default root path from the Pode context.

.PARAMETER Folder
    The folder path to join.

.PARAMETER FilePath
    The file path (optional) to join. If not provided, only the folder path is used.

.PARAMETER Root
    The root path of the server. If not provided, the default root path from the Pode context is used.

.OUTPUTS
    Returns the combined path as a string.

.EXAMPLE
    Join-PodeServerRoot -Folder "uploads" -FilePath "document.txt"
    # Output: "/uploads/document.txt"

    This example combines the folder path "uploads" and the file path "document.txt" with the default root path from the Pode context.

#>
function Join-PodeServerRoot {
    [CmdletBinding()]
    [OutputType([string])]
    param(
        [Parameter(Mandatory = $true)]
        [ValidateNotNullOrEmpty()]
        [string]
        $Folder,

        [Parameter()]
        [string]
        $FilePath,

        [Parameter()]
        [string]
        $Root
    )

    # use the root path of the server
    if ([string]::IsNullOrWhiteSpace($Root)) {
        $Root = $PodeContext.Server.Root
    }

    # join the folder/file to the root path
    return [System.IO.Path]::Combine($Root, $Folder, $FilePath)
}

<#
.SYNOPSIS
    Removes empty items (empty strings) from an array.

.DESCRIPTION
    This function filters out empty items (empty strings) from an array. It returns a new array containing only non-empty items.

.PARAMETER Array
    The array from which to remove empty items.

.OUTPUTS
    Returns an array containing non-empty items.

.EXAMPLE
    $myArray = "apple", "", "banana", "", "cherry"
    $filteredArray = Remove-PodeEmptyItemsFromArray -Array $myArray
    Write-Host "Filtered array: $filteredArray"

    This example removes empty items from the array and displays the filtered array.
#>
function Remove-PodeEmptyItemsFromArray {
    [Diagnostics.CodeAnalysis.SuppressMessageAttribute('PSPossibleIncorrectComparisonWithNull', '')]
    [CmdletBinding()]
    [OutputType([System.Object[]])]
    param(
        [Parameter(ValueFromPipeline = $true)]
        $Array
    )

    if ($null -eq $Array) {
        return @()
    }

    return @( @($Array -ne ([string]::Empty)) -ne $null )
}

function Remove-PodeNullKeysFromHashtable {
    param(
        [Parameter(ValueFromPipeline = $true)]
        [hashtable]
        $Hashtable
    )

    foreach ($key in ($Hashtable.Clone()).Keys) {
        if ($null -eq $Hashtable[$key]) {
            $null = $Hashtable.Remove($key)
            continue
        }

        if (($Hashtable[$key] -is [string]) -and [string]::IsNullOrEmpty($Hashtable[$key])) {
            $null = $Hashtable.Remove($key)
            continue
        }

        if ($Hashtable[$key] -is [array]) {
            if (($Hashtable[$key].Length -eq 1) -and ($null -eq $Hashtable[$key][0])) {
                $null = $Hashtable.Remove($key)
                continue
            }

            foreach ($item in $Hashtable[$key]) {
                if (($item -is [hashtable]) -or ($item -is [System.Collections.Specialized.OrderedDictionary])) {
                    $item | Remove-PodeNullKeysFromHashtable
                }
            }

            continue
        }

        if (($Hashtable[$key] -is [hashtable]) -or ($Hashtable[$key] -is [System.Collections.Specialized.OrderedDictionary])) {
            $Hashtable[$key] | Remove-PodeNullKeysFromHashtable
            continue
        }
    }
}

<#
.SYNOPSIS
    Retrieves the file extension from a given path.

.DESCRIPTION
    This function extracts the file extension (including the period) from a specified path. Optionally, it can trim the period from the extension.

.PARAMETER Path
    The path from which to extract the file extension.

.PARAMETER TrimPeriod
    Switch parameter. If specified, trims the period from the file extension.

.OUTPUTS
    Returns the file extension (with or without the period) as a string.

.EXAMPLE
    Get-PodeFileExtension -Path "C:\MyFiles\document.txt"
    # Output: ".txt"

    Get-PodeFileExtension -Path "C:\MyFiles\document.txt" -TrimPeriod
    # Output: "txt"

    This example demonstrates how to retrieve the file extension with and without the period from a given path.
#>
function Get-PodeFileExtension {
    [CmdletBinding()]
    [OutputType([string])]
    param(
        [Parameter()]
        [string]
        $Path,

        [switch]
        $TrimPeriod
    )

    # Get the file extension
    $ext = [System.IO.Path]::GetExtension($Path)

    # Trim the period if requested
    if ($TrimPeriod) {
        $ext = $ext.Trim('.')
    }

    return $ext
}


<#
.SYNOPSIS
    Retrieves the file name from a given path.

.DESCRIPTION
    This function extracts the file name (including the extension) or the file name without the extension from a specified path.

.PARAMETER Path
    The path from which to extract the file name.

.PARAMETER WithoutExtension
    Switch parameter. If specified, returns the file name without the extension.

.OUTPUTS
    Returns the file name (with or without extension) as a string.

.EXAMPLE
    Get-PodeFileName -Path "C:\MyFiles\document.txt"
    # Output: "document.txt"

    Get-PodeFileName -Path "C:\MyFiles\document.txt" -WithoutExtension
    # Output: "document"

    This example demonstrates how to retrieve the file name with and without the extension from a given path.

.NOTES
    - If the path is a directory, the function returns the directory name.
    - Use this function to extract file names for further processing or display.
#>
function Get-PodeFileName {
    [CmdletBinding()]
    [OutputType([string])]
    param(
        [Parameter()]
        [string]
        $Path,

        [switch]
        $WithoutExtension
    )

    if ($WithoutExtension) {
        return [System.IO.Path]::GetFileNameWithoutExtension($Path)
    }

    return [System.IO.Path]::GetFileName($Path)
}

<#
.SYNOPSIS
    Tests whether an exception message indicates a valid network failure.

.DESCRIPTION
    This function checks if an exception message contains specific phrases that commonly indicate network-related failures. It returns a boolean value indicating whether the exception message matches any of these network failure patterns.

.PARAMETER Exception
    The exception object whose message needs to be tested.

.OUTPUTS
    Returns $true if the exception message indicates a valid network failure, otherwise returns $false.

.EXAMPLE
    $exception = [System.Exception]::new("The network name is no longer available.")
    $isNetworkFailure = Test-PodeValidNetworkFailure -Exception $exception
    Write-Host "Is network failure: $isNetworkFailure"

    This example tests whether the exception message "The network name is no longer available." indicates a network failure.
#>
function Test-PodeValidNetworkFailure {
    [CmdletBinding()]
    [OutputType([bool])]
    param(
        [Parameter()]
        $Exception
    )

    $msgs = @(
        '*network name is no longer available*',
        '*nonexistent network connection*',
        '*the response has completed*',
        '*broken pipe*'
    )

    $match = @(foreach ($msg in $msgs) {
            if ($Exception.Message -ilike $msg) {
                $msg
            }
        })[0]

    return ($null -ne $match)
}

function ConvertFrom-PodeHeaderQValue {
    param(
        [Parameter(ValueFromPipeline = $true)]
        [string]
        $Value
    )

    $qs = [ordered]@{}

    # return if no value
    if ([string]::IsNullOrWhiteSpace($Value)) {
        return $qs
    }

    # split the values up
    $parts = @($Value -isplit ',').Trim()

    # go through each part and check its q-value
    foreach ($part in $parts) {
        # default of 1 if no q-value
        if ($part.IndexOf(';q=') -eq -1) {
            $qs[$part] = 1.0
            continue
        }

        # parse for q-value
        $atoms = @($part -isplit ';q=')
        $qs[$atoms[0]] = [double]$atoms[1]
    }

    return $qs
}

function Get-PodeAcceptEncoding {
    param(
        [Parameter()]
        [string]
        $AcceptEncoding,

        [switch]
        $ThrowError
    )

    # return if no encoding
    if ([string]::IsNullOrWhiteSpace($AcceptEncoding)) {
        return [string]::Empty
    }

    # return empty if not compressing
    if (!$PodeContext.Server.Web.Compression.Enabled) {
        return [string]::Empty
    }

    # convert encoding form q-form
    $encodings = ConvertFrom-PodeHeaderQValue -Value $AcceptEncoding
    if ($encodings.Count -eq 0) {
        return [string]::Empty
    }

    # check the encodings for one that matches
    $normal = @('identity', '*')
    $valid = @()

    # build up supported and invalid
    foreach ($encoding in $encodings.Keys) {
        if (($encoding -iin $PodeContext.Server.Compression.Encodings) -or ($encoding -iin $normal)) {
            $valid += @{
                Name  = $encoding
                Value = $encodings[$encoding]
            }
        }
    }

    # if it's empty, just return empty
    if ($valid.Length -eq 0) {
        return [string]::Empty
    }

    # find the highest ranked match
    $found = @{}
    $failOnIdentity = $false

    foreach ($encoding in $valid) {
        if ($encoding.Value -gt $found.Value) {
            $found = $encoding
        }

        if (!$failOnIdentity -and ($encoding.Value -eq 0) -and ($encoding.Name -iin $normal)) {
            $failOnIdentity = $true
        }
    }

    # force found to identity/* if the 0 is not identity - meaning it's still allowed
    if (($found.Value -eq 0) -and !$failOnIdentity) {
        $found = @{
            Name  = 'identity'
            Value = 1.0
        }
    }

    # return invalid, error, or return empty for idenity?
    if ($found.Value -eq 0) {
        if ($ThrowError) {
            throw (New-PodeRequestException -StatusCode 406)
        }
    }

    # else, we're safe
    if ($found.Name -iin $normal) {
        return [string]::Empty
    }

    if ($found.Name -ieq 'x-gzip') {
        return 'gzip'
    }

    return $found.Name
}

<#
.SYNOPSIS
    Parses a range string and converts it into a hashtable array of start and end values.

.DESCRIPTION
    This function takes a range string (typically used in HTTP headers) and extracts the relevant start and end values. It supports the 'bytes' unit and handles multiple ranges separated by commas.

.PARAMETER Range
    The range string to parse.

.PARAMETER ThrowError
    A switch parameter. If specified, the function throws an exception (HTTP status code 416) when encountering invalid range formats.

.OUTPUTS
    An array of hashtables, each containing 'Start' and 'End' properties representing the parsed ranges.

.EXAMPLE
    Get-PodeRange -Range 'bytes=100-200,300-400'
    # Returns an array of hashtables:
    # [
    #     @{
    #         Start = 100
    #         End   = 200
    #     },
    #     @{
    #         Start = 300
    #         End   = 400
    #     }
    # ]

.NOTES
    This is an internal function and may change in future releases of Pode.
#>
function Get-PodeRange {
    [CmdletBinding()]
    [OutputType([hashtable[]])]
    param(
        [Parameter()]
        [string]
        $Range,

        [switch]
        $ThrowError
    )

    # return if no ranges
    if ([string]::IsNullOrWhiteSpace($Range)) {
        return $null
    }

    # split on '='
    $parts = @($Range -isplit '=').Trim()
    if (($parts.Length -le 1) -or ([string]::IsNullOrWhiteSpace($parts[1]))) {
        return $null
    }

    $unit = $parts[0]
    if ($unit -ine 'bytes') {
        if ($ThrowError) {
            throw (New-PodeRequestException -StatusCode 416)
        }

        return $null
    }

    # split on ','
    $parts = @($parts[1] -isplit ',').Trim()

    # parse into From-To hashtable array
    $ranges = @()

    foreach ($atom in $parts) {
        if ($atom -inotmatch '(?<start>[\d]+){0,1}\s?\-\s?(?<end>[\d]+){0,1}') {
            if ($ThrowError) {
                throw (New-PodeRequestException -StatusCode 416)
            }

            return $null
        }

        $ranges += @{
            Start = $Matches['start']
            End   = $Matches['end']
        }
    }

    return $ranges
}

function Get-PodeTransferEncoding {
    param(
        [Parameter()]
        [string]
        $TransferEncoding,

        [switch]
        $ThrowError
    )

    # return if no encoding
    if ([string]::IsNullOrWhiteSpace($TransferEncoding)) {
        return [string]::Empty
    }

    # convert encoding form q-form
    $encodings = ConvertFrom-PodeHeaderQValue -Value $TransferEncoding
    if ($encodings.Count -eq 0) {
        return [string]::Empty
    }

    # check the encodings for one that matches
    $normal = @('chunked', 'identity')
    $invalid = @()

    # if we see a supported one, return immediately. else build up invalid one
    foreach ($encoding in $encodings.Keys) {
        if ($encoding -iin $PodeContext.Server.Compression.Encodings) {
            if ($encoding -ieq 'x-gzip') {
                return 'gzip'
            }

            return $encoding
        }

        if ($encoding -iin $normal) {
            continue
        }

        $invalid += $encoding
    }

    # if we have any invalid, throw a 415 error
    if ($invalid.Length -gt 0) {
        if ($ThrowError) {
            throw (New-PodeRequestException -StatusCode 415)
        }

        return $invalid[0]
    }

    # else, we're safe
    return [string]::Empty
}

function Get-PodeEncodingFromContentType {
    param(
        [Parameter()]
        [string]
        $ContentType
    )

    if ([string]::IsNullOrWhiteSpace($ContentType)) {
        return [System.Text.Encoding]::UTF8
    }

    $parts = @($ContentType -isplit ';').Trim()

    foreach ($part in $parts) {
        if ($part.StartsWith('charset')) {
            return [System.Text.Encoding]::GetEncoding(($part -isplit '=')[1].Trim())
        }
    }

    return [System.Text.Encoding]::UTF8
}

function New-PodeRequestException {
    param(
        [Parameter(Mandatory = $true)]
        [int]
        $StatusCode
    )

    $err = [System.Net.Http.HttpRequestException]::new()
    $err.Data.Add('PodeStatusCode', $StatusCode)
    return $err
}

function ConvertTo-PodeResponseContent {
    param(
        [Parameter(ValueFromPipeline = $true)]
        $InputObject,

        [Parameter()]
        [string]
        $ContentType,

        [Parameter()]
        [int]
        $Depth = 10,

        [Parameter()]
        [string]
        $Delimiter = ',',

        [switch]
        $AsHtml
    )

    # split for the main content type
    $ContentType = Split-PodeContentType -ContentType $ContentType

    # if there is no content-type then convert straight to string
    if ([string]::IsNullOrWhiteSpace($ContentType)) {
        return ([string]$InputObject)
    }

    # run action for the content type
    switch ($ContentType) {
        { $_ -ilike '*/json' } {
            if ($InputObject -isnot [string]) {
                if ($Depth -le 0) {
                    return (ConvertTo-Json -InputObject $InputObject -Compress)
                }
                else {
                    return (ConvertTo-Json -InputObject $InputObject -Depth $Depth -Compress)
                }
            }

            if ([string]::IsNullOrWhiteSpace($InputObject)) {
                return '{}'
            }
        }

        { $_ -ilike '*/yaml' -or $_ -ilike '*/x-yaml' } {
            if ($InputObject -isnot [string]) {
                if ($Depth -le 0) {
                    return (ConvertTo-PodeYamlInternal -InputObject $InputObject )
                }
                else {
                    return (ConvertTo-PodeYamlInternal -InputObject $InputObject -Depth $Depth  )
                }
            }

            if ([string]::IsNullOrWhiteSpace($InputObject)) {
                return '[]'
            }
        }

        { $_ -ilike '*/xml' } {
            if ($InputObject -isnot [string]) {
                $temp = @(foreach ($item in $InputObject) {
                        New-Object psobject -Property $item
                    })

                return ($temp | ConvertTo-Xml -Depth $Depth -As String -NoTypeInformation)
            }

            if ([string]::IsNullOrWhiteSpace($InputObject)) {
                return [string]::Empty
            }
        }

        { $_ -ilike '*/csv' } {
            if ($InputObject -isnot [string]) {
                $temp = @(foreach ($item in $InputObject) {
                        New-Object psobject -Property $item
                    })

                if (Test-PodeIsPSCore) {
                    $temp = ($temp | ConvertTo-Csv -Delimiter $Delimiter -IncludeTypeInformation:$false)
                }
                else {
                    $temp = ($temp | ConvertTo-Csv -Delimiter $Delimiter -NoTypeInformation)
                }

                return ($temp -join ([environment]::NewLine))
            }

            if ([string]::IsNullOrWhiteSpace($InputObject)) {
                return [string]::Empty
            }
        }

        { $_ -ilike '*/html' } {
            if ($InputObject -isnot [string]) {
                return (($InputObject | ConvertTo-Html) -join ([environment]::NewLine))
            }

            if ([string]::IsNullOrWhiteSpace($InputObject)) {
                return [string]::Empty
            }
        }

        { $_ -ilike '*/markdown' } {
            if ($AsHtml -and ($PSVersionTable.PSVersion.Major -ge 7)) {
                return ($InputObject | ConvertFrom-Markdown).Html
            }
        }
    }

    return ([string]$InputObject)
}

function ConvertFrom-PodeRequestContent {
    param(
        [Parameter()]
        $Request,

        [Parameter()]
        [string]
        $ContentType,

        [Parameter()]
        [string]
        $TransferEncoding
    )

    # get the requests content type
    $ContentType = Split-PodeContentType -ContentType $ContentType

    # result object for data/files
    $Result = @{
        Data  = @{}
        Files = @{}
    }

    # if there is no content-type then do nothing
    if ([string]::IsNullOrWhiteSpace($ContentType)) {
        return $Result
    }

    # if the content-type is not multipart/form-data, get the string data
    if ($ContentType -ine 'multipart/form-data') {
        # get the content based on server type
        if ($PodeContext.Server.IsServerless) {
            switch ($PodeContext.Server.ServerlessType.ToLowerInvariant()) {
                'awslambda' {
                    $Content = $Request.body
                }

                'azurefunctions' {
                    $Content = $Request.RawBody
                }
            }
        }
        else {
            # if the request is compressed, attempt to uncompress it
            if (![string]::IsNullOrWhiteSpace($TransferEncoding)) {
                # create a compressed stream to decompress the req bytes
                $ms = New-Object -TypeName System.IO.MemoryStream
                $ms.Write($Request.RawBody, 0, $Request.RawBody.Length)
                $null = $ms.Seek(0, 0)
                $stream = New-Object "System.IO.Compression.$($TransferEncoding)Stream"($ms, [System.IO.Compression.CompressionMode]::Decompress)

                # read the decompressed bytes
                $Content = Read-PodeStreamToEnd -Stream $stream -Encoding $Request.ContentEncoding
            }
            else {
                $Content = $Request.Body
            }
        }

        # if there is no content then do nothing
        if ([string]::IsNullOrWhiteSpace($Content)) {
            return $Result
        }

        # check if there is a defined custom body parser
        if ($PodeContext.Server.BodyParsers.ContainsKey($ContentType)) {
            $parser = $PodeContext.Server.BodyParsers[$ContentType]
            $Result.Data = (Invoke-PodeScriptBlock -ScriptBlock $parser.ScriptBlock -Arguments $Content -UsingVariables $parser.UsingVariables -Return)
            $Content = $null
            return $Result
        }
    }

    # run action for the content type
    switch ($ContentType) {
        { $_ -ilike '*/json' } {
            if (Test-PodeIsPSCore) {
                $Result.Data = ($Content | ConvertFrom-Json -AsHashtable)
            }
            else {
                $Result.Data = ($Content | ConvertFrom-Json)
            }
        }

        { $_ -ilike '*/xml' } {
            $Result.Data = [xml]($Content)
        }

        { $_ -ilike '*/csv' } {
            $Result.Data = ($Content | ConvertFrom-Csv)
        }

        { $_ -ilike '*/x-www-form-urlencoded' } {
            $Result.Data = (ConvertFrom-PodeNameValueToHashTable -Collection ([System.Web.HttpUtility]::ParseQueryString($Content)))
        }

        { $_ -ieq 'multipart/form-data' } {
            # parse multipart form data
            $form = $null

            if ($PodeContext.Server.IsServerless) {
                switch ($PodeContext.Server.ServerlessType.ToLowerInvariant()) {
                    'awslambda' {
                        $Content = $Request.body
                    }

                    'azurefunctions' {
                        $Content = $Request.Body
                    }
                }

                $form = [PodeForm]::Parse($Content, $WebEvent.ContentType, [System.Text.Encoding]::UTF8)
            }
            else {
                $Request.ParseFormData()
                $form = $Request.Form
            }

            # set the files/data
            foreach ($file in $form.Files) {
                $Result.Files.Add($file.FileName, $file)
            }

            foreach ($item in $form.Data) {
                if ($item.IsSingular) {
                    $Result.Data.Add($item.Key, $item.Values[0])
                }
                else {
                    $Result.Data.Add($item.Key, $item.Values)
                }
            }

            $form = $null
        }

        default {
            $Result.Data = $Content
        }
    }

    $Content = $null
    return $Result
}
<#
.SYNOPSIS
    Extracts the base MIME type from a Content-Type string that may include additional parameters.

.DESCRIPTION
    This function takes a Content-Type string as input and returns only the base MIME type by splitting the string at the semicolon (';') and trimming any excess whitespace.
    It is useful for handling HTTP headers or other contexts where Content-Type strings include parameters like charset, boundary, etc.

.PARAMETER ContentType
    The Content-Type string from which to extract the base MIME type. This string can include additional parameters separated by semicolons.

.EXAMPLE
    Split-PodeContentType -ContentType "text/html; charset=UTF-8"

    This example returns 'text/html', stripping away the 'charset=UTF-8' parameter.

.EXAMPLE
    Split-PodeContentType -ContentType "application/json; charset=utf-8"

    This example returns 'application/json', removing the charset parameter.
#>
function Split-PodeContentType {
    param(
        [Parameter()]
        [string]
        $ContentType
    )

    # Check if the input string is null, empty, or consists only of whitespace.
    if ([string]::IsNullOrWhiteSpace($ContentType)) {
        return [string]::Empty  # Return an empty string if the input is not valid.
    }

    # Split the Content-Type string by the semicolon, which separates the base MIME type from other parameters.
    # Trim any leading or trailing whitespace from the resulting MIME type to ensure clean output.
    return @($ContentType -isplit ';')[0].Trim()
}

function ConvertFrom-PodeNameValueToHashTable {
    param(
        [Parameter()]
        [System.Collections.Specialized.NameValueCollection]
        $Collection
    )

    if ((Get-PodeCount -Object $Collection) -eq 0) {
        return @{}
    }

    $ht = @{}
    foreach ($key in $Collection.Keys) {
        $htKey = $key
        if (!$key) {
            $htKey = ''
        }

        $ht[$htKey] = $Collection.Get($key)
    }

    return $ht
}

<#
.SYNOPSIS
    Gets the count of elements in the provided object or the length of a string.

.DESCRIPTION
    This function returns the count of elements in various types of objects including strings, collections, and arrays.
    If the object is a string, it returns the length of the string. If the object is null or an empty collection, it returns 0.
    This function is useful for determining the size or length of data containers in PowerShell scripts.

.PARAMETER Object
    The object from which the count or length will be determined. This can be a string, array, collection, or any other object that has a Count property.

.OUTPUTS
    [int]
    Returns an integer representing the count of elements or length of the string.

.EXAMPLE
    $array = @(1, 2, 3)
    Get-PodeCount -Object $array

    This example returns 3, as there are three elements in the array.

.EXAMPLE
    $string = "hello"
    Get-PodeCount -Object $string

    This example returns 5, as there are five characters in the string.

.EXAMPLE
    $nullObject = $null
    Get-PodeCount -Object $nullObject

    This example returns 0, as the object is null.
#>
function Get-PodeCount {
    [CmdletBinding()]
    [OutputType([int])]
    param(
        [Parameter()]
        $Object  # The object to be evaluated for its count.
    )

    # Check if the object is null.
    if ($null -eq $Object) {
        return 0  # Return 0 if the object is null.
    }

    # Check if the object is a string and return its length.
    if ($Object -is [string]) {
        return $Object.Length
    }

    # Check if the object is a NameValueCollection and is empty.
    if ($Object -is [System.Collections.Specialized.NameValueCollection] -and $Object.Count -eq 0) {
        return 0  # Return 0 if the collection is empty.
    }

    # For other types of collections, return their Count property.
    return $Object.Count
}


<#
.SYNOPSIS
    Tests if a given file system path is valid and optionally if it is not a directory.

.DESCRIPTION
    This function tests if the provided file system path is valid. It checks if the path is not null or whitespace, and if the item at the path exists. If the item exists and is not a directory (unless the $FailOnDirectory switch is not used), it returns true. If the path is not valid, it can optionally set a 404 response status code.

.PARAMETER Path
    The file system path to test for validity.

.PARAMETER NoStatus
    A switch to suppress setting the 404 response status code if the path is not valid.

.PARAMETER FailOnDirectory
    A switch to indicate that the function should return false if the path is a directory.

.PARAMETER Force
    A switch to indicate that the file with the hidden attribute has to be includede

.PARAMETER ReturnItem
    Return the item file item itself instead of true or false

.EXAMPLE
    $isValid = Test-PodePath -Path "C:\temp\file.txt"
    if ($isValid) {
        # The file exists and is not a directory
    }

.EXAMPLE
    $isValid = Test-PodePath -Path "C:\temp\folder" -FailOnDirectory
    if (!$isValid) {
        # The path is a directory or does not exist
    }

.NOTES
    This function is used within the Pode framework to validate file system paths for serving static content.

#>
function Test-PodePath {
    param(
        [Parameter()]
        $Path,

        [switch]
        $NoStatus,

        [switch]
        $FailOnDirectory,

        [switch]
        $Force,

        [switch]
        $ReturnItem
    )

    $statusCode = 404

    if (![string]::IsNullOrWhiteSpace($Path)) {
        try {
            $item = Get-Item $Path -Force:$Force -ErrorAction Stop
            if (($null -ne $item) -and (!$FailOnDirectory -or !$item.PSIsContainer)) {
                $statusCode = 200
            }
        }
        catch [System.Management.Automation.ItemNotFoundException] {
            $statusCode = 404
        }
        catch [System.UnauthorizedAccessException] {
            $statusCode = 401
        }
        catch {
            $statusCode = 400
        }

    }

    if ($statusCode -eq 200) {
        if ($ReturnItem.IsPresent) {
            return  $item
        }
        return $true
    }

    # if we failed to get the file, report back the status code and/or return true/false
    if (!$NoStatus.IsPresent) {
        Set-PodeResponseStatus -Code $statusCode
    }

    if ($ReturnItem.IsPresent) {
        return  $null
    }
    return $false
}

function Test-PodePathIsFile {
    param(
        [Parameter()]
        [string]
        $Path,

        [switch]
        $FailOnWildcard
    )

    if ([string]::IsNullOrWhiteSpace($Path)) {
        return $false
    }

    if ($FailOnWildcard -and (Test-PodePathIsWildcard $Path)) {
        return $false
    }

    return (![string]::IsNullOrWhiteSpace([System.IO.Path]::GetExtension($Path)))
}

function Test-PodePathIsWildcard {
    param(
        [Parameter()]
        [string]
        $Path
    )

    if ([string]::IsNullOrWhiteSpace($Path)) {
        return $false
    }

    return $Path.Contains('*')
}

function Test-PodePathIsDirectory {
    param(
        [Parameter(Mandatory = $true)]
        [ValidateNotNullOrEmpty()]
        [string]
        $Path,

        [switch]
        $FailOnWildcard

    )

    if ($FailOnWildcard -and (Test-PodePathIsWildcard $Path)) {
        return $false
    }

    return ([string]::IsNullOrWhiteSpace([System.IO.Path]::GetExtension($Path)))
}



function Convert-PodePathPatternToRegex {
    param(
        [Parameter()]
        [string]
        $Path,

        [switch]
        $NotSlashes,

        [switch]
        $NotStrict
    )

    if (!$NotSlashes) {
        if ($Path -match '[\\/]\*$') {
            $Path = $Path -replace '[\\/]\*$', '/{0,1}*'
        }

        $Path = $Path -ireplace '[\\/]', '[\\/]'
    }

    $Path = $Path -ireplace '\.', '\.'
    $Path = $Path -ireplace '\*', '.*?'

    if ($NotStrict) {
        return $Path
    }

    return "^$($Path)$"
}


<#
.SYNOPSIS
    Converts an array of wildcard path patterns to a single regex pattern.

.DESCRIPTION
    This function takes an array of wildcard path patterns and converts each pattern to a regex pattern.
    It can handle optional parameters to control the conversion process, such as whether to convert
    slashes or to be strict about the pattern matching. The resulting regex patterns are joined
    together into a single regex pattern.

.PARAMETER Paths
    The array of wildcard path patterns to be converted to regex patterns.

.PARAMETER NotSlashes
    A switch parameter that indicates whether slashes should not be converted.

.PARAMETER NotStrict
    A switch parameter that indicates whether the resulting regex pattern should not be strict.

.EXAMPLE
    $paths = @("*.jpg", "/images/*", "*.png")
    $regexPattern = Convert-PodePathPatternsToRegex -Paths $paths
    $regexPattern

    # Output:
    # ^((.*?\.jpg|/images/.*|.*?\.png))$

.EXAMPLE
    $paths = @("*.jpg", "/images/*", "*.png")
    $regexPattern = Convert-PodePathPatternsToRegex -Paths $paths -NotSlashes
    $regexPattern

    # Output:
    # ^((.*?\.jpg|/images/*|.*?\.png))$

.NOTES
    This function leverages the Convert-PodePathPatternToRegex helper function to convert individual
    path patterns to regex patterns.
#>
function Convert-PodePathPatternsToRegex {
    param(
        [Parameter()]
        [string[]]
        $Paths,

        [switch]
        $NotSlashes,

        [switch]
        $NotStrict
    )

    # replace certain chars
    $Paths = @(foreach ($path in $Paths) {
            if (![string]::IsNullOrEmpty($path)) {
                Convert-PodePathPatternToRegex -Path $path -NotStrict -NotSlashes:$NotSlashes
            }
        })

    # if no paths, return null
    if (($null -eq $Paths) -or ($Paths.Length -eq 0)) {
        return $null
    }

    # join them all together
    $joined = "($($Paths -join '|'))"

    if ($NotStrict) {
        return $joined
    }

    return "^$($joined)$"
}

<#
.SYNOPSIS
    Converts regex patterns in the keys of a hashtable to wildcard patterns.

.DESCRIPTION
    This function takes a hashtable where the keys are regex patterns and converts these keys
    to wildcard patterns. The converted keys and their corresponding values are stored in a new hashtable
    which is returned by the function.

.PARAMETER Route
    The hashtable containing keys as regex patterns to be converted to wildcard patterns.

.EXAMPLE
    $hashtable = @{
        "^/john$" = "application/json"
        "^/doe$"  = "application/xml"
    }

    $newHashtable = Convert-PodePathRegexToPattern -Hashtable $hashtable
    $newHashtable

    # Output:
    # /john = application/json
    # /doe  = application/xml

.NOTES
    This function handles the conversion of `^`, `$`, and `\\` characters in the regex pattern keys to
    the appropriate wildcard pattern equivalents.
#>
function Convert-PodePathRegexToPattern {
    param(
        [Parameter(Mandatory = $true)]
        [hashtable]
        $Route
    )
    $newRoute = @{}

    foreach ($key in $Route.Keys) {
        # Convert the key from regex to wildcard pattern
        $newKey = $key.Replace('^', '').Replace('$', '').Replace('\\', '\')

        # Add the new key-value pair to the new hashtable
        $newRoute[$newKey] = $Route[$key]
    }
    return $newRoute
}


<#
.SYNOPSIS
    Gets the default SSL protocol(s) based on the operating system.

.DESCRIPTION
    This function determines the appropriate default SSL protocol(s) based on the operating system. On macOS, it returns TLS 1.2. On other platforms, it combines SSL 3.0 and TLS 1.2.

.OUTPUTS
    A [System.Security.Authentication.SslProtocols] enum value representing the default SSL protocol(s).

.EXAMPLE
    Get-PodeDefaultSslProtocol
    # Returns [System.Security.Authentication.SslProtocols]::Ssl3, [System.Security.Authentication.SslProtocols]::Tls12 (on non-macOS systems)
    # Returns [System.Security.Authentication.SslProtocols]::Tls12 (on macOS)

.NOTES
    This is an internal function and may change in future releases of Pode.
#>
function Get-PodeDefaultSslProtocol {
    [CmdletBinding()]
    [OutputType([System.Security.Authentication.SslProtocols])]
    param()
    if (Test-PodeIsMacOS) {
        return (ConvertTo-PodeSslProtocol -Protocol Tls12)
    }

    return (ConvertTo-PodeSslProtocol -Protocol Ssl3, Tls12)
}

<#
.SYNOPSIS
    Converts a string representation of SSL protocols to the corresponding SslProtocols enum value.

.DESCRIPTION
    This function takes an array of SSL protocol strings (such as 'Tls', 'Tls12', etc.) and combines them into a single SslProtocols enum value. It's useful for configuring SSL/TLS settings in Pode or other PowerShell scripts.

.PARAMETER Protocol
    An array of SSL protocol strings. Valid values are 'Ssl2', 'Ssl3', 'Tls', 'Tls11', 'Tls12', and 'Tls13'.

.OUTPUTS
    A [System.Security.Authentication.SslProtocols] enum value representing the combined protocols.

.EXAMPLE
    ConvertTo-PodeSslProtocol -Protocol 'Tls', 'Tls12'
    # Returns [System.Security.Authentication.SslProtocols]::Tls12

.NOTES
    This is an internal function and may change in future releases of Pode.
#>
function ConvertTo-PodeSslProtocol {
    [CmdletBinding()]
    [OutputType([System.Security.Authentication.SslProtocols])]
    param(
        [Parameter()]
        [ValidateSet('Ssl2', 'Ssl3', 'Tls', 'Tls11', 'Tls12', 'Tls13')]
        [string[]]
        $Protocol
    )

    $protos = 0
    foreach ($item in $Protocol) {
        $protos = [int]($protos -bor [System.Security.Authentication.SslProtocols]::$item)
    }

    return [System.Security.Authentication.SslProtocols]($protos)
}

<#
.SYNOPSIS
    Retrieves details about the Pode module.

.DESCRIPTION
    This function determines the relevant details of the Pode module. It first checks if the module is already imported.
    If so, it uses that module. Otherwise, it attempts to identify the module used for the 'engine' and retrieves its details.
    If there are multiple versions of the module, it selects the newest version. If no module is imported, it uses the latest installed version.

.OUTPUTS
    A hashtable containing the module details.

.EXAMPLE
    Get-PodeModuleInfo
    # Returns a hashtable with module details such as name, path, base path, data path, internal path, and whether it's in the system path.

    .NOTES
    This is an internal function and may change in future releases of Pode.
#>
function Get-PodeModuleInfo {
    [CmdletBinding()]
    [OutputType([hashtable])]
    param()
    # if there's 1 module imported already, use that
    $importedModule = @(Get-Module -Name Pode)
    if (($importedModule | Measure-Object).Count -eq 1) {
        return (Convert-PodeModuleInfo -Module @($importedModule)[0])
    }

    # if there's none or more, attempt to get the module used for 'engine'
    try {
        $usedModule = (Get-Command -Name 'Set-PodeViewEngine').Module
        if (($usedModule | Measure-Object).Count -eq 1) {
            return (Convert-PodeModuleInfo -Module $usedModule)
        }
    }
    catch {
        $_ | Write-PodeErrorLog -Level Debug
    }

    # if there were multiple to begin with, use the newest version
    if (($importedModule | Measure-Object).Count -gt 1) {
        return (Convert-PodeModuleInfo -Module @($importedModule | Sort-Object -Property Version)[-1])
    }

    # otherwise there were none, use the latest installed
    return (Convert-PodeModuleInfo -Module @(Get-Module -ListAvailable -Name Pode | Sort-Object -Property Version)[-1])
}

<#
.SYNOPSIS
    Converts Pode module details to a hashtable.

.DESCRIPTION
    This function takes a Pode module and extracts relevant details such as name, path, base path, data path, internal path, and whether it's in the system path.

.PARAMETER Module
    The Pode module to convert.

.OUTPUTS
    A hashtable containing the module details.

.EXAMPLE
    Convert-PodeModuleInfo -Module (Get-Module Pode)

.NOTES
    This is an internal function and may change in future releases of Pode.
#>
function Convert-PodeModuleInfo {
    [CmdletBinding()]
    [OutputType([hashtable])]
    param(
        [Parameter(Mandatory = $true)]
        [psmoduleinfo]
        $Module
    )

    $details = @{
        Name         = $Module.Name
        Path         = $Module.Path
        BasePath     = $Module.ModuleBase
        DataPath     = (Find-PodeModuleFile -Module $Module -CheckVersion)
        InternalPath = $null
        InPath       = (Test-PodeModuleInPath -Module $Module)
    }

    $details.InternalPath = $details.DataPath -ireplace 'Pode\.(ps[md]1)', 'Pode.Internal.$1'
    return $details
}

<#
.SYNOPSIS
    Checks if a PowerShell module is located within the directories specified in the PSModulePath environment variable.

.DESCRIPTION
    This function determines if the path of a provided PowerShell module starts with any path included in the system's PSModulePath environment variable.
    This is used to ensure that the module is being loaded from expected locations, which can be important for security and configuration verification.

.PARAMETER Module
    The module to be checked. This should be a module info object, typically obtained via Get-Module or Import-Module.

.OUTPUTS
    [bool]
    Returns $true if the module's path is under a path listed in PSModulePath, otherwise returns $false.

.EXAMPLE
    $module = Get-Module -Name Pode
    Test-PodeModuleInPath -Module $module

    This example checks if the 'Pode' module is located within the paths specified by the PSModulePath environment variable.
#>
function Test-PodeModuleInPath {
    [CmdletBinding()]
    [OutputType([bool])]
    param(
        [Parameter(Mandatory = $true)]
        [psmoduleinfo]
        $Module
    )

    # Determine the path separator based on the operating system.
    $separator = if (Test-PodeIsUnix) { ':' } else { ';' }

    # Split the PSModulePath environment variable to get individual paths.
    $paths = @($env:PSModulePath -split $separator)

    # Check each path to see if the module's path starts with it.
    foreach ($path in $paths) {
        # Return true if the module is in one of the paths.
        if ($Module.Path.StartsWith($path)) {
            return $true
        }
    }

    # Return false if no matching path is found.
    return $false
}
<#
.SYNOPSIS
    Retrieves a module and all of its recursive dependencies.

.DESCRIPTION
    This function takes a PowerShell module as input and returns an array containing
    the module and all of its required dependencies, retrieved recursively. This is
    useful for understanding the full set of dependencies a module has.

.PARAMETER Module
    The module for which to retrieve dependencies. This must be a valid PowerShell module object.

.EXAMPLE
    $module = Get-Module -Name SomeModuleName
    $dependencies = Get-PodeModuleDependencyList -Module $module
    This example retrieves all dependencies for "SomeModuleName".

.OUTPUTS
    Array[psmoduleinfo]
    Returns an array of psmoduleinfo objects, each representing a module in the dependency tree.
#>

function Get-PodeModuleDependencyList {
    param(
        [Parameter(Mandatory = $true)]
        [psmoduleinfo]
        $Module
    )

    # Check if the module has any required modules (dependencies).
    if (!$Module.RequiredModules) {
        return $Module
    }
    # Initialize an array to hold all dependencies.
    $mods = @()

    # Iterate through each required module and recursively retrieve their dependencies.
    foreach ($mod in $Module.RequiredModules) {
        # Recursive call for each dependency.
        $mods += (Get-PodeModuleDependencyList -Module $mod)
    }

    # Return the list of all dependencies plus the original module.
    return ($mods + $module)
}

function Get-PodeModuleRootPath {
    return (Split-Path -Parent -Path $PodeContext.Server.PodeModule.Path)
}

function Get-PodeModuleMiscPath {
    return [System.IO.Path]::Combine((Get-PodeModuleRootPath), 'Misc')
}

function Get-PodeUrl {
    return "$($WebEvent.Endpoint.Protocol)://$($WebEvent.Endpoint.Address)$($WebEvent.Path)"
}

function Find-PodeErrorPage {
    param(
        [Parameter()]
        [int]
        $Code,

        [Parameter()]
        [string]
        $ContentType
    )

    # if a defined content type is supplied, attempt to find an error page for that first
    if (![string]::IsNullOrWhiteSpace($ContentType)) {
        $path = Get-PodeErrorPage -Code $Code -ContentType $ContentType
        if (![string]::IsNullOrWhiteSpace($path)) {
            return @{ 'Path' = $path; 'ContentType' = $ContentType }
        }
    }

    # if a defined route error page content type is supplied, attempt to find an error page for that
    if (![string]::IsNullOrWhiteSpace($WebEvent.ErrorType)) {
        $path = Get-PodeErrorPage -Code $Code -ContentType $WebEvent.ErrorType
        if (![string]::IsNullOrWhiteSpace($path)) {
            return @{ 'Path' = $path; 'ContentType' = $WebEvent.ErrorType }
        }
    }

    # if route patterns have been defined, see if an error content type matches and attempt that
    if (!(Test-PodeIsEmpty $PodeContext.Server.Web.ErrorPages.Routes)) {
        # find type by pattern
        $matched = @(foreach ($key in $PodeContext.Server.Web.ErrorPages.Routes.Keys) {
                if ($WebEvent.Path -imatch $key) {
                    $key
                }
            })[0]

        # if we have a match, see if a page exists
        if (!(Test-PodeIsEmpty $matched)) {
            $type = $PodeContext.Server.Web.ErrorPages.Routes[$matched]
            $path = Get-PodeErrorPage -Code $Code -ContentType $type
            if (![string]::IsNullOrWhiteSpace($path)) {
                return @{ 'Path' = $path; 'ContentType' = $type }
            }
        }
    }

    # if we're using strict typing, attempt that, if we have a content type
    if ($PodeContext.Server.Web.ErrorPages.StrictContentTyping -and ![string]::IsNullOrWhiteSpace($WebEvent.ContentType)) {
        $path = Get-PodeErrorPage -Code $Code -ContentType $WebEvent.ContentType
        if (![string]::IsNullOrWhiteSpace($path)) {
            return @{ 'Path' = $path; 'ContentType' = $WebEvent.ContentType }
        }
    }

    # if we have a default defined, attempt that
    if (!(Test-PodeIsEmpty $PodeContext.Server.Web.ErrorPages.Default)) {
        $path = Get-PodeErrorPage -Code $Code -ContentType $PodeContext.Server.Web.ErrorPages.Default
        if (![string]::IsNullOrWhiteSpace($path)) {
            return @{ 'Path' = $path; 'ContentType' = $PodeContext.Server.Web.ErrorPages.Default }
        }
    }

    # if there's still no error page, use default HTML logic
    $type = Get-PodeContentType -Extension 'html'
    $path = (Get-PodeErrorPage -Code $Code -ContentType $type)

    if (![string]::IsNullOrWhiteSpace($path)) {
        return @{ 'Path' = $path; 'ContentType' = $type }
    }

    return $null
}

function Get-PodeErrorPage {
    param(
        [Parameter()]
        [int]
        $Code,

        [Parameter()]
        [string]
        $ContentType
    )

    # parse the passed content type
    $ContentType = Split-PodeContentType -ContentType $ContentType

    # object for the page path
    $path = $null

    # attempt to find a custom error page
    $path = Find-PodeCustomErrorPage -Code $Code -ContentType $ContentType

    # if there's no custom page found, attempt to find an inbuilt page
    if ([string]::IsNullOrWhiteSpace($path)) {
        $podeRoot = Get-PodeModuleMiscPath
        $path = Find-PodeFileForContentType -Path $podeRoot -Name 'default-error-page' -ContentType $ContentType -Engine 'pode'
    }

    # if there's no path found, or it's inaccessible, return null
    if (!(Test-PodePath $path -NoStatus)) {
        return $null
    }

    return $path
}

function Find-PodeCustomErrorPage {
    param(
        [Parameter()]
        [int]
        $Code,

        [Parameter()]
        [string]
        $ContentType
    )

    # get the custom errors path
    $customErrPath = $PodeContext.Server.InbuiltDrives['errors']

    # if there's no custom error path, return
    if ([string]::IsNullOrWhiteSpace($customErrPath)) {
        return $null
    }

    # retrieve a status code page
    $path = (Find-PodeFileForContentType -Path $customErrPath -Name "$($Code)" -ContentType $ContentType)
    if (![string]::IsNullOrWhiteSpace($path)) {
        return $path
    }

    # retrieve default page
    $path = (Find-PodeFileForContentType -Path $customErrPath -Name 'default' -ContentType $ContentType)
    if (![string]::IsNullOrWhiteSpace($path)) {
        return $path
    }

    # no file was found
    return $null
}

function Find-PodeFileForContentType {
    param(
        [Parameter()]
        [string]
        $Path,

        [Parameter()]
        [string]
        $Name,

        [Parameter()]
        [string]
        $ContentType,

        [Parameter()]
        [string]
        $Engine = $null
    )

    # get all files at the path that start with the name
    $files = @(Get-ChildItem -Path ([System.IO.Path]::Combine($Path, "$($Name).*")))

    # if there are no files, return
    if ($null -eq $files -or $files.Length -eq 0) {
        return $null
    }

    # filter the files by the view engine extension (but only if the current engine is dynamic - non-html)
    if ([string]::IsNullOrWhiteSpace($Engine) -and $PodeContext.Server.ViewEngine.IsDynamic) {
        $Engine = $PodeContext.Server.ViewEngine.Extension
    }

    $Engine = (Protect-PodeValue -Value $Engine -Default 'pode')
    if ($Engine -ine 'pode') {
        $Engine = "($($Engine)|pode)"
    }

    $engineFiles = @(foreach ($file in $files) {
            if ($file.Name -imatch "\.$($Engine)$") {
                $file
            }
        })

    $files = @(foreach ($file in $files) {
            if ($file.Name -inotmatch "\.$($Engine)$") {
                $file
            }
        })

    # only attempt static files if we still have files after any engine filtering
    if ($null -ne $files -and $files.Length -gt 0) {
        # get files of the format '<name>.<type>'
        $file = @(foreach ($f in $files) {
                if ($f.Name -imatch "^$($Name)\.(?<ext>.*?)$") {
                    if (($ContentType -ieq (Get-PodeContentType -Extension $Matches['ext']))) {
                        $f.FullName
                    }
                }
            })[0]

        if (![string]::IsNullOrWhiteSpace($file)) {
            return $file
        }
    }

    # only attempt these formats if we have a files for the view engine
    if ($null -ne $engineFiles -and $engineFiles.Length -gt 0) {
        # get files of the format '<name>.<type>.<engine>'
        $file = @(foreach ($f in $engineFiles) {
                if ($f.Name -imatch "^$($Name)\.(?<ext>.*?)\.$($engine)$") {
                    if ($ContentType -ieq (Get-PodeContentType -Extension $Matches['ext'])) {
                        $f.FullName
                    }
                }
            })[0]

        if (![string]::IsNullOrWhiteSpace($file)) {
            return $file
        }

        # get files of the format '<name>.<engine>'
        $file = @(foreach ($f in $engineFiles) {
                if ($f.Name -imatch "^$($Name)\.$($engine)$") {
                    $f.FullName
                }
            })[0]

        if (![string]::IsNullOrWhiteSpace($file)) {
            return $file
        }
    }

    # no file was found
    return $null
}

function Get-PodeRelativePath {
    param(
        [Parameter(Mandatory = $true)]
        [string]
        $Path,

        [Parameter()]
        [string]
        $RootPath,

        [switch]
        $JoinRoot,

        [switch]
        $Resolve,

        [switch]
        $TestPath
    )

    # if the path is relative, join to root if flagged
    if ($JoinRoot -and ($Path -match '^\.{1,2}([\\\/]|$)')) {
        if ([string]::IsNullOrWhiteSpace($RootPath)) {
            $RootPath = $PodeContext.Server.Root
        }

        $Path = [System.IO.Path]::Combine($RootPath, $Path)
    }

    # if flagged, resolve the path
    if ($Resolve) {
        $_rawPath = $Path
        $Path = [System.IO.Path]::GetFullPath($Path.Replace('\', '/'))
    }

    # if flagged, test the path and throw error if it doesn't exist
    if ($TestPath -and !(Test-PodePath $Path -NoStatus)) {
        throw ($PodeLocale.pathNotExistExceptionMessage -f (Protect-PodeValue -Value $Path -Default $_rawPath))#"The path does not exist: $(Protect-PodeValue -Value $Path -Default $_rawPath)"
    }

    return $Path
}

<#
.SYNOPSIS
    Retrieves files based on a wildcard pattern in a given path.

.DESCRIPTION
    The `Get-PodeWildcardFile` function returns files from the specified path based on a wildcard pattern.
    You can customize the wildcard and provide an optional root path for relative paths.

.PARAMETER Path
    Specifies the path to search for files. This parameter is mandatory.

.PARAMETER Wildcard
    Specifies the wildcard pattern for file matching. Default is '*.*'.

.PARAMETER RootPath
    Specifies an optional root path for relative paths. If provided, the function will join the root path with the specified path.

.OUTPUTS
    Returns an array of file paths matching the wildcard pattern.

.EXAMPLE
    # Example usage:
    $files = Get-PodeWildcardFile -Path '/path/to/files' -Wildcard '*.txt'
    # Returns an array of .txt files in the specified path.

.NOTES
    This is an internal function and may change in future releases of Pode.
#>
function Get-PodeWildcardFile {
    [CmdletBinding()]
    [OutputType([object[]])]
    param(
        [Parameter(Mandatory = $true)]
        [string]
        $Path,

        [Parameter()]
        [string]
        $Wildcard = '*.*',

        [Parameter()]
        [string]
        $RootPath
    )

    # if the OriginalPath is a directory, add wildcard
    if (Test-PodePathIsDirectory -Path $Path) {
        $Path = [System.IO.Path]::Combine($Path, $Wildcard)
    }

    # if path has a *, assume wildcard
    if (Test-PodePathIsWildcard -Path $Path) {
        $Path = Get-PodeRelativePath -Path $Path -RootPath $RootPath -JoinRoot
        return @((Get-ChildItem $Path -Recurse -Force).FullName)
    }

    return $null
}

function Test-PodeIsServerless {
    param(
        [Parameter()]
        [string]
        $FunctionName,

        [switch]
        $ThrowError
    )

    if ($PodeContext.Server.IsServerless -and $ThrowError) {
        throw ($PodeLocale.unsupportedFunctionInServerlessContextExceptionMessage -f $FunctionName) #"The $($FunctionName) function is not supported in a serverless context"
    }

    if (!$ThrowError) {
        return $PodeContext.Server.IsServerless
    }
}

function Get-PodeEndpointUrl {
    param(
        [Parameter()]
        $Endpoint
    )

    # get the endpoint on which we're currently listening - use first http/https if there are many
    if ($null -eq $Endpoint) {
        $Endpoint = @($PodeContext.Server.Endpoints.Values | Where-Object { $_.Protocol -iin @('http', 'https') -and $_.Default })[0]
        if ($null -eq $Endpoint) {
            $Endpoint = @($PodeContext.Server.Endpoints.Values | Where-Object { $_.Protocol -iin @('http', 'https') })[0]
        }
    }

    $url = $Endpoint.Url
    if ([string]::IsNullOrWhiteSpace($url)) {
        $url = "$($Endpoint.Protocol)://$($Endpoint.FriendlyName):$($Endpoint.Port)"
    }

    return $url
}

function Get-PodeDefaultPort {
    param(
        [Parameter()]
        [ValidateSet('Http', 'Https', 'Smtp', 'Smtps', 'Tcp', 'Tcps', 'Ws', 'Wss')]
        [string]
        $Protocol,

        [Parameter()]
        [ValidateSet('Implicit', 'Explicit')]
        [string]
        $TlsMode = 'Implicit',

        [switch]
        $Real
    )

    # are we after the real default ports?
    if ($Real) {
        return (@{
                Http  = @{ Implicit = 80 }
                Https = @{ Implicit = 443 }
                Smtp  = @{ Implicit = 25 }
                Smtps = @{ Implicit = 465; Explicit = 587 }
                Tcp   = @{ Implicit = 9001 }
                Tcps  = @{ Implicit = 9002; Explicit = 9003 }
                Ws    = @{ Implicit = 80 }
                Wss   = @{ Implicit = 443 }
            })[$Protocol.ToLowerInvariant()][$TlsMode.ToLowerInvariant()]
    }

    # if we running as iis, return the ASPNET port
    if ($PodeContext.Server.IsIIS) {
        return [int]$env:ASPNETCORE_PORT
    }

    # if we running as heroku, return the port
    if ($PodeContext.Server.IsHeroku) {
        return [int]$env:PORT
    }

    # otherwise, get the port for the protocol
    return (@{
            Http  = @{ Implicit = 8080 }
            Https = @{ Implicit = 8443 }
            Smtp  = @{ Implicit = 25 }
            Smtps = @{ Implicit = 465; Explicit = 587 }
            Tcp   = @{ Implicit = 9001 }
            Tcps  = @{ Implicit = 9002; Explicit = 9003 }
            Ws    = @{ Implicit = 9080 }
            Wss   = @{ Implicit = 9443 }
        })[$Protocol.ToLowerInvariant()][$TlsMode.ToLowerInvariant()]
}

function Set-PodeServerHeader {
    param(
        [Parameter()]
        [string]
        $Type,

        [switch]
        $AllowEmptyType
    )

    $name = 'Pode'
    if (![string]::IsNullOrWhiteSpace($Type) -or $AllowEmptyType) {
        $name += " - $($Type)"
    }

    Set-PodeHeader -Name 'Server' -Value $name
}

function Get-PodeHandler {
    param(
        [Parameter(Mandatory = $true)]
        [ValidateSet('Service', 'Smtp')]
        [string]
        $Type,

        [Parameter()]
        [string]
        $Name
    )

    if ([string]::IsNullOrWhiteSpace($Name)) {
        return $PodeContext.Server.Handlers[$Type]
    }

    return $PodeContext.Server.Handlers[$Type][$Name]
}

function Convert-PodeFileToScriptBlock {
    param(
        [Parameter(Mandatory = $true)]
        [Alias('FilePath')]
        [string]
        $Path
    )

    # resolve for relative path
    $Path = Get-PodeRelativePath -Path $Path -JoinRoot

    # if Path doesn't exist, error
    if (!(Test-PodePath -Path $Path -NoStatus)) {
        throw ($PodeLocale.pathNotExistExceptionMessage -f $Path) #  "The Path supplied does not exist: $($Path)"
    }

    # if the path is a wildcard or directory, error
    if (!(Test-PodePathIsFile -Path $Path -FailOnWildcard)) {
        throw ($PodeLocale.invalidPathWildcardOrDirectoryExceptionMessage -f $Path) # "The Path supplied cannot be a wildcard or a directory: $($Path)"
    }

    return ([scriptblock](Use-PodeScript -Path $Path))
}

function Convert-PodeQueryStringToHashTable {
    param(
        [Parameter()]
        [string]
        $Uri
    )

    if ([string]::IsNullOrWhiteSpace($Uri)) {
        return @{}
    }

    $qmIndex = $Uri.IndexOf('?')
    if ($qmIndex -eq -1) {
        return @{}
    }

    if ($qmIndex -gt 0) {
        $Uri = $Uri.Substring($qmIndex)
    }

    $tmpQuery = [System.Web.HttpUtility]::ParseQueryString($Uri)
    return (ConvertFrom-PodeNameValueToHashTable -Collection $tmpQuery)
}

function Get-PodeAstFromFile {
    param(
        [Parameter(Mandatory = $true)]
        [Alias('FilePath')]
        [string]
        $Path
    )

    if (!(Test-Path $Path)) {
        throw ($PodeLocale.pathNotExistExceptionMessage -f $Path) #  "The Path supplied does not exist: $($Path)"
    }

    return [System.Management.Automation.Language.Parser]::ParseFile($Path, [ref]$null, [ref]$null)
}

function Get-PodeFunctionsFromFile {
    param(
        [Parameter(Mandatory = $true)]
        [string]
        $FilePath
    )

    $ast = Get-PodeAstFromFile -FilePath $FilePath
    return @(Get-PodeFunctionsFromAst -Ast $ast)
}

function Get-PodeFunctionsFromAst {
    param(
        [Parameter(Mandatory = $true)]
        [System.Management.Automation.Language.Ast]
        $Ast
    )

    $funcs = @(($Ast.FindAll({ $args[0] -is [System.Management.Automation.Language.FunctionDefinitionAst] }, $false)))

    return @(foreach ($func in $funcs) {
            # skip null
            if ($null -eq $func) {
                continue
            }

            # skip pode funcs
            if ($func.Name -ilike '*-Pode*') {
                continue
            }

            # definition
            $def = "$($func.Body)".Trim('{}').Trim()
            if (($null -ne $func.Parameters) -and ($func.Parameters.Count -gt 0)) {
                $def = "param($($func.Parameters.Name -join ','))`n$($def)"
            }

            # the found func
            @{
                Name       = $func.Name
                Definition = $def
            }
        })
}

function Get-PodeFunctionsFromScriptBlock {
    param(
        [Parameter(Mandatory = $true)]
        [scriptblock]
        $ScriptBlock
    )

    # functions that have been found
    $foundFuncs = @()

    # get each function in the callstack
    $callstack = Get-PSCallStack
    if ($callstack.Count -gt 3) {
        $callstack = ($callstack | Select-Object -Skip 4)
        $bindingFlags = [System.Reflection.BindingFlags]'NonPublic, Instance, Static'

        foreach ($call in $callstack) {
            $_funcContext = $call.GetType().GetProperty('FunctionContext', $bindingFlags).GetValue($call, $null)
            $_scriptBlock = $_funcContext.GetType().GetField('_scriptBlock', $bindingFlags).GetValue($_funcContext)
            $foundFuncs += @(Get-PodeFunctionsFromAst -Ast $_scriptBlock.Ast)
        }
    }

    # get each function from the main script
    $foundFuncs += @(Get-PodeFunctionsFromAst -Ast $ScriptBlock.Ast)

    # return the found functions
    return $foundFuncs
}

<#
.SYNOPSIS
    Reads details from a web exception and returns relevant information.

.DESCRIPTION
    The `Read-PodeWebExceptionInfo` function processes a web exception (either `WebException` or `HttpRequestException`)
    and extracts relevant details such as status code, status description, and response body.

.PARAMETER ErrorRecord
    Specifies the error record containing the web exception. This parameter is mandatory.

.OUTPUTS
    Returns a hashtable with the following keys:
    - `Status`: A nested hashtable with `Code` (status code) and `Description` (status description).
    - `Body`: The response body from the web exception.

.EXAMPLE
    # Example usage:
    $errorRecord = Get-ErrorRecordFromWebException
    $details = Read-PodeWebExceptionInfo -ErrorRecord $errorRecord
    # Returns a hashtable with status code, description, and response body.

.NOTES
    This is an internal function and may change in future releases of Pode
#>
function Read-PodeWebExceptionInfo {
    [CmdletBinding()]
    [OutputType([hashtable])]
    param(
        [Parameter(Mandatory = $true)]
        [System.Management.Automation.ErrorRecord]
        $ErrorRecord
    )

    switch ($ErrorRecord) {
        { $_.Exception -is [System.Net.WebException] } {
            $stream = $_.Exception.Response.GetResponseStream()
            $stream.Position = 0

            $body = [System.IO.StreamReader]::new($stream).ReadToEnd()
            $code = [int]$_.Exception.Response.StatusCode
            $desc = $_.Exception.Response.StatusDescription
        }

        { $_.Exception -is [System.Net.Http.HttpRequestException] } {
            $body = $_.ErrorDetails.Message
            $code = [int]$_.Exception.Response.StatusCode
            $desc = $_.Exception.Response.ReasonPhrase
        }

        default {
            #Exception is of an invalid type, should be either WebException or HttpRequestException
            throw ($PodeLocale.invalidWebExceptionTypeExceptionMessage -f ($_.Exception.GetType().Name))
        }
    }

    return @{
        Status = @{
            Code        = $code
            Description = $desc
        }
        Body   = $body
    }
}

function Use-PodeFolder {
    param(
        [Parameter()]
        [string]
        $Path,

        [Parameter(Mandatory = $true)]
        [string]
        $DefaultPath
    )

    # use default, or custom path
    if ([string]::IsNullOrWhiteSpace($Path)) {
        $Path = Join-PodeServerRoot -Folder $DefaultPath
    }
    else {
        $Path = Get-PodeRelativePath -Path $Path -JoinRoot
    }

    # fail if path not found
    if (!(Test-PodePath -Path $Path -NoStatus)) {
        throw ($PodeLocale.pathToLoadNotFoundExceptionMessage -f $DefaultPath, $Path) #"Path to load $($DefaultPath) not found: $($Path)"
    }

    # get .ps1 files and load them
    Get-ChildItem -Path $Path -Filter *.ps1 -Force -Recurse | ForEach-Object {
        Use-PodeScript -Path $_.FullName
    }
}

function Find-PodeModuleFile {
    param(
        [Parameter(Mandatory = $true, ParameterSetName = 'Name')]
        [string]
        $Name,

        [Parameter(Mandatory = $true, ParameterSetName = 'Module')]
        [psmoduleinfo]
        $Module,

        [switch]
        $ListAvailable,

        [switch]
        $DataOnly,

        [switch]
        $CheckVersion
    )

    # get module and check psd1, then psm1
    if ($null -eq $Module) {
        $Module = (Get-Module -Name $Name -ListAvailable:$ListAvailable | Sort-Object -Property Version -Descending | Select-Object -First 1)
    }

    # if the path isn't already a psd1 do this
    $path = Join-Path $Module.ModuleBase "$($Module.Name).psd1"
    if (!(Test-Path $path)) {
        # if we only want a psd1, return null
        if ($DataOnly) {
            $path = $null
        }
        else {
            $path = $Module.Path
        }
    }

    # check the Version of the psd1
    elseif ($CheckVersion) {
        $data = Import-PowerShellDataFile -Path $path -ErrorAction Stop

        $version = $null
        if (![version]::TryParse($data.ModuleVersion, [ref]$version)) {
            if ($DataOnly) {
                $path = $null
            }
            else {
                $path = $Module.Path
            }
        }
    }

    return $path
}

<#
.SYNOPSIS
    Clears the inner keys of a hashtable.

.DESCRIPTION
    This function takes a hashtable as input and clears the values associated with each inner key. If the input hashtable is empty or null, no action is taken.

.PARAMETER InputObject
    The hashtable to process.

.EXAMPLE
    $myHashtable = @{
        'Key1' = 'Value1'
        'Key2' = 'Value2'
    }
    Clear-PodeHashtableInnerKey -InputObject $myHashtable
    # Clears the values associated with 'Key1' and 'Key2' in the hashtable.

.NOTES
    This is an internal function and may change in future releases of Pode.
#>
function Clear-PodeHashtableInnerKey {
    param(
        [Parameter(ValueFromPipeline = $true)]
        [hashtable]
        $InputObject
    )

    if (Test-PodeIsEmpty $InputObject) {
        return
    }

    $InputObject.Keys.Clone() | ForEach-Object {
        $InputObject[$_].Clear()
    }
}

function Set-PodeCronInterval {
    param(
        [Parameter()]
        [hashtable]
        $Cron,

        [Parameter()]
        [string]
        $Type,

        [Parameter()]
        [int[]]
        $Value,

        [Parameter()]
        [int]
        $Interval
    )

    if ($Interval -le 0) {
        return $false
    }

    if ($Value.Length -gt 1) {
        throw ($PodeLocale.singleValueForIntervalExceptionMessage -f $Type) #"You can only supply a single $($Type) value when using intervals"
    }

    if ($Value.Length -eq 1) {
        $Cron[$Type] = "$(@($Value)[0])"
    }

    $Cron[$Type] += "/$($Interval)"
    return ($Value.Length -eq 1)
}

function Test-PodeModuleInstalled {
    param(
        [Parameter(Mandatory = $true)]
        [string]
        $Name
    )

    return ($null -ne (Get-Module -Name $Name -ListAvailable -ErrorAction Ignore -Verbose:$false))
}

function Get-PodePlaceholderRegex {
    return '\:(?<tag>[\w]+)'
}

<#
.SYNOPSIS
    Resolves placeholders in a given path using a specified regex pattern.

.DESCRIPTION
    The `Resolve-PodePlaceholder` function replaces placeholders in the provided path
    with custom placeholders based on the specified regex pattern. You can customize
    the prepend and append strings for the new placeholders. Additionally, you can
    choose to escape slashes in the path.

.PARAMETER Path
    Specifies the path to resolve. This parameter is mandatory.

.PARAMETER Pattern
    Specifies the regex pattern for identifying placeholders. If not provided, the default
    placeholder regex pattern from `Get-PodePlaceholderRegex` is used.

.PARAMETER Prepend
    Specifies the string to prepend to the new placeholders. Default is '(?<'.

.PARAMETER Append
    Specifies the string to append to the new placeholders. Default is '>[^\/]+?)'.

.PARAMETER Slashes
    If specified, escapes slashes in the path.

.OUTPUTS
    Returns the resolved path with replaced placeholders.

.EXAMPLE
    # Example usage:
    $originalPath = '/api/users/{id}'
    $resolvedPath = Resolve-PodePlaceholder -Path $originalPath
    # Returns '/api/users/(?<id>[^\/]+?)' with custom placeholders.

.NOTES
    This is an internal function and may change in future releases of Pode.
#>
function Resolve-PodePlaceholder {
    param(
        [Parameter(Mandatory = $true)]
        [string]
        $Path,

        [Parameter()]
        [string]
        $Pattern,

        [Parameter()]
        [string]
        $Prepend = '(?<',

        [Parameter()]
        [string]
        $Append = '>[^\/]+?)',

        [switch]
        $Slashes
    )

    if ([string]::IsNullOrWhiteSpace($Pattern)) {
        $Pattern = Get-PodePlaceholderRegex
    }

    if ($Path -imatch $Pattern) {
        $Path = [regex]::Escape($Path)
    }

    if ($Slashes) {
        $Path = ($Path.TrimEnd('\/') -replace '(\\\\|\/)', '[\\\/]')
        $Path = "$($Path)[\\\/]"
    }

    return (Convert-PodePlaceholder -Path $Path -Pattern $Pattern -Prepend $Prepend -Append $Append)
}

<#
.SYNOPSIS
    Converts placeholders in a given path using a specified regex pattern.

.DESCRIPTION
    The `Convert-PodePlaceholder` function replaces placeholders in the provided path
    with custom placeholders based on the specified regex pattern. You can customize
    the prepend and append strings for the new placeholders.

.PARAMETER Path
    Specifies the path to convert. This parameter is mandatory.

.PARAMETER Pattern
    Specifies the regex pattern for identifying placeholders. If not provided, the default
    placeholder regex pattern from `Get-PodePlaceholderRegex` is used.

.PARAMETER Prepend
    Specifies the string to prepend to the new placeholders. Default is '(?<'.

.PARAMETER Append
    Specifies the string to append to the new placeholders. Default is '>[^\/]+?)'.

.OUTPUTS
    Returns the path with replaced placeholders.

.EXAMPLE
    # Example usage:
    $originalPath = '/api/users/{id}'
    $convertedPath = Convert-PodePlaceholder -Path $originalPath
    # Returns '/api/users/(?<id>[^\/]+?)' with custom placeholders.

.NOTES
    This is an internal function and may change in future releases of Pode.
#>
function Convert-PodePlaceholder {
    [CmdletBinding()]
    [OutputType([string])]
    param(
        [Parameter(Mandatory = $true)]
        [string]
        $Path,

        [Parameter()]
        [string]
        $Pattern,

        [Parameter()]
        [string]
        $Prepend = '(?<',

        [Parameter()]
        [string]
        $Append = '>[^\/]+?)'
    )

    if ([string]::IsNullOrWhiteSpace($Pattern)) {
        $Pattern = Get-PodePlaceholderRegex
    }

    while ($Path -imatch $Pattern) {
        $Path = ($Path -ireplace $Matches[0], "$($Prepend)$($Matches['tag'])$($Append)")
    }

    return $Path
}

<#
.SYNOPSIS
    Tests whether a given path contains a placeholder based on a specified regex pattern.

.DESCRIPTION
    The `Test-PodePlaceholder` function checks if the provided path contains a placeholder
    by matching it against a regex pattern. Placeholders are typically used for dynamic values.

.PARAMETER Path
    Specifies the path to test. This parameter is mandatory.

.PARAMETER Placeholder
    Specifies the regex pattern for identifying placeholders. If not provided, the default
    placeholder regex pattern from `Get-PodePlaceholderRegex` is used.

.OUTPUTS
    Returns `$true` if the path contains a placeholder; otherwise, returns `$false`.

.EXAMPLE
    # Example usage:
    $isPlaceholder = Test-PodePlaceholder -Path '/api/users/{id}'
    # Returns $true because the path contains a placeholder.

.NOTES
    This is an internal function and may change in future releases of Pode.
#>
function Test-PodePlaceholder {
    param(
        [Parameter(Mandatory = $true)]
        [string]
        $Path,

        [Parameter()]
        [string]
        $Placeholder
    )

    if ([string]::IsNullOrWhiteSpace($Placeholder)) {
        $Placeholder = Get-PodePlaceholderRegex
    }

    return ($Path -imatch $Placeholder)
}


<#
.SYNOPSIS
Retrieves the PowerShell module manifest object for the specified module.

.DESCRIPTION
This function constructs the path to a PowerShell module manifest file (.psd1) located in the parent directory of the script root. It then imports the module manifest file to access its properties and returns the manifest object. This can be useful for scripts that need to dynamically discover and utilize module metadata, such as version, dependencies, and exported functions.

.PARAMETERS
This function does not accept any parameters.

.EXAMPLE
$manifest = Get-PodeModuleManifest
This example calls the `Get-PodeModuleManifest` function to retrieve the module manifest object and stores it in the variable `$manifest`.

#>
function Get-PodeModuleManifest {
    # Construct the path to the module manifest (.psd1 file)
    $moduleManifestPath = Join-Path -Path (Split-Path -Path $PSScriptRoot -Parent) -ChildPath 'Pode.psd1'

    # Import the module manifest to access its properties
    $moduleManifest = Import-PowerShellDataFile -Path $moduleManifestPath
    return  $moduleManifest
}

<#
.SYNOPSIS
    Tests the running PowerShell version for compatibility with Pode, identifying end-of-life (EOL) and untested versions.

.DESCRIPTION
    The `Test-PodeVersionPwshEOL` function checks the current PowerShell version against a list of versions that were either supported or EOL at the time of the Pode release. It uses the module manifest to determine which PowerShell versions are considered EOL and which are officially supported. If the current version is EOL or was not tested with the current release of Pode, the function generates a warning. This function aids in maintaining best practices for using supported PowerShell versions with Pode.

.PARAMETER ReportUntested
    If specified, the function will report if the current PowerShell version was not available and thus untested at the time of the Pode release. This is useful for identifying potential compatibility issues with newer versions of PowerShell.

.OUTPUTS
    A hashtable containing two keys:
    - `eol`: A boolean indicating if the current PowerShell version was EOL at the time of the Pode release.
    - `supported`: A boolean indicating if the current PowerShell version was officially supported by Pode at the time of the release.

.EXAMPLE
    Test-PodeVersionPwshEOL

    Checks the current PowerShell version against Pode's supported and EOL versions list. Outputs a warning if the version is EOL or untested, and returns a hashtable indicating the compatibility status.

.EXAMPLE
    Test-PodeVersionPwshEOL -ReportUntested

    Similar to the basic usage, but also reports if the current PowerShell version was untested because it was not available at the time of the Pode release.

.NOTES
    This function is part of the Pode module's utilities to ensure compatibility and encourage the use of supported PowerShell versions.

#>
function Test-PodeVersionPwshEOL {
    param(
        [switch] $ReportUntested
    )
    $moduleManifest = Get-PodeModuleManifest
    if ($moduleManifest.ModuleVersion -eq '$version$') {
        return @{
            eol       = $false
            supported = $true
        }
    }

    $psVersion = $PSVersionTable.PSVersion
    $eolVersions = $moduleManifest.PrivateData.PwshVersions.Untested -split ','
    $isEol = "$($psVersion.Major).$($psVersion.Minor)" -in $eolVersions

    if ($isEol) {
        # [WARNING] Pode version has not been tested on PowerShell version, as it is EOL
        Write-PodeHost ($PodeLocale.eolPowerShellWarningMessage -f $PodeVersion, $PSVersion) -ForegroundColor Yellow
    }

    $SupportedVersions = $moduleManifest.PrivateData.PwshVersions.Supported -split ','
    $isSupported = "$($psVersion.Major).$($psVersion.Minor)" -in $SupportedVersions

    if ((! $isSupported) -and (! $isEol) -and $ReportUntested) {
        # [WARNING] Pode version has not been tested on PowerShell version, as it was not available when Pode was released
        Write-PodeHost ($PodeLocale.untestedPowerShellVersionWarningMessage -f $PodeVersion, $PSVersion) -ForegroundColor Yellow
    }

    return @{
        eol       = $isEol
        supported = $isSupported
    }
}


<#
.SYNOPSIS
    creates a YAML description of the data in the object - based on https://github.com/Phil-Factor/PSYaml

.DESCRIPTION
    This produces YAML from any object you pass to it.

.PARAMETER Object
    The object that you want scripted out. This parameter accepts input via the pipeline.

.PARAMETER Depth
    The depth that you want your object scripted to

.EXAMPLE
    Get-PodeOpenApiDefinition|ConvertTo-PodeYaml
#>
function ConvertTo-PodeYaml {
    [CmdletBinding()]
    [OutputType([string])]
    param (
        [parameter(Position = 0, Mandatory = $true, ValueFromPipeline = $true)]
        [AllowNull()]
        $InputObject,

        [parameter()]
        [int]
        $Depth = 16
    )

    begin {
        $pipelineObject = @()
    }

    process {
        $pipelineObject += $_
    }

    end {
<<<<<<< HEAD

=======
>>>>>>> 6bf2260b
        if ($pipelineObject.Count -gt 1) {
            $InputObject = $pipelineObject
        }

<<<<<<< HEAD
        if($PodeContext.Server.Web.OpenApi.UsePodeYamlInternal){
=======
        if ($PodeContext.Server.Web.OpenApi.UsePodeYamlInternal) {
>>>>>>> 6bf2260b
            return ConvertTo-PodeYamlInternal -InputObject $InputObject -Depth $Depth -NoNewLine
        }

        if ($null -eq $PodeContext.Server.InternalCache.YamlModuleImported) {
            $PodeContext.Server.InternalCache.YamlModuleImported = ((Test-PodeModuleInstalled -Name 'PSYaml') -or (Test-PodeModuleInstalled -Name 'powershell-yaml'))
        }

        if ($PodeContext.Server.InternalCache.YamlModuleImported) {
            return ($InputObject | ConvertTo-Yaml)
        }
        else {
            return ConvertTo-PodeYamlInternal -InputObject $InputObject -Depth $Depth -NoNewLine
        }
    }
}

<#
.SYNOPSIS
    Converts PowerShell objects into a YAML-formatted string.

.DESCRIPTION
    This function takes PowerShell objects and converts them to a YAML string representation.
    It supports various data types including arrays, hashtables, strings, and more.
    The depth of conversion can be controlled, allowing for nested objects to be accurately represented.

.PARAMETER InputObject
    The PowerShell object to convert to YAML.

.PARAMETER Depth
    Specifies the maximum depth of object nesting to convert. Default is 10 levels deep.

.PARAMETER NestingLevel
    Used internally to track the current depth of recursion. Generally not specified by the user.

.PARAMETER NoNewLine
    If specified, suppresses the newline characters in the output to create a single-line string.

.OUTPUTS
    System.String. Returns a string in YAML format.

.EXAMPLE
    ConvertTo-PodeYamlInternal -InputObject $object

    Converts the object into a YAML string.

.NOTES
    This is an internal function and may change in future releases of Pode.
    It converts only basic PowerShell types, such as strings, integers, booleans, arrays, hashtables, and ordered dictionaries into a YAML format.

#>
function ConvertTo-PodeYamlInternal {
    [CmdletBinding()]
    [OutputType([string])]
    param (
        [parameter(Mandatory = $true, ValueFromPipeline = $false)]
        [AllowNull()]
        $InputObject,

        [parameter()]
        [int]
        $Depth = 10,

        [parameter()]
        [int]
        $NestingLevel = 0,

        [parameter()]
        [switch]
        $NoNewLine
    )

    #report the leaves in terms of object type
    if ($Depth -ilt $NestingLevel) {
        return ''
    }
    # if it is null return null
    If ( !($InputObject) ) {
        if ($InputObject -is [Object[]]) {
            return '[]'
        }
        else {
            return ''
        }
    }

    $padding = [string]::new(' ', $NestingLevel * 2) # lets just create our left-padding for the block
    try {
        $Type = $InputObject.GetType().Name # we start by getting the object's type
        if ($InputObject -is [object[]]) {
            #what it really is
            $Type = "$($InputObject.GetType().BaseType.Name)"
        }

        # Check for specific value types string
        if ($Type -ne 'String') {
            # prevent these values being identified as an object
            if ($InputObject -is [System.Collections.Specialized.OrderedDictionary]) {
                $Type = 'hashTable'
            }
            elseif ($Type -ieq 'List`1') {
                $Type = 'array'
            }
            elseif ($InputObject -is [array]) {
                $Type = 'array'
            } # whatever it thinks it is called
            elseif ($InputObject -is [hashtable] ) {
                $Type = 'hashTable'
            } # for our purposes it is a hashtable
        }

        $output += switch ($Type.ToLower()) {
            'string' {
                $String = "$InputObject"
                if (($string -match '[\r\n]' -or $string.Length -gt 80) -and ($string -notlike 'http*')) {
                    $multiline = [System.Text.StringBuilder]::new("|`n")

                    $items = $string.Split("`n")
                    for ($i = 0; $i -lt $items.Length; $i++) {
                        $workingString = $items[$i] -replace '\r$'
                        $length = $workingString.Length
                        $index = 0
                        $wrap = 80

                        while ($index -lt $length) {
                            $breakpoint = $wrap
                            $linebreak = $false

                            if (($length - $index) -gt $wrap) {
                                $lastSpaceIndex = $workingString.LastIndexOf(' ', $index + $wrap, $wrap)
                                if ($lastSpaceIndex -ne -1) {
                                    $breakpoint = $lastSpaceIndex - $index
                                }
                                else {
                                    $linebreak = $true
                                    $breakpoint--
                                }
                            }
                            else {
                                $breakpoint = $length - $index
                            }

                            $null = $multiline.Append($padding).Append($workingString.Substring($index, $breakpoint).Trim())
                            if ($linebreak) {
                                $null = $multiline.Append('\')
                            }

                            $index += $breakpoint
                            if ($index -lt $length) {
                                $null = $multiline.Append([System.Environment]::NewLine)
                            }
                        }

                        if ($i -lt ($items.Length - 1)) {
                            $null = $multiline.Append([System.Environment]::NewLine)
                        }
                    }

                    $multiline.ToString().TrimEnd()
                    break
                }
                else {
                    if ($string -match '^[#\[\]@\{\}\!\*]') {
                        "'$($string -replace '''', '''''')'"
                    }
                    else {
                        $string
                    }
                    break
                }
                break
            }

            'hashtable' {
                if ($InputObject.Count -gt 0 ) {
                    $index = 0
                    $string = [System.Text.StringBuilder]::new()
                    foreach ($item in $InputObject.Keys) {
                        if ($NoNewLine -and $index++ -eq 0) { $NewPadding = '' } else { $NewPadding = "`n$padding" }
                        $null = $string.Append( $NewPadding).Append( $item).Append(': ')
                        if ($InputObject[$item] -is [System.ValueType]) {
                            if ($InputObject[$item] -is [bool]) {
                                $null = $string.Append($InputObject[$item].ToString().ToLower())
                            }
                            else {
                                $null = $string.Append($InputObject[$item])
                            }
                        }
                        else {
                            if ($InputObject[$item] -is [string]) { $increment = 2 } else { $increment = 1 }
                            $null = $string.Append((ConvertTo-PodeYamlInternal -InputObject $InputObject[$item] -Depth $Depth -NestingLevel ($NestingLevel + $increment)))
                        }
                    }
                    $string.ToString()
                }
                else { '{}' }
                break
            }

            'pscustomobject' {
                if ($InputObject.Count -gt 0 ) {
                    $index = 0
                    $string = [System.Text.StringBuilder]::new()
                    foreach ($item in ($InputObject | Get-Member -MemberType Properties | Select-Object -ExpandProperty Name)) {
                        if ($NoNewLine -and $index++ -eq 0) { $NewPadding = '' } else { $NewPadding = "`n$padding" }
                        $null = $string.Append( $NewPadding).Append( $item).Append(': ')
                        if ($InputObject.$item -is [System.ValueType]) {
                            if ($InputObject.$item -is [bool]) {
                                $null = $string.Append($InputObject.$item.ToString().ToLower())
                            }
                            else {
                                $null = $string.Append($InputObject.$item)
                            }
                        }
                        else {
                            if ($InputObject.$item -is [string]) { $increment = 2 } else { $increment = 1 }
                            $null = $string.Append((ConvertTo-PodeYamlInternal -InputObject $InputObject.$item -Depth $Depth -NestingLevel ($NestingLevel + $increment)))
                        }
                    }
                    $string.ToString()
                }
                else { '{}' }
                break
            }

            'array' {
                $string = [System.Text.StringBuilder]::new()
                $index = 0
                foreach ($item in $InputObject ) {
                    if ($NoNewLine -and $index++ -eq 0) { $NewPadding = '' } else { $NewPadding = "`n$padding" }
                    $null = $string.Append($NewPadding).Append('- ').Append((ConvertTo-PodeYamlInternal -InputObject $item -depth $Depth -NestingLevel ($NestingLevel + 1) -NoNewLine))
                }
                $string.ToString()
                break
            }

            default {
                "'$InputObject'"
            }
        }
        return $Output
    }
    catch {
        $_ | Write-PodeErrorLog
        $_.Exception | Write-PodeErrorLog -CheckInnerException
        throw ($PodeLocale.scriptErrorExceptionMessage -f $_, $_.InvocationInfo.ScriptName, $_.InvocationInfo.Line.Trim(), $_.InvocationInfo.ScriptLineNumber, $_.InvocationInfo.OffsetInLine, $_.InvocationInfo.MyCommand, $type, $InputObject, $InputObject.GetType().Name, $InputObject.GetType().BaseType.Name)
    }
}

<#
.SYNOPSIS
    Opens a runspace for Pode server operations based on the specified type.

.DESCRIPTION
    This function initializes a runspace for Pode server tasks by importing necessary
    modules, adding PowerShell drives, and setting the state of the runspace pool to 'Ready'.
    If an error occurs during the initialization, the state is adjusted to 'Error' if it
    was previously set to 'waiting', and the error details are outputted.

.PARAMETER Type
    The type of the runspace pool to open. This parameter only accepts predefined values,
    ensuring the runspace pool corresponds to a supported server operation type. The valid
    types are: Main, Signals, Schedules, Gui, Web, Smtp, Tcp, Tasks, WebSockets, Files.

.EXAMPLE
    Open-PodeRunspace -Type "Web"

    Opens a runspace for the 'Web' type, setting it ready for handling web server tasks.

.NOTES
    This function is not invoked directly but indirectly by `Add-PodeRunspace` function using
    $null = $ps.AddScript("Open-PodeRunspace -Type '$($Type)'")
#>

function Open-PodeRunspace {
    param(
        [Parameter(Mandatory = $true)]
        [ValidateSet('Main', 'Signals', 'Schedules', 'Gui', 'Web', 'Smtp', 'Tcp', 'Tasks', 'WebSockets', 'Files')]
        [string]
        $Type
    )

    try {
        # Importing internal Pode modules necessary for the runspace operations.
        Import-PodeModulesInternal

        # Adding PowerShell drives required by the runspace.
        Add-PodePSDrivesInternal

        # Setting the state of the runspace pool to 'Ready', indicating it is ready to process requests.
        $PodeContext.RunspacePools[$Type].State = 'Ready'
    }
    catch {
        # If an error occurs and the current state is 'waiting', set it to 'Error'.
        if ($PodeContext.RunspacePools[$Type].State -ieq 'waiting') {
            $PodeContext.RunspacePools[$Type].State = 'Error'
        }

        # Outputting the error to the default output stream, including the stack trace.
        $_ | Out-Default
        $_.ScriptStackTrace | Out-Default

        # Rethrowing the error to be handled further up the call stack.
        throw
    }
}

<#
.SYNOPSIS
    Resolves various types of object arrays into PowerShell objects.

.DESCRIPTION
    This function takes an input property and determines its type.
    It then resolves the property into a PowerShell object or an array of objects,
    depending on whether the property is a hashtable, array, or single object.

.PARAMETER Property
    The property to be resolved. It can be a hashtable, an object array, or a single object.

.RETURNS
    Returns a PowerShell object or an array of PowerShell objects, depending on the input property type.

.EXAMPLE
    $result = Resolve-PodeObjectArray -Property $myProperty
    This example resolves the $myProperty into a PowerShell object or an array of objects.

.NOTES
    This is an internal function and may change in future releases of Pode.
#>
function Resolve-PodeObjectArray {
    [CmdletBinding()]
    [OutputType([object[]])]
    [OutputType([psobject])]
    param (
        [AllowNull()]
        [object]
        $Property
    )

    # Check if the property is a hashtable
    if ($Property -is [hashtable]) {
        # If the hashtable has only one item, convert it to a PowerShell object
        if ($Property.Count -eq 1) {
            return New-Object psobject -Property $Property
        }
        else {
            # If the hashtable has more than one item, recursively resolve each item
            return @(foreach ($p in $Property) {
                    Resolve-PodeObjectArray -Property $p
                })
        }
    }
    # Check if the property is an array of objects
    elseif ($Property -is [object[]]) {
        # Recursively resolve each item in the array
        return @(foreach ($p in $Property) {
                Resolve-PodeObjectArray -Property $p
            })
    }
    # Check if the property is already a PowerShell object
    elseif ($Property -is [psobject]) {
        return $Property
    }
    else {
        # For any other type, convert it to a PowerShell object
        return New-Object psobject -Property $Property
    }
}<|MERGE_RESOLUTION|>--- conflicted
+++ resolved
@@ -3752,19 +3752,11 @@
     }
 
     end {
-<<<<<<< HEAD
-
-=======
->>>>>>> 6bf2260b
         if ($pipelineObject.Count -gt 1) {
             $InputObject = $pipelineObject
         }
 
-<<<<<<< HEAD
-        if($PodeContext.Server.Web.OpenApi.UsePodeYamlInternal){
-=======
         if ($PodeContext.Server.Web.OpenApi.UsePodeYamlInternal) {
->>>>>>> 6bf2260b
             return ConvertTo-PodeYamlInternal -InputObject $InputObject -Depth $Depth -NoNewLine
         }
 

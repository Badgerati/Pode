using namespace Pode

<#
.SYNOPSIS
    Dynamically executes content as a Pode file, optionally passing data to it.

.DESCRIPTION
    This function takes a string of content, which is expected to be PowerShell code, and optionally a hashtable of data. It constructs a script block that optionally includes a parameter declaration,
    and then executes this script block using the provided data. This is useful for dynamically generating content based on a template or script contained in a file or a string.

.PARAMETER Content
    The PowerShell code as a string. This content is dynamically executed as a script block. It can include placeholders or logic that utilizes the passed data.

.PARAMETER Data
    Optional hashtable of data that can be referenced within the content/script. This data is passed to the script block as parameters.

.EXAMPLE
    $scriptContent = '"Hello, world! Today is $(Get-Date)"'
    ConvertFrom-PodeFile -Content $scriptContent

    This example will execute the content of the script and output "Hello, world! Today is [current date]".

.EXAMPLE
    $template = '"Hello, $(Name)! Your balance is $$(Amount)"'
    $data = @{ Name = 'John Doe'; Amount = '100.50' }
    ConvertFrom-PodeFile -Content $template -Data $data

    This example demonstrates using the function with a data parameter to replace placeholders within the content.
#>
function ConvertFrom-PodeFile {
    param(
        [Parameter(Mandatory = $true)]
        [ValidateNotNull()]
        $Content,

        [Parameter()]
        $Data = @{}
    )

    # if we have data, then setup the data param
    if ($null -ne $Data -and $Data.Count -gt 0) {
        $Content = "param(`$data)`nreturn `"$($Content -replace '"', '``"')`""
    }
    else {
        $Content = "return `"$($Content -replace '"', '``"')`""
    }

    # invoke the content as a script to generate the dynamic content
    return (Invoke-PodeScriptBlock -ScriptBlock ([scriptblock]::Create($Content)) -Arguments $Data -Return)
}

function Get-PodeViewEngineType {
    param(
        [Parameter(Mandatory = $true)]
        [string]
        $Path
    )

    # work out the engine to use when parsing the file
    $type = $PodeContext.Server.ViewEngine.Type

    $ext = Get-PodeFileExtension -Path $Path -TrimPeriod
    if (![string]::IsNullOrWhiteSpace($ext) -and ($ext -ine $PodeContext.Server.ViewEngine.Extension)) {
        $type = $ext
    }

    return $type
}

function Get-PodeFileContentUsingViewEngine {
    param(
        [Parameter(Mandatory = $true)]
        [string]
        $Path,

        [Parameter()]
        [hashtable]
        $Data
    )

    # work out the engine to use when parsing the file
    $engine = Get-PodeViewEngineType -Path $Path

    # setup the content
    $content = [string]::Empty

    # run the relevant engine logic
    switch ($engine.ToLowerInvariant()) {
        'html' {
            $content = Get-Content -Path $Path -Raw -Encoding utf8
        }

        'md' {
            $content = Get-Content -Path $Path -Raw -Encoding utf8
        }

        'pode' {
            $content = Get-Content -Path $Path -Raw -Encoding utf8
            $content = ConvertFrom-PodeFile -Content $content -Data $Data
        }

        default {
            if ($null -ne $PodeContext.Server.ViewEngine.ScriptBlock) {
                $_args = @($Path)
                if (($null -ne $Data) -and ($Data.Count -gt 0)) {
                    $_args = @($Path, $Data)
                }

                $content = (Invoke-PodeScriptBlock -ScriptBlock $PodeContext.Server.ViewEngine.ScriptBlock -Arguments $_args -UsingVariables $PodeContext.Server.ViewEngine.UsingVariables -Return -Splat)
            }
        }
    }

    return $content
}

function Get-PodeFileContent {
    param(
        [Parameter(Mandatory = $true)]
        [string]
        $Path
    )

    return (Get-Content -Path $Path -Raw -Encoding utf8)
}

function Get-PodeType {
    param(
        [Parameter()]
        $Value
    )

    if ($null -eq $Value) {
        return $null
    }

    $type = $Value.GetType()
    return @{
        Name     = $type.Name.ToLowerInvariant()
        BaseName = $type.BaseType.Name.ToLowerInvariant()
    }
}

function Get-PodePSVersionTable {
    return $PSVersionTable
}

function Test-PodeIsAdminUser {
    # check the current platform, if it's unix then return true
    if (Test-PodeIsUnix) {
        return $true
    }

    try {
        $principal = [System.Security.Principal.WindowsPrincipal]::new([System.Security.Principal.WindowsIdentity]::GetCurrent())
        if ($null -eq $principal) {
            return $false
        }

        return $principal.IsInRole([System.Security.Principal.WindowsBuiltInRole]::Administrator)
    }
    catch [exception] {
        Write-PodeHost 'Error checking user administrator priviledges' -ForegroundColor Red
        Write-PodeHost $_.Exception.Message -ForegroundColor Red
        return $false
    }
}

function Get-PodeHostIPRegex {
    param(
        [Parameter(Mandatory = $true)]
        [ValidateSet('Both', 'Hostname', 'IP')]
        [string]
        $Type
    )

    $ip_rgx = '\[?([a-f0-9]*\:){1,}[a-f0-9]*((\d+\.){3}\d+)?\]?|((\d+\.){3}\d+)|\*|all'
    $host_rgx = '([a-z]|\*\.)(([a-z0-9]|[a-z0-9][a-z0-9\-]*[a-z0-9])\.)*([a-z0-9]|[a-z0-9][a-z0-9\-]*[a-z0-9])+'

    switch ($Type.ToLowerInvariant()) {
        'both' {
            return "(?<host>($($ip_rgx)|$($host_rgx)))"
        }

        'hostname' {
            return "(?<host>($($host_rgx)))"
        }

        'ip' {
            return "(?<host>($($ip_rgx)))"
        }
    }
}

function Get-PodePortRegex {
    return '(?<port>\d+)'
}

function Get-PodeEndpointInfo {
    param(
        [Parameter()]
        [string]
        $Address,

        [switch]
        $AnyPortOnZero
    )

    if ([string]::IsNullOrWhiteSpace($Address)) {
        return $null
    }

    $hostRgx = Get-PodeHostIPRegex -Type Both
    $portRgx = Get-PodePortRegex
    $cmbdRgx = "$($hostRgx)\:$($portRgx)"

    # validate that we have a valid ip/host:port address
    if (!(($Address -imatch "^$($cmbdRgx)$") -or ($Address -imatch "^$($hostRgx)[\:]{0,1}") -or ($Address -imatch "[\:]{0,1}$($portRgx)$"))) {
        throw ($PodeLocale.failedToParseAddressExceptionMessage -f $Address)#"Failed to parse '$($Address)' as a valid IP/Host:Port address"
    }

    # grab the ip address/hostname
    $_host = $Matches['host']
    if ([string]::IsNullOrWhiteSpace($_host)) {
        $_host = '*'
    }

    # ensure we have a valid ip address/hostname
    if (!(Test-PodeIPAddress -IP $_host)) {
        throw ($PodeLocale.invalidIpAddressExceptionMessage -f $_host) #"The IP address supplied is invalid: $($_host)"
    }

    # grab the port
    $_port = $Matches['port']
    if ([string]::IsNullOrWhiteSpace($_port)) {
        $_port = 0
    }

    # ensure the port is valid
    if ($_port -lt 0) {
        throw ($PodeLocale.invalidPortExceptionMessage -f $_port)#"The port cannot be negative: $($_port)"
    }

    # return the info
    return @{
        Host = $_host
        Port = (Resolve-PodeValue -Check ($AnyPortOnZero -and ($_port -eq 0)) -TrueValue '*' -FalseValue $_port)
    }
}

function Test-PodeIPAddress {
    param(
        [Parameter()]
        [string]
        $IP,

        [switch]
        $IPOnly
    )

    if ([string]::IsNullOrWhiteSpace($IP) -or ($IP -iin @('*', 'all'))) {
        return $true
    }

    if ($IP -imatch "^$(Get-PodeHostIPRegex -Type Hostname)$") {
        return (!$IPOnly)
    }

    try {
        $null = [System.Net.IPAddress]::Parse($IP)
        return $true
    }
    catch [exception] {
        return $false
    }
}

function Test-PodeHostname {
    param(
        [Parameter()]
        [string]
        $Hostname
    )

    return ($Hostname -imatch "^$(Get-PodeHostIPRegex -Type Hostname)$")
}

function ConvertTo-PodeIPAddress {
    param(
        [Parameter(Mandatory = $true)]
        [ValidateNotNull()]
        $Address
    )

    return [System.Net.IPAddress]::Parse(([System.Net.IPEndPoint]$Address).Address.ToString())
}

function Get-PodeIPAddressesForHostname {
    param(
        [Parameter(Mandatory = $true)]
        [string]
        $Hostname,

        [Parameter(Mandatory = $true)]
        [ValidateSet('All', 'IPv4', 'IPv6')]
        [string]
        $Type
    )

    if (!(Test-PodeHostname -Hostname $Hostname)) {
        return $Hostname
    }

    # get the ip addresses for the hostname
    try {
        $ips = @([System.Net.Dns]::GetHostAddresses($Hostname))
    }
    catch {
        return '127.0.0.1'
    }

    # return ips based on type
    switch ($Type.ToLowerInvariant()) {
        'ipv4' {
            $ips = @(foreach ($ip in $ips) {
                    if ($ip.AddressFamily -ieq 'InterNetwork') {
                        $ip
                    }
                })
        }

        'ipv6' {
            $ips = @(foreach ($ip in $ips) {
                    if ($ip.AddressFamily -ieq 'InterNetworkV6') {
                        $ip
                    }
                })
        }
    }

    return (@($ips)).IPAddressToString
}

function Test-PodeIPAddressLocal {
    param(
        [Parameter(Mandatory = $true)]
        [string]
        $IP
    )

    return (@('127.0.0.1', '::1', '[::1]', '::ffff:127.0.0.1', 'localhost') -icontains $IP)
}

function Test-PodeIPAddressAny {
    param(
        [Parameter(Mandatory = $true)]
        [string]
        $IP
    )

    return (@('0.0.0.0', '*', 'all', '::', '[::]') -icontains $IP)
}

function Test-PodeIPAddressLocalOrAny {
    param(
        [Parameter(Mandatory = $true)]
        [string]
        $IP
    )

    return ((Test-PodeIPAddressLocal -IP $IP) -or (Test-PodeIPAddressAny -IP $IP))
}

function Resolve-PodeIPDualMode {
    param(
        [Parameter()]
        [ipaddress]
        $IP
    )

    # do nothing if IPv6Any
    if ($IP -eq [ipaddress]::IPv6Any) {
        return $IP
    }

    # check loopbacks
    if (($IP -eq [ipaddress]::Loopback) -and [System.Net.Sockets.Socket]::OSSupportsIPv6) {
        return @($IP, [ipaddress]::IPv6Loopback)
    }

    if ($IP -eq [ipaddress]::IPv6Loopback) {
        return @($IP, [ipaddress]::Loopback)
    }

    # if iIPv4, convert and return both
    if (($IP.AddressFamily -eq [System.Net.Sockets.AddressFamily]::InterNetwork) -and [System.Net.Sockets.Socket]::OSSupportsIPv6) {
        return @($IP, $IP.MapToIPv6())
    }

    # if IPv6, only convert if valid IPv4
    if (($IP.AddressFamily -eq [System.Net.Sockets.AddressFamily]::InterNetworkV6) -and $IP.IsIPv4MappedToIPv6) {
        return @($IP, $IP.MapToIPv4())
    }

    # just return the IP
    return $IP
}

function Get-PodeIPAddress {
    param(
        [Parameter()]
        [string]
        $IP,

        [switch]
        $DualMode
    )

    # any address for IPv4 (or IPv6 for DualMode)
    if ([string]::IsNullOrWhiteSpace($IP) -or ($IP -iin @('*', 'all'))) {
        if ($DualMode) {
            return [System.Net.IPAddress]::IPv6Any
        }

        return [System.Net.IPAddress]::Any
    }

    # any address for IPv6 explicitly
    if ($IP -iin @('::', '[::]')) {
        return [System.Net.IPAddress]::IPv6Any
    }

    # localhost
    if ($IP -ieq 'localhost') {
        return [System.Net.IPAddress]::Loopback
    }

    # localhost IPv6 explicitly
    if ($IP -iin @('[::1]', '::1')) {
        return [System.Net.IPAddress]::IPv6Loopback
    }

    # hostname
    if ($IP -imatch "^$(Get-PodeHostIPRegex -Type Hostname)$") {
        return $IP
    }

    # raw ip
    return [System.Net.IPAddress]::Parse($IP)
}

function Test-PodeIPAddressInRange {
    param(
        [Parameter(Mandatory = $true)]
        $IP,

        [Parameter(Mandatory = $true)]
        $LowerIP,

        [Parameter(Mandatory = $true)]
        $UpperIP
    )

    if ($IP.Family -ine $LowerIP.Family) {
        return $false
    }

    $valid = $true

    foreach ($i in 0..3) {
        if (($IP.Bytes[$i] -lt $LowerIP.Bytes[$i]) -or ($IP.Bytes[$i] -gt $UpperIP.Bytes[$i])) {
            $valid = $false
            break
        }
    }

    return $valid
}

function Test-PodeIPAddressIsSubnetMask {
    param(
        [Parameter(Mandatory = $true)]
        [ValidateNotNullOrEmpty()]
        [string]
        $IP
    )

    return (($IP -split '/').Length -gt 1)
}

function Get-PodeSubnetRange {
    param(
        [Parameter(Mandatory = $true)]
        [ValidateNotNullOrEmpty()]
        [string]
        $SubnetMask
    )

    # split for ip and number of 1 bits
    $split = $SubnetMask -split '/'
    if ($split.Length -le 1) {
        return $null
    }

    $ip_parts = $split[0] -isplit '\.'
    $bits = [int]$split[1]

    # generate the netmask
    $network = @('', '', '', '')
    $count = 0

    foreach ($i in 0..3) {
        foreach ($b in 1..8) {
            $count++

            if ($count -le $bits) {
                $network[$i] += '1'
            }
            else {
                $network[$i] += '0'
            }
        }
    }

    # covert netmask to bytes
    foreach ($i in 0..3) {
        $network[$i] = [Convert]::ToByte($network[$i], 2)
    }

    # calculate the bottom range
    $bottom = @(foreach ($i in 0..3) {
            [byte]([byte]$network[$i] -band [byte]$ip_parts[$i])
        })

    # calculate the range
    $range = @(foreach ($i in 0..3) {
            256 + (-bnot [byte]$network[$i])
        })

    # calculate the top range
    $top = @(foreach ($i in 0..3) {
            [byte]([byte]$ip_parts[$i] + [byte]$range[$i])
        })

    return @{
        'Lower'   = ($bottom -join '.')
        'Upper'   = ($top -join '.')
        'Range'   = ($range -join '.')
        'Netmask' = ($network -join '.')
        'IP'      = ($ip_parts -join '.')
    }
}


function Get-PodeConsoleKey {
    if ([Console]::IsInputRedirected -or ![Console]::KeyAvailable) {
        return $null
    }

    return [Console]::ReadKey($true)
}

function Test-PodeTerminationPressed {
    param(
        [Parameter()]
        $Key = $null
    )

    if ($PodeContext.Server.DisableTermination) {
        return $false
    }

    return (Test-PodeKeyPressed -Key $Key -Character 'c')
}

function Test-PodeRestartPressed {
    param(
        [Parameter()]
        $Key = $null
    )

    return (Test-PodeKeyPressed -Key $Key -Character 'r')
}

function Test-PodeOpenBrowserPressed {
    param(
        [Parameter()]
        $Key = $null
    )

    return (Test-PodeKeyPressed -Key $Key -Character 'b')
}

function Test-PodeKeyPressed {
    param(
        [Parameter()]
        $Key = $null,

        [Parameter(Mandatory = $true)]
        [string]
        $Character
    )

    if ($null -eq $Key) {
        $Key = Get-PodeConsoleKey
    }

    return (($null -ne $Key) -and ($Key.Key -ieq $Character) -and
        (($Key.Modifiers -band [ConsoleModifiers]::Control) -or ((Test-PodeIsUnix) -and ($Key.Modifiers -band [ConsoleModifiers]::Shift))))
}

function Close-PodeServerInternal {
    param(
        [switch]
        $ShowDoneMessage
    )

    # ensure the token is cancelled
    if ($null -ne $PodeContext.Tokens.Cancellation) {
        Write-Verbose 'Cancelling main cancellation token'
        $PodeContext.Tokens.Cancellation.Cancel()
    }

    # stop all current runspaces
    Write-Verbose 'Closing runspaces'
    Close-PodeRunspace -ClosePool

    # stop the file monitor if it's running
    Write-Verbose 'Stopping file monitor'
    Stop-PodeFileMonitor

    try {
        # remove all the cancellation tokens
        Write-Verbose 'Disposing cancellation tokens'
        Close-PodeDisposable -Disposable $PodeContext.Tokens.Cancellation
        Close-PodeDisposable -Disposable $PodeContext.Tokens.Restart

        # dispose mutex/semaphores
        Write-Verbose 'Diposing mutex and semaphores'
        Clear-PodeMutexes
        Clear-PodeSemaphores
    }
    catch {
        $_ | Out-Default
    }

    # remove all of the pode temp drives
    Write-Verbose 'Removing internal PSDrives'
    Remove-PodePSDrive

    if ($ShowDoneMessage -and ($PodeContext.Server.Types.Length -gt 0) -and !$PodeContext.Server.IsServerless) {
        Write-PodeHost $PodeLocale.doneMessage -ForegroundColor Green
    }
}

function New-PodePSDrive {
    param(
        [Parameter(Mandatory = $true)]
        [string]
        $Path,

        [Parameter()]
        [string]
        $Name
    )

    # if the path is a share, do nothing
    if ($Path.StartsWith('\\')) {
        return $Path
    }

    # if no name is passed, used a randomly generated one
    if ([string]::IsNullOrWhiteSpace($Name)) {
        $Name = "PodeDir$(New-PodeGuid)"
    }

    # if the path supplied doesn't exist, error
    if (!(Test-Path $Path)) {
        throw ($PodeLocale.pathNotExistExceptionMessage -f $Path)#"Path does not exist: $($Path)"
    }

    # resolve the path
    $Path = Get-PodeRelativePath -Path $Path -JoinRoot -Resolve

    # create the temp drive
    if (!(Test-PodePSDrive -Name $Name -Path $Path)) {
        $drive = (New-PSDrive -Name $Name -PSProvider FileSystem -Root $Path -Scope Global -ErrorAction Stop)
    }
    else {
        $drive = Get-PodePSDrive -Name $Name
    }

    # store internally, and return the drive's name
    if (!$PodeContext.Server.Drives.ContainsKey($drive.Name)) {
        $PodeContext.Server.Drives[$drive.Name] = $Path
    }

    return "$($drive.Name):$([System.IO.Path]::DirectorySeparatorChar)"
}

function Get-PodePSDrive {
    param(
        [Parameter(Mandatory = $true)]
        [string]
        $Name
    )

    return (Get-PSDrive -Name $Name -PSProvider FileSystem -Scope Global -ErrorAction Ignore)
}

function Test-PodePSDrive {
    param(
        [Parameter(Mandatory = $true)]
        [string]
        $Name,

        [Parameter()]
        [string]
        $Path
    )

    $drive = Get-PodePSDrive -Name $Name
    if ($null -eq $drive) {
        return $false
    }

    if (![string]::IsNullOrWhiteSpace($Path)) {
        return ($drive.Root -ieq $Path)
    }

    return $true
}

<#
.SYNOPSIS
    Adds Pode PS drives to the session.

.DESCRIPTION
    This function iterates through the keys of Pode drives stored in the `$PodeContext.Server.Drives` collection and creates corresponding PS drives using `New-PodePSDrive`. The drive paths are specified by the values associated with each key.

.EXAMPLE
    Add-PodePSDrivesInternal
    # Creates Pode PS drives in the session based on the configured drive paths.

.NOTES
    This is an internal function and may change in future releases of Pode.
#>
function Add-PodePSDrivesInternal {
    foreach ($key in $PodeContext.Server.Drives.Keys) {
        $null = New-PodePSDrive -Path $PodeContext.Server.Drives[$key] -Name $key
    }
}

<#
.SYNOPSIS
    Imports other Pode modules into the session.

.DESCRIPTION
    This function iterates through the paths of other Pode modules stored in the `$PodeContext.Server.Modules.Values` collection and imports them into the session.
    It uses the `-DisableNameChecking` switch to suppress name checking during module import.

.EXAMPLE
    Import-PodeModulesInternal
    # Imports other Pode modules into the session.

.NOTES
    This is an internal function and may change in future releases of Pode.
#>
function Import-PodeModulesInternal {
    # import other modules in the session
    foreach ($path in $PodeContext.Server.Modules.Values) {
        if (Test-Path $path) {
            $null = Import-Module $path -DisableNameChecking -Scope Global -ErrorAction Stop
        }
    }
}

<#
.SYNOPSIS
Creates and registers inbuilt PowerShell drives for the Pode server's default folders.

.DESCRIPTION
This function sets up inbuilt PowerShell drives for the Pode web server's default directories: views, public content, and error pages. For each of these directories, if the physical path exists on the server, a new PowerShell drive is created and mapped to this path. These drives provide an easy and consistent way to access server resources like views, static files, and custom error pages within the Pode application.

The function leverages `$PodeContext` to access the server's configuration and to determine the paths for these default folders. If a folder's path exists, the function uses `New-PodePSDrive` to create a PowerShell drive for it and stores this drive in the server's `InbuiltDrives` dictionary, keyed by the folder type.

.PARAMETER None

.EXAMPLE
Add-PodePSInbuiltDrive

This example is typically called within the Pode server setup script or internally by the Pode framework to initialize the PowerShell drives for the server's default folders.

.NOTES
This is an internal function and may change in future releases of Pode.
#>
function Add-PodePSInbuiltDrive {

    # create drive for views, if path exists
    $path = (Join-PodeServerRoot -Folder $PodeContext.Server.DefaultFolders.Views)
    if (Test-Path $path) {
        $PodeContext.Server.InbuiltDrives[$PodeContext.Server.DefaultFolders.Views] = (New-PodePSDrive -Path $path)
    }

    # create drive for public content, if path exists
    $path = (Join-PodeServerRoot $PodeContext.Server.DefaultFolders.Public)
    if (Test-Path $path) {
        $PodeContext.Server.InbuiltDrives[$PodeContext.Server.DefaultFolders.Public] = (New-PodePSDrive -Path $path)
    }

    # create drive for errors, if path exists
    $path = (Join-PodeServerRoot $PodeContext.Server.DefaultFolders.Errors)
    if (Test-Path $path) {
        $PodeContext.Server.InbuiltDrives[$PodeContext.Server.DefaultFolders.Errors] = (New-PodePSDrive -Path $path)
    }
}

<#
.SYNOPSIS
    Removes Pode PS drives from the session.

.DESCRIPTION
    This function removes Pode PS drives from the session based on the specified drive name or pattern.
    If no specific name or pattern is provided, it removes all Pode PS drives by default.
    It uses `Get-PSDrive` to retrieve the drives and `Remove-PSDrive` to remove them.

.PARAMETER Name
    The name or pattern of the Pode PS drives to remove. Defaults to 'PodeDir*'.

.EXAMPLE
    Remove-PodePSDrive -Name 'myDir*'
    # Removes all PS drives with names matching the pattern 'myDir*'.

.EXAMPLE
    Remove-PodePSDrive
    # Removes all Pode PS drives.

.NOTES
    This is an internal function and may change in future releases of Pode.
#>
function Remove-PodePSDrive {
    [CmdletBinding()]
    param(
        $Name = 'PodeDir*'
    )
    $null = Get-PSDrive -Name $Name | Remove-PSDrive
}

<#
.SYNOPSIS
    Joins a folder and file path to the root path of the server.

.DESCRIPTION
    This function combines a folder path, file path (optional), and the root path of the server to create a complete path. If the root path is not explicitly provided, it uses the default root path from the Pode context.

.PARAMETER Folder
    The folder path to join.

.PARAMETER FilePath
    The file path (optional) to join. If not provided, only the folder path is used.

.PARAMETER Root
    The root path of the server. If not provided, the default root path from the Pode context is used.

.OUTPUTS
    Returns the combined path as a string.

.EXAMPLE
    Join-PodeServerRoot -Folder "uploads" -FilePath "document.txt"
    # Output: "/uploads/document.txt"

    This example combines the folder path "uploads" and the file path "document.txt" with the default root path from the Pode context.

#>
function Join-PodeServerRoot {
    [CmdletBinding()]
    [OutputType([string])]
    param(
        [Parameter(Mandatory = $true)]
        [ValidateNotNullOrEmpty()]
        [string]
        $Folder,

        [Parameter()]
        [string]
        $FilePath,

        [Parameter()]
        [string]
        $Root
    )

    # use the root path of the server
    if ([string]::IsNullOrWhiteSpace($Root)) {
        $Root = $PodeContext.Server.Root
    }

    # join the folder/file to the root path
    return [System.IO.Path]::Combine($Root, $Folder, $FilePath)
}

<#
.SYNOPSIS
    Removes empty items (empty strings) from an array.

.DESCRIPTION
    This function filters out empty items (empty strings) from an array. It returns a new array containing only non-empty items.

.PARAMETER Array
    The array from which to remove empty items.

.OUTPUTS
    Returns an array containing non-empty items.

.EXAMPLE
    $myArray = "apple", "", "banana", "", "cherry"
    $filteredArray = Remove-PodeEmptyItemsFromArray -Array $myArray
    Write-Host "Filtered array: $filteredArray"

    This example removes empty items from the array and displays the filtered array.
#>
function Remove-PodeEmptyItemsFromArray {
    [Diagnostics.CodeAnalysis.SuppressMessageAttribute('PSPossibleIncorrectComparisonWithNull', '')]
    [CmdletBinding()]
    [OutputType([System.Object[]])]
    param(
        [Parameter(ValueFromPipeline = $true)]
        $Array
    )

    if ($null -eq $Array) {
        return @()
    }

    return @( @($Array -ne ([string]::Empty)) -ne $null )
}

function Remove-PodeNullKeysFromHashtable {
    param(
        [Parameter(ValueFromPipeline = $true)]
        [hashtable]
        $Hashtable
    )

    foreach ($key in ($Hashtable.Clone()).Keys) {
        if ($null -eq $Hashtable[$key]) {
            $null = $Hashtable.Remove($key)
            continue
        }

        if (($Hashtable[$key] -is [string]) -and [string]::IsNullOrEmpty($Hashtable[$key])) {
            $null = $Hashtable.Remove($key)
            continue
        }

        if ($Hashtable[$key] -is [array]) {
            if (($Hashtable[$key].Length -eq 1) -and ($null -eq $Hashtable[$key][0])) {
                $null = $Hashtable.Remove($key)
                continue
            }

            foreach ($item in $Hashtable[$key]) {
                if (($item -is [hashtable]) -or ($item -is [System.Collections.Specialized.OrderedDictionary])) {
                    $item | Remove-PodeNullKeysFromHashtable
                }
            }

            continue
        }

        if (($Hashtable[$key] -is [hashtable]) -or ($Hashtable[$key] -is [System.Collections.Specialized.OrderedDictionary])) {
            $Hashtable[$key] | Remove-PodeNullKeysFromHashtable
            continue
        }
    }
}

<#
.SYNOPSIS
    Retrieves the file extension from a given path.

.DESCRIPTION
    This function extracts the file extension (including the period) from a specified path. Optionally, it can trim the period from the extension.

.PARAMETER Path
    The path from which to extract the file extension.

.PARAMETER TrimPeriod
    Switch parameter. If specified, trims the period from the file extension.

.OUTPUTS
    Returns the file extension (with or without the period) as a string.

.EXAMPLE
    Get-PodeFileExtension -Path "C:\MyFiles\document.txt"
    # Output: ".txt"

    Get-PodeFileExtension -Path "C:\MyFiles\document.txt" -TrimPeriod
    # Output: "txt"

    This example demonstrates how to retrieve the file extension with and without the period from a given path.
#>
function Get-PodeFileExtension {
    [CmdletBinding()]
    [OutputType([string])]
    param(
        [Parameter()]
        [string]
        $Path,

        [switch]
        $TrimPeriod
    )

    # Get the file extension
    $ext = [System.IO.Path]::GetExtension($Path)

    # Trim the period if requested
    if ($TrimPeriod) {
        $ext = $ext.Trim('.')
    }

    return $ext
}


<#
.SYNOPSIS
    Retrieves the file name from a given path.

.DESCRIPTION
    This function extracts the file name (including the extension) or the file name without the extension from a specified path.

.PARAMETER Path
    The path from which to extract the file name.

.PARAMETER WithoutExtension
    Switch parameter. If specified, returns the file name without the extension.

.OUTPUTS
    Returns the file name (with or without extension) as a string.

.EXAMPLE
    Get-PodeFileName -Path "C:\MyFiles\document.txt"
    # Output: "document.txt"

    Get-PodeFileName -Path "C:\MyFiles\document.txt" -WithoutExtension
    # Output: "document"

    This example demonstrates how to retrieve the file name with and without the extension from a given path.

.NOTES
    - If the path is a directory, the function returns the directory name.
    - Use this function to extract file names for further processing or display.
#>
function Get-PodeFileName {
    [CmdletBinding()]
    [OutputType([string])]
    param(
        [Parameter()]
        [string]
        $Path,

        [switch]
        $WithoutExtension
    )

    if ($WithoutExtension) {
        return [System.IO.Path]::GetFileNameWithoutExtension($Path)
    }

    return [System.IO.Path]::GetFileName($Path)
}

<#
.SYNOPSIS
    Tests whether an exception message indicates a valid network failure.

.DESCRIPTION
    This function checks if an exception message contains specific phrases that commonly indicate network-related failures. It returns a boolean value indicating whether the exception message matches any of these network failure patterns.

.PARAMETER Exception
    The exception object whose message needs to be tested.

.OUTPUTS
    Returns $true if the exception message indicates a valid network failure, otherwise returns $false.

.EXAMPLE
    $exception = [System.Exception]::new("The network name is no longer available.")
    $isNetworkFailure = Test-PodeValidNetworkFailure -Exception $exception
    Write-Host "Is network failure: $isNetworkFailure"

    This example tests whether the exception message "The network name is no longer available." indicates a network failure.
#>
function Test-PodeValidNetworkFailure {
    [CmdletBinding()]
    [OutputType([bool])]
    param(
        [Parameter()]
        $Exception
    )

    $msgs = @(
        '*network name is no longer available*',
        '*nonexistent network connection*',
        '*the response has completed*',
        '*broken pipe*'
    )

    $match = @(foreach ($msg in $msgs) {
            if ($Exception.Message -ilike $msg) {
                $msg
            }
        })[0]

    return ($null -ne $match)
}

function ConvertFrom-PodeHeaderQValue {
    param(
        [Parameter(ValueFromPipeline = $true)]
        [string]
        $Value
    )

    $qs = [ordered]@{}

    # return if no value
    if ([string]::IsNullOrWhiteSpace($Value)) {
        return $qs
    }

    # split the values up
    $parts = @($Value -isplit ',').Trim()

    # go through each part and check its q-value
    foreach ($part in $parts) {
        # default of 1 if no q-value
        if ($part.IndexOf(';q=') -eq -1) {
            $qs[$part] = 1.0
            continue
        }

        # parse for q-value
        $atoms = @($part -isplit ';q=')
        $qs[$atoms[0]] = [double]$atoms[1]
    }

    return $qs
}

function Get-PodeAcceptEncoding {
    param(
        [Parameter()]
        [string]
        $AcceptEncoding,

        [switch]
        $ThrowError
    )

    # return if no encoding
    if ([string]::IsNullOrWhiteSpace($AcceptEncoding)) {
        return [string]::Empty
    }

    # return empty if not compressing
    if (!$PodeContext.Server.Web.Compression.Enabled) {
        return [string]::Empty
    }

    # convert encoding form q-form
    $encodings = ConvertFrom-PodeHeaderQValue -Value $AcceptEncoding
    if ($encodings.Count -eq 0) {
        return [string]::Empty
    }

    # check the encodings for one that matches
    $normal = @('identity', '*')
    $valid = @()

    # build up supported and invalid
    foreach ($encoding in $encodings.Keys) {
        if (($encoding -iin $PodeContext.Server.Compression.Encodings) -or ($encoding -iin $normal)) {
            $valid += @{
                Name  = $encoding
                Value = $encodings[$encoding]
            }
        }
    }

    # if it's empty, just return empty
    if ($valid.Length -eq 0) {
        return [string]::Empty
    }

    # find the highest ranked match
    $found = @{}
    $failOnIdentity = $false

    foreach ($encoding in $valid) {
        if ($encoding.Value -gt $found.Value) {
            $found = $encoding
        }

        if (!$failOnIdentity -and ($encoding.Value -eq 0) -and ($encoding.Name -iin $normal)) {
            $failOnIdentity = $true
        }
    }

    # force found to identity/* if the 0 is not identity - meaning it's still allowed
    if (($found.Value -eq 0) -and !$failOnIdentity) {
        $found = @{
            Name  = 'identity'
            Value = 1.0
        }
    }

    # return invalid, error, or return empty for idenity?
    if ($found.Value -eq 0) {
        if ($ThrowError) {
            throw (New-PodeRequestException -StatusCode 406)
        }
    }

    # else, we're safe
    if ($found.Name -iin $normal) {
        return [string]::Empty
    }

    if ($found.Name -ieq 'x-gzip') {
        return 'gzip'
    }

    return $found.Name
}

<#
.SYNOPSIS
    Parses a range string and converts it into a hashtable array of start and end values.

.DESCRIPTION
    This function takes a range string (typically used in HTTP headers) and extracts the relevant start and end values. It supports the 'bytes' unit and handles multiple ranges separated by commas.

.PARAMETER Range
    The range string to parse.

.PARAMETER ThrowError
    A switch parameter. If specified, the function throws an exception (HTTP status code 416) when encountering invalid range formats.

.OUTPUTS
    An array of hashtables, each containing 'Start' and 'End' properties representing the parsed ranges.

.EXAMPLE
    Get-PodeRange -Range 'bytes=100-200,300-400'
    # Returns an array of hashtables:
    # [
    #     @{
    #         Start = 100
    #         End   = 200
    #     },
    #     @{
    #         Start = 300
    #         End   = 400
    #     }
    # ]

.NOTES
    This is an internal function and may change in future releases of Pode.
#>
function Get-PodeRange {
    [CmdletBinding()]
    [OutputType([hashtable[]])]
    param(
        [Parameter()]
        [string]
        $Range,

        [switch]
        $ThrowError
    )

    # return if no ranges
    if ([string]::IsNullOrWhiteSpace($Range)) {
        return $null
    }

    # split on '='
    $parts = @($Range -isplit '=').Trim()
    if (($parts.Length -le 1) -or ([string]::IsNullOrWhiteSpace($parts[1]))) {
        return $null
    }

    $unit = $parts[0]
    if ($unit -ine 'bytes') {
        if ($ThrowError) {
            throw (New-PodeRequestException -StatusCode 416)
        }

        return $null
    }

    # split on ','
    $parts = @($parts[1] -isplit ',').Trim()

    # parse into From-To hashtable array
    $ranges = @()

    foreach ($atom in $parts) {
        if ($atom -inotmatch '(?<start>[\d]+){0,1}\s?\-\s?(?<end>[\d]+){0,1}') {
            if ($ThrowError) {
                throw (New-PodeRequestException -StatusCode 416)
            }

            return $null
        }

        $ranges += @{
            Start = $Matches['start']
            End   = $Matches['end']
        }
    }

    return $ranges
}

function Get-PodeTransferEncoding {
    param(
        [Parameter()]
        [string]
        $TransferEncoding,

        [switch]
        $ThrowError
    )

    # return if no encoding
    if ([string]::IsNullOrWhiteSpace($TransferEncoding)) {
        return [string]::Empty
    }

    # convert encoding form q-form
    $encodings = ConvertFrom-PodeHeaderQValue -Value $TransferEncoding
    if ($encodings.Count -eq 0) {
        return [string]::Empty
    }

    # check the encodings for one that matches
    $normal = @('chunked', 'identity')
    $invalid = @()

    # if we see a supported one, return immediately. else build up invalid one
    foreach ($encoding in $encodings.Keys) {
        if ($encoding -iin $PodeContext.Server.Compression.Encodings) {
            if ($encoding -ieq 'x-gzip') {
                return 'gzip'
            }

            return $encoding
        }

        if ($encoding -iin $normal) {
            continue
        }

        $invalid += $encoding
    }

    # if we have any invalid, throw a 415 error
    if ($invalid.Length -gt 0) {
        if ($ThrowError) {
            throw (New-PodeRequestException -StatusCode 415)
        }

        return $invalid[0]
    }

    # else, we're safe
    return [string]::Empty
}

function Get-PodeEncodingFromContentType {
    param(
        [Parameter()]
        [string]
        $ContentType
    )

    if ([string]::IsNullOrWhiteSpace($ContentType)) {
        return [System.Text.Encoding]::UTF8
    }

    $parts = @($ContentType -isplit ';').Trim()

    foreach ($part in $parts) {
        if ($part.StartsWith('charset')) {
            return [System.Text.Encoding]::GetEncoding(($part -isplit '=')[1].Trim())
        }
    }

    return [System.Text.Encoding]::UTF8
}

function New-PodeRequestException {
    param(
        [Parameter(Mandatory = $true)]
        [int]
        $StatusCode
    )

    $err = [System.Net.Http.HttpRequestException]::new()
    $err.Data.Add('PodeStatusCode', $StatusCode)
    return $err
}

function ConvertTo-PodeResponseContent {
    param(
        [Parameter(ValueFromPipeline = $true)]
        $InputObject,

        [Parameter()]
        [string]
        $ContentType,

        [Parameter()]
        [int]
        $Depth = 10,

        [Parameter()]
        [string]
        $Delimiter = ',',

        [switch]
        $AsHtml
    )

    # split for the main content type
    $ContentType = Split-PodeContentType -ContentType $ContentType

    # if there is no content-type then convert straight to string
    if ([string]::IsNullOrWhiteSpace($ContentType)) {
        return ([string]$InputObject)
    }

    # run action for the content type
    switch ($ContentType) {
        { $_ -match '^(.*\/)?(.*\+)?json$' } {
            if ($InputObject -isnot [string]) {
                if ($Depth -le 0) {
                    return (ConvertTo-Json -InputObject $InputObject -Compress)
                }
                else {
                    return (ConvertTo-Json -InputObject $InputObject -Depth $Depth -Compress)
                }
            }

            if ([string]::IsNullOrWhiteSpace($InputObject)) {
                return '{}'
            }
        }

        { $_ -match '^(.*\/)?(.*\+)?yaml$' } {
            if ($InputObject -isnot [string]) {
                if ($Depth -le 0) {
                    return (ConvertTo-PodeYamlInternal -InputObject $InputObject )
                }
                else {
                    return (ConvertTo-PodeYamlInternal -InputObject $InputObject -Depth $Depth  )
                }
            }

            if ([string]::IsNullOrWhiteSpace($InputObject)) {
                return '[]'
            }
        }

        { $_ -match '^(.*\/)?(.*\+)?xml$' } {
            if ($InputObject -isnot [string]) {
                $temp = @(foreach ($item in $InputObject) {
                        [pscustomobject]$item
                    })

                return ($temp | ConvertTo-Xml -Depth $Depth -As String -NoTypeInformation)
            }

            if ([string]::IsNullOrWhiteSpace($InputObject)) {
                return [string]::Empty
            }
        }

        { $_ -ilike '*/csv' } {
            if ($InputObject -isnot [string]) {
                $temp = @(foreach ($item in $InputObject) {
                        [pscustomobject]$item
                    })

                if (Test-PodeIsPSCore) {
                    $temp = ($temp | ConvertTo-Csv -Delimiter $Delimiter -IncludeTypeInformation:$false)
                }
                else {
                    $temp = ($temp | ConvertTo-Csv -Delimiter $Delimiter -NoTypeInformation)
                }

                return ($temp -join ([environment]::NewLine))
            }

            if ([string]::IsNullOrWhiteSpace($InputObject)) {
                return [string]::Empty
            }
        }

        { $_ -ilike '*/html' } {
            if ($InputObject -isnot [string]) {
                return (($InputObject | ConvertTo-Html) -join ([environment]::NewLine))
            }

            if ([string]::IsNullOrWhiteSpace($InputObject)) {
                return [string]::Empty
            }
        }

        { $_ -ilike '*/markdown' } {
            if ($AsHtml -and ($PSVersionTable.PSVersion.Major -ge 7)) {
                return ($InputObject | ConvertFrom-Markdown).Html
            }
        }
    }

    return ([string]$InputObject)
}

function ConvertFrom-PodeRequestContent {
    param(
        [Parameter()]
        $Request,

        [Parameter()]
        [string]
        $ContentType,

        [Parameter()]
        [string]
        $TransferEncoding
    )

    # get the requests content type
    $ContentType = Split-PodeContentType -ContentType $ContentType

    # result object for data/files
    $Result = @{
        Data  = @{}
        Files = @{}
    }

    # if there is no content-type then do nothing
    if ([string]::IsNullOrWhiteSpace($ContentType)) {
        return $Result
    }

    # if the content-type is not multipart/form-data, get the string data
    if ($ContentType -ine 'multipart/form-data') {
        # get the content based on server type
        if ($PodeContext.Server.IsServerless) {
            switch ($PodeContext.Server.ServerlessType.ToLowerInvariant()) {
                'awslambda' {
                    $Content = $Request.body
                }

                'azurefunctions' {
                    $Content = $Request.RawBody
                }
            }
        }
        else {
            # if the request is compressed, attempt to uncompress it
            if (![string]::IsNullOrWhiteSpace($TransferEncoding)) {
                # create a compressed stream to decompress the req bytes
                $ms = [System.IO.MemoryStream]::new()
                $ms.Write($Request.RawBody, 0, $Request.RawBody.Length)
                $null = $ms.Seek(0, 0)
                $stream = Get-PodeCompressionStream -InputStream $ms -Encoding $TransferEncoding -Mode Decompress

                # read the decompressed bytes
                $Content = Read-PodeStreamToEnd -Stream $stream -Encoding $Request.ContentEncoding
            }
            else {
                $Content = $Request.Body
            }
        }

        # if there is no content then do nothing
        if ([string]::IsNullOrWhiteSpace($Content)) {
            return $Result
        }

        # check if there is a defined custom body parser
        if ($PodeContext.Server.BodyParsers.ContainsKey($ContentType)) {
            $parser = $PodeContext.Server.BodyParsers[$ContentType]
            $Result.Data = (Invoke-PodeScriptBlock -ScriptBlock $parser.ScriptBlock -Arguments $Content -UsingVariables $parser.UsingVariables -Return)
            $Content = $null
            return $Result
        }
    }

    # run action for the content type
    switch ($ContentType) {
        { $_ -ilike '*/json' } {
            if (Test-PodeIsPSCore) {
                $Result.Data = ($Content | ConvertFrom-Json -AsHashtable)
            }
            else {
                $Result.Data = ($Content | ConvertFrom-Json)
            }
        }

        { $_ -ilike '*/xml' } {
            $Result.Data = [xml]($Content)
        }

        { $_ -ilike '*/csv' } {
            $Result.Data = ($Content | ConvertFrom-Csv)
        }

        { $_ -ilike '*/x-www-form-urlencoded' } {
            $Result.Data = (ConvertFrom-PodeNameValueToHashTable -Collection ([System.Web.HttpUtility]::ParseQueryString($Content)))
        }

        { $_ -ieq 'multipart/form-data' } {
            # parse multipart form data
            $form = $null

            if ($PodeContext.Server.IsServerless) {
                switch ($PodeContext.Server.ServerlessType.ToLowerInvariant()) {
                    'awslambda' {
                        $Content = $Request.body
                    }

                    'azurefunctions' {
                        $Content = $Request.Body
                    }
                }

                $form = [PodeForm]::Parse($Content, $WebEvent.ContentType, [System.Text.Encoding]::UTF8)
            }
            else {
                $Request.ParseFormData()
                $form = $Request.Form
            }

            # set the files/data
            foreach ($file in $form.Files) {
                $Result.Files.Add($file.FileName, $file)
            }

            foreach ($item in $form.Data) {
                if ($item.IsSingular) {
                    $Result.Data.Add($item.Key, $item.Values[0])
                }
                else {
                    $Result.Data.Add($item.Key, $item.Values)
                }
            }

            $form = $null
        }

        default {
            $Result.Data = $Content
        }
    }

    $Content = $null
    return $Result
}
<#
.SYNOPSIS
    Extracts the base MIME type from a Content-Type string that may include additional parameters.

.DESCRIPTION
    This function takes a Content-Type string as input and returns only the base MIME type by splitting the string at the semicolon (';') and trimming any excess whitespace.
    It is useful for handling HTTP headers or other contexts where Content-Type strings include parameters like charset, boundary, etc.

.PARAMETER ContentType
    The Content-Type string from which to extract the base MIME type. This string can include additional parameters separated by semicolons.

.EXAMPLE
    Split-PodeContentType -ContentType "text/html; charset=UTF-8"

    This example returns 'text/html', stripping away the 'charset=UTF-8' parameter.

.EXAMPLE
    Split-PodeContentType -ContentType "application/json; charset=utf-8"

    This example returns 'application/json', removing the charset parameter.
#>
function Split-PodeContentType {
    param(
        [Parameter()]
        [string]
        $ContentType
    )

    # Check if the input string is null, empty, or consists only of whitespace.
    if ([string]::IsNullOrWhiteSpace($ContentType)) {
        return [string]::Empty  # Return an empty string if the input is not valid.
    }

    # Split the Content-Type string by the semicolon, which separates the base MIME type from other parameters.
    # Trim any leading or trailing whitespace from the resulting MIME type to ensure clean output.
    return @($ContentType -isplit ';')[0].Trim()
}

function ConvertFrom-PodeNameValueToHashTable {
    param(
        [Parameter()]
        [System.Collections.Specialized.NameValueCollection]
        $Collection
    )

    if ((Get-PodeCount -Object $Collection) -eq 0) {
        return @{}
    }

    $ht = @{}
    foreach ($key in $Collection.Keys) {
        $htKey = $key
        if (!$key) {
            $htKey = ''
        }

        $ht[$htKey] = $Collection.Get($key)
    }

    return $ht
}

<#
.SYNOPSIS
    Gets the count of elements in the provided object or the length of a string.

.DESCRIPTION
    This function returns the count of elements in various types of objects including strings, collections, and arrays.
    If the object is a string, it returns the length of the string. If the object is null or an empty collection, it returns 0.
    This function is useful for determining the size or length of data containers in PowerShell scripts.

.PARAMETER Object
    The object from which the count or length will be determined. This can be a string, array, collection, or any other object that has a Count property.

.OUTPUTS
    [int]
    Returns an integer representing the count of elements or length of the string.

.EXAMPLE
    $array = @(1, 2, 3)
    Get-PodeCount -Object $array

    This example returns 3, as there are three elements in the array.

.EXAMPLE
    $string = "hello"
    Get-PodeCount -Object $string

    This example returns 5, as there are five characters in the string.

.EXAMPLE
    $nullObject = $null
    Get-PodeCount -Object $nullObject

    This example returns 0, as the object is null.
#>
function Get-PodeCount {
    [CmdletBinding()]
    [OutputType([int])]
    param(
        [Parameter()]
        $Object  # The object to be evaluated for its count.
    )

    # Check if the object is null.
    if ($null -eq $Object) {
        return 0  # Return 0 if the object is null.
    }

    # Check if the object is a string and return its length.
    if ($Object -is [string]) {
        return $Object.Length
    }

    # Check if the object is a NameValueCollection and is empty.
    if ($Object -is [System.Collections.Specialized.NameValueCollection] -and $Object.Count -eq 0) {
        return 0  # Return 0 if the collection is empty.
    }

    # For other types of collections, return their Count property.
    return $Object.Count
}


<#
.SYNOPSIS
    Tests if a given file system path is valid and optionally if it is not a directory.

.DESCRIPTION
    This function tests if the provided file system path is valid. It checks if the path is not null or whitespace, and if the item at the path exists. If the item exists and is not a directory (unless the $FailOnDirectory switch is not used), it returns true. If the path is not valid, it can optionally set a 404 response status code.

.PARAMETER Path
    The file system path to test for validity.

.PARAMETER NoStatus
    A switch to suppress setting the 404 response status code if the path is not valid.

.PARAMETER FailOnDirectory
    A switch to indicate that the function should return false if the path is a directory.

.PARAMETER Force
    A switch to indicate that the file with the hidden attribute has to be includede

.PARAMETER ReturnItem
    Return the item file item itself instead of true or false

.EXAMPLE
    $isValid = Test-PodePath -Path "C:\temp\file.txt"
    if ($isValid) {
        # The file exists and is not a directory
    }

.EXAMPLE
    $isValid = Test-PodePath -Path "C:\temp\folder" -FailOnDirectory
    if (!$isValid) {
        # The path is a directory or does not exist
    }

.NOTES
    This function is used within the Pode framework to validate file system paths for serving static content.

#>
function Test-PodePath {
    param(
        [Parameter()]
        $Path,

        [switch]
        $NoStatus,

        [switch]
        $FailOnDirectory,

        [switch]
        $Force,

        [switch]
        $ReturnItem
    )

    $statusCode = 404

    if (![string]::IsNullOrWhiteSpace($Path)) {
        try {
            $item = Get-Item $Path -Force:$Force -ErrorAction Stop
            if (($null -ne $item) -and (!$FailOnDirectory -or !$item.PSIsContainer)) {
                $statusCode = 200
            }
        }
        catch [System.Management.Automation.ItemNotFoundException] {
            $statusCode = 404
        }
        catch [System.UnauthorizedAccessException] {
            $statusCode = 401
        }
        catch {
            $statusCode = 400
        }

    }

    if ($statusCode -eq 200) {
        if ($ReturnItem.IsPresent) {
            return  $item
        }
        return $true
    }

    # if we failed to get the file, report back the status code and/or return true/false
    if (!$NoStatus.IsPresent) {
        Set-PodeResponseStatus -Code $statusCode
    }

    if ($ReturnItem.IsPresent) {
        return  $null
    }
    return $false
}

function Test-PodePathIsFile {
    param(
        [Parameter()]
        [string]
        $Path,

        [switch]
        $FailOnWildcard
    )

    if ([string]::IsNullOrWhiteSpace($Path)) {
        return $false
    }

    if ($FailOnWildcard -and (Test-PodePathIsWildcard $Path)) {
        return $false
    }

    return (![string]::IsNullOrWhiteSpace([System.IO.Path]::GetExtension($Path)))
}

function Test-PodePathIsWildcard {
    param(
        [Parameter()]
        [string]
        $Path
    )

    if ([string]::IsNullOrWhiteSpace($Path)) {
        return $false
    }

    return $Path.Contains('*')
}

function Test-PodePathIsDirectory {
    param(
        [Parameter(Mandatory = $true)]
        [ValidateNotNullOrEmpty()]
        [string]
        $Path,

        [switch]
        $FailOnWildcard

    )

    if ($FailOnWildcard -and (Test-PodePathIsWildcard $Path)) {
        return $false
    }

    return ([string]::IsNullOrWhiteSpace([System.IO.Path]::GetExtension($Path)))
}



function Convert-PodePathPatternToRegex {
    param(
        [Parameter()]
        [string]
        $Path,

        [switch]
        $NotSlashes,

        [switch]
        $NotStrict
    )

    if (!$NotSlashes) {
        if ($Path -match '[\\/]\*$') {
            $Path = $Path -replace '[\\/]\*$', '/{0,1}*'
        }

        $Path = $Path -ireplace '[\\/]', '[\\/]'
    }

    $Path = $Path -ireplace '\.', '\.'
    $Path = $Path -ireplace '\*', '.*?'

    if ($NotStrict) {
        return $Path
    }

    return "^$($Path)$"
}

function Convert-PodePathPatternsToRegex {
    param(
        [Parameter()]
        [string[]]
        $Paths,

        [switch]
        $NotSlashes,

        [switch]
        $NotStrict
    )

    # replace certain chars
    $Paths = @(foreach ($path in $Paths) {
            if (![string]::IsNullOrEmpty($path)) {
                Convert-PodePathPatternToRegex -Path $path -NotStrict -NotSlashes:$NotSlashes
            }
        })

    # if no paths, return null
    if (($null -eq $Paths) -or ($Paths.Length -eq 0)) {
        return $null
    }

    # join them all together
    $joined = "($($Paths -join '|'))"

    if ($NotStrict) {
        return $joined
    }

    return "^$($joined)$"
}

<#
.SYNOPSIS
    Gets the default SSL protocol(s) based on the operating system.

.DESCRIPTION
    This function determines the appropriate default SSL protocol(s) based on the operating system. On macOS, it returns TLS 1.2. On other platforms, it combines SSL 3.0 and TLS 1.2.

.OUTPUTS
    A [System.Security.Authentication.SslProtocols] enum value representing the default SSL protocol(s).

.EXAMPLE
    Get-PodeDefaultSslProtocol
    # Returns [System.Security.Authentication.SslProtocols]::Ssl3, [System.Security.Authentication.SslProtocols]::Tls12 (on non-macOS systems)
    # Returns [System.Security.Authentication.SslProtocols]::Tls12 (on macOS)

.NOTES
    This is an internal function and may change in future releases of Pode.
#>
function Get-PodeDefaultSslProtocol {
    [CmdletBinding()]
    [OutputType([System.Security.Authentication.SslProtocols])]
    param()
    if (Test-PodeIsMacOS) {
        return (ConvertTo-PodeSslProtocol -Protocol Tls12)
    }

    return (ConvertTo-PodeSslProtocol -Protocol Ssl3, Tls12)
}

<#
.SYNOPSIS
    Converts a string representation of SSL protocols to the corresponding SslProtocols enum value.

.DESCRIPTION
    This function takes an array of SSL protocol strings (such as 'Tls', 'Tls12', etc.) and combines them into a single SslProtocols enum value. It's useful for configuring SSL/TLS settings in Pode or other PowerShell scripts.

.PARAMETER Protocol
    An array of SSL protocol strings. Valid values are 'Ssl2', 'Ssl3', 'Tls', 'Tls11', 'Tls12', and 'Tls13'.

.OUTPUTS
    A [System.Security.Authentication.SslProtocols] enum value representing the combined protocols.

.EXAMPLE
    ConvertTo-PodeSslProtocol -Protocol 'Tls', 'Tls12'
    # Returns [System.Security.Authentication.SslProtocols]::Tls12

.NOTES
    This is an internal function and may change in future releases of Pode.
#>
function ConvertTo-PodeSslProtocol {
    [CmdletBinding()]
    [OutputType([System.Security.Authentication.SslProtocols])]
    param(
        [Parameter()]
        [ValidateSet('Ssl2', 'Ssl3', 'Tls', 'Tls11', 'Tls12', 'Tls13')]
        [string[]]
        $Protocol
    )

    $protos = 0
    foreach ($item in $Protocol) {
        $protos = [int]($protos -bor [System.Security.Authentication.SslProtocols]::$item)
    }

    return [System.Security.Authentication.SslProtocols]($protos)
}

<#
.SYNOPSIS
    Retrieves details about the Pode module.

.DESCRIPTION
    This function determines the relevant details of the Pode module. It first checks if the module is already imported.
    If so, it uses that module. Otherwise, it attempts to identify the module used for the 'engine' and retrieves its details.
    If there are multiple versions of the module, it selects the newest version. If no module is imported, it uses the latest installed version.

.OUTPUTS
    A hashtable containing the module details.

.EXAMPLE
    Get-PodeModuleInfo
    # Returns a hashtable with module details such as name, path, base path, data path, internal path, and whether it's in the system path.

    .NOTES
    This is an internal function and may change in future releases of Pode.
#>
function Get-PodeModuleInfo {
    [CmdletBinding()]
    [OutputType([hashtable])]
    param()
    # if there's 1 module imported already, use that
    $importedModule = @(Get-Module -Name Pode)
    if (($importedModule | Measure-Object).Count -eq 1) {
        return (Convert-PodeModuleInfo -Module @($importedModule)[0])
    }

    # if there's none or more, attempt to get the module used for 'engine'
    try {
        $usedModule = (Get-Command -Name 'Set-PodeViewEngine').Module
        if (($usedModule | Measure-Object).Count -eq 1) {
            return (Convert-PodeModuleInfo -Module $usedModule)
        }
    }
    catch {
        $_ | Write-PodeErrorLog -Level Debug
    }

    # if there were multiple to begin with, use the newest version
    if (($importedModule | Measure-Object).Count -gt 1) {
        return (Convert-PodeModuleInfo -Module @($importedModule | Sort-Object -Property Version)[-1])
    }

    # otherwise there were none, use the latest installed
    return (Convert-PodeModuleInfo -Module @(Get-Module -ListAvailable -Name Pode | Sort-Object -Property Version)[-1])
}

<#
.SYNOPSIS
    Converts Pode module details to a hashtable.

.DESCRIPTION
    This function takes a Pode module and extracts relevant details such as name, path, base path, data path, internal path, and whether it's in the system path.

.PARAMETER Module
    The Pode module to convert.

.OUTPUTS
    A hashtable containing the module details.

.EXAMPLE
    Convert-PodeModuleInfo -Module (Get-Module Pode)

.NOTES
    This is an internal function and may change in future releases of Pode.
#>
function Convert-PodeModuleInfo {
    [CmdletBinding()]
    [OutputType([hashtable])]
    param(
        [Parameter(Mandatory = $true)]
        [psmoduleinfo]
        $Module
    )

    $details = @{
        Name         = $Module.Name
        Path         = $Module.Path
        BasePath     = $Module.ModuleBase
        DataPath     = (Find-PodeModuleFile -Module $Module -CheckVersion)
        InternalPath = $null
        InPath       = (Test-PodeModuleInPath -Module $Module)
    }

    $details.InternalPath = $details.DataPath -ireplace 'Pode\.(ps[md]1)', 'Pode.Internal.$1'
    return $details
}

<#
.SYNOPSIS
    Checks if a PowerShell module is located within the directories specified in the PSModulePath environment variable.

.DESCRIPTION
    This function determines if the path of a provided PowerShell module starts with any path included in the system's PSModulePath environment variable.
    This is used to ensure that the module is being loaded from expected locations, which can be important for security and configuration verification.

.PARAMETER Module
    The module to be checked. This should be a module info object, typically obtained via Get-Module or Import-Module.

.OUTPUTS
    [bool]
    Returns $true if the module's path is under a path listed in PSModulePath, otherwise returns $false.

.EXAMPLE
    $module = Get-Module -Name Pode
    Test-PodeModuleInPath -Module $module

    This example checks if the 'Pode' module is located within the paths specified by the PSModulePath environment variable.
#>
function Test-PodeModuleInPath {
    [CmdletBinding()]
    [OutputType([bool])]
    param(
        [Parameter(Mandatory = $true)]
        [psmoduleinfo]
        $Module
    )

    # Determine the path separator based on the operating system.
    $separator = if (Test-PodeIsUnix) { ':' } else { ';' }

    # Split the PSModulePath environment variable to get individual paths.
    $paths = @($env:PSModulePath -split $separator)

    # Check each path to see if the module's path starts with it.
    foreach ($path in $paths) {
        # Return true if the module is in one of the paths.
        if ($Module.Path.StartsWith($path)) {
            return $true
        }
    }

    # Return false if no matching path is found.
    return $false
}
<#
.SYNOPSIS
    Retrieves a module and all of its recursive dependencies.

.DESCRIPTION
    This function takes a PowerShell module as input and returns an array containing
    the module and all of its required dependencies, retrieved recursively. This is
    useful for understanding the full set of dependencies a module has.

.PARAMETER Module
    The module for which to retrieve dependencies. This must be a valid PowerShell module object.

.EXAMPLE
    $module = Get-Module -Name SomeModuleName
    $dependencies = Get-PodeModuleDependencyList -Module $module
    This example retrieves all dependencies for "SomeModuleName".

.OUTPUTS
    Array[psmoduleinfo]
    Returns an array of psmoduleinfo objects, each representing a module in the dependency tree.
#>

function Get-PodeModuleDependencyList {
    param(
        [Parameter(Mandatory = $true)]
        [psmoduleinfo]
        $Module
    )

    # Check if the module has any required modules (dependencies).
    if (!$Module.RequiredModules) {
        return $Module
    }
    # Initialize an array to hold all dependencies.
    $mods = @()

    # Iterate through each required module and recursively retrieve their dependencies.
    foreach ($mod in $Module.RequiredModules) {
        # Recursive call for each dependency.
        $mods += (Get-PodeModuleDependencyList -Module $mod)
    }

    # Return the list of all dependencies plus the original module.
    return ($mods + $module)
}

function Get-PodeModuleRootPath {
    return (Split-Path -Parent -Path $PodeContext.Server.PodeModule.Path)
}

function Get-PodeModuleMiscPath {
    return [System.IO.Path]::Combine((Get-PodeModuleRootPath), 'Misc')
}

function Get-PodeUrl {
    return "$($WebEvent.Endpoint.Protocol)://$($WebEvent.Endpoint.Address)$($WebEvent.Path)"
}

function Find-PodeErrorPage {
    param(
        [Parameter()]
        [int]
        $Code,

        [Parameter()]
        [string]
        $ContentType
    )

    # if a defined content type is supplied, attempt to find an error page for that first
    if (![string]::IsNullOrWhiteSpace($ContentType)) {
        $path = Get-PodeErrorPage -Code $Code -ContentType $ContentType
        if (![string]::IsNullOrWhiteSpace($path)) {
            return @{ 'Path' = $path; 'ContentType' = $ContentType }
        }
    }

    # if a defined route error page content type is supplied, attempt to find an error page for that
    if (![string]::IsNullOrWhiteSpace($WebEvent.ErrorType)) {
        $path = Get-PodeErrorPage -Code $Code -ContentType $WebEvent.ErrorType
        if (![string]::IsNullOrWhiteSpace($path)) {
            return @{ 'Path' = $path; 'ContentType' = $WebEvent.ErrorType }
        }
    }

    # if route patterns have been defined, see if an error content type matches and attempt that
    if (!(Test-PodeIsEmpty $PodeContext.Server.Web.ErrorPages.Routes)) {
        # find type by pattern
        $matched = @(foreach ($key in $PodeContext.Server.Web.ErrorPages.Routes.Keys) {
                if ($WebEvent.Path -imatch $key) {
                    $key
                }
            })[0]

        # if we have a match, see if a page exists
        if (!(Test-PodeIsEmpty $matched)) {
            $type = $PodeContext.Server.Web.ErrorPages.Routes[$matched]
            $path = Get-PodeErrorPage -Code $Code -ContentType $type
            if (![string]::IsNullOrWhiteSpace($path)) {
                return @{ 'Path' = $path; 'ContentType' = $type }
            }
        }
    }

    # if we're using strict typing, attempt that, if we have a content type
    if ($PodeContext.Server.Web.ErrorPages.StrictContentTyping -and ![string]::IsNullOrWhiteSpace($WebEvent.ContentType)) {
        $path = Get-PodeErrorPage -Code $Code -ContentType $WebEvent.ContentType
        if (![string]::IsNullOrWhiteSpace($path)) {
            return @{ 'Path' = $path; 'ContentType' = $WebEvent.ContentType }
        }
    }

    # if we have a default defined, attempt that
    if (!(Test-PodeIsEmpty $PodeContext.Server.Web.ErrorPages.Default)) {
        $path = Get-PodeErrorPage -Code $Code -ContentType $PodeContext.Server.Web.ErrorPages.Default
        if (![string]::IsNullOrWhiteSpace($path)) {
            return @{ 'Path' = $path; 'ContentType' = $PodeContext.Server.Web.ErrorPages.Default }
        }
    }

    # if there's still no error page, use default HTML logic
    $type = Get-PodeContentType -Extension 'html'
    $path = (Get-PodeErrorPage -Code $Code -ContentType $type)

    if (![string]::IsNullOrWhiteSpace($path)) {
        return @{ 'Path' = $path; 'ContentType' = $type }
    }

    return $null
}

function Get-PodeErrorPage {
    param(
        [Parameter()]
        [int]
        $Code,

        [Parameter()]
        [string]
        $ContentType
    )

    # parse the passed content type
    $ContentType = Split-PodeContentType -ContentType $ContentType

    # object for the page path
    $path = $null

    # attempt to find a custom error page
    $path = Find-PodeCustomErrorPage -Code $Code -ContentType $ContentType

    # if there's no custom page found, attempt to find an inbuilt page
    if ([string]::IsNullOrWhiteSpace($path)) {
        $podeRoot = Get-PodeModuleMiscPath
        $path = Find-PodeFileForContentType -Path $podeRoot -Name 'default-error-page' -ContentType $ContentType -Engine 'pode'
    }

    # if there's no path found, or it's inaccessible, return null
    if (!(Test-PodePath $path -NoStatus)) {
        return $null
    }

    return $path
}

function Find-PodeCustomErrorPage {
    param(
        [Parameter()]
        [int]
        $Code,

        [Parameter()]
        [string]
        $ContentType
    )

    # get the custom errors path
    $customErrPath = $PodeContext.Server.InbuiltDrives['errors']

    # if there's no custom error path, return
    if ([string]::IsNullOrWhiteSpace($customErrPath)) {
        return $null
    }

    # retrieve a status code page
    $path = (Find-PodeFileForContentType -Path $customErrPath -Name "$($Code)" -ContentType $ContentType)
    if (![string]::IsNullOrWhiteSpace($path)) {
        return $path
    }

    # retrieve default page
    $path = (Find-PodeFileForContentType -Path $customErrPath -Name 'default' -ContentType $ContentType)
    if (![string]::IsNullOrWhiteSpace($path)) {
        return $path
    }

    # no file was found
    return $null
}

function Find-PodeFileForContentType {
    param(
        [Parameter()]
        [string]
        $Path,

        [Parameter()]
        [string]
        $Name,

        [Parameter()]
        [string]
        $ContentType,

        [Parameter()]
        [string]
        $Engine = $null
    )

    # get all files at the path that start with the name
    $files = @(Get-ChildItem -Path ([System.IO.Path]::Combine($Path, "$($Name).*")))

    # if there are no files, return
    if ($null -eq $files -or $files.Length -eq 0) {
        return $null
    }

    # filter the files by the view engine extension (but only if the current engine is dynamic - non-html)
    if ([string]::IsNullOrWhiteSpace($Engine) -and $PodeContext.Server.ViewEngine.IsDynamic) {
        $Engine = $PodeContext.Server.ViewEngine.Extension
    }

    $Engine = (Protect-PodeValue -Value $Engine -Default 'pode')
    if ($Engine -ine 'pode') {
        $Engine = "($($Engine)|pode)"
    }

    $engineFiles = @(foreach ($file in $files) {
            if ($file.Name -imatch "\.$($Engine)$") {
                $file
            }
        })

    $files = @(foreach ($file in $files) {
            if ($file.Name -inotmatch "\.$($Engine)$") {
                $file
            }
        })

    # only attempt static files if we still have files after any engine filtering
    if ($null -ne $files -and $files.Length -gt 0) {
        # get files of the format '<name>.<type>'
        $file = @(foreach ($f in $files) {
                if ($f.Name -imatch "^$($Name)\.(?<ext>.*?)$") {
                    if (($ContentType -ieq (Get-PodeContentType -Extension $Matches['ext']))) {
                        $f.FullName
                    }
                }
            })[0]

        if (![string]::IsNullOrWhiteSpace($file)) {
            return $file
        }
    }

    # only attempt these formats if we have a files for the view engine
    if ($null -ne $engineFiles -and $engineFiles.Length -gt 0) {
        # get files of the format '<name>.<type>.<engine>'
        $file = @(foreach ($f in $engineFiles) {
                if ($f.Name -imatch "^$($Name)\.(?<ext>.*?)\.$($engine)$") {
                    if ($ContentType -ieq (Get-PodeContentType -Extension $Matches['ext'])) {
                        $f.FullName
                    }
                }
            })[0]

        if (![string]::IsNullOrWhiteSpace($file)) {
            return $file
        }

        # get files of the format '<name>.<engine>'
        $file = @(foreach ($f in $engineFiles) {
                if ($f.Name -imatch "^$($Name)\.$($engine)$") {
                    $f.FullName
                }
            })[0]

        if (![string]::IsNullOrWhiteSpace($file)) {
            return $file
        }
    }

    # no file was found
    return $null
}

function Get-PodeRelativePath {
    param(
        [Parameter(Mandatory = $true)]
        [string]
        $Path,

        [Parameter()]
        [string]
        $RootPath,

        [switch]
        $JoinRoot,

        [switch]
        $Resolve,

        [switch]
        $TestPath
    )

    # if the path is relative, join to root if flagged
    if ($JoinRoot -and ($Path -match '^\.{1,2}([\\\/]|$)')) {
        if ([string]::IsNullOrWhiteSpace($RootPath)) {
            $RootPath = $PodeContext.Server.Root
        }

        $Path = [System.IO.Path]::Combine($RootPath, $Path)
    }

    # if flagged, resolve the path
    if ($Resolve) {
        $_rawPath = $Path
        $Path = [System.IO.Path]::GetFullPath($Path.Replace('\', '/'))
    }

    # if flagged, test the path and throw error if it doesn't exist
    if ($TestPath -and !(Test-PodePath $Path -NoStatus)) {
        throw ($PodeLocale.pathNotExistExceptionMessage -f (Protect-PodeValue -Value $Path -Default $_rawPath))#"The path does not exist: $(Protect-PodeValue -Value $Path -Default $_rawPath)"
    }

    return $Path
}

<#
.SYNOPSIS
    Retrieves files based on a wildcard pattern in a given path.

.DESCRIPTION
    The `Get-PodeWildcardFile` function returns files from the specified path based on a wildcard pattern.
    You can customize the wildcard and provide an optional root path for relative paths.

.PARAMETER Path
    Specifies the path to search for files. This parameter is mandatory.

.PARAMETER Wildcard
    Specifies the wildcard pattern for file matching. Default is '*.*'.

.PARAMETER RootPath
    Specifies an optional root path for relative paths. If provided, the function will join the root path with the specified path.

.OUTPUTS
    Returns an array of file paths matching the wildcard pattern.

.EXAMPLE
    # Example usage:
    $files = Get-PodeWildcardFile -Path '/path/to/files' -Wildcard '*.txt'
    # Returns an array of .txt files in the specified path.

.NOTES
    This is an internal function and may change in future releases of Pode.
#>
function Get-PodeWildcardFile {
    [CmdletBinding()]
    [OutputType([object[]])]
    param(
        [Parameter(Mandatory = $true)]
        [string]
        $Path,

        [Parameter()]
        [string]
        $Wildcard = '*.*',

        [Parameter()]
        [string]
        $RootPath
    )

    # if the OriginalPath is a directory, add wildcard
    if (Test-PodePathIsDirectory -Path $Path) {
        $Path = [System.IO.Path]::Combine($Path, $Wildcard)
    }

    # if path has a *, assume wildcard
    if (Test-PodePathIsWildcard -Path $Path) {
        $Path = Get-PodeRelativePath -Path $Path -RootPath $RootPath -JoinRoot
        return @((Get-ChildItem $Path -Recurse -Force).FullName)
    }

    return $null
}

function Test-PodeIsServerless {
    param(
        [Parameter()]
        [string]
        $FunctionName,

        [switch]
        $ThrowError
    )

    if ($PodeContext.Server.IsServerless -and $ThrowError) {
        throw ($PodeLocale.unsupportedFunctionInServerlessContextExceptionMessage -f $FunctionName) #"The $($FunctionName) function is not supported in a serverless context"
    }

    if (!$ThrowError) {
        return $PodeContext.Server.IsServerless
    }
}

function Get-PodeEndpointUrl {
    param(
        [Parameter()]
        $Endpoint
    )

    # get the endpoint on which we're currently listening - use first http/https if there are many
    if ($null -eq $Endpoint) {
        $Endpoint = @($PodeContext.Server.Endpoints.Values | Where-Object { $_.Protocol -iin @('http', 'https') -and $_.Default })[0]
        if ($null -eq $Endpoint) {
            $Endpoint = @($PodeContext.Server.Endpoints.Values | Where-Object { $_.Protocol -iin @('http', 'https') })[0]
        }
    }

    $url = $Endpoint.Url
    if ([string]::IsNullOrWhiteSpace($url)) {
        $url = "$($Endpoint.Protocol)://$($Endpoint.FriendlyName):$($Endpoint.Port)"
    }

    return $url
}

function Get-PodeDefaultPort {
    param(
        [Parameter()]
        [ValidateSet('Http', 'Https', 'Smtp', 'Smtps', 'Tcp', 'Tcps', 'Ws', 'Wss')]
        [string]
        $Protocol,

        [Parameter()]
        [ValidateSet('Implicit', 'Explicit')]
        [string]
        $TlsMode = 'Implicit',

        [switch]
        $Real
    )

    # are we after the real default ports?
    if ($Real) {
        return (@{
                Http  = @{ Implicit = 80 }
                Https = @{ Implicit = 443 }
                Smtp  = @{ Implicit = 25 }
                Smtps = @{ Implicit = 465; Explicit = 587 }
                Tcp   = @{ Implicit = 9001 }
                Tcps  = @{ Implicit = 9002; Explicit = 9003 }
                Ws    = @{ Implicit = 80 }
                Wss   = @{ Implicit = 443 }
            })[$Protocol.ToLowerInvariant()][$TlsMode.ToLowerInvariant()]
    }

    # if we running as iis, return the ASPNET port
    if ($PodeContext.Server.IsIIS) {
        return [int]$env:ASPNETCORE_PORT
    }

    # if we running as heroku, return the port
    if ($PodeContext.Server.IsHeroku) {
        return [int]$env:PORT
    }

    # otherwise, get the port for the protocol
    return (@{
            Http  = @{ Implicit = 8080 }
            Https = @{ Implicit = 8443 }
            Smtp  = @{ Implicit = 25 }
            Smtps = @{ Implicit = 465; Explicit = 587 }
            Tcp   = @{ Implicit = 9001 }
            Tcps  = @{ Implicit = 9002; Explicit = 9003 }
            Ws    = @{ Implicit = 9080 }
            Wss   = @{ Implicit = 9443 }
        })[$Protocol.ToLowerInvariant()][$TlsMode.ToLowerInvariant()]
}

function Set-PodeServerHeader {
    param(
        [Parameter()]
        [string]
        $Type,

        [switch]
        $AllowEmptyType
    )

    $name = 'Pode'
    if (![string]::IsNullOrWhiteSpace($Type) -or $AllowEmptyType) {
        $name += " - $($Type)"
    }

    Set-PodeHeader -Name 'Server' -Value $name
}

function Get-PodeHandler {
    param(
        [Parameter(Mandatory = $true)]
        [ValidateSet('Service', 'Smtp')]
        [string]
        $Type,

        [Parameter()]
        [string]
        $Name
    )

    if ([string]::IsNullOrWhiteSpace($Name)) {
        return $PodeContext.Server.Handlers[$Type]
    }

    return $PodeContext.Server.Handlers[$Type][$Name]
}

function Convert-PodeFileToScriptBlock {
    param(
        [Parameter(Mandatory = $true)]
        [Alias('FilePath')]
        [string]
        $Path
    )

    # resolve for relative path
    $Path = Get-PodeRelativePath -Path $Path -JoinRoot

    # if Path doesn't exist, error
    if (!(Test-PodePath -Path $Path -NoStatus)) {
        throw ($PodeLocale.pathNotExistExceptionMessage -f $Path) #  "The Path supplied does not exist: $($Path)"
    }

    # if the path is a wildcard or directory, error
    if (!(Test-PodePathIsFile -Path $Path -FailOnWildcard)) {
        throw ($PodeLocale.invalidPathWildcardOrDirectoryExceptionMessage -f $Path) # "The Path supplied cannot be a wildcard or a directory: $($Path)"
    }

    return ([scriptblock](Use-PodeScript -Path $Path))
}

function Convert-PodeQueryStringToHashTable {
    param(
        [Parameter()]
        [string]
        $Uri
    )

    if ([string]::IsNullOrWhiteSpace($Uri)) {
        return @{}
    }

    $qmIndex = $Uri.IndexOf('?')
    if ($qmIndex -eq -1) {
        return @{}
    }

    if ($qmIndex -gt 0) {
        $Uri = $Uri.Substring($qmIndex)
    }

    $tmpQuery = [System.Web.HttpUtility]::ParseQueryString($Uri)
    return (ConvertFrom-PodeNameValueToHashTable -Collection $tmpQuery)
}

function Get-PodeAstFromFile {
    param(
        [Parameter(Mandatory = $true)]
        [Alias('FilePath')]
        [string]
        $Path
    )

    if (!(Test-Path $Path)) {
        throw ($PodeLocale.pathNotExistExceptionMessage -f $Path) #  "The Path supplied does not exist: $($Path)"
    }

    return [System.Management.Automation.Language.Parser]::ParseFile($Path, [ref]$null, [ref]$null)
}

function Get-PodeFunctionsFromFile {
    param(
        [Parameter(Mandatory = $true)]
        [string]
        $FilePath
    )

    $ast = Get-PodeAstFromFile -FilePath $FilePath
    return @(Get-PodeFunctionsFromAst -Ast $ast)
}

function Get-PodeFunctionsFromAst {
    param(
        [Parameter(Mandatory = $true)]
        [System.Management.Automation.Language.Ast]
        $Ast
    )

    $funcs = @(($Ast.FindAll({ $args[0] -is [System.Management.Automation.Language.FunctionDefinitionAst] }, $false)))

    return @(foreach ($func in $funcs) {
            # skip null
            if ($null -eq $func) {
                continue
            }

            # skip pode funcs
            if ($func.Name -ilike '*-Pode*') {
                continue
            }

            # definition
            $def = "$($func.Body)".Trim('{}').Trim()
            if (($null -ne $func.Parameters) -and ($func.Parameters.Count -gt 0)) {
                $def = "param($($func.Parameters.Name -join ','))`n$($def)"
            }

            # the found func
            @{
                Name       = $func.Name
                Definition = $def
            }
        })
}

function Get-PodeFunctionsFromScriptBlock {
    param(
        [Parameter(Mandatory = $true)]
        [scriptblock]
        $ScriptBlock
    )

    # functions that have been found
    $foundFuncs = @()

    # get each function in the callstack
    $callstack = Get-PSCallStack
    if ($callstack.Count -gt 3) {
        $callstack = ($callstack | Select-Object -Skip 4)
        $bindingFlags = [System.Reflection.BindingFlags]'NonPublic, Instance, Static'

        foreach ($call in $callstack) {
            $_funcContext = $call.GetType().GetProperty('FunctionContext', $bindingFlags).GetValue($call, $null)
            $_scriptBlock = $_funcContext.GetType().GetField('_scriptBlock', $bindingFlags).GetValue($_funcContext)
            $foundFuncs += @(Get-PodeFunctionsFromAst -Ast $_scriptBlock.Ast)
        }
    }

    # get each function from the main script
    $foundFuncs += @(Get-PodeFunctionsFromAst -Ast $ScriptBlock.Ast)

    # return the found functions
    return $foundFuncs
}

<#
.SYNOPSIS
    Reads details from a web exception and returns relevant information.

.DESCRIPTION
    The `Read-PodeWebExceptionInfo` function processes a web exception (either `WebException` or `HttpRequestException`)
    and extracts relevant details such as status code, status description, and response body.

.PARAMETER ErrorRecord
    Specifies the error record containing the web exception. This parameter is mandatory.

.OUTPUTS
    Returns a hashtable with the following keys:
    - `Status`: A nested hashtable with `Code` (status code) and `Description` (status description).
    - `Body`: The response body from the web exception.

.EXAMPLE
    # Example usage:
    $errorRecord = Get-ErrorRecordFromWebException
    $details = Read-PodeWebExceptionInfo -ErrorRecord $errorRecord
    # Returns a hashtable with status code, description, and response body.

.NOTES
    This is an internal function and may change in future releases of Pode
#>
function Read-PodeWebExceptionInfo {
    [CmdletBinding()]
    [OutputType([hashtable])]
    param(
        [Parameter(Mandatory = $true)]
        [System.Management.Automation.ErrorRecord]
        $ErrorRecord
    )

    switch ($ErrorRecord) {
        { $_.Exception -is [System.Net.WebException] } {
            $stream = $_.Exception.Response.GetResponseStream()
            $stream.Position = 0

            $body = [System.IO.StreamReader]::new($stream).ReadToEnd()
            $code = [int]$_.Exception.Response.StatusCode
            $desc = $_.Exception.Response.StatusDescription
        }

        { $_.Exception -is [System.Net.Http.HttpRequestException] } {
            $body = $_.ErrorDetails.Message
            $code = [int]$_.Exception.Response.StatusCode
            $desc = $_.Exception.Response.ReasonPhrase
        }

        default {
            #Exception is of an invalid type, should be either WebException or HttpRequestException
            throw ($PodeLocale.invalidWebExceptionTypeExceptionMessage -f ($_.Exception.GetType().Name))
        }
    }

    return @{
        Status = @{
            Code        = $code
            Description = $desc
        }
        Body   = $body
    }
}

function Use-PodeFolder {
    param(
        [Parameter()]
        [string]
        $Path,

        [Parameter(Mandatory = $true)]
        [string]
        $DefaultPath
    )

    # use default, or custom path
    if ([string]::IsNullOrWhiteSpace($Path)) {
        $Path = Join-PodeServerRoot -Folder $DefaultPath
    }
    else {
        $Path = Get-PodeRelativePath -Path $Path -JoinRoot
    }

    # fail if path not found
    if (!(Test-PodePath -Path $Path -NoStatus)) {
        throw ($PodeLocale.pathToLoadNotFoundExceptionMessage -f $DefaultPath, $Path) #"Path to load $($DefaultPath) not found: $($Path)"
    }

    # get .ps1 files and load them
    Get-ChildItem -Path $Path -Filter *.ps1 -Force -Recurse | ForEach-Object {
        Use-PodeScript -Path $_.FullName
    }
}

function Find-PodeModuleFile {
    param(
        [Parameter(Mandatory = $true, ParameterSetName = 'Name')]
        [string]
        $Name,

        [Parameter(Mandatory = $true, ParameterSetName = 'Module')]
        [psmoduleinfo]
        $Module,

        [switch]
        $ListAvailable,

        [switch]
        $DataOnly,

        [switch]
        $CheckVersion
    )

    # get module and check psd1, then psm1
    if ($null -eq $Module) {
        $Module = (Get-Module -Name $Name -ListAvailable:$ListAvailable | Sort-Object -Property Version -Descending | Select-Object -First 1)
    }

    # if the path isn't already a psd1 do this
    $path = Join-Path $Module.ModuleBase "$($Module.Name).psd1"
    if (!(Test-Path $path)) {
        # if we only want a psd1, return null
        if ($DataOnly) {
            $path = $null
        }
        else {
            $path = $Module.Path
        }
    }

    # check the Version of the psd1
    elseif ($CheckVersion) {
        $data = Import-PowerShellDataFile -Path $path -ErrorAction Stop

        $version = $null
        if (![version]::TryParse($data.ModuleVersion, [ref]$version)) {
            if ($DataOnly) {
                $path = $null
            }
            else {
                $path = $Module.Path
            }
        }
    }

    return $path
}

<#
.SYNOPSIS
    Clears the inner keys of a hashtable.

.DESCRIPTION
    This function takes a hashtable as input and clears the values associated with each inner key. If the input hashtable is empty or null, no action is taken.

.PARAMETER InputObject
    The hashtable to process.

.EXAMPLE
    $myHashtable = @{
        'Key1' = 'Value1'
        'Key2' = 'Value2'
    }
    Clear-PodeHashtableInnerKey -InputObject $myHashtable
    # Clears the values associated with 'Key1' and 'Key2' in the hashtable.

.NOTES
    This is an internal function and may change in future releases of Pode.
#>
function Clear-PodeHashtableInnerKey {
    param(
        [Parameter(ValueFromPipeline = $true)]
        [hashtable]
        $InputObject
    )

    if (Test-PodeIsEmpty $InputObject) {
        return
    }

    $InputObject.Keys.Clone() | ForEach-Object {
        $InputObject[$_].Clear()
    }
}

function Set-PodeCronInterval {
    param(
        [Parameter()]
        [hashtable]
        $Cron,

        [Parameter()]
        [string]
        $Type,

        [Parameter()]
        [int[]]
        $Value,

        [Parameter()]
        [int]
        $Interval
    )

    if ($Interval -le 0) {
        return $false
    }

    if ($Value.Length -gt 1) {
        throw ($PodeLocale.singleValueForIntervalExceptionMessage -f $Type) #"You can only supply a single $($Type) value when using intervals"
    }

    if ($Value.Length -eq 1) {
        $Cron[$Type] = "$(@($Value)[0])"
    }

    $Cron[$Type] += "/$($Interval)"
    return ($Value.Length -eq 1)
}

function Test-PodeModuleInstalled {
    param(
        [Parameter(Mandatory = $true)]
        [string]
        $Name
    )

    return ($null -ne (Get-Module -Name $Name -ListAvailable -ErrorAction Ignore -Verbose:$false))
}

function Get-PodePlaceholderRegex {
    return '\:(?<tag>[\w]+)'
}

<#
.SYNOPSIS
    Resolves placeholders in a given path using a specified regex pattern.

.DESCRIPTION
    The `Resolve-PodePlaceholder` function replaces placeholders in the provided path
    with custom placeholders based on the specified regex pattern. You can customize
    the prepend and append strings for the new placeholders. Additionally, you can
    choose to escape slashes in the path.

.PARAMETER Path
    Specifies the path to resolve. This parameter is mandatory.

.PARAMETER Pattern
    Specifies the regex pattern for identifying placeholders. If not provided, the default
    placeholder regex pattern from `Get-PodePlaceholderRegex` is used.

.PARAMETER Prepend
    Specifies the string to prepend to the new placeholders. Default is '(?<'.

.PARAMETER Append
    Specifies the string to append to the new placeholders. Default is '>[^\/]+?)'.

.PARAMETER Slashes
    If specified, escapes slashes in the path.

.OUTPUTS
    Returns the resolved path with replaced placeholders.

.EXAMPLE
    # Example usage:
    $originalPath = '/api/users/{id}'
    $resolvedPath = Resolve-PodePlaceholder -Path $originalPath
    # Returns '/api/users/(?<id>[^\/]+?)' with custom placeholders.

.NOTES
    This is an internal function and may change in future releases of Pode.
#>
function Resolve-PodePlaceholder {
    param(
        [Parameter(Mandatory = $true)]
        [string]
        $Path,

        [Parameter()]
        [string]
        $Pattern,

        [Parameter()]
        [string]
        $Prepend = '(?<',

        [Parameter()]
        [string]
        $Append = '>[^\/]+?)',

        [switch]
        $Slashes
    )

    if ([string]::IsNullOrWhiteSpace($Pattern)) {
        $Pattern = Get-PodePlaceholderRegex
    }

    if ($Path -imatch $Pattern) {
        $Path = [regex]::Escape($Path)
    }

    if ($Slashes) {
        $Path = ($Path.TrimEnd('\/') -replace '(\\\\|\/)', '[\\\/]')
        $Path = "$($Path)[\\\/]"
    }

    return (Convert-PodePlaceholder -Path $Path -Pattern $Pattern -Prepend $Prepend -Append $Append)
}

<#
.SYNOPSIS
    Converts placeholders in a given path using a specified regex pattern.

.DESCRIPTION
    The `Convert-PodePlaceholder` function replaces placeholders in the provided path
    with custom placeholders based on the specified regex pattern. You can customize
    the prepend and append strings for the new placeholders.

.PARAMETER Path
    Specifies the path to convert. This parameter is mandatory.

.PARAMETER Pattern
    Specifies the regex pattern for identifying placeholders. If not provided, the default
    placeholder regex pattern from `Get-PodePlaceholderRegex` is used.

.PARAMETER Prepend
    Specifies the string to prepend to the new placeholders. Default is '(?<'.

.PARAMETER Append
    Specifies the string to append to the new placeholders. Default is '>[^\/]+?)'.

.OUTPUTS
    Returns the path with replaced placeholders.

.EXAMPLE
    # Example usage:
    $originalPath = '/api/users/{id}'
    $convertedPath = Convert-PodePlaceholder -Path $originalPath
    # Returns '/api/users/(?<id>[^\/]+?)' with custom placeholders.

.NOTES
    This is an internal function and may change in future releases of Pode.
#>
function Convert-PodePlaceholder {
    [CmdletBinding()]
    [OutputType([string])]
    param(
        [Parameter(Mandatory = $true)]
        [string]
        $Path,

        [Parameter()]
        [string]
        $Pattern,

        [Parameter()]
        [string]
        $Prepend = '(?<',

        [Parameter()]
        [string]
        $Append = '>[^\/]+?)'
    )

    if ([string]::IsNullOrWhiteSpace($Pattern)) {
        $Pattern = Get-PodePlaceholderRegex
    }

    while ($Path -imatch $Pattern) {
        $Path = ($Path -ireplace $Matches[0], "$($Prepend)$($Matches['tag'])$($Append)")
    }

    return $Path
}

<#
.SYNOPSIS
    Tests whether a given path contains a placeholder based on a specified regex pattern.

.DESCRIPTION
    The `Test-PodePlaceholder` function checks if the provided path contains a placeholder
    by matching it against a regex pattern. Placeholders are typically used for dynamic values.

.PARAMETER Path
    Specifies the path to test. This parameter is mandatory.

.PARAMETER Placeholder
    Specifies the regex pattern for identifying placeholders. If not provided, the default
    placeholder regex pattern from `Get-PodePlaceholderRegex` is used.

.OUTPUTS
    Returns `$true` if the path contains a placeholder; otherwise, returns `$false`.

.EXAMPLE
    # Example usage:
    $isPlaceholder = Test-PodePlaceholder -Path '/api/users/{id}'
    # Returns $true because the path contains a placeholder.

.NOTES
    This is an internal function and may change in future releases of Pode.
#>
function Test-PodePlaceholder {
    param(
        [Parameter(Mandatory = $true)]
        [string]
        $Path,

        [Parameter()]
        [string]
        $Placeholder
    )

    if ([string]::IsNullOrWhiteSpace($Placeholder)) {
        $Placeholder = Get-PodePlaceholderRegex
    }

    return ($Path -imatch $Placeholder)
}


<#
.SYNOPSIS
Retrieves the PowerShell module manifest object for the specified module.

.DESCRIPTION
This function constructs the path to a PowerShell module manifest file (.psd1) located in the parent directory of the script root. It then imports the module manifest file to access its properties and returns the manifest object. This can be useful for scripts that need to dynamically discover and utilize module metadata, such as version, dependencies, and exported functions.

.PARAMETERS
This function does not accept any parameters.

.EXAMPLE
$manifest = Get-PodeModuleManifest
This example calls the `Get-PodeModuleManifest` function to retrieve the module manifest object and stores it in the variable `$manifest`.

#>
function Get-PodeModuleManifest {
    # Construct the path to the module manifest (.psd1 file)
    $moduleManifestPath = Join-Path -Path (Split-Path -Path $PSScriptRoot -Parent) -ChildPath 'Pode.psd1'

    # Import the module manifest to access its properties
    $moduleManifest = Import-PowerShellDataFile -Path $moduleManifestPath
    return  $moduleManifest
}

<#
.SYNOPSIS
    Tests the running PowerShell version for compatibility with Pode, identifying end-of-life (EOL) and untested versions.

.DESCRIPTION
    The `Test-PodeVersionPwshEOL` function checks the current PowerShell version against a list of versions that were either supported or EOL at the time of the Pode release. It uses the module manifest to determine which PowerShell versions are considered EOL and which are officially supported. If the current version is EOL or was not tested with the current release of Pode, the function generates a warning. This function aids in maintaining best practices for using supported PowerShell versions with Pode.

.PARAMETER ReportUntested
    If specified, the function will report if the current PowerShell version was not available and thus untested at the time of the Pode release. This is useful for identifying potential compatibility issues with newer versions of PowerShell.

.OUTPUTS
    A hashtable containing two keys:
    - `eol`: A boolean indicating if the current PowerShell version was EOL at the time of the Pode release.
    - `supported`: A boolean indicating if the current PowerShell version was officially supported by Pode at the time of the release.

.EXAMPLE
    Test-PodeVersionPwshEOL

    Checks the current PowerShell version against Pode's supported and EOL versions list. Outputs a warning if the version is EOL or untested, and returns a hashtable indicating the compatibility status.

.EXAMPLE
    Test-PodeVersionPwshEOL -ReportUntested

    Similar to the basic usage, but also reports if the current PowerShell version was untested because it was not available at the time of the Pode release.

.NOTES
    This function is part of the Pode module's utilities to ensure compatibility and encourage the use of supported PowerShell versions.

#>
function Test-PodeVersionPwshEOL {
    param(
        [switch] $ReportUntested
    )
    $moduleManifest = Get-PodeModuleManifest
    if ($moduleManifest.ModuleVersion -eq '$version$') {
        return @{
            eol       = $false
            supported = $true
        }
    }

    $psVersion = $PSVersionTable.PSVersion
    $eolVersions = $moduleManifest.PrivateData.PwshVersions.Untested -split ','
    $isEol = "$($psVersion.Major).$($psVersion.Minor)" -in $eolVersions

    if ($isEol) {
        # [WARNING] Pode version has not been tested on PowerShell version, as it is EOL
        Write-PodeHost ($PodeLocale.eolPowerShellWarningMessage -f $PodeVersion, $PSVersion) -ForegroundColor Yellow
    }

    $SupportedVersions = $moduleManifest.PrivateData.PwshVersions.Supported -split ','
    $isSupported = "$($psVersion.Major).$($psVersion.Minor)" -in $SupportedVersions

    if ((! $isSupported) -and (! $isEol) -and $ReportUntested) {
        # [WARNING] Pode version has not been tested on PowerShell version, as it was not available when Pode was released
        Write-PodeHost ($PodeLocale.untestedPowerShellVersionWarningMessage -f $PodeVersion, $PSVersion) -ForegroundColor Yellow
    }

    return @{
        eol       = $isEol
        supported = $isSupported
    }
}


<#
.SYNOPSIS
    creates a YAML description of the data in the object - based on https://github.com/Phil-Factor/PSYaml

.DESCRIPTION
    This produces YAML from any object you pass to it.

.PARAMETER Object
    The object that you want scripted out. This parameter accepts input via the pipeline.

.PARAMETER Depth
    The depth that you want your object scripted to

.EXAMPLE
    Get-PodeOpenApiDefinition|ConvertTo-PodeYaml
#>
function ConvertTo-PodeYaml {
    [CmdletBinding()]
    [OutputType([string])]
    param (
        [parameter(Position = 0, Mandatory = $true, ValueFromPipeline = $true)]
        [AllowNull()]
        $InputObject,

        [parameter()]
        [int]
        $Depth = 16
    )

    begin {
        $pipelineObject = @()
    }

    process {
        $pipelineObject += $_
    }

    end {
        if ($pipelineObject.Count -gt 1) {
            $InputObject = $pipelineObject
        }

        if ($PodeContext.Server.Web.OpenApi.UsePodeYamlInternal) {
            return ConvertTo-PodeYamlInternal -InputObject $InputObject -Depth $Depth -NoNewLine
        }

        if ($null -eq $PodeContext.Server.InternalCache.YamlModuleImported) {
            $PodeContext.Server.InternalCache.YamlModuleImported = ((Test-PodeModuleInstalled -Name 'PSYaml') -or (Test-PodeModuleInstalled -Name 'powershell-yaml'))
        }

        if ($PodeContext.Server.InternalCache.YamlModuleImported) {
            return ($InputObject | ConvertTo-Yaml)
        }
        else {
            return ConvertTo-PodeYamlInternal -InputObject $InputObject -Depth $Depth -NoNewLine
        }
    }
}

<#
.SYNOPSIS
    Converts PowerShell objects into a YAML-formatted string.

.DESCRIPTION
    This function takes PowerShell objects and converts them to a YAML string representation.
    It supports various data types including arrays, hashtables, strings, and more.
    The depth of conversion can be controlled, allowing for nested objects to be accurately represented.

.PARAMETER InputObject
    The PowerShell object to convert to YAML.

.PARAMETER Depth
    Specifies the maximum depth of object nesting to convert. Default is 10 levels deep.

.PARAMETER NestingLevel
    Used internally to track the current depth of recursion. Generally not specified by the user.

.PARAMETER NoNewLine
    If specified, suppresses the newline characters in the output to create a single-line string.

.OUTPUTS
    System.String. Returns a string in YAML format.

.EXAMPLE
    ConvertTo-PodeYamlInternal -InputObject $object

    Converts the object into a YAML string.

.NOTES
    This is an internal function and may change in future releases of Pode.
    It converts only basic PowerShell types, such as strings, integers, booleans, arrays, hashtables, and ordered dictionaries into a YAML format.

#>
function ConvertTo-PodeYamlInternal {
    [CmdletBinding()]
    [OutputType([string])]
    param (
        [parameter(Mandatory = $true, ValueFromPipeline = $false)]
        [AllowNull()]
        $InputObject,

        [parameter()]
        [int]
        $Depth = 10,

        [parameter()]
        [int]
        $NestingLevel = 0,

        [parameter()]
        [switch]
        $NoNewLine
    )

    #report the leaves in terms of object type
    if ($Depth -ilt $NestingLevel) {
        return ''
    }
    # if it is null return null
    If ( !($InputObject) ) {
        if ($InputObject -is [Object[]]) {
            return '[]'
        }
        else {
            return ''
        }
    }

    $padding = [string]::new(' ', $NestingLevel * 2) # lets just create our left-padding for the block
    try {
        $Type = $InputObject.GetType().Name # we start by getting the object's type
        if ($InputObject -is [object[]]) {
            #what it really is
            $Type = "$($InputObject.GetType().BaseType.Name)"
        }

        # Check for specific value types string
        if ($Type -ne 'String') {
            # prevent these values being identified as an object
            if ($InputObject -is [System.Collections.Specialized.OrderedDictionary]) {
                $Type = 'hashTable'
            }
            elseif ($type -ieq 'ConcurrentDictionary`2') {
                $Type = 'hashTable'
            }
            elseif ($type -ieq 'PodeOrderedConcurrentDictionary`2') {
                $Type = 'hashTable'
            }
            elseif ($Type -ieq 'List`1') {
                $Type = 'array'
            }
            elseif ($InputObject -is [System.Collections.ArrayList]) {
                $Type = 'array'
            }
            elseif ($InputObject -is [array]) {
                $Type = 'array'
            } # whatever it thinks it is called
            elseif ($InputObject -is [hashtable] ) {
                $Type = 'hashTable'
            } # for our purposes it is a hashtable
        }

        $output += switch ($Type.ToLower()) {
            'string' {
                $String = "$InputObject"
                if (($string -match '[\r\n]' -or $string.Length -gt 80) -and ($string -notlike 'http*')) {
                    $multiline = [System.Text.StringBuilder]::new("|`n")

                    $items = $string.Split("`n")
                    for ($i = 0; $i -lt $items.Length; $i++) {
                        $workingString = $items[$i] -replace '\r$'
                        $length = $workingString.Length
                        $index = 0
                        $wrap = 80

                        while ($index -lt $length) {
                            $breakpoint = $wrap
                            $linebreak = $false

                            if (($length - $index) -gt $wrap) {
                                $lastSpaceIndex = $workingString.LastIndexOf(' ', $index + $wrap, $wrap)
                                if ($lastSpaceIndex -ne -1) {
                                    $breakpoint = $lastSpaceIndex - $index
                                }
                                else {
                                    $linebreak = $true
                                    $breakpoint--
                                }
                            }
                            else {
                                $breakpoint = $length - $index
                            }

                            $null = $multiline.Append($padding).Append($workingString.Substring($index, $breakpoint).Trim())
                            if ($linebreak) {
                                $null = $multiline.Append('\')
                            }

                            $index += $breakpoint
                            if ($index -lt $length) {
                                $null = $multiline.Append([System.Environment]::NewLine)
                            }
                        }

                        if ($i -lt ($items.Length - 1)) {
                            $null = $multiline.Append([System.Environment]::NewLine)
                        }
                    }

                    $multiline.ToString().TrimEnd()
                    break
                }
                else {
                    if ($string -match '^[#\[\]@\{\}\!\*]') {
                        "'$($string -replace '''', '''''')'"
                    }
                    else {
                        $string
                    }
                    break
                }
                break
            }

            'hashtable' {
                if ($InputObject.Count -gt 0 ) {
                    $index = 0
                    $string = [System.Text.StringBuilder]::new()
                    foreach ($item in $InputObject.Keys) {
                        if ($NoNewLine -and $index++ -eq 0) { $NewPadding = '' } else { $NewPadding = "`n$padding" }
                        $null = $string.Append( $NewPadding).Append( $item).Append(': ')
                        if ($InputObject[$item] -is [System.ValueType]) {
                            if ($InputObject[$item] -is [bool]) {
                                $null = $string.Append($InputObject[$item].ToString().ToLower())
                            }
                            else {
                                $null = $string.Append($InputObject[$item])
                            }
                        }
                        else {
                            if ($InputObject[$item] -is [string]) { $increment = 2 } else { $increment = 1 }
                            $null = $string.Append((ConvertTo-PodeYamlInternal -InputObject $InputObject[$item] -Depth $Depth -NestingLevel ($NestingLevel + $increment)))
                        }
                    }
                    $string.ToString()
                }
                else { '{}' }
                break
            }

            'pscustomobject' {
                if ($InputObject.Count -gt 0 ) {
                    $index = 0
                    $string = [System.Text.StringBuilder]::new()
                    foreach ($item in ($InputObject | Get-Member -MemberType Properties | Select-Object -ExpandProperty Name)) {
                        if ($NoNewLine -and $index++ -eq 0) { $NewPadding = '' } else { $NewPadding = "`n$padding" }
                        $null = $string.Append( $NewPadding).Append( $item).Append(': ')
                        if ($InputObject.$item -is [System.ValueType]) {
                            if ($InputObject.$item -is [bool]) {
                                $null = $string.Append($InputObject.$item.ToString().ToLower())
                            }
                            else {
                                $null = $string.Append($InputObject.$item)
                            }
                        }
                        else {
                            if ($InputObject.$item -is [string]) { $increment = 2 } else { $increment = 1 }
                            $null = $string.Append((ConvertTo-PodeYamlInternal -InputObject $InputObject.$item -Depth $Depth -NestingLevel ($NestingLevel + $increment)))
                        }
                    }
                    $string.ToString()
                }
                else { '{}' }
                break
            }

            'array' {
                $string = [System.Text.StringBuilder]::new()
                $index = 0
                foreach ($item in $InputObject ) {
                    if ($NoNewLine -and $index++ -eq 0) { $NewPadding = '' } else { $NewPadding = "`n$padding" }
                    $null = $string.Append($NewPadding).Append('- ').Append((ConvertTo-PodeYamlInternal -InputObject $item -depth $Depth -NestingLevel ($NestingLevel + 1) -NoNewLine))
                }
                $string.ToString()
                break
            }

            default {
                "'$InputObject'"
            }
        }
        return $Output
    }
    catch {
        $_ | Write-PodeErrorLog
        $_.Exception | Write-PodeErrorLog -CheckInnerException
        throw ($PodeLocale.scriptErrorExceptionMessage -f $_, $_.InvocationInfo.ScriptName, $_.InvocationInfo.Line.Trim(), $_.InvocationInfo.ScriptLineNumber, $_.InvocationInfo.OffsetInLine, $_.InvocationInfo.MyCommand, $type, $InputObject, $InputObject.GetType().Name, $InputObject.GetType().BaseType.Name)
    }
}

<#
.SYNOPSIS
    Opens a runspace for Pode server operations based on the specified type.

.DESCRIPTION
    This function initializes a runspace for Pode server tasks by importing necessary
    modules, adding PowerShell drives, and setting the state of the runspace pool to 'Ready'.
    If an error occurs during the initialization, the state is adjusted to 'Error' if it
    was previously set to 'waiting', and the error details are outputted.

.PARAMETER Type
    The type of the runspace pool to open. This parameter only accepts predefined values,
    ensuring the runspace pool corresponds to a supported server operation type. The valid
    types are: Main, Signals, Schedules, Gui, Web, Smtp, Tcp, Tasks, WebSockets, Files.

.EXAMPLE
    Open-PodeRunspace -Type "Web"

    Opens a runspace for the 'Web' type, setting it ready for handling web server tasks.

.NOTES
    This function is not invoked directly but indirectly by `Add-PodeRunspace` function using
    $null = $ps.AddScript("Open-PodeRunspace -Type '$($Type)'")
#>

function Open-PodeRunspace {
    param(
        [Parameter(Mandatory = $true)]
        [ValidateSet('Main', 'Signals', 'Schedules', 'Gui', 'Web', 'Smtp', 'Tcp', 'Tasks', 'WebSockets', 'Files')]
        [string]
        $Type
    )

    try {
        # Importing internal Pode modules necessary for the runspace operations.
        Import-PodeModulesInternal

        # Adding PowerShell drives required by the runspace.
        Add-PodePSDrivesInternal

        # Setting the state of the runspace pool to 'Ready', indicating it is ready to process requests.
        $PodeContext.RunspacePools[$Type].State = 'Ready'
    }
    catch {
        # If an error occurs and the current state is 'waiting', set it to 'Error'.
        if ($PodeContext.RunspacePools[$Type].State -ieq 'waiting') {
            $PodeContext.RunspacePools[$Type].State = 'Error'
        }

        # Outputting the error to the default output stream, including the stack trace.
        $_ | Out-Default
        $_.ScriptStackTrace | Out-Default

        # Rethrowing the error to be handled further up the call stack.
        throw
    }
}

<#
.SYNOPSIS
    Resolves various types of object arrays into PowerShell objects.

.DESCRIPTION
    This function takes an input property and determines its type.
    It then resolves the property into a PowerShell object or an array of objects,
    depending on whether the property is a hashtable, array, or single object.

.PARAMETER Property
    The property to be resolved. It can be a hashtable, an object array, or a single object.

.RETURNS
    Returns a PowerShell object or an array of PowerShell objects, depending on the input property type.

.EXAMPLE
    $result = Resolve-PodeObjectArray -Property $myProperty
    This example resolves the $myProperty into a PowerShell object or an array of objects.

.NOTES
    This is an internal function and may change in future releases of Pode.
#>
function Resolve-PodeObjectArray {
    [CmdletBinding()]
    [OutputType([object[]])]
    [OutputType([psobject])]
    param (
        [AllowNull()]
        [object]
        $Property
    )

    # Check if the property is a hashtable
    if ($Property -is [hashtable]) {
        # If the hashtable has only one item, convert it to a PowerShell object
        if ($Property.Count -eq 1) {
            return [pscustomobject]$Property
        }
        else {
            # If the hashtable has more than one item, recursively resolve each item
            return @(foreach ($p in $Property) {
                    Resolve-PodeObjectArray -Property $p
                })
        }
    }
    # Check if the property is an array of objects
    elseif ($Property -is [object[]]) {
        # Recursively resolve each item in the array
        return @(foreach ($p in $Property) {
                Resolve-PodeObjectArray -Property $p
            })
    }
    # Check if the property is already a PowerShell object
    elseif ($Property -is [psobject]) {
        return $Property
    }
    else {
        # For any other type, convert it to a PowerShell object
        return [pscustomobject]$Property
    }
}

<#
.SYNOPSIS
<<<<<<< HEAD
    Converts a hashtable to a ConcurrentDictionary.

.DESCRIPTION
    The `ConvertTo-PodeConcurrentStructure` function takes a hashtable and converts it into a
    ConcurrentDictionary, which provides thread-safe operations for adding and retrieving items.
    This function supports the recursive conversion of nested hashtables, ordered dictionaries, and arrays.

.PARAMETER InputObject
    The hashtable to be converted into a ConcurrentDictionary.

.OUTPUTS
    [System.Collections.Concurrent.ConcurrentDictionary[string, object]]
    Returns a ConcurrentDictionary with the same keys and values as the input hashtable.

.EXAMPLE
    $hashTable = @{
        Key1 = 'Value1'
        Key2 = @{
            SubKey1 = 'SubValue1'
        }
    }
    $concurrentDictionary = ConvertTo-PodeConcurrentStructure -InputObject $hashTable
    # The variable $concurrentDictionary now contains a ConcurrentDictionary with the same structure as $hashTable

.NOTES
    This is an internal function and may change in future releases of Pode.
#>
function ConvertTo-PodeConcurrentStructure {
    param (
        [object]
        $InputObject
    )

    if ($InputObject -is [hashtable]) {
        $concurrentDictionary = [System.Collections.Concurrent.ConcurrentDictionary[string, object]]::new([StringComparer]::OrdinalIgnoreCase)
    }
    elseif ($InputObject -is [System.Collections.Specialized.OrderedDictionary]) {
        $concurrentDictionary = [Pode.PodeOrderedConcurrentDictionary[string, object]]::new([StringComparer]::OrdinalIgnoreCase)
    }
    elseif ($InputObject -is [System.Object[]]) {
        $array = [System.Collections.ArrayList]::Synchronized([System.Collections.ArrayList]::new())
        foreach ($item in $InputObject) {
            # Convert each item and add to the synchronized array
            $convertedItem = ConvertTo-PodeConcurrentStructure -InputObject $item
            [void]$array.Add($convertedItem)
        }

        # Return synchronized ArrayList without unrolling
        return , $array
    }
    else {
        # If the object is neither a hashtable, ordered dictionary, nor array, return it as-is
        return $InputObject
    }

    foreach ($key in $InputObject.Keys) {
        $value = $InputObject[$key]

        # Recursively convert nested hashtables, ordered dictionaries, or arrays
        if ($value -is [hashtable] -or $value -is [System.Collections.Specialized.OrderedDictionary] -or $value -is [System.Object[]]) {
            $value = ConvertTo-PodeConcurrentStructure -InputObject $value
        }

        $concurrentDictionary[$key] = $value
    }

    return $concurrentDictionary
}

<#
.SYNOPSIS
    Converts a ConcurrentDictionary or PodeOrderedConcurrentDictionary to a hashtable.

.DESCRIPTION
    The `ConvertFrom-PodeConcurrentStructure` function converts a ConcurrentDictionary or
    PodeOrderedConcurrentDictionary into a hashtable. It supports the recursive conversion of nested
    dictionaries and synchronized ArrayLists, preserving the structure of the original input.

.PARAMETER InputObject
    The ConcurrentDictionary, PodeOrderedConcurrentDictionary, or synchronized ArrayList to be converted into a hashtable.

.OUTPUTS
    [hashtable]
    Outputs a hashtable with the same keys and values as the input dictionary.

.EXAMPLE
    $concurrentDictionary = [System.Collections.Concurrent.ConcurrentDictionary[string, object]]::new([StringComparer]::OrdinalIgnoreCase)
    $concurrentDictionary.TryAdd('Key1', 'Value1') | Out-Null
    $nestedConcurrentDictionary = [System.Collections.Concurrent.ConcurrentDictionary[string, object]]::new([StringComparer]::OrdinalIgnoreCase)
    $nestedConcurrentDictionary.TryAdd('SubKey1', 'SubValue1') | Out-Null
    $concurrentDictionary.TryAdd('Key2', $nestedConcurrentDictionary) | Out-Null

    $hashtable = ConvertFrom-PodeConcurrentStructure -InputObject $concurrentDictionary
    # The variable $hashtable now contains a hashtable with the same structure as $concurrentDictionary.

.NOTES
    This function is primarily for internal use within Pode and may change in future releases.
#>
function ConvertFrom-PodeConcurrentStructure {
    param (
        [Parameter(Mandatory = $true)]
        [ValidateNotNull()]
        [object] # Accepts both ConcurrentDictionary, PodeOrderedConcurrentDictionary, and synchronized ArrayList
        $InputObject
    )

    # Check if the input is a supported dictionary type or synchronized ArrayList
    if ($InputObject -is [System.Collections.Concurrent.ConcurrentDictionary[string, object]] -or
        $InputObject -is [Pode.PodeOrderedConcurrentDictionary[string, object]]) {

        # Create an empty hashtable to store converted values
        if ($InputObject -is [System.Collections.Concurrent.ConcurrentDictionary[string, object]] ) {
            $hashtable = [ordered]@{}
        }
        else {
            $hashtable = @{}
        }

        # Iterate through each key in the dictionary
        foreach ($key in $InputObject.Keys) {
            $value = $InputObject[$key]

            # Recursively convert nested dictionaries and synchronized arrays
            if ($value -is [System.Collections.Concurrent.ConcurrentDictionary[string, object]] -or
                $value -is [Pode.PodeOrderedConcurrentDictionary[string, object]] -or
                ($value -is [System.Collections.ArrayList] -and $value.IsSynchronized)) {
                $value = ConvertFrom-PodeConcurrentStructure -InputObject $value
            }

            # Assign the value to the corresponding key in the hashtable
            $hashtable[$key] = $value
        }

        return $hashtable
    }
    elseif ($InputObject -is [System.Collections.ArrayList] -and $InputObject.IsSynchronized) {
        # Handle only synchronized ArrayList by converting each element to object[]
        $convertedArray = @()
        foreach ($item in $InputObject) {
            # Recursively convert items if they are dictionaries or synchronized ArrayLists
            if ($item -is [System.Collections.Concurrent.ConcurrentDictionary[string, object]] -or
                $item -is [Pode.PodeOrderedConcurrentDictionary[string, object]] -or
                ($item -is [System.Collections.ArrayList] -and $item.IsSynchronized)) {
                $item = ConvertFrom-PodeConcurrentStructure -InputObject $item
            }
            $convertedArray += $item
        }
        # Return the converted array as object[]
        return , $convertedArray
    }

    # If the object is neither a dictionary nor a synchronized ArrayList, return it as-is
    return $InputObject
}

<#
.SYNOPSIS
    Tests if the shared state in Pode is thread-safe.

.DESCRIPTION
    This function checks if the shared state object within Pode is a thread-safe concurrent dictionary.
    It returns a boolean value indicating whether the state is thread-safe.

.EXAMPLE
    Test-PodeStateIsThreadSafe
    Checks if the current state in Pode is a thread-safe concurrent dictionary.

.OUTPUTS
    [bool] True if the shared state is thread-safe, otherwise False.

.NOTES
    This is an internal function and may change in future releases of Pode.
#>
function Test-PodeStateIsThreadSafe {
    # Check if the type of the shared state is a ConcurrentDictionary, which is thread-safe
    return $PodeContext.Server.State.GetType().Name -eq 'ConcurrentDictionary`2'
=======
    Creates a deep clone of a PSObject by serializing and deserializing the object.

.DESCRIPTION
    The Copy-PodeObjectDeepClone function takes a PSObject as input and creates a deep clone of it.
    This is achieved by serializing the object using the PSSerializer class, and then
    deserializing it back into a new instance. This method ensures that nested objects, arrays,
    and other complex structures are copied fully, without sharing references between the original
    and the cloned object.

.PARAMETER InputObject
    The PSObject that you want to deep clone. This object will be serialized and then deserialized
    to create a deep copy.

.PARAMETER Depth
    Specifies the depth for the serialization. The depth controls how deeply nested objects
    and properties are serialized. The default value is 10.

.INPUTS
    [PSObject] - The function accepts a PSObject to deep clone.

.OUTPUTS
    [PSObject] - The function returns a new PSObject that is a deep clone of the original.

.EXAMPLE
    $originalObject = [PSCustomObject]@{
        Name = 'John Doe'
        Age = 30
        Address = [PSCustomObject]@{
            Street = '123 Main St'
            City = 'Anytown'
            Zip = '12345'
        }
    }

    $clonedObject = $originalObject | Copy-PodeObjectDeepClone -Deep 15

    # The $clonedObject is now a deep clone of $originalObject.
    # Changes to $clonedObject will not affect $originalObject and vice versa.

.NOTES
    This function uses the System.Management.Automation.PSSerializer class, which is available in
    PowerShell 5.1 and later versions. The default depth parameter is set to 10 to handle nested
    objects appropriately, but it can be customized via the -Deep parameter.
    This is an internal function and may change in future releases of Pode.
#>
function Copy-PodeObjectDeepClone {
    param (
        [Parameter(Mandatory, ValueFromPipeline)]
        [PSObject]$InputObject,

        [Parameter()]
        [int]$Depth = 10
    )

    process {
        # Serialize the object to XML format using PSSerializer
        # The depth parameter controls how deeply nested objects are serialized
        $xmlSerializer = [System.Management.Automation.PSSerializer]::Serialize($InputObject, $Depth)

        # Deserialize the XML back into a new PSObject, creating a deep clone of the original
        return [System.Management.Automation.PSSerializer]::Deserialize($xmlSerializer)
    }
>>>>>>> 38f2f072
}<|MERGE_RESOLUTION|>--- conflicted
+++ resolved
@@ -3818,184 +3818,6 @@
 
 <#
 .SYNOPSIS
-<<<<<<< HEAD
-    Converts a hashtable to a ConcurrentDictionary.
-
-.DESCRIPTION
-    The `ConvertTo-PodeConcurrentStructure` function takes a hashtable and converts it into a
-    ConcurrentDictionary, which provides thread-safe operations for adding and retrieving items.
-    This function supports the recursive conversion of nested hashtables, ordered dictionaries, and arrays.
-
-.PARAMETER InputObject
-    The hashtable to be converted into a ConcurrentDictionary.
-
-.OUTPUTS
-    [System.Collections.Concurrent.ConcurrentDictionary[string, object]]
-    Returns a ConcurrentDictionary with the same keys and values as the input hashtable.
-
-.EXAMPLE
-    $hashTable = @{
-        Key1 = 'Value1'
-        Key2 = @{
-            SubKey1 = 'SubValue1'
-        }
-    }
-    $concurrentDictionary = ConvertTo-PodeConcurrentStructure -InputObject $hashTable
-    # The variable $concurrentDictionary now contains a ConcurrentDictionary with the same structure as $hashTable
-
-.NOTES
-    This is an internal function and may change in future releases of Pode.
-#>
-function ConvertTo-PodeConcurrentStructure {
-    param (
-        [object]
-        $InputObject
-    )
-
-    if ($InputObject -is [hashtable]) {
-        $concurrentDictionary = [System.Collections.Concurrent.ConcurrentDictionary[string, object]]::new([StringComparer]::OrdinalIgnoreCase)
-    }
-    elseif ($InputObject -is [System.Collections.Specialized.OrderedDictionary]) {
-        $concurrentDictionary = [Pode.PodeOrderedConcurrentDictionary[string, object]]::new([StringComparer]::OrdinalIgnoreCase)
-    }
-    elseif ($InputObject -is [System.Object[]]) {
-        $array = [System.Collections.ArrayList]::Synchronized([System.Collections.ArrayList]::new())
-        foreach ($item in $InputObject) {
-            # Convert each item and add to the synchronized array
-            $convertedItem = ConvertTo-PodeConcurrentStructure -InputObject $item
-            [void]$array.Add($convertedItem)
-        }
-
-        # Return synchronized ArrayList without unrolling
-        return , $array
-    }
-    else {
-        # If the object is neither a hashtable, ordered dictionary, nor array, return it as-is
-        return $InputObject
-    }
-
-    foreach ($key in $InputObject.Keys) {
-        $value = $InputObject[$key]
-
-        # Recursively convert nested hashtables, ordered dictionaries, or arrays
-        if ($value -is [hashtable] -or $value -is [System.Collections.Specialized.OrderedDictionary] -or $value -is [System.Object[]]) {
-            $value = ConvertTo-PodeConcurrentStructure -InputObject $value
-        }
-
-        $concurrentDictionary[$key] = $value
-    }
-
-    return $concurrentDictionary
-}
-
-<#
-.SYNOPSIS
-    Converts a ConcurrentDictionary or PodeOrderedConcurrentDictionary to a hashtable.
-
-.DESCRIPTION
-    The `ConvertFrom-PodeConcurrentStructure` function converts a ConcurrentDictionary or
-    PodeOrderedConcurrentDictionary into a hashtable. It supports the recursive conversion of nested
-    dictionaries and synchronized ArrayLists, preserving the structure of the original input.
-
-.PARAMETER InputObject
-    The ConcurrentDictionary, PodeOrderedConcurrentDictionary, or synchronized ArrayList to be converted into a hashtable.
-
-.OUTPUTS
-    [hashtable]
-    Outputs a hashtable with the same keys and values as the input dictionary.
-
-.EXAMPLE
-    $concurrentDictionary = [System.Collections.Concurrent.ConcurrentDictionary[string, object]]::new([StringComparer]::OrdinalIgnoreCase)
-    $concurrentDictionary.TryAdd('Key1', 'Value1') | Out-Null
-    $nestedConcurrentDictionary = [System.Collections.Concurrent.ConcurrentDictionary[string, object]]::new([StringComparer]::OrdinalIgnoreCase)
-    $nestedConcurrentDictionary.TryAdd('SubKey1', 'SubValue1') | Out-Null
-    $concurrentDictionary.TryAdd('Key2', $nestedConcurrentDictionary) | Out-Null
-
-    $hashtable = ConvertFrom-PodeConcurrentStructure -InputObject $concurrentDictionary
-    # The variable $hashtable now contains a hashtable with the same structure as $concurrentDictionary.
-
-.NOTES
-    This function is primarily for internal use within Pode and may change in future releases.
-#>
-function ConvertFrom-PodeConcurrentStructure {
-    param (
-        [Parameter(Mandatory = $true)]
-        [ValidateNotNull()]
-        [object] # Accepts both ConcurrentDictionary, PodeOrderedConcurrentDictionary, and synchronized ArrayList
-        $InputObject
-    )
-
-    # Check if the input is a supported dictionary type or synchronized ArrayList
-    if ($InputObject -is [System.Collections.Concurrent.ConcurrentDictionary[string, object]] -or
-        $InputObject -is [Pode.PodeOrderedConcurrentDictionary[string, object]]) {
-
-        # Create an empty hashtable to store converted values
-        if ($InputObject -is [System.Collections.Concurrent.ConcurrentDictionary[string, object]] ) {
-            $hashtable = [ordered]@{}
-        }
-        else {
-            $hashtable = @{}
-        }
-
-        # Iterate through each key in the dictionary
-        foreach ($key in $InputObject.Keys) {
-            $value = $InputObject[$key]
-
-            # Recursively convert nested dictionaries and synchronized arrays
-            if ($value -is [System.Collections.Concurrent.ConcurrentDictionary[string, object]] -or
-                $value -is [Pode.PodeOrderedConcurrentDictionary[string, object]] -or
-                ($value -is [System.Collections.ArrayList] -and $value.IsSynchronized)) {
-                $value = ConvertFrom-PodeConcurrentStructure -InputObject $value
-            }
-
-            # Assign the value to the corresponding key in the hashtable
-            $hashtable[$key] = $value
-        }
-
-        return $hashtable
-    }
-    elseif ($InputObject -is [System.Collections.ArrayList] -and $InputObject.IsSynchronized) {
-        # Handle only synchronized ArrayList by converting each element to object[]
-        $convertedArray = @()
-        foreach ($item in $InputObject) {
-            # Recursively convert items if they are dictionaries or synchronized ArrayLists
-            if ($item -is [System.Collections.Concurrent.ConcurrentDictionary[string, object]] -or
-                $item -is [Pode.PodeOrderedConcurrentDictionary[string, object]] -or
-                ($item -is [System.Collections.ArrayList] -and $item.IsSynchronized)) {
-                $item = ConvertFrom-PodeConcurrentStructure -InputObject $item
-            }
-            $convertedArray += $item
-        }
-        # Return the converted array as object[]
-        return , $convertedArray
-    }
-
-    # If the object is neither a dictionary nor a synchronized ArrayList, return it as-is
-    return $InputObject
-}
-
-<#
-.SYNOPSIS
-    Tests if the shared state in Pode is thread-safe.
-
-.DESCRIPTION
-    This function checks if the shared state object within Pode is a thread-safe concurrent dictionary.
-    It returns a boolean value indicating whether the state is thread-safe.
-
-.EXAMPLE
-    Test-PodeStateIsThreadSafe
-    Checks if the current state in Pode is a thread-safe concurrent dictionary.
-
-.OUTPUTS
-    [bool] True if the shared state is thread-safe, otherwise False.
-
-.NOTES
-    This is an internal function and may change in future releases of Pode.
-#>
-function Test-PodeStateIsThreadSafe {
-    # Check if the type of the shared state is a ConcurrentDictionary, which is thread-safe
-    return $PodeContext.Server.State.GetType().Name -eq 'ConcurrentDictionary`2'
-=======
     Creates a deep clone of a PSObject by serializing and deserializing the object.
 
 .DESCRIPTION
@@ -4058,5 +3880,184 @@
         # Deserialize the XML back into a new PSObject, creating a deep clone of the original
         return [System.Management.Automation.PSSerializer]::Deserialize($xmlSerializer)
     }
->>>>>>> 38f2f072
+}
+
+<#
+.SYNOPSIS
+    Converts a hashtable to a ConcurrentDictionary.
+
+.DESCRIPTION
+    The `ConvertTo-PodeConcurrentStructure` function takes a hashtable and converts it into a
+    ConcurrentDictionary, which provides thread-safe operations for adding and retrieving items.
+    This function supports the recursive conversion of nested hashtables, ordered dictionaries, and arrays.
+
+.PARAMETER InputObject
+    The hashtable to be converted into a ConcurrentDictionary.
+
+.OUTPUTS
+    [System.Collections.Concurrent.ConcurrentDictionary[string, object]]
+    Returns a ConcurrentDictionary with the same keys and values as the input hashtable.
+
+.EXAMPLE
+    $hashTable = @{
+        Key1 = 'Value1'
+        Key2 = @{
+            SubKey1 = 'SubValue1'
+        }
+    }
+    $concurrentDictionary = ConvertTo-PodeConcurrentStructure -InputObject $hashTable
+    # The variable $concurrentDictionary now contains a ConcurrentDictionary with the same structure as $hashTable
+
+.NOTES
+    This is an internal function and may change in future releases of Pode.
+#>
+function ConvertTo-PodeConcurrentStructure {
+    param (
+        [object]
+        $InputObject
+    )
+
+    if ($InputObject -is [hashtable]) {
+        $concurrentDictionary = [System.Collections.Concurrent.ConcurrentDictionary[string, object]]::new([StringComparer]::OrdinalIgnoreCase)
+    }
+    elseif ($InputObject -is [System.Collections.Specialized.OrderedDictionary]) {
+        $concurrentDictionary = [Pode.PodeOrderedConcurrentDictionary[string, object]]::new([StringComparer]::OrdinalIgnoreCase)
+    }
+    elseif ($InputObject -is [System.Object[]]) {
+        $array = [System.Collections.ArrayList]::Synchronized([System.Collections.ArrayList]::new())
+        foreach ($item in $InputObject) {
+            # Convert each item and add to the synchronized array
+            $convertedItem = ConvertTo-PodeConcurrentStructure -InputObject $item
+            [void]$array.Add($convertedItem)
+        }
+
+        # Return synchronized ArrayList without unrolling
+        return , $array
+    }
+    else {
+        # If the object is neither a hashtable, ordered dictionary, nor array, return it as-is
+        return $InputObject
+    }
+
+    foreach ($key in $InputObject.Keys) {
+        $value = $InputObject[$key]
+
+        # Recursively convert nested hashtables, ordered dictionaries, or arrays
+        if ($value -is [hashtable] -or $value -is [System.Collections.Specialized.OrderedDictionary] -or $value -is [System.Object[]]) {
+            $value = ConvertTo-PodeConcurrentStructure -InputObject $value
+        }
+
+        $concurrentDictionary[$key] = $value
+    }
+
+    return $concurrentDictionary
+}
+
+<#
+.SYNOPSIS
+    Converts a ConcurrentDictionary or PodeOrderedConcurrentDictionary to a hashtable.
+
+.DESCRIPTION
+    The `ConvertFrom-PodeConcurrentStructure` function converts a ConcurrentDictionary or
+    PodeOrderedConcurrentDictionary into a hashtable. It supports the recursive conversion of nested
+    dictionaries and synchronized ArrayLists, preserving the structure of the original input.
+
+.PARAMETER InputObject
+    The ConcurrentDictionary, PodeOrderedConcurrentDictionary, or synchronized ArrayList to be converted into a hashtable.
+
+.OUTPUTS
+    [hashtable]
+    Outputs a hashtable with the same keys and values as the input dictionary.
+
+.EXAMPLE
+    $concurrentDictionary = [System.Collections.Concurrent.ConcurrentDictionary[string, object]]::new([StringComparer]::OrdinalIgnoreCase)
+    $concurrentDictionary.TryAdd('Key1', 'Value1') | Out-Null
+    $nestedConcurrentDictionary = [System.Collections.Concurrent.ConcurrentDictionary[string, object]]::new([StringComparer]::OrdinalIgnoreCase)
+    $nestedConcurrentDictionary.TryAdd('SubKey1', 'SubValue1') | Out-Null
+    $concurrentDictionary.TryAdd('Key2', $nestedConcurrentDictionary) | Out-Null
+
+    $hashtable = ConvertFrom-PodeConcurrentStructure -InputObject $concurrentDictionary
+    # The variable $hashtable now contains a hashtable with the same structure as $concurrentDictionary.
+
+.NOTES
+    This function is primarily for internal use within Pode and may change in future releases.
+#>
+function ConvertFrom-PodeConcurrentStructure {
+    param (
+        [Parameter(Mandatory = $true)]
+        [ValidateNotNull()]
+        [object] # Accepts both ConcurrentDictionary, PodeOrderedConcurrentDictionary, and synchronized ArrayList
+        $InputObject
+    )
+
+    # Check if the input is a supported dictionary type or synchronized ArrayList
+    if ($InputObject -is [System.Collections.Concurrent.ConcurrentDictionary[string, object]] -or
+        $InputObject -is [Pode.PodeOrderedConcurrentDictionary[string, object]]) {
+
+        # Create an empty hashtable to store converted values
+        if ($InputObject -is [System.Collections.Concurrent.ConcurrentDictionary[string, object]] ) {
+            $hashtable = [ordered]@{}
+        }
+        else {
+            $hashtable = @{}
+        }
+
+        # Iterate through each key in the dictionary
+        foreach ($key in $InputObject.Keys) {
+            $value = $InputObject[$key]
+
+            # Recursively convert nested dictionaries and synchronized arrays
+            if ($value -is [System.Collections.Concurrent.ConcurrentDictionary[string, object]] -or
+                $value -is [Pode.PodeOrderedConcurrentDictionary[string, object]] -or
+                ($value -is [System.Collections.ArrayList] -and $value.IsSynchronized)) {
+                $value = ConvertFrom-PodeConcurrentStructure -InputObject $value
+            }
+
+            # Assign the value to the corresponding key in the hashtable
+            $hashtable[$key] = $value
+        }
+
+        return $hashtable
+    }
+    elseif ($InputObject -is [System.Collections.ArrayList] -and $InputObject.IsSynchronized) {
+        # Handle only synchronized ArrayList by converting each element to object[]
+        $convertedArray = @()
+        foreach ($item in $InputObject) {
+            # Recursively convert items if they are dictionaries or synchronized ArrayLists
+            if ($item -is [System.Collections.Concurrent.ConcurrentDictionary[string, object]] -or
+                $item -is [Pode.PodeOrderedConcurrentDictionary[string, object]] -or
+                ($item -is [System.Collections.ArrayList] -and $item.IsSynchronized)) {
+                $item = ConvertFrom-PodeConcurrentStructure -InputObject $item
+            }
+            $convertedArray += $item
+        }
+        # Return the converted array as object[]
+        return , $convertedArray
+    }
+
+    # If the object is neither a dictionary nor a synchronized ArrayList, return it as-is
+    return $InputObject
+}
+
+<#
+.SYNOPSIS
+    Tests if the shared state in Pode is thread-safe.
+
+.DESCRIPTION
+    This function checks if the shared state object within Pode is a thread-safe concurrent dictionary.
+    It returns a boolean value indicating whether the state is thread-safe.
+
+.EXAMPLE
+    Test-PodeStateIsThreadSafe
+    Checks if the current state in Pode is a thread-safe concurrent dictionary.
+
+.OUTPUTS
+    [bool] True if the shared state is thread-safe, otherwise False.
+
+.NOTES
+    This is an internal function and may change in future releases of Pode.
+#>
+function Test-PodeStateIsThreadSafe {
+    # Check if the type of the shared state is a ConcurrentDictionary, which is thread-safe
+    return $PodeContext.Server.State.GetType().Name -eq 'ConcurrentDictionary`2'
 }
using namespace Pode

<#
.SYNOPSIS
    Dynamically executes content as a Pode file, optionally passing data to it.

.DESCRIPTION
    This function takes a string of content, which is expected to be PowerShell code, and optionally a hashtable of data. It constructs a script block that optionally includes a parameter declaration,
    and then executes this script block using the provided data. This is useful for dynamically generating content based on a template or script contained in a file or a string.

.PARAMETER Content
    The PowerShell code as a string. This content is dynamically executed as a script block. It can include placeholders or logic that utilizes the passed data.

.PARAMETER Data
    Optional hashtable of data that can be referenced within the content/script. This data is passed to the script block as parameters.

.EXAMPLE
    $scriptContent = '"Hello, world! Today is $(Get-Date)"'
    ConvertFrom-PodeFile -Content $scriptContent

    This example will execute the content of the script and output "Hello, world! Today is [current date]".

.EXAMPLE
    $template = '"Hello, $(Name)! Your balance is $$(Amount)"'
    $data = @{ Name = 'John Doe'; Amount = '100.50' }
    ConvertFrom-PodeFile -Content $template -Data $data

    This example demonstrates using the function with a data parameter to replace placeholders within the content.
#>
function ConvertFrom-PodeFile {
    param(
        [Parameter(Mandatory = $true)]
        [ValidateNotNull()]
        $Content,

        [Parameter()]
        $Data = @{}
    )

    # if we have data, then setup the data param
    if ($null -ne $Data -and $Data.Count -gt 0) {
        $Content = "param(`$data)`nreturn `"$($Content -replace '"', '``"')`""
    }
    else {
        $Content = "return `"$($Content -replace '"', '``"')`""
    }

    # invoke the content as a script to generate the dynamic content
    return (Invoke-PodeScriptBlock -ScriptBlock ([scriptblock]::Create($Content)) -Arguments $Data -Return)
}

function Get-PodeViewEngineType {
    param(
        [Parameter(Mandatory = $true)]
        [string]
        $Path
    )

    # work out the engine to use when parsing the file
    $type = $PodeContext.Server.ViewEngine.Type

    $ext = Get-PodeFileExtension -Path $Path -TrimPeriod
    if (![string]::IsNullOrWhiteSpace($ext) -and ($ext -ine $PodeContext.Server.ViewEngine.Extension)) {
        $type = $ext
    }

    return $type
}

function Get-PodeFileContentUsingViewEngine {
    param(
        [Parameter(Mandatory = $true)]
        [string]
        $Path,

        [Parameter()]
        [hashtable]
        $Data
    )

    # work out the engine to use when parsing the file
    $engine = Get-PodeViewEngineType -Path $Path

    # setup the content
    $content = [string]::Empty

    # run the relevant engine logic
    switch ($engine.ToLowerInvariant()) {
        'html' {
            $content = Get-Content -Path $Path -Raw -Encoding utf8
        }

        'md' {
            $content = Get-Content -Path $Path -Raw -Encoding utf8
        }

        'pode' {
            $content = Get-Content -Path $Path -Raw -Encoding utf8
            $content = ConvertFrom-PodeFile -Content $content -Data $Data
        }

        default {
            if ($null -ne $PodeContext.Server.ViewEngine.ScriptBlock) {
                $_args = @($Path)
                if (($null -ne $Data) -and ($Data.Count -gt 0)) {
                    $_args = @($Path, $Data)
                }

                $content = (Invoke-PodeScriptBlock -ScriptBlock $PodeContext.Server.ViewEngine.ScriptBlock -Arguments $_args -UsingVariables $PodeContext.Server.ViewEngine.UsingVariables -Return -Splat)
            }
        }
    }

    return $content
}

function Get-PodeFileContent {
    param(
        [Parameter(Mandatory = $true)]
        [string]
        $Path
    )

    return (Get-Content -Path $Path -Raw -Encoding utf8)
}

function Get-PodeType {
    param(
        [Parameter()]
        $Value
    )

    if ($null -eq $Value) {
        return $null
    }

    $type = $Value.GetType()
    return @{
        Name     = $type.Name.ToLowerInvariant()
        BaseName = $type.BaseType.Name.ToLowerInvariant()
    }
}

function Get-PodePSVersionTable {
    return $PSVersionTable
}

function Test-PodeIsAdminUser {
    # check the current platform, if it's unix then return true
    if (Test-PodeIsUnix) {
        return $true
    }

    try {
        $principal = New-Object System.Security.Principal.WindowsPrincipal([System.Security.Principal.WindowsIdentity]::GetCurrent())
        if ($null -eq $principal) {
            return $false
        }

        return $principal.IsInRole([System.Security.Principal.WindowsBuiltInRole]::Administrator)
    }
    catch [exception] {
        Write-PodeHost 'Error checking user administrator priviledges' -ForegroundColor Red
        Write-PodeHost $_.Exception.Message -ForegroundColor Red
        return $false
    }
}

function Get-PodeHostIPRegex {
    param(
        [Parameter(Mandatory = $true)]
        [ValidateSet('Both', 'Hostname', 'IP')]
        [string]
        $Type
    )

    $ip_rgx = '\[?([a-f0-9]*\:){1,}[a-f0-9]*((\d+\.){3}\d+)?\]?|((\d+\.){3}\d+)|\*|all'
    $host_rgx = '([a-z]|\*\.)(([a-z0-9]|[a-z0-9][a-z0-9\-]*[a-z0-9])\.)*([a-z0-9]|[a-z0-9][a-z0-9\-]*[a-z0-9])+'

    switch ($Type.ToLowerInvariant()) {
        'both' {
            return "(?<host>($($ip_rgx)|$($host_rgx)))"
        }

        'hostname' {
            return "(?<host>($($host_rgx)))"
        }

        'ip' {
            return "(?<host>($($ip_rgx)))"
        }
    }
}

function Get-PodePortRegex {
    return '(?<port>\d+)'
}

function Get-PodeEndpointInfo {
    param(
        [Parameter()]
        [string]
        $Address,

        [switch]
        $AnyPortOnZero
    )

    if ([string]::IsNullOrWhiteSpace($Address)) {
        return $null
    }

    $hostRgx = Get-PodeHostIPRegex -Type Both
    $portRgx = Get-PodePortRegex
    $cmbdRgx = "$($hostRgx)\:$($portRgx)"

    # validate that we have a valid ip/host:port address
    if (!(($Address -imatch "^$($cmbdRgx)$") -or ($Address -imatch "^$($hostRgx)[\:]{0,1}") -or ($Address -imatch "[\:]{0,1}$($portRgx)$"))) {
        throw ($PodeLocale.failedToParseAddressExceptionMessage -f $Address)#"Failed to parse '$($Address)' as a valid IP/Host:Port address"
    }

    # grab the ip address/hostname
    $_host = $Matches['host']
    if ([string]::IsNullOrWhiteSpace($_host)) {
        $_host = '*'
    }

    # ensure we have a valid ip address/hostname
    if (!(Test-PodeIPAddress -IP $_host)) {
        throw ($PodeLocale.invalidIpAddressExceptionMessage -f $_host) #"The IP address supplied is invalid: $($_host)"
    }

    # grab the port
    $_port = $Matches['port']
    if ([string]::IsNullOrWhiteSpace($_port)) {
        $_port = 0
    }

    # ensure the port is valid
    if ($_port -lt 0) {
        throw ($PodeLocale.invalidPortExceptionMessage -f $_port)#"The port cannot be negative: $($_port)"
    }

    # return the info
    return @{
        Host = $_host
        Port = (Resolve-PodeValue -Check ($AnyPortOnZero -and ($_port -eq 0)) -TrueValue '*' -FalseValue $_port)
    }
}

function Test-PodeIPAddress {
    param(
        [Parameter()]
        [string]
        $IP,

        [switch]
        $IPOnly
    )

    if ([string]::IsNullOrWhiteSpace($IP) -or ($IP -iin @('*', 'all'))) {
        return $true
    }

    if ($IP -imatch "^$(Get-PodeHostIPRegex -Type Hostname)$") {
        return (!$IPOnly)
    }

    try {
        $null = [System.Net.IPAddress]::Parse($IP)
        return $true
    }
    catch [exception] {
        return $false
    }
}

function Test-PodeHostname {
    param(
        [Parameter()]
        [string]
        $Hostname
    )

    return ($Hostname -imatch "^$(Get-PodeHostIPRegex -Type Hostname)$")
}

function ConvertTo-PodeIPAddress {
    param(
        [Parameter(Mandatory = $true)]
        [ValidateNotNull()]
        $Address
    )

    return [System.Net.IPAddress]::Parse(([System.Net.IPEndPoint]$Address).Address.ToString())
}

function Get-PodeIPAddressesForHostname {
    param(
        [Parameter(Mandatory = $true)]
        [string]
        $Hostname,

        [Parameter(Mandatory = $true)]
        [ValidateSet('All', 'IPv4', 'IPv6')]
        [string]
        $Type
    )

    if (!(Test-PodeHostname -Hostname $Hostname)) {
        return $Hostname
    }

    # get the ip addresses for the hostname
    try {
        $ips = @([System.Net.Dns]::GetHostAddresses($Hostname))
    }
    catch {
        return '127.0.0.1'
    }

    # return ips based on type
    switch ($Type.ToLowerInvariant()) {
        'ipv4' {
            $ips = @(foreach ($ip in $ips) {
                    if ($ip.AddressFamily -ieq 'InterNetwork') {
                        $ip
                    }
                })
        }

        'ipv6' {
            $ips = @(foreach ($ip in $ips) {
                    if ($ip.AddressFamily -ieq 'InterNetworkV6') {
                        $ip
                    }
                })
        }
    }

    return (@($ips)).IPAddressToString
}

function Test-PodeIPAddressLocal {
    param(
        [Parameter(Mandatory = $true)]
        [string]
        $IP
    )

    return (@('127.0.0.1', '::1', '[::1]', '::ffff:127.0.0.1', 'localhost') -icontains $IP)
}

function Test-PodeIPAddressAny {
    param(
        [Parameter(Mandatory = $true)]
        [string]
        $IP
    )

    return (@('0.0.0.0', '*', 'all', '::', '[::]') -icontains $IP)
}

function Test-PodeIPAddressLocalOrAny {
    param(
        [Parameter(Mandatory = $true)]
        [string]
        $IP
    )

    return ((Test-PodeIPAddressLocal -IP $IP) -or (Test-PodeIPAddressAny -IP $IP))
}

function Resolve-PodeIPDualMode {
    param(
        [Parameter()]
        [ipaddress]
        $IP
    )

    # do nothing if IPv6Any
    if ($IP -eq [ipaddress]::IPv6Any) {
        return $IP
    }

    # check loopbacks
    if (($IP -eq [ipaddress]::Loopback) -and [System.Net.Sockets.Socket]::OSSupportsIPv6) {
        return @($IP, [ipaddress]::IPv6Loopback)
    }

    if ($IP -eq [ipaddress]::IPv6Loopback) {
        return @($IP, [ipaddress]::Loopback)
    }

    # if iIPv4, convert and return both
    if (($IP.AddressFamily -eq [System.Net.Sockets.AddressFamily]::InterNetwork) -and [System.Net.Sockets.Socket]::OSSupportsIPv6) {
        return @($IP, $IP.MapToIPv6())
    }

    # if IPv6, only convert if valid IPv4
    if (($IP.AddressFamily -eq [System.Net.Sockets.AddressFamily]::InterNetworkV6) -and $IP.IsIPv4MappedToIPv6) {
        return @($IP, $IP.MapToIPv4())
    }

    # just return the IP
    return $IP
}

function Get-PodeIPAddress {
    param(
        [Parameter()]
        [string]
        $IP,

        [switch]
        $DualMode
    )

    # any address for IPv4 (or IPv6 for DualMode)
    if ([string]::IsNullOrWhiteSpace($IP) -or ($IP -iin @('*', 'all'))) {
        if ($DualMode) {
            return [System.Net.IPAddress]::IPv6Any
        }

        return [System.Net.IPAddress]::Any
    }

    # any address for IPv6 explicitly
    if ($IP -iin @('::', '[::]')) {
        return [System.Net.IPAddress]::IPv6Any
    }

    # localhost
    if ($IP -ieq 'localhost') {
        return [System.Net.IPAddress]::Loopback
    }

    # localhost IPv6 explicitly
    if ($IP -iin @('[::1]', '::1')) {
        return [System.Net.IPAddress]::IPv6Loopback
    }

    # hostname
    if ($IP -imatch "^$(Get-PodeHostIPRegex -Type Hostname)$") {
        return $IP
    }

    # raw ip
    return [System.Net.IPAddress]::Parse($IP)
}

function Test-PodeIPAddressInRange {
    param(
        [Parameter(Mandatory = $true)]
        $IP,

        [Parameter(Mandatory = $true)]
        $LowerIP,

        [Parameter(Mandatory = $true)]
        $UpperIP
    )

    if ($IP.Family -ine $LowerIP.Family) {
        return $false
    }

    $valid = $true

    foreach ($i in 0..3) {
        if (($IP.Bytes[$i] -lt $LowerIP.Bytes[$i]) -or ($IP.Bytes[$i] -gt $UpperIP.Bytes[$i])) {
            $valid = $false
            break
        }
    }

    return $valid
}

function Test-PodeIPAddressIsSubnetMask {
    param(
        [Parameter(Mandatory = $true)]
        [ValidateNotNullOrEmpty()]
        [string]
        $IP
    )

    return (($IP -split '/').Length -gt 1)
}

function Get-PodeSubnetRange {
    param(
        [Parameter(Mandatory = $true)]
        [ValidateNotNullOrEmpty()]
        [string]
        $SubnetMask
    )

    # split for ip and number of 1 bits
    $split = $SubnetMask -split '/'
    if ($split.Length -le 1) {
        return $null
    }

    $ip_parts = $split[0] -isplit '\.'
    $bits = [int]$split[1]

    # generate the netmask
    $network = @('', '', '', '')
    $count = 0

    foreach ($i in 0..3) {
        foreach ($b in 1..8) {
            $count++

            if ($count -le $bits) {
                $network[$i] += '1'
            }
            else {
                $network[$i] += '0'
            }
        }
    }

    # covert netmask to bytes
    foreach ($i in 0..3) {
        $network[$i] = [Convert]::ToByte($network[$i], 2)
    }

    # calculate the bottom range
    $bottom = @(foreach ($i in 0..3) {
            [byte]([byte]$network[$i] -band [byte]$ip_parts[$i])
        })

    # calculate the range
    $range = @(foreach ($i in 0..3) {
            256 + (-bnot [byte]$network[$i])
        })

    # calculate the top range
    $top = @(foreach ($i in 0..3) {
            [byte]([byte]$ip_parts[$i] + [byte]$range[$i])
        })

    return @{
        'Lower'   = ($bottom -join '.')
        'Upper'   = ($top -join '.')
        'Range'   = ($range -join '.')
        'Netmask' = ($network -join '.')
        'IP'      = ($ip_parts -join '.')
    }
}

function Add-PodeRunspace {
    param(
        [Parameter(Mandatory = $true)]
        [ValidateSet('Main', 'Signals', 'Schedules', 'Gui', 'Web', 'Smtp', 'Tcp', 'Tasks', 'WebSockets', 'Files')]
        [string]
        $Type,

        [Parameter(Mandatory = $true)]
        [ValidateNotNull()]
        [scriptblock]
        $ScriptBlock,

        [Parameter()]
        $Parameters,

        [Parameter()]
        [System.Management.Automation.PSDataCollection[psobject]]
        $OutputStream = $null,

        [switch]
        $Forget,

        [switch]
        $NoProfile,

        [switch]
        $PassThru
    )

    try {
        # create powershell pipelines
        $ps = [powershell]::Create()
        $ps.RunspacePool = $PodeContext.RunspacePools[$Type].Pool

        # load modules/drives
        if (!$NoProfile) {
            $null = $ps.AddScript("Open-PodeRunspace -Type '$($Type)'")
        }

        # load main script
        $null = $ps.AddScript($ScriptBlock)

        # load parameters
        if (!(Test-PodeIsEmpty $Parameters)) {
            $Parameters.Keys | ForEach-Object {
                $null = $ps.AddParameter($_, $Parameters[$_])
            }
        }

        # start the pipeline
        if ($null -eq $OutputStream) {
            $pipeline = $ps.BeginInvoke()
        }
        else {
            $pipeline = $ps.BeginInvoke($OutputStream, $OutputStream)
        }

        # do we need to remember this pipeline? sorry, what did you say?
        if ($Forget) {
            $null = $pipeline
        }

        # or do we need to return it for custom processing? ie: tasks
        elseif ($PassThru) {
            return @{
                Pipeline = $ps
                Handler  = $pipeline
            }
        }

        # or store it here for later clean-up
        else {
            $PodeContext.Runspaces += @{
                Pool     = $Type
                Pipeline = $ps
                Handler  = $pipeline
                Stopped  = $false
            }
        }
    }
    catch {
        $_ | Write-PodeErrorLog
        throw $_.Exception
    }
}

<#
.SYNOPSIS
    Closes and disposes of the Pode runspaces, listeners, receivers, watchers, and optionally runspace pools.

.DESCRIPTION
    This function checks and waits for all Listeners, Receivers, and Watchers to be disposed of
    before proceeding to close and dispose of the runspaces and optionally the runspace pools.
    It ensures a clean shutdown by managing the disposal of resources in a specified order.
    The function handles serverless and regular server environments differently, skipping
    disposal actions in serverless contexts.

.PARAMETER ClosePool
    Specifies whether to close and dispose of the runspace pools along with the runspaces.
    This is optional and should be specified if the pools need to be explicitly closed.

.EXAMPLE
    Close-PodeRunspace -ClosePool
    This example closes all runspaces and their associated pools, ensuring that all resources are properly disposed of.

.OUTPUTS
    None
    Outputs from this function are primarily internal state changes and verbose logging.

.NOTES
    It is recommended to use verbose logging to monitor the steps and understand the closing sequence during execution.
#>
function Close-PodeRunspace {
    param(
        [switch]
        $ClosePool
    )

    # Early return if server is serverless, as disposal is not required.
    if ($PodeContext.Server.IsServerless) {
        return
    }

    try {
        # Only proceed if there are runspaces to dispose of.
        if (!(Test-PodeIsEmpty $PodeContext.Runspaces)) {
            Write-Verbose 'Waiting until all Listeners are disposed'

            $count = 0
            $continue = $false
            # Attempts to dispose of resources for up to 10 seconds.
            while ($count -le 10) {
                Start-Sleep -Seconds 1
                $count++

                $continue = $false
                # Check each listener, receiver, and watcher; if any are not disposed, continue waiting.
                foreach ($listener in $PodeContext.Listeners) {
                    if (!$listener.IsDisposed) {
                        $continue = $true
                        break
                    }
                }

                foreach ($receiver in $PodeContext.Receivers) {
                    if (!$receiver.IsDisposed) {
                        $continue = $true
                        break
                    }
                }

                foreach ($watcher in $PodeContext.Watchers) {
                    if (!$watcher.IsDisposed) {
                        $continue = $true
                        break
                    }
                }
                # If undisposed resources exist, continue waiting.
                if ($continue) {
                    continue
                }

                break
            }

            Write-Verbose 'All Listeners disposed'

            # now dispose runspaces
            Write-Verbose 'Disposing Runspaces'
            $runspaceErrors = @(foreach ($item in $PodeContext.Runspaces) {
                    if ($item.Stopped) {
                        continue
                    }

                    try {
                        # only do this, if the pool is in error
                        if ($PodeContext.RunspacePools[$item.Pool].State -ieq 'error') {
                            $item.Pipeline.EndInvoke($item.Handler)
                        }
                    }
                    catch {
                        "$($item.Pool) runspace failed to load: $($_.Exception.InnerException.Message)"
                    }

                    Close-PodeDisposable -Disposable $item.Pipeline
                    $item.Stopped = $true
                })

            # dispose of schedule runspaces
            if ($PodeContext.Schedules.Processes.Count -gt 0) {
                foreach ($key in $PodeContext.Schedules.Processes.Keys.Clone()) {
                    Close-PodeScheduleInternal -Process $PodeContext.Schedules.Processes[$key]
                }
            }

            # dispose of task runspaces
            if ($PodeContext.Tasks.Results.Count -gt 0) {
                foreach ($key in $PodeContext.Tasks.Results.Keys.Clone()) {
                    Close-PodeTaskInternal -Result $PodeContext.Tasks.Results[$key]
                }
            }

            $PodeContext.Runspaces = @()
            Write-Verbose 'Runspaces disposed'
        }

        # close/dispose the runspace pools
        if ($ClosePool) {
            Close-PodeRunspacePool
        }

        # Check for and throw runspace errors if any occurred during disposal.
        if (($null -ne $runspaceErrors) -and ($runspaceErrors.Length -gt 0)) {
            foreach ($err in $runspaceErrors) {
                if ($null -eq $err) {
                    continue
                }

                throw $err
            }
        }

        # garbage collect
        [GC]::Collect()
    }
    catch {
        $_ | Write-PodeErrorLog
        throw $_.Exception
    }
}

function Get-PodeConsoleKey {
    if ([Console]::IsInputRedirected -or ![Console]::KeyAvailable) {
        return $null
    }

    return [Console]::ReadKey($true)
}

function Test-PodeTerminationPressed {
    param(
        [Parameter()]
        $Key = $null
    )

    if ($PodeContext.Server.DisableTermination) {
        return $false
    }

    return (Test-PodeKeyPressed -Key $Key -Character 'c')
}

function Test-PodeRestartPressed {
    param(
        [Parameter()]
        $Key = $null
    )

    return (Test-PodeKeyPressed -Key $Key -Character 'r')
}

function Test-PodeOpenBrowserPressed {
    param(
        [Parameter()]
        $Key = $null
    )

    return (Test-PodeKeyPressed -Key $Key -Character 'b')
}

function Test-PodeKeyPressed {
    param(
        [Parameter()]
        $Key = $null,

        [Parameter(Mandatory = $true)]
        [string]
        $Character
    )

    if ($null -eq $Key) {
        $Key = Get-PodeConsoleKey
    }

    return (($null -ne $Key) -and ($Key.Key -ieq $Character) -and
        (($Key.Modifiers -band [ConsoleModifiers]::Control) -or ((Test-PodeIsUnix) -and ($Key.Modifiers -band [ConsoleModifiers]::Shift))))
}

function Close-PodeServerInternal {
    param(
        [switch]
        $ShowDoneMessage
    )

    # ensure the token is cancelled
    if ($null -ne $PodeContext.Tokens.Cancellation) {
        Write-Verbose 'Cancelling main cancellation token'
        $PodeContext.Tokens.Cancellation.Cancel()
    }

    # stop all current runspaces
    Write-Verbose 'Closing runspaces'
    Close-PodeRunspace -ClosePool

    # stop the file monitor if it's running
    Write-Verbose 'Stopping file monitor'
    Stop-PodeFileMonitor

    try {
        # remove all the cancellation tokens
        Write-Verbose 'Disposing cancellation tokens'
        Close-PodeDisposable -Disposable $PodeContext.Tokens.Cancellation
        Close-PodeDisposable -Disposable $PodeContext.Tokens.Restart

        # dispose mutex/semaphores
        Write-Verbose 'Diposing mutex and semaphores'
        Clear-PodeMutexes
        Clear-PodeSemaphores
    }
    catch {
        $_ | Out-Default
    }

    # remove all of the pode temp drives
    Write-Verbose 'Removing internal PSDrives'
    Remove-PodePSDrive

    if ($ShowDoneMessage -and ($PodeContext.Server.Types.Length -gt 0) -and !$PodeContext.Server.IsServerless) {
        Write-PodeHost ' Done' -ForegroundColor Green
    }
}

function New-PodePSDrive {
    param(
        [Parameter(Mandatory = $true)]
        [string]
        $Path,

        [Parameter()]
        [string]
        $Name
    )

    # if the path is a share, do nothing
    if ($Path.StartsWith('\\')) {
        return $Path
    }

    # if no name is passed, used a randomly generated one
    if ([string]::IsNullOrWhiteSpace($Name)) {
        $Name = "PodeDir$(New-PodeGuid)"
    }

    # if the path supplied doesn't exist, error
    if (!(Test-Path $Path)) {
        throw ($PodeLocale.pathNotExistExceptionMessage -f $Path)#"Path does not exist: $($Path)"
    }

    # resolve the path
    $Path = Get-PodeRelativePath -Path $Path -JoinRoot -Resolve

    # create the temp drive
    if (!(Test-PodePSDrive -Name $Name -Path $Path)) {
        $drive = (New-PSDrive -Name $Name -PSProvider FileSystem -Root $Path -Scope Global -ErrorAction Stop)
    }
    else {
        $drive = Get-PodePSDrive -Name $Name
    }

    # store internally, and return the drive's name
    if (!$PodeContext.Server.Drives.ContainsKey($drive.Name)) {
        $PodeContext.Server.Drives[$drive.Name] = $Path
    }

    return "$($drive.Name):$([System.IO.Path]::DirectorySeparatorChar)"
}

function Get-PodePSDrive {
    param(
        [Parameter(Mandatory = $true)]
        [string]
        $Name
    )

    return (Get-PSDrive -Name $Name -PSProvider FileSystem -Scope Global -ErrorAction Ignore)
}

function Test-PodePSDrive {
    param(
        [Parameter(Mandatory = $true)]
        [string]
        $Name,

        [Parameter()]
        [string]
        $Path
    )

    $drive = Get-PodePSDrive -Name $Name
    if ($null -eq $drive) {
        return $false
    }

    if (![string]::IsNullOrWhiteSpace($Path)) {
        return ($drive.Root -ieq $Path)
    }

    return $true
}

<#
.SYNOPSIS
    Adds Pode PS drives to the session.

.DESCRIPTION
    This function iterates through the keys of Pode drives stored in the `$PodeContext.Server.Drives` collection and creates corresponding PS drives using `New-PodePSDrive`. The drive paths are specified by the values associated with each key.

.EXAMPLE
    Add-PodePSDrivesInternal
    # Creates Pode PS drives in the session based on the configured drive paths.

.NOTES
    This is an internal function and may change in future releases of Pode.
#>
function Add-PodePSDrivesInternal {
    foreach ($key in $PodeContext.Server.Drives.Keys) {
        $null = New-PodePSDrive -Path $PodeContext.Server.Drives[$key] -Name $key
    }
}

<#
.SYNOPSIS
    Imports other Pode modules into the session.

.DESCRIPTION
    This function iterates through the paths of other Pode modules stored in the `$PodeContext.Server.Modules.Values` collection and imports them into the session.
    It uses the `-DisableNameChecking` switch to suppress name checking during module import.

.EXAMPLE
    Import-PodeModulesInternal
    # Imports other Pode modules into the session.

.NOTES
    This is an internal function and may change in future releases of Pode.
#>
function Import-PodeModulesInternal {
    # import other modules in the session
    foreach ($path in $PodeContext.Server.Modules.Values) {
        if (Test-Path $path) {
            $null = Import-Module $path -DisableNameChecking -Scope Global -ErrorAction Stop
        }
    }
}

<#
.SYNOPSIS
Creates and registers inbuilt PowerShell drives for the Pode server's default folders.

.DESCRIPTION
This function sets up inbuilt PowerShell drives for the Pode web server's default directories: views, public content, and error pages. For each of these directories, if the physical path exists on the server, a new PowerShell drive is created and mapped to this path. These drives provide an easy and consistent way to access server resources like views, static files, and custom error pages within the Pode application.

The function leverages `$PodeContext` to access the server's configuration and to determine the paths for these default folders. If a folder's path exists, the function uses `New-PodePSDrive` to create a PowerShell drive for it and stores this drive in the server's `InbuiltDrives` dictionary, keyed by the folder type.

.PARAMETER None

.EXAMPLE
Add-PodePSInbuiltDrive

This example is typically called within the Pode server setup script or internally by the Pode framework to initialize the PowerShell drives for the server's default folders.

.NOTES
This is an internal function and may change in future releases of Pode.
#>
function Add-PodePSInbuiltDrive {

    # create drive for views, if path exists
    $path = (Join-PodeServerRoot -Folder $PodeContext.Server.DefaultFolders.Views)
    if (Test-Path $path) {
        $PodeContext.Server.InbuiltDrives[$PodeContext.Server.DefaultFolders.Views] = (New-PodePSDrive -Path $path)
    }

    # create drive for public content, if path exists
    $path = (Join-PodeServerRoot $PodeContext.Server.DefaultFolders.Public)
    if (Test-Path $path) {
        $PodeContext.Server.InbuiltDrives[$PodeContext.Server.DefaultFolders.Public] = (New-PodePSDrive -Path $path)
    }

    # create drive for errors, if path exists
    $path = (Join-PodeServerRoot $PodeContext.Server.DefaultFolders.Errors)
    if (Test-Path $path) {
        $PodeContext.Server.InbuiltDrives[$PodeContext.Server.DefaultFolders.Errors] = (New-PodePSDrive -Path $path)
    }
}

<#
.SYNOPSIS
    Removes Pode PS drives from the session.

.DESCRIPTION
    This function removes Pode PS drives from the session based on the specified drive name or pattern.
    If no specific name or pattern is provided, it removes all Pode PS drives by default.
    It uses `Get-PSDrive` to retrieve the drives and `Remove-PSDrive` to remove them.

.PARAMETER Name
    The name or pattern of the Pode PS drives to remove. Defaults to 'PodeDir*'.

.EXAMPLE
    Remove-PodePSDrive -Name 'myDir*'
    # Removes all PS drives with names matching the pattern 'myDir*'.

.EXAMPLE
    Remove-PodePSDrive
    # Removes all Pode PS drives.

.NOTES
    This is an internal function and may change in future releases of Pode.
#>
function Remove-PodePSDrive {
    [CmdletBinding()]
    param(
        $Name = 'PodeDir*'
    )
    $null = Get-PSDrive -Name $Name | Remove-PSDrive
}

<#
.SYNOPSIS
    Joins a folder and file path to the root path of the server.

.DESCRIPTION
    This function combines a folder path, file path (optional), and the root path of the server to create a complete path. If the root path is not explicitly provided, it uses the default root path from the Pode context.

.PARAMETER Folder
    The folder path to join.

.PARAMETER FilePath
    The file path (optional) to join. If not provided, only the folder path is used.

.PARAMETER Root
    The root path of the server. If not provided, the default root path from the Pode context is used.

.OUTPUTS
    Returns the combined path as a string.

.EXAMPLE
    Join-PodeServerRoot -Folder "uploads" -FilePath "document.txt"
    # Output: "/uploads/document.txt"

    This example combines the folder path "uploads" and the file path "document.txt" with the default root path from the Pode context.

#>
function Join-PodeServerRoot {
    [CmdletBinding()]
    [OutputType([string])]
    param(
        [Parameter(Mandatory = $true)]
        [ValidateNotNullOrEmpty()]
        [string]
        $Folder,

        [Parameter()]
        [string]
        $FilePath,

        [Parameter()]
        [string]
        $Root
    )

    # use the root path of the server
    if ([string]::IsNullOrWhiteSpace($Root)) {
        $Root = $PodeContext.Server.Root
    }

    # join the folder/file to the root path
    return [System.IO.Path]::Combine($Root, $Folder, $FilePath)
}

<#
.SYNOPSIS
    Removes empty items (empty strings) from an array.

.DESCRIPTION
    This function filters out empty items (empty strings) from an array. It returns a new array containing only non-empty items.

.PARAMETER Array
    The array from which to remove empty items.

.OUTPUTS
    Returns an array containing non-empty items.

.EXAMPLE
    $myArray = "apple", "", "banana", "", "cherry"
    $filteredArray = Remove-PodeEmptyItemsFromArray -Array $myArray
    Write-Host "Filtered array: $filteredArray"

    This example removes empty items from the array and displays the filtered array.
#>
function Remove-PodeEmptyItemsFromArray {
    [Diagnostics.CodeAnalysis.SuppressMessageAttribute('PSPossibleIncorrectComparisonWithNull', '')]
    [CmdletBinding()]
    [OutputType([System.Object[]])]
    param(
        [Parameter(ValueFromPipeline = $true)]
        $Array
    )

    if ($null -eq $Array) {
        return @()
    }

    return @( @($Array -ne ([string]::Empty)) -ne $null )
}

function Remove-PodeNullKeysFromHashtable {
    param(
        [Parameter(ValueFromPipeline = $true)]
        [hashtable]
        $Hashtable
    )

    foreach ($key in ($Hashtable.Clone()).Keys) {
        if ($null -eq $Hashtable[$key]) {
            $null = $Hashtable.Remove($key)
            continue
        }

        if (($Hashtable[$key] -is [string]) -and [string]::IsNullOrEmpty($Hashtable[$key])) {
            $null = $Hashtable.Remove($key)
            continue
        }

        if ($Hashtable[$key] -is [array]) {
            if (($Hashtable[$key].Length -eq 1) -and ($null -eq $Hashtable[$key][0])) {
                $null = $Hashtable.Remove($key)
                continue
            }

            foreach ($item in $Hashtable[$key]) {
                if (($item -is [hashtable]) -or ($item -is [System.Collections.Specialized.OrderedDictionary])) {
                    $item | Remove-PodeNullKeysFromHashtable
                }
            }

            continue
        }

        if (($Hashtable[$key] -is [hashtable]) -or ($Hashtable[$key] -is [System.Collections.Specialized.OrderedDictionary])) {
            $Hashtable[$key] | Remove-PodeNullKeysFromHashtable
            continue
        }
    }
}

<#
.SYNOPSIS
    Retrieves the file extension from a given path.

.DESCRIPTION
    This function extracts the file extension (including the period) from a specified path. Optionally, it can trim the period from the extension.

.PARAMETER Path
    The path from which to extract the file extension.

.PARAMETER TrimPeriod
    Switch parameter. If specified, trims the period from the file extension.

.OUTPUTS
    Returns the file extension (with or without the period) as a string.

.EXAMPLE
    Get-PodeFileExtension -Path "C:\MyFiles\document.txt"
    # Output: ".txt"

    Get-PodeFileExtension -Path "C:\MyFiles\document.txt" -TrimPeriod
    # Output: "txt"

    This example demonstrates how to retrieve the file extension with and without the period from a given path.
#>
function Get-PodeFileExtension {
    [CmdletBinding()]
    [OutputType([string])]
    param(
        [Parameter()]
        [string]
        $Path,

        [switch]
        $TrimPeriod
    )

    # Get the file extension
    $ext = [System.IO.Path]::GetExtension($Path)

    # Trim the period if requested
    if ($TrimPeriod) {
        $ext = $ext.Trim('.')
    }

    return $ext
}


<#
.SYNOPSIS
    Retrieves the file name from a given path.

.DESCRIPTION
    This function extracts the file name (including the extension) or the file name without the extension from a specified path.

.PARAMETER Path
    The path from which to extract the file name.

.PARAMETER WithoutExtension
    Switch parameter. If specified, returns the file name without the extension.

.OUTPUTS
    Returns the file name (with or without extension) as a string.

.EXAMPLE
    Get-PodeFileName -Path "C:\MyFiles\document.txt"
    # Output: "document.txt"

    Get-PodeFileName -Path "C:\MyFiles\document.txt" -WithoutExtension
    # Output: "document"

    This example demonstrates how to retrieve the file name with and without the extension from a given path.

.NOTES
    - If the path is a directory, the function returns the directory name.
    - Use this function to extract file names for further processing or display.
#>
function Get-PodeFileName {
    [CmdletBinding()]
    [OutputType([string])]
    param(
        [Parameter()]
        [string]
        $Path,

        [switch]
        $WithoutExtension
    )

    if ($WithoutExtension) {
        return [System.IO.Path]::GetFileNameWithoutExtension($Path)
    }

    return [System.IO.Path]::GetFileName($Path)
}

<#
.SYNOPSIS
    Tests whether an exception message indicates a valid network failure.

.DESCRIPTION
    This function checks if an exception message contains specific phrases that commonly indicate network-related failures. It returns a boolean value indicating whether the exception message matches any of these network failure patterns.

.PARAMETER Exception
    The exception object whose message needs to be tested.

.OUTPUTS
    Returns $true if the exception message indicates a valid network failure, otherwise returns $false.

.EXAMPLE
    $exception = [System.Exception]::new("The network name is no longer available.")
    $isNetworkFailure = Test-PodeValidNetworkFailure -Exception $exception
    Write-Host "Is network failure: $isNetworkFailure"

    This example tests whether the exception message "The network name is no longer available." indicates a network failure.
#>
function Test-PodeValidNetworkFailure {
    [CmdletBinding()]
    [OutputType([bool])]
    param(
        [Parameter()]
        $Exception
    )

    $msgs = @(
        '*network name is no longer available*',
        '*nonexistent network connection*',
        '*the response has completed*',
        '*broken pipe*'
    )

    $match = @(foreach ($msg in $msgs) {
            if ($Exception.Message -ilike $msg) {
                $msg
            }
        })[0]

    return ($null -ne $match)
}

function ConvertFrom-PodeHeaderQValue {
    param(
        [Parameter(ValueFromPipeline = $true)]
        [string]
        $Value
    )

    $qs = [ordered]@{}

    # return if no value
    if ([string]::IsNullOrWhiteSpace($Value)) {
        return $qs
    }

    # split the values up
    $parts = @($Value -isplit ',').Trim()

    # go through each part and check its q-value
    foreach ($part in $parts) {
        # default of 1 if no q-value
        if ($part.IndexOf(';q=') -eq -1) {
            $qs[$part] = 1.0
            continue
        }

        # parse for q-value
        $atoms = @($part -isplit ';q=')
        $qs[$atoms[0]] = [double]$atoms[1]
    }

    return $qs
}

function Get-PodeAcceptEncoding {
    param(
        [Parameter()]
        [string]
        $AcceptEncoding,

        [switch]
        $ThrowError
    )

    # return if no encoding
    if ([string]::IsNullOrWhiteSpace($AcceptEncoding)) {
        return [string]::Empty
    }

    # return empty if not compressing
    if (!$PodeContext.Server.Web.Compression.Enabled) {
        return [string]::Empty
    }

    # convert encoding form q-form
    $encodings = ConvertFrom-PodeHeaderQValue -Value $AcceptEncoding
    if ($encodings.Count -eq 0) {
        return [string]::Empty
    }

    # check the encodings for one that matches
    $normal = @('identity', '*')
    $valid = @()

    # build up supported and invalid
    foreach ($encoding in $encodings.Keys) {
        if (($encoding -iin $PodeContext.Server.Compression.Encodings) -or ($encoding -iin $normal)) {
            $valid += @{
                Name  = $encoding
                Value = $encodings[$encoding]
            }
        }
    }

    # if it's empty, just return empty
    if ($valid.Length -eq 0) {
        return [string]::Empty
    }

    # find the highest ranked match
    $found = @{}
    $failOnIdentity = $false

    foreach ($encoding in $valid) {
        if ($encoding.Value -gt $found.Value) {
            $found = $encoding
        }

        if (!$failOnIdentity -and ($encoding.Value -eq 0) -and ($encoding.Name -iin $normal)) {
            $failOnIdentity = $true
        }
    }

    # force found to identity/* if the 0 is not identity - meaning it's still allowed
    if (($found.Value -eq 0) -and !$failOnIdentity) {
        $found = @{
            Name  = 'identity'
            Value = 1.0
        }
    }

    # return invalid, error, or return empty for idenity?
    if ($found.Value -eq 0) {
        if ($ThrowError) {
            throw (New-PodeRequestException -StatusCode 406)
        }
    }

    # else, we're safe
    if ($found.Name -iin $normal) {
        return [string]::Empty
    }

    if ($found.Name -ieq 'x-gzip') {
        return 'gzip'
    }

    return $found.Name
}

<#
.SYNOPSIS
    Parses a range string and converts it into a hashtable array of start and end values.

.DESCRIPTION
    This function takes a range string (typically used in HTTP headers) and extracts the relevant start and end values. It supports the 'bytes' unit and handles multiple ranges separated by commas.

.PARAMETER Range
    The range string to parse.

.PARAMETER ThrowError
    A switch parameter. If specified, the function throws an exception (HTTP status code 416) when encountering invalid range formats.

.OUTPUTS
    An array of hashtables, each containing 'Start' and 'End' properties representing the parsed ranges.

.EXAMPLE
    Get-PodeRange -Range 'bytes=100-200,300-400'
    # Returns an array of hashtables:
    # [
    #     @{
    #         Start = 100
    #         End   = 200
    #     },
    #     @{
    #         Start = 300
    #         End   = 400
    #     }
    # ]

.NOTES
    This is an internal function and may change in future releases of Pode.
#>
function Get-PodeRange {
    [CmdletBinding()]
    [OutputType([hashtable[]])]
    param(
        [Parameter()]
        [string]
        $Range,

        [switch]
        $ThrowError
    )

    # return if no ranges
    if ([string]::IsNullOrWhiteSpace($Range)) {
        return $null
    }

    # split on '='
    $parts = @($Range -isplit '=').Trim()
    if (($parts.Length -le 1) -or ([string]::IsNullOrWhiteSpace($parts[1]))) {
        return $null
    }

    $unit = $parts[0]
    if ($unit -ine 'bytes') {
        if ($ThrowError) {
            throw (New-PodeRequestException -StatusCode 416)
        }

        return $null
    }

    # split on ','
    $parts = @($parts[1] -isplit ',').Trim()

    # parse into From-To hashtable array
    $ranges = @()

    foreach ($atom in $parts) {
        if ($atom -inotmatch '(?<start>[\d]+){0,1}\s?\-\s?(?<end>[\d]+){0,1}') {
            if ($ThrowError) {
                throw (New-PodeRequestException -StatusCode 416)
            }

            return $null
        }

        $ranges += @{
            Start = $Matches['start']
            End   = $Matches['end']
        }
    }

    return $ranges
}

function Get-PodeTransferEncoding {
    param(
        [Parameter()]
        [string]
        $TransferEncoding,

        [switch]
        $ThrowError
    )

    # return if no encoding
    if ([string]::IsNullOrWhiteSpace($TransferEncoding)) {
        return [string]::Empty
    }

    # convert encoding form q-form
    $encodings = ConvertFrom-PodeHeaderQValue -Value $TransferEncoding
    if ($encodings.Count -eq 0) {
        return [string]::Empty
    }

    # check the encodings for one that matches
    $normal = @('chunked', 'identity')
    $invalid = @()

    # if we see a supported one, return immediately. else build up invalid one
    foreach ($encoding in $encodings.Keys) {
        if ($encoding -iin $PodeContext.Server.Compression.Encodings) {
            if ($encoding -ieq 'x-gzip') {
                return 'gzip'
            }

            return $encoding
        }

        if ($encoding -iin $normal) {
            continue
        }

        $invalid += $encoding
    }

    # if we have any invalid, throw a 415 error
    if ($invalid.Length -gt 0) {
        if ($ThrowError) {
            throw (New-PodeRequestException -StatusCode 415)
        }

        return $invalid[0]
    }

    # else, we're safe
    return [string]::Empty
}

function Get-PodeEncodingFromContentType {
    param(
        [Parameter()]
        [string]
        $ContentType
    )

    if ([string]::IsNullOrWhiteSpace($ContentType)) {
        return [System.Text.Encoding]::UTF8
    }

    $parts = @($ContentType -isplit ';').Trim()

    foreach ($part in $parts) {
        if ($part.StartsWith('charset')) {
            return [System.Text.Encoding]::GetEncoding(($part -isplit '=')[1].Trim())
        }
    }

    return [System.Text.Encoding]::UTF8
}

function New-PodeRequestException {
    param(
        [Parameter(Mandatory = $true)]
        [int]
        $StatusCode
    )

    $err = [System.Net.Http.HttpRequestException]::new()
    $err.Data.Add('PodeStatusCode', $StatusCode)
    return $err
}

function ConvertTo-PodeResponseContent {
    param(
        [Parameter(ValueFromPipeline = $true)]
        $InputObject,

        [Parameter()]
        [string]
        $ContentType,

        [Parameter()]
        [int]
        $Depth = 10,

        [Parameter()]
        [string]
        $Delimiter = ',',

        [switch]
        $AsHtml
    )

    # split for the main content type
    $ContentType = Split-PodeContentType -ContentType $ContentType

    # if there is no content-type then convert straight to string
    if ([string]::IsNullOrWhiteSpace($ContentType)) {
        return ([string]$InputObject)
    }

    # run action for the content type
    switch ($ContentType) {
        { $_ -ilike '*/json' } {
            if ($InputObject -isnot [string]) {
                if ($Depth -le 0) {
                    return (ConvertTo-Json -InputObject $InputObject -Compress)
                }
                else {
                    return (ConvertTo-Json -InputObject $InputObject -Depth $Depth -Compress)
                }
            }

            if ([string]::IsNullOrWhiteSpace($InputObject)) {
                return '{}'
            }
        }

        { $_ -ilike '*/yaml' -or $_ -ilike '*/x-yaml' } {
            if ($InputObject -isnot [string]) {
                if ($Depth -le 0) {
                    return (ConvertTo-PodeYamlInternal -InputObject $InputObject )
                }
                else {
                    return (ConvertTo-PodeYamlInternal -InputObject $InputObject -Depth $Depth  )
                }
            }

            if ([string]::IsNullOrWhiteSpace($InputObject)) {
                return '[]'
            }
        }

        { $_ -ilike '*/xml' } {
            if ($InputObject -isnot [string]) {
                $temp = @(foreach ($item in $InputObject) {
                        New-Object psobject -Property $item
                    })

                return ($temp | ConvertTo-Xml -Depth $Depth -As String -NoTypeInformation)
            }

            if ([string]::IsNullOrWhiteSpace($InputObject)) {
                return [string]::Empty
            }
        }

        { $_ -ilike '*/csv' } {
            if ($InputObject -isnot [string]) {
                $temp = @(foreach ($item in $InputObject) {
                        New-Object psobject -Property $item
                    })

                if (Test-PodeIsPSCore) {
                    $temp = ($temp | ConvertTo-Csv -Delimiter $Delimiter -IncludeTypeInformation:$false)
                }
                else {
                    $temp = ($temp | ConvertTo-Csv -Delimiter $Delimiter -NoTypeInformation)
                }

                return ($temp -join ([environment]::NewLine))
            }

            if ([string]::IsNullOrWhiteSpace($InputObject)) {
                return [string]::Empty
            }
        }

        { $_ -ilike '*/html' } {
            if ($InputObject -isnot [string]) {
                return (($InputObject | ConvertTo-Html) -join ([environment]::NewLine))
            }

            if ([string]::IsNullOrWhiteSpace($InputObject)) {
                return [string]::Empty
            }
        }

        { $_ -ilike '*/markdown' } {
            if ($AsHtml -and ($PSVersionTable.PSVersion.Major -ge 7)) {
                return ($InputObject | ConvertFrom-Markdown).Html
            }
        }
    }

    return ([string]$InputObject)
}

function ConvertFrom-PodeRequestContent {
    param(
        [Parameter()]
        $Request,

        [Parameter()]
        [string]
        $ContentType,

        [Parameter()]
        [string]
        $TransferEncoding
    )

    # get the requests content type
    $ContentType = Split-PodeContentType -ContentType $ContentType

    # result object for data/files
    $Result = @{
        Data  = @{}
        Files = @{}
    }

    # if there is no content-type then do nothing
    if ([string]::IsNullOrWhiteSpace($ContentType)) {
        return $Result
    }

    # if the content-type is not multipart/form-data, get the string data
    if ($ContentType -ine 'multipart/form-data') {
        # get the content based on server type
        if ($PodeContext.Server.IsServerless) {
            switch ($PodeContext.Server.ServerlessType.ToLowerInvariant()) {
                'awslambda' {
                    $Content = $Request.body
                }

                'azurefunctions' {
                    $Content = $Request.RawBody
                }
            }
        }
        else {
            # if the request is compressed, attempt to uncompress it
            if (![string]::IsNullOrWhiteSpace($TransferEncoding)) {
                # create a compressed stream to decompress the req bytes
                $ms = New-Object -TypeName System.IO.MemoryStream
                $ms.Write($Request.RawBody, 0, $Request.RawBody.Length)
                $null = $ms.Seek(0, 0)
                $stream = New-Object "System.IO.Compression.$($TransferEncoding)Stream"($ms, [System.IO.Compression.CompressionMode]::Decompress)

                # read the decompressed bytes
                $Content = Read-PodeStreamToEnd -Stream $stream -Encoding $Request.ContentEncoding
            }
            else {
                $Content = $Request.Body
            }
        }

        # if there is no content then do nothing
        if ([string]::IsNullOrWhiteSpace($Content)) {
            return $Result
        }

        # check if there is a defined custom body parser
        if ($PodeContext.Server.BodyParsers.ContainsKey($ContentType)) {
            $parser = $PodeContext.Server.BodyParsers[$ContentType]
            $Result.Data = (Invoke-PodeScriptBlock -ScriptBlock $parser.ScriptBlock -Arguments $Content -UsingVariables $parser.UsingVariables -Return)
            $Content = $null
            return $Result
        }
    }

    # run action for the content type
    switch ($ContentType) {
        { $_ -ilike '*/json' } {
            if (Test-PodeIsPSCore) {
                $Result.Data = ($Content | ConvertFrom-Json -AsHashtable)
            }
            else {
                $Result.Data = ($Content | ConvertFrom-Json)
            }
        }

        { $_ -ilike '*/xml' } {
            $Result.Data = [xml]($Content)
        }

        { $_ -ilike '*/csv' } {
            $Result.Data = ($Content | ConvertFrom-Csv)
        }

        { $_ -ilike '*/x-www-form-urlencoded' } {
            $Result.Data = (ConvertFrom-PodeNameValueToHashTable -Collection ([System.Web.HttpUtility]::ParseQueryString($Content)))
        }

        { $_ -ieq 'multipart/form-data' } {
            # parse multipart form data
            $form = $null

            if ($PodeContext.Server.IsServerless) {
                switch ($PodeContext.Server.ServerlessType.ToLowerInvariant()) {
                    'awslambda' {
                        $Content = $Request.body
                    }

                    'azurefunctions' {
                        $Content = $Request.Body
                    }
                }

                $form = [PodeForm]::Parse($Content, $WebEvent.ContentType, [System.Text.Encoding]::UTF8)
            }
            else {
                $Request.ParseFormData()
                $form = $Request.Form
            }

            # set the files/data
            foreach ($file in $form.Files) {
                $Result.Files.Add($file.FileName, $file)
            }

            foreach ($item in $form.Data) {
                if ($item.IsSingular) {
                    $Result.Data.Add($item.Key, $item.Values[0])
                }
                else {
                    $Result.Data.Add($item.Key, $item.Values)
                }
            }

            $form = $null
        }

        default {
            $Result.Data = $Content
        }
    }

    $Content = $null
    return $Result
}
<#
.SYNOPSIS
    Extracts the base MIME type from a Content-Type string that may include additional parameters.

.DESCRIPTION
    This function takes a Content-Type string as input and returns only the base MIME type by splitting the string at the semicolon (';') and trimming any excess whitespace.
    It is useful for handling HTTP headers or other contexts where Content-Type strings include parameters like charset, boundary, etc.

.PARAMETER ContentType
    The Content-Type string from which to extract the base MIME type. This string can include additional parameters separated by semicolons.

.EXAMPLE
    Split-PodeContentType -ContentType "text/html; charset=UTF-8"

    This example returns 'text/html', stripping away the 'charset=UTF-8' parameter.

.EXAMPLE
    Split-PodeContentType -ContentType "application/json; charset=utf-8"

    This example returns 'application/json', removing the charset parameter.
#>
function Split-PodeContentType {
    param(
        [Parameter()]
        [string]
        $ContentType
    )

    # Check if the input string is null, empty, or consists only of whitespace.
    if ([string]::IsNullOrWhiteSpace($ContentType)) {
        return [string]::Empty  # Return an empty string if the input is not valid.
    }

    # Split the Content-Type string by the semicolon, which separates the base MIME type from other parameters.
    # Trim any leading or trailing whitespace from the resulting MIME type to ensure clean output.
    return @($ContentType -isplit ';')[0].Trim()
}

function ConvertFrom-PodeNameValueToHashTable {
    param(
        [Parameter()]
        [System.Collections.Specialized.NameValueCollection]
        $Collection
    )

    if ((Get-PodeCount -Object $Collection) -eq 0) {
        return @{}
    }

    $ht = @{}
    foreach ($key in $Collection.Keys) {
        $htKey = $key
        if (!$key) {
            $htKey = ''
        }

        $ht[$htKey] = $Collection.Get($key)
    }

    return $ht
}

<#
.SYNOPSIS
    Gets the count of elements in the provided object or the length of a string.

.DESCRIPTION
    This function returns the count of elements in various types of objects including strings, collections, and arrays.
    If the object is a string, it returns the length of the string. If the object is null or an empty collection, it returns 0.
    This function is useful for determining the size or length of data containers in PowerShell scripts.

.PARAMETER Object
    The object from which the count or length will be determined. This can be a string, array, collection, or any other object that has a Count property.

.OUTPUTS
    [int]
    Returns an integer representing the count of elements or length of the string.

.EXAMPLE
    $array = @(1, 2, 3)
    Get-PodeCount -Object $array

    This example returns 3, as there are three elements in the array.

.EXAMPLE
    $string = "hello"
    Get-PodeCount -Object $string

    This example returns 5, as there are five characters in the string.

.EXAMPLE
    $nullObject = $null
    Get-PodeCount -Object $nullObject

    This example returns 0, as the object is null.
#>
function Get-PodeCount {
    [CmdletBinding()]
    [OutputType([int])]
    param(
        [Parameter()]
        $Object  # The object to be evaluated for its count.
    )

    # Check if the object is null.
    if ($null -eq $Object) {
        return 0  # Return 0 if the object is null.
    }

    # Check if the object is a string and return its length.
    if ($Object -is [string]) {
        return $Object.Length
    }

    # Check if the object is a NameValueCollection and is empty.
    if ($Object -is [System.Collections.Specialized.NameValueCollection] -and $Object.Count -eq 0) {
        return 0  # Return 0 if the collection is empty.
    }

    # For other types of collections, return their Count property.
    return $Object.Count
}


<#
.SYNOPSIS
    Tests if a given file system path is valid and optionally if it is not a directory.

.DESCRIPTION
    This function tests if the provided file system path is valid. It checks if the path is not null or whitespace, and if the item at the path exists. If the item exists and is not a directory (unless the $FailOnDirectory switch is not used), it returns true. If the path is not valid, it can optionally set a 404 response status code.

.PARAMETER Path
    The file system path to test for validity.

.PARAMETER NoStatus
    A switch to suppress setting the 404 response status code if the path is not valid.

.PARAMETER FailOnDirectory
    A switch to indicate that the function should return false if the path is a directory.

.PARAMETER Force
    A switch to indicate that the file with the hidden attribute has to be includede

.PARAMETER ReturnItem
    Return the item file item itself instead of true or false

.EXAMPLE
    $isValid = Test-PodePath -Path "C:\temp\file.txt"
    if ($isValid) {
        # The file exists and is not a directory
    }

.EXAMPLE
    $isValid = Test-PodePath -Path "C:\temp\folder" -FailOnDirectory
    if (!$isValid) {
        # The path is a directory or does not exist
    }

.NOTES
    This function is used within the Pode framework to validate file system paths for serving static content.

#>
function Test-PodePath {
    param(
        [Parameter()]
        $Path,

        [switch]
        $NoStatus,

        [switch]
        $FailOnDirectory,

        [switch]
        $Force,

        [switch]
        $ReturnItem
    )

    $statusCode = 404

    if (![string]::IsNullOrWhiteSpace($Path)) {
        try {
            $item = Get-Item $Path -Force:$Force -ErrorAction Stop
            if (($null -ne $item) -and (!$FailOnDirectory -or !$item.PSIsContainer)) {
                $statusCode = 200
            }
        }
        catch [System.Management.Automation.ItemNotFoundException] {
            $statusCode = 404
        }
        catch [System.UnauthorizedAccessException] {
            $statusCode = 401
        }
        catch {
            $statusCode = 400
        }

    }

    if ($statusCode -eq 200) {
        if ($ReturnItem.IsPresent) {
            return  $item
        }
        return $true
    }

    # if we failed to get the file, report back the status code and/or return true/false
    if (!$NoStatus.IsPresent) {
        Set-PodeResponseStatus -Code $statusCode
    }

    if ($ReturnItem.IsPresent) {
        return  $null
    }
    return $false
}

function Test-PodePathIsFile {
    param(
        [Parameter()]
        [string]
        $Path,

        [switch]
        $FailOnWildcard
    )

    if ([string]::IsNullOrWhiteSpace($Path)) {
        return $false
    }

    if ($FailOnWildcard -and (Test-PodePathIsWildcard $Path)) {
        return $false
    }

    return (![string]::IsNullOrWhiteSpace([System.IO.Path]::GetExtension($Path)))
}

function Test-PodePathIsWildcard {
    param(
        [Parameter()]
        [string]
        $Path
    )

    if ([string]::IsNullOrWhiteSpace($Path)) {
        return $false
    }

    return $Path.Contains('*')
}

function Test-PodePathIsDirectory {
    param(
        [Parameter(Mandatory = $true)]
        [ValidateNotNullOrEmpty()]
        [string]
        $Path,

        [switch]
        $FailOnWildcard

    )

    if ($FailOnWildcard -and (Test-PodePathIsWildcard $Path)) {
        return $false
    }

    return ([string]::IsNullOrWhiteSpace([System.IO.Path]::GetExtension($Path)))
}



function Convert-PodePathPatternToRegex {
    param(
        [Parameter()]
        [string]
        $Path,

        [switch]
        $NotSlashes,

        [switch]
        $NotStrict
    )

    if (!$NotSlashes) {
        if ($Path -match '[\\/]\*$') {
            $Path = $Path -replace '[\\/]\*$', '/{0,1}*'
        }

        $Path = $Path -ireplace '[\\/]', '[\\/]'
    }

    $Path = $Path -ireplace '\.', '\.'
    $Path = $Path -ireplace '\*', '.*?'

    if ($NotStrict) {
        return $Path
    }

    return "^$($Path)$"
}

function Convert-PodePathPatternsToRegex {
    param(
        [Parameter()]
        [string[]]
        $Paths,

        [switch]
        $NotSlashes,

        [switch]
        $NotStrict
    )

    # replace certain chars
    $Paths = @(foreach ($path in $Paths) {
            if (![string]::IsNullOrEmpty($path)) {
                Convert-PodePathPatternToRegex -Path $path -NotStrict -NotSlashes:$NotSlashes
            }
        })

    # if no paths, return null
    if (($null -eq $Paths) -or ($Paths.Length -eq 0)) {
        return $null
    }

    # join them all together
    $joined = "($($Paths -join '|'))"

    if ($NotStrict) {
        return $joined
    }

    return "^$($joined)$"
}

<#
.SYNOPSIS
    Gets the default SSL protocol(s) based on the operating system.

.DESCRIPTION
    This function determines the appropriate default SSL protocol(s) based on the operating system. On macOS, it returns TLS 1.2. On other platforms, it combines SSL 3.0 and TLS 1.2.

.OUTPUTS
    A [System.Security.Authentication.SslProtocols] enum value representing the default SSL protocol(s).

.EXAMPLE
    Get-PodeDefaultSslProtocol
    # Returns [System.Security.Authentication.SslProtocols]::Ssl3, [System.Security.Authentication.SslProtocols]::Tls12 (on non-macOS systems)
    # Returns [System.Security.Authentication.SslProtocols]::Tls12 (on macOS)

.NOTES
    This is an internal function and may change in future releases of Pode.
#>
function Get-PodeDefaultSslProtocol {
    [CmdletBinding()]
    [OutputType([System.Security.Authentication.SslProtocols])]
    param()
    if (Test-PodeIsMacOS) {
        return (ConvertTo-PodeSslProtocol -Protocol Tls12)
    }

    return (ConvertTo-PodeSslProtocol -Protocol Ssl3, Tls12)
}

<#
.SYNOPSIS
    Converts a string representation of SSL protocols to the corresponding SslProtocols enum value.

.DESCRIPTION
    This function takes an array of SSL protocol strings (such as 'Tls', 'Tls12', etc.) and combines them into a single SslProtocols enum value. It's useful for configuring SSL/TLS settings in Pode or other PowerShell scripts.

.PARAMETER Protocol
    An array of SSL protocol strings. Valid values are 'Ssl2', 'Ssl3', 'Tls', 'Tls11', 'Tls12', and 'Tls13'.

.OUTPUTS
    A [System.Security.Authentication.SslProtocols] enum value representing the combined protocols.

.EXAMPLE
    ConvertTo-PodeSslProtocol -Protocol 'Tls', 'Tls12'
    # Returns [System.Security.Authentication.SslProtocols]::Tls12

.NOTES
    This is an internal function and may change in future releases of Pode.
#>
function ConvertTo-PodeSslProtocol {
    [CmdletBinding()]
    [OutputType([System.Security.Authentication.SslProtocols])]
    param(
        [Parameter()]
        [ValidateSet('Ssl2', 'Ssl3', 'Tls', 'Tls11', 'Tls12', 'Tls13')]
        [string[]]
        $Protocol
    )

    $protos = 0
    foreach ($item in $Protocol) {
        $protos = [int]($protos -bor [System.Security.Authentication.SslProtocols]::$item)
    }

    return [System.Security.Authentication.SslProtocols]($protos)
}

<#
.SYNOPSIS
    Retrieves details about the Pode module.

.DESCRIPTION
    This function determines the relevant details of the Pode module. It first checks if the module is already imported.
    If so, it uses that module. Otherwise, it attempts to identify the module used for the 'engine' and retrieves its details.
    If there are multiple versions of the module, it selects the newest version. If no module is imported, it uses the latest installed version.

.OUTPUTS
    A hashtable containing the module details.

.EXAMPLE
    Get-PodeModuleInfo
    # Returns a hashtable with module details such as name, path, base path, data path, internal path, and whether it's in the system path.

    .NOTES
    This is an internal function and may change in future releases of Pode.
#>
function Get-PodeModuleInfo {
    [CmdletBinding()]
    [OutputType([hashtable])]
    param()
    # if there's 1 module imported already, use that
    $importedModule = @(Get-Module -Name Pode)
    if (($importedModule | Measure-Object).Count -eq 1) {
        return (Convert-PodeModuleInfo -Module @($importedModule)[0])
    }

    # if there's none or more, attempt to get the module used for 'engine'
    try {
        $usedModule = (Get-Command -Name 'Set-PodeViewEngine').Module
        if (($usedModule | Measure-Object).Count -eq 1) {
            return (Convert-PodeModuleInfo -Module $usedModule)
        }
    }
    catch {
        $_ | Write-PodeErrorLog -Level Debug
    }

    # if there were multiple to begin with, use the newest version
    if (($importedModule | Measure-Object).Count -gt 1) {
        return (Convert-PodeModuleInfo -Module @($importedModule | Sort-Object -Property Version)[-1])
    }

    # otherwise there were none, use the latest installed
    return (Convert-PodeModuleInfo -Module @(Get-Module -ListAvailable -Name Pode | Sort-Object -Property Version)[-1])
}

<#
.SYNOPSIS
    Converts Pode module details to a hashtable.

.DESCRIPTION
    This function takes a Pode module and extracts relevant details such as name, path, base path, data path, internal path, and whether it's in the system path.

.PARAMETER Module
    The Pode module to convert.

.OUTPUTS
    A hashtable containing the module details.

.EXAMPLE
    Convert-PodeModuleInfo -Module (Get-Module Pode)

.NOTES
    This is an internal function and may change in future releases of Pode.
#>
function Convert-PodeModuleInfo {
    [CmdletBinding()]
    [OutputType([hashtable])]
    param(
        [Parameter(Mandatory = $true)]
        [psmoduleinfo]
        $Module
    )

    $details = @{
        Name         = $Module.Name
        Path         = $Module.Path
        BasePath     = $Module.ModuleBase
        DataPath     = (Find-PodeModuleFile -Module $Module -CheckVersion)
        InternalPath = $null
        InPath       = (Test-PodeModuleInPath -Module $Module)
    }

    $details.InternalPath = $details.DataPath -ireplace 'Pode\.(ps[md]1)', 'Pode.Internal.$1'
    return $details
}

<#
.SYNOPSIS
    Checks if a PowerShell module is located within the directories specified in the PSModulePath environment variable.

.DESCRIPTION
    This function determines if the path of a provided PowerShell module starts with any path included in the system's PSModulePath environment variable.
    This is used to ensure that the module is being loaded from expected locations, which can be important for security and configuration verification.

.PARAMETER Module
    The module to be checked. This should be a module info object, typically obtained via Get-Module or Import-Module.

.OUTPUTS
    [bool]
    Returns $true if the module's path is under a path listed in PSModulePath, otherwise returns $false.

.EXAMPLE
    $module = Get-Module -Name Pode
    Test-PodeModuleInPath -Module $module

    This example checks if the 'Pode' module is located within the paths specified by the PSModulePath environment variable.
#>
function Test-PodeModuleInPath {
    [CmdletBinding()]
    [OutputType([bool])]
    param(
        [Parameter(Mandatory = $true)]
        [psmoduleinfo]
        $Module
    )

    # Determine the path separator based on the operating system.
    $separator = if (Test-PodeIsUnix) { ':' } else { ';' }

    # Split the PSModulePath environment variable to get individual paths.
    $paths = @($env:PSModulePath -split $separator)

    # Check each path to see if the module's path starts with it.
    foreach ($path in $paths) {
        # Return true if the module is in one of the paths.
        if ($Module.Path.StartsWith($path)) {
            return $true
        }
    }

    # Return false if no matching path is found.
    return $false
}
<#
.SYNOPSIS
    Retrieves a module and all of its recursive dependencies.

.DESCRIPTION
    This function takes a PowerShell module as input and returns an array containing
    the module and all of its required dependencies, retrieved recursively. This is
    useful for understanding the full set of dependencies a module has.

.PARAMETER Module
    The module for which to retrieve dependencies. This must be a valid PowerShell module object.

.EXAMPLE
    $module = Get-Module -Name SomeModuleName
    $dependencies = Get-PodeModuleDependencyList -Module $module
    This example retrieves all dependencies for "SomeModuleName".

.OUTPUTS
    Array[psmoduleinfo]
    Returns an array of psmoduleinfo objects, each representing a module in the dependency tree.
#>

function Get-PodeModuleDependencyList {
    param(
        [Parameter(Mandatory = $true)]
        [psmoduleinfo]
        $Module
    )

    # Check if the module has any required modules (dependencies).
    if (!$Module.RequiredModules) {
        return $Module
    }
    # Initialize an array to hold all dependencies.
    $mods = @()

    # Iterate through each required module and recursively retrieve their dependencies.
    foreach ($mod in $Module.RequiredModules) {
        # Recursive call for each dependency.
        $mods += (Get-PodeModuleDependencyList -Module $mod)
    }

    # Return the list of all dependencies plus the original module.
    return ($mods + $module)
}

function Get-PodeModuleRootPath {
    return (Split-Path -Parent -Path $PodeContext.Server.PodeModule.Path)
}

function Get-PodeModuleMiscPath {
    return [System.IO.Path]::Combine((Get-PodeModuleRootPath), 'Misc')
}

function Get-PodeUrl {
    return "$($WebEvent.Endpoint.Protocol)://$($WebEvent.Endpoint.Address)$($WebEvent.Path)"
}

function Find-PodeErrorPage {
    param(
        [Parameter()]
        [int]
        $Code,

        [Parameter()]
        [string]
        $ContentType
    )

    # if a defined content type is supplied, attempt to find an error page for that first
    if (![string]::IsNullOrWhiteSpace($ContentType)) {
        $path = Get-PodeErrorPage -Code $Code -ContentType $ContentType
        if (![string]::IsNullOrWhiteSpace($path)) {
            return @{ 'Path' = $path; 'ContentType' = $ContentType }
        }
    }

    # if a defined route error page content type is supplied, attempt to find an error page for that
    if (![string]::IsNullOrWhiteSpace($WebEvent.ErrorType)) {
        $path = Get-PodeErrorPage -Code $Code -ContentType $WebEvent.ErrorType
        if (![string]::IsNullOrWhiteSpace($path)) {
            return @{ 'Path' = $path; 'ContentType' = $WebEvent.ErrorType }
        }
    }

    # if route patterns have been defined, see if an error content type matches and attempt that
    if (!(Test-PodeIsEmpty $PodeContext.Server.Web.ErrorPages.Routes)) {
        # find type by pattern
        $matched = @(foreach ($key in $PodeContext.Server.Web.ErrorPages.Routes.Keys) {
                if ($WebEvent.Path -imatch $key) {
                    $key
                }
            })[0]

        # if we have a match, see if a page exists
        if (!(Test-PodeIsEmpty $matched)) {
            $type = $PodeContext.Server.Web.ErrorPages.Routes[$matched]
            $path = Get-PodeErrorPage -Code $Code -ContentType $type
            if (![string]::IsNullOrWhiteSpace($path)) {
                return @{ 'Path' = $path; 'ContentType' = $type }
            }
        }
    }

    # if we're using strict typing, attempt that, if we have a content type
    if ($PodeContext.Server.Web.ErrorPages.StrictContentTyping -and ![string]::IsNullOrWhiteSpace($WebEvent.ContentType)) {
        $path = Get-PodeErrorPage -Code $Code -ContentType $WebEvent.ContentType
        if (![string]::IsNullOrWhiteSpace($path)) {
            return @{ 'Path' = $path; 'ContentType' = $WebEvent.ContentType }
        }
    }

    # if we have a default defined, attempt that
    if (!(Test-PodeIsEmpty $PodeContext.Server.Web.ErrorPages.Default)) {
        $path = Get-PodeErrorPage -Code $Code -ContentType $PodeContext.Server.Web.ErrorPages.Default
        if (![string]::IsNullOrWhiteSpace($path)) {
            return @{ 'Path' = $path; 'ContentType' = $PodeContext.Server.Web.ErrorPages.Default }
        }
    }

    # if there's still no error page, use default HTML logic
    $type = Get-PodeContentType -Extension 'html'
    $path = (Get-PodeErrorPage -Code $Code -ContentType $type)

    if (![string]::IsNullOrWhiteSpace($path)) {
        return @{ 'Path' = $path; 'ContentType' = $type }
    }

    return $null
}

function Get-PodeErrorPage {
    param(
        [Parameter()]
        [int]
        $Code,

        [Parameter()]
        [string]
        $ContentType
    )

    # parse the passed content type
    $ContentType = Split-PodeContentType -ContentType $ContentType

    # object for the page path
    $path = $null

    # attempt to find a custom error page
    $path = Find-PodeCustomErrorPage -Code $Code -ContentType $ContentType

    # if there's no custom page found, attempt to find an inbuilt page
    if ([string]::IsNullOrWhiteSpace($path)) {
        $podeRoot = Get-PodeModuleMiscPath
        $path = Find-PodeFileForContentType -Path $podeRoot -Name 'default-error-page' -ContentType $ContentType -Engine 'pode'
    }

    # if there's no path found, or it's inaccessible, return null
    if (!(Test-PodePath $path -NoStatus)) {
        return $null
    }

    return $path
}

function Find-PodeCustomErrorPage {
    param(
        [Parameter()]
        [int]
        $Code,

        [Parameter()]
        [string]
        $ContentType
    )

    # get the custom errors path
    $customErrPath = $PodeContext.Server.InbuiltDrives['errors']

    # if there's no custom error path, return
    if ([string]::IsNullOrWhiteSpace($customErrPath)) {
        return $null
    }

    # retrieve a status code page
    $path = (Find-PodeFileForContentType -Path $customErrPath -Name "$($Code)" -ContentType $ContentType)
    if (![string]::IsNullOrWhiteSpace($path)) {
        return $path
    }

    # retrieve default page
    $path = (Find-PodeFileForContentType -Path $customErrPath -Name 'default' -ContentType $ContentType)
    if (![string]::IsNullOrWhiteSpace($path)) {
        return $path
    }

    # no file was found
    return $null
}

function Find-PodeFileForContentType {
    param(
        [Parameter()]
        [string]
        $Path,

        [Parameter()]
        [string]
        $Name,

        [Parameter()]
        [string]
        $ContentType,

        [Parameter()]
        [string]
        $Engine = $null
    )

    # get all files at the path that start with the name
    $files = @(Get-ChildItem -Path ([System.IO.Path]::Combine($Path, "$($Name).*")))

    # if there are no files, return
    if ($null -eq $files -or $files.Length -eq 0) {
        return $null
    }

    # filter the files by the view engine extension (but only if the current engine is dynamic - non-html)
    if ([string]::IsNullOrWhiteSpace($Engine) -and $PodeContext.Server.ViewEngine.IsDynamic) {
        $Engine = $PodeContext.Server.ViewEngine.Extension
    }

    $Engine = (Protect-PodeValue -Value $Engine -Default 'pode')
    if ($Engine -ine 'pode') {
        $Engine = "($($Engine)|pode)"
    }

    $engineFiles = @(foreach ($file in $files) {
            if ($file.Name -imatch "\.$($Engine)$") {
                $file
            }
        })

    $files = @(foreach ($file in $files) {
            if ($file.Name -inotmatch "\.$($Engine)$") {
                $file
            }
        })

    # only attempt static files if we still have files after any engine filtering
    if ($null -ne $files -and $files.Length -gt 0) {
        # get files of the format '<name>.<type>'
        $file = @(foreach ($f in $files) {
                if ($f.Name -imatch "^$($Name)\.(?<ext>.*?)$") {
                    if (($ContentType -ieq (Get-PodeContentType -Extension $Matches['ext']))) {
                        $f.FullName
                    }
                }
            })[0]

        if (![string]::IsNullOrWhiteSpace($file)) {
            return $file
        }
    }

    # only attempt these formats if we have a files for the view engine
    if ($null -ne $engineFiles -and $engineFiles.Length -gt 0) {
        # get files of the format '<name>.<type>.<engine>'
        $file = @(foreach ($f in $engineFiles) {
                if ($f.Name -imatch "^$($Name)\.(?<ext>.*?)\.$($engine)$") {
                    if ($ContentType -ieq (Get-PodeContentType -Extension $Matches['ext'])) {
                        $f.FullName
                    }
                }
            })[0]

        if (![string]::IsNullOrWhiteSpace($file)) {
            return $file
        }

        # get files of the format '<name>.<engine>'
        $file = @(foreach ($f in $engineFiles) {
                if ($f.Name -imatch "^$($Name)\.$($engine)$") {
                    $f.FullName
                }
            })[0]

        if (![string]::IsNullOrWhiteSpace($file)) {
            return $file
        }
    }

    # no file was found
    return $null
}

function Get-PodeRelativePath {
    param(
        [Parameter(Mandatory = $true)]
        [string]
        $Path,

        [Parameter()]
        [string]
        $RootPath,

        [switch]
        $JoinRoot,

        [switch]
        $Resolve,

        [switch]
        $TestPath
    )

    # if the path is relative, join to root if flagged
    if ($JoinRoot -and ($Path -match '^\.{1,2}([\\\/]|$)')) {
        if ([string]::IsNullOrWhiteSpace($RootPath)) {
            $RootPath = $PodeContext.Server.Root
        }

        $Path = [System.IO.Path]::Combine($RootPath, $Path)
    }

    # if flagged, resolve the path
    if ($Resolve) {
        $_rawPath = $Path
        $Path = [System.IO.Path]::GetFullPath($Path.Replace('\', '/'))
    }

    # if flagged, test the path and throw error if it doesn't exist
    if ($TestPath -and !(Test-PodePath $Path -NoStatus)) {
        throw ($PodeLocale.pathNotExistExceptionMessage -f (Protect-PodeValue -Value $Path -Default $_rawPath))#"The path does not exist: $(Protect-PodeValue -Value $Path -Default $_rawPath)"
    }

    return $Path
}

<#
.SYNOPSIS
    Retrieves files based on a wildcard pattern in a given path.

.DESCRIPTION
    The `Get-PodeWildcardFile` function returns files from the specified path based on a wildcard pattern.
    You can customize the wildcard and provide an optional root path for relative paths.

.PARAMETER Path
    Specifies the path to search for files. This parameter is mandatory.

.PARAMETER Wildcard
    Specifies the wildcard pattern for file matching. Default is '*.*'.

.PARAMETER RootPath
    Specifies an optional root path for relative paths. If provided, the function will join the root path with the specified path.

.OUTPUTS
    Returns an array of file paths matching the wildcard pattern.

.EXAMPLE
    # Example usage:
    $files = Get-PodeWildcardFile -Path '/path/to/files' -Wildcard '*.txt'
    # Returns an array of .txt files in the specified path.

.NOTES
    This is an internal function and may change in future releases of Pode.
#>
function Get-PodeWildcardFile {
    [CmdletBinding()]
    [OutputType([object[]])]
    param(
        [Parameter(Mandatory = $true)]
        [string]
        $Path,

        [Parameter()]
        [string]
        $Wildcard = '*.*',

        [Parameter()]
        [string]
        $RootPath
    )

    # if the OriginalPath is a directory, add wildcard
    if (Test-PodePathIsDirectory -Path $Path) {
        $Path = [System.IO.Path]::Combine($Path, $Wildcard)
    }

    # if path has a *, assume wildcard
    if (Test-PodePathIsWildcard -Path $Path) {
        $Path = Get-PodeRelativePath -Path $Path -RootPath $RootPath -JoinRoot
        return @((Get-ChildItem $Path -Recurse -Force).FullName)
    }

    return $null
}

function Test-PodeIsServerless {
    param(
        [Parameter()]
        [string]
        $FunctionName,

        [switch]
        $ThrowError
    )

    if ($PodeContext.Server.IsServerless -and $ThrowError) {
        throw ($PodeLocale.unsupportedFunctionInServerlessContextExceptionMessage -f $FunctionName) #"The $($FunctionName) function is not supported in a serverless context"
    }

    if (!$ThrowError) {
        return $PodeContext.Server.IsServerless
    }
}

function Get-PodeEndpointUrl {
    param(
        [Parameter()]
        $Endpoint
    )

    # get the endpoint on which we're currently listening - use first http/https if there are many
    if ($null -eq $Endpoint) {
        $Endpoint = @($PodeContext.Server.Endpoints.Values | Where-Object { $_.Protocol -iin @('http', 'https') -and $_.Default })[0]
        if ($null -eq $Endpoint) {
            $Endpoint = @($PodeContext.Server.Endpoints.Values | Where-Object { $_.Protocol -iin @('http', 'https') })[0]
        }
    }

    $url = $Endpoint.Url
    if ([string]::IsNullOrWhiteSpace($url)) {
        $url = "$($Endpoint.Protocol)://$($Endpoint.FriendlyName):$($Endpoint.Port)"
    }

    return $url
}

function Get-PodeDefaultPort {
    param(
        [Parameter()]
        [ValidateSet('Http', 'Https', 'Smtp', 'Smtps', 'Tcp', 'Tcps', 'Ws', 'Wss')]
        [string]
        $Protocol,

        [Parameter()]
        [ValidateSet('Implicit', 'Explicit')]
        [string]
        $TlsMode = 'Implicit',

        [switch]
        $Real
    )

    # are we after the real default ports?
    if ($Real) {
        return (@{
                Http  = @{ Implicit = 80 }
                Https = @{ Implicit = 443 }
                Smtp  = @{ Implicit = 25 }
                Smtps = @{ Implicit = 465; Explicit = 587 }
                Tcp   = @{ Implicit = 9001 }
                Tcps  = @{ Implicit = 9002; Explicit = 9003 }
                Ws    = @{ Implicit = 80 }
                Wss   = @{ Implicit = 443 }
            })[$Protocol.ToLowerInvariant()][$TlsMode.ToLowerInvariant()]
    }

    # if we running as iis, return the ASPNET port
    if ($PodeContext.Server.IsIIS) {
        return [int]$env:ASPNETCORE_PORT
    }

    # if we running as heroku, return the port
    if ($PodeContext.Server.IsHeroku) {
        return [int]$env:PORT
    }

    # otherwise, get the port for the protocol
    return (@{
            Http  = @{ Implicit = 8080 }
            Https = @{ Implicit = 8443 }
            Smtp  = @{ Implicit = 25 }
            Smtps = @{ Implicit = 465; Explicit = 587 }
            Tcp   = @{ Implicit = 9001 }
            Tcps  = @{ Implicit = 9002; Explicit = 9003 }
            Ws    = @{ Implicit = 9080 }
            Wss   = @{ Implicit = 9443 }
        })[$Protocol.ToLowerInvariant()][$TlsMode.ToLowerInvariant()]
}

function Set-PodeServerHeader {
    param(
        [Parameter()]
        [string]
        $Type,

        [switch]
        $AllowEmptyType
    )

    $name = 'Pode'
    if (![string]::IsNullOrWhiteSpace($Type) -or $AllowEmptyType) {
        $name += " - $($Type)"
    }

    Set-PodeHeader -Name 'Server' -Value $name
}

function Get-PodeHandler {
    param(
        [Parameter(Mandatory = $true)]
        [ValidateSet('Service', 'Smtp')]
        [string]
        $Type,

        [Parameter()]
        [string]
        $Name
    )

    if ([string]::IsNullOrWhiteSpace($Name)) {
        return $PodeContext.Server.Handlers[$Type]
    }

    return $PodeContext.Server.Handlers[$Type][$Name]
}

function Convert-PodeFileToScriptBlock {
    param(
        [Parameter(Mandatory = $true)]
        [Alias("FilePath")]
        [string]
        $Path
    )

    # resolve for relative path
    $Path = Get-PodeRelativePath -Path $Path -JoinRoot

    # if Path doesn't exist, error
    if (!(Test-PodePath -Path $Path -NoStatus)) {
        throw ($PodeLocale.pathNotExistExceptionMessage -f $Path) #  "The Path supplied does not exist: $($Path)"
    }

    # if the path is a wildcard or directory, error
    if (!(Test-PodePathIsFile -Path $Path -FailOnWildcard)) {
        throw ($PodeLocale.invalidPathWildcardOrDirectoryExceptionMessage -f $Path) # "The Path supplied cannot be a wildcard or a directory: $($Path)"
    }

    return ([scriptblock](Use-PodeScript -Path $Path))
}

function Convert-PodeQueryStringToHashTable {
    param(
        [Parameter()]
        [string]
        $Uri
    )

    if ([string]::IsNullOrWhiteSpace($Uri)) {
        return @{}
    }

    $qmIndex = $Uri.IndexOf('?')
    if ($qmIndex -eq -1) {
        return @{}
    }

    if ($qmIndex -gt 0) {
        $Uri = $Uri.Substring($qmIndex)
    }

    $tmpQuery = [System.Web.HttpUtility]::ParseQueryString($Uri)
    return (ConvertFrom-PodeNameValueToHashTable -Collection $tmpQuery)
}

function Get-PodeAstFromFile {
    param(
        [Parameter(Mandatory = $true)]
        [Alias("FilePath")]
        [string]
        $Path
    )

    if (!(Test-Path $Path)) {
        throw ($PodeLocale.pathNotExistExceptionMessage -f $Path) #  "The Path supplied does not exist: $($Path)"
    }

    return [System.Management.Automation.Language.Parser]::ParseFile($Path, [ref]$null, [ref]$null)
}

function Get-PodeFunctionsFromFile {
    param(
        [Parameter(Mandatory = $true)]
        [string]
        $FilePath
    )

    $ast = Get-PodeAstFromFile -FilePath $FilePath
    return @(Get-PodeFunctionsFromAst -Ast $ast)
}

function Get-PodeFunctionsFromAst {
    param(
        [Parameter(Mandatory = $true)]
        [System.Management.Automation.Language.Ast]
        $Ast
    )

    $funcs = @(($Ast.FindAll({ $args[0] -is [System.Management.Automation.Language.FunctionDefinitionAst] }, $false)))

    return @(foreach ($func in $funcs) {
            # skip null
            if ($null -eq $func) {
                continue
            }

            # skip pode funcs
            if ($func.Name -ilike '*-Pode*') {
                continue
            }

            # definition
            $def = "$($func.Body)".Trim('{}').Trim()
            if (($null -ne $func.Parameters) -and ($func.Parameters.Count -gt 0)) {
                $def = "param($($func.Parameters.Name -join ','))`n$($def)"
            }

            # the found func
            @{
                Name       = $func.Name
                Definition = $def
            }
        })
}

function Get-PodeFunctionsFromScriptBlock {
    param(
        [Parameter(Mandatory = $true)]
        [scriptblock]
        $ScriptBlock
    )

    # functions that have been found
    $foundFuncs = @()

    # get each function in the callstack
    $callstack = Get-PSCallStack
    if ($callstack.Count -gt 3) {
        $callstack = ($callstack | Select-Object -Skip 4)
        $bindingFlags = [System.Reflection.BindingFlags]'NonPublic, Instance, Static'

        foreach ($call in $callstack) {
            $_funcContext = $call.GetType().GetProperty('FunctionContext', $bindingFlags).GetValue($call, $null)
            $_scriptBlock = $_funcContext.GetType().GetField('_scriptBlock', $bindingFlags).GetValue($_funcContext)
            $foundFuncs += @(Get-PodeFunctionsFromAst -Ast $_scriptBlock.Ast)
        }
    }

    # get each function from the main script
    $foundFuncs += @(Get-PodeFunctionsFromAst -Ast $ScriptBlock.Ast)

    # return the found functions
    return $foundFuncs
}

<#
.SYNOPSIS
    Reads details from a web exception and returns relevant information.

.DESCRIPTION
    The `Read-PodeWebExceptionInfo` function processes a web exception (either `WebException` or `HttpRequestException`)
    and extracts relevant details such as status code, status description, and response body.

.PARAMETER ErrorRecord
    Specifies the error record containing the web exception. This parameter is mandatory.

.OUTPUTS
    Returns a hashtable with the following keys:
    - `Status`: A nested hashtable with `Code` (status code) and `Description` (status description).
    - `Body`: The response body from the web exception.

.EXAMPLE
    # Example usage:
    $errorRecord = Get-ErrorRecordFromWebException
    $details = Read-PodeWebExceptionInfo -ErrorRecord $errorRecord
    # Returns a hashtable with status code, description, and response body.

.NOTES
    This is an internal function and may change in future releases of Pode
#>
function Read-PodeWebExceptionInfo {
    [CmdletBinding()]
    [OutputType([hashtable])]
    param(
        [Parameter(Mandatory = $true)]
        [System.Management.Automation.ErrorRecord]
        $ErrorRecord
    )

    switch ($ErrorRecord) {
        { $_.Exception -is [System.Net.WebException] } {
            $stream = $_.Exception.Response.GetResponseStream()
            $stream.Position = 0

            $body = [System.IO.StreamReader]::new($stream).ReadToEnd()
            $code = [int]$_.Exception.Response.StatusCode
            $desc = $_.Exception.Response.StatusDescription
        }

        { $_.Exception -is [System.Net.Http.HttpRequestException] } {
            $body = $_.ErrorDetails.Message
            $code = [int]$_.Exception.Response.StatusCode
            $desc = $_.Exception.Response.ReasonPhrase
        }

        default {
            throw ($PodeLocale.invalidExceptionTypeExceptionMessage -f ($_.Exception.GetType().Name))#"Exception is of an invalid type, should be either WebException or HttpRequestException, but got: $($_.Exception.GetType().Name)"
        }
    }

    return @{
        Status = @{
            Code        = $code
            Description = $desc
        }
        Body   = $body
    }
}

function Use-PodeFolder {
    param(
        [Parameter()]
        [string]
        $Path,

        [Parameter(Mandatory = $true)]
        [string]
        $DefaultPath
    )

    # use default, or custom path
    if ([string]::IsNullOrWhiteSpace($Path)) {
        $Path = Join-PodeServerRoot -Folder $DefaultPath
    }
    else {
        $Path = Get-PodeRelativePath -Path $Path -JoinRoot
    }

    # fail if path not found
    if (!(Test-PodePath -Path $Path -NoStatus)) {
        throw ($PodeLocale.pathToLoadNotFoundExceptionMessage -f $DefaultPath, $Path) #"Path to load $($DefaultPath) not found: $($Path)"
    }

    # get .ps1 files and load them
    Get-ChildItem -Path $Path -Filter *.ps1 -Force -Recurse | ForEach-Object {
        Use-PodeScript -Path $_.FullName
    }
}

function Find-PodeModuleFile {
    param(
        [Parameter(Mandatory = $true, ParameterSetName = 'Name')]
        [string]
        $Name,

        [Parameter(Mandatory = $true, ParameterSetName = 'Module')]
        [psmoduleinfo]
        $Module,

        [switch]
        $ListAvailable,

        [switch]
        $DataOnly,

        [switch]
        $CheckVersion
    )

    # get module and check psd1, then psm1
    if ($null -eq $Module) {
        $Module = (Get-Module -Name $Name -ListAvailable:$ListAvailable | Sort-Object -Property Version -Descending | Select-Object -First 1)
    }

    # if the path isn't already a psd1 do this
    $path = Join-Path $Module.ModuleBase "$($Module.Name).psd1"
    if (!(Test-Path $path)) {
        # if we only want a psd1, return null
        if ($DataOnly) {
            $path = $null
        }
        else {
            $path = $Module.Path
        }
    }

    # check the Version of the psd1
    elseif ($CheckVersion) {
        $data = Import-PowerShellDataFile -Path $path -ErrorAction Stop

        $version = $null
        if (![version]::TryParse($data.ModuleVersion, [ref]$version)) {
            if ($DataOnly) {
                $path = $null
            }
            else {
                $path = $Module.Path
            }
        }
    }

    return $path
}

<#
.SYNOPSIS
    Clears the inner keys of a hashtable.

.DESCRIPTION
    This function takes a hashtable as input and clears the values associated with each inner key. If the input hashtable is empty or null, no action is taken.

.PARAMETER InputObject
    The hashtable to process.

.EXAMPLE
    $myHashtable = @{
        'Key1' = 'Value1'
        'Key2' = 'Value2'
    }
    Clear-PodeHashtableInnerKey -InputObject $myHashtable
    # Clears the values associated with 'Key1' and 'Key2' in the hashtable.

.NOTES
    This is an internal function and may change in future releases of Pode.
#>
function Clear-PodeHashtableInnerKey {
    param(
        [Parameter(ValueFromPipeline = $true)]
        [hashtable]
        $InputObject
    )

    if (Test-PodeIsEmpty $InputObject) {
        return
    }

    $InputObject.Keys.Clone() | ForEach-Object {
        $InputObject[$_].Clear()
    }
}

function Set-PodeCronInterval {
    param(
        [Parameter()]
        [hashtable]
        $Cron,

        [Parameter()]
        [string]
        $Type,

        [Parameter()]
        [int[]]
        $Value,

        [Parameter()]
        [int]
        $Interval
    )

    if ($Interval -le 0) {
        return $false
    }

    if ($Value.Length -gt 1) {
        throw ($PodeLocale.singleValueForIntervalExceptionMessage -f $Type) #"You can only supply a single $($Type) value when using intervals"
    }

    if ($Value.Length -eq 1) {
        $Cron[$Type] = "$(@($Value)[0])"
    }

    $Cron[$Type] += "/$($Interval)"
    return ($Value.Length -eq 1)
}

function Test-PodeModuleInstalled {
    param(
        [Parameter(Mandatory = $true)]
        [string]
        $Name
    )

    return ($null -ne (Get-Module -Name $Name -ListAvailable -ErrorAction Ignore -Verbose:$false))
}

function Get-PodePlaceholderRegex {
    return '\:(?<tag>[\w]+)'
}

<#
.SYNOPSIS
    Resolves placeholders in a given path using a specified regex pattern.

.DESCRIPTION
    The `Resolve-PodePlaceholder` function replaces placeholders in the provided path
    with custom placeholders based on the specified regex pattern. You can customize
    the prepend and append strings for the new placeholders. Additionally, you can
    choose to escape slashes in the path.

.PARAMETER Path
    Specifies the path to resolve. This parameter is mandatory.

.PARAMETER Pattern
    Specifies the regex pattern for identifying placeholders. If not provided, the default
    placeholder regex pattern from `Get-PodePlaceholderRegex` is used.

.PARAMETER Prepend
    Specifies the string to prepend to the new placeholders. Default is '(?<'.

.PARAMETER Append
    Specifies the string to append to the new placeholders. Default is '>[^\/]+?)'.

.PARAMETER Slashes
    If specified, escapes slashes in the path.

.OUTPUTS
    Returns the resolved path with replaced placeholders.

.EXAMPLE
    # Example usage:
    $originalPath = '/api/users/{id}'
    $resolvedPath = Resolve-PodePlaceholder -Path $originalPath
    # Returns '/api/users/(?<id>[^\/]+?)' with custom placeholders.

.NOTES
    This is an internal function and may change in future releases of Pode.
#>
function Resolve-PodePlaceholder {
    param(
        [Parameter(Mandatory = $true)]
        [string]
        $Path,

        [Parameter()]
        [string]
        $Pattern,

        [Parameter()]
        [string]
        $Prepend = '(?<',

        [Parameter()]
        [string]
        $Append = '>[^\/]+?)',

        [switch]
        $Slashes
    )

    if ([string]::IsNullOrWhiteSpace($Pattern)) {
        $Pattern = Get-PodePlaceholderRegex
    }

    if ($Path -imatch $Pattern) {
        $Path = [regex]::Escape($Path)
    }

    if ($Slashes) {
        $Path = ($Path.TrimEnd('\/') -replace '(\\\\|\/)', '[\\\/]')
        $Path = "$($Path)[\\\/]"
    }

    return (Convert-PodePlaceholder -Path $Path -Pattern $Pattern -Prepend $Prepend -Append $Append)
}

<#
.SYNOPSIS
    Converts placeholders in a given path using a specified regex pattern.

.DESCRIPTION
    The `Convert-PodePlaceholder` function replaces placeholders in the provided path
    with custom placeholders based on the specified regex pattern. You can customize
    the prepend and append strings for the new placeholders.

.PARAMETER Path
    Specifies the path to convert. This parameter is mandatory.

.PARAMETER Pattern
    Specifies the regex pattern for identifying placeholders. If not provided, the default
    placeholder regex pattern from `Get-PodePlaceholderRegex` is used.

.PARAMETER Prepend
    Specifies the string to prepend to the new placeholders. Default is '(?<'.

.PARAMETER Append
    Specifies the string to append to the new placeholders. Default is '>[^\/]+?)'.

.OUTPUTS
    Returns the path with replaced placeholders.

.EXAMPLE
    # Example usage:
    $originalPath = '/api/users/{id}'
    $convertedPath = Convert-PodePlaceholder -Path $originalPath
    # Returns '/api/users/(?<id>[^\/]+?)' with custom placeholders.

.NOTES
    This is an internal function and may change in future releases of Pode.
#>
function Convert-PodePlaceholder {
    [CmdletBinding()]
    [OutputType([string])]
    param(
        [Parameter(Mandatory = $true)]
        [string]
        $Path,

        [Parameter()]
        [string]
        $Pattern,

        [Parameter()]
        [string]
        $Prepend = '(?<',

        [Parameter()]
        [string]
        $Append = '>[^\/]+?)'
    )

    if ([string]::IsNullOrWhiteSpace($Pattern)) {
        $Pattern = Get-PodePlaceholderRegex
    }

    while ($Path -imatch $Pattern) {
        $Path = ($Path -ireplace $Matches[0], "$($Prepend)$($Matches['tag'])$($Append)")
    }

    return $Path
}

<#
.SYNOPSIS
    Tests whether a given path contains a placeholder based on a specified regex pattern.

.DESCRIPTION
    The `Test-PodePlaceholder` function checks if the provided path contains a placeholder
    by matching it against a regex pattern. Placeholders are typically used for dynamic values.

.PARAMETER Path
    Specifies the path to test. This parameter is mandatory.

.PARAMETER Placeholder
    Specifies the regex pattern for identifying placeholders. If not provided, the default
    placeholder regex pattern from `Get-PodePlaceholderRegex` is used.

.OUTPUTS
    Returns `$true` if the path contains a placeholder; otherwise, returns `$false`.

.EXAMPLE
    # Example usage:
    $isPlaceholder = Test-PodePlaceholder -Path '/api/users/{id}'
    # Returns $true because the path contains a placeholder.

.NOTES
    This is an internal function and may change in future releases of Pode.
#>
function Test-PodePlaceholder {
    param(
        [Parameter(Mandatory = $true)]
        [string]
        $Path,

        [Parameter()]
        [string]
        $Placeholder
    )

    if ([string]::IsNullOrWhiteSpace($Placeholder)) {
        $Placeholder = Get-PodePlaceholderRegex
    }

    return ($Path -imatch $Placeholder)
}


<#
.SYNOPSIS
Retrieves the PowerShell module manifest object for the specified module.

.DESCRIPTION
This function constructs the path to a PowerShell module manifest file (.psd1) located in the parent directory of the script root. It then imports the module manifest file to access its properties and returns the manifest object. This can be useful for scripts that need to dynamically discover and utilize module metadata, such as version, dependencies, and exported functions.

.PARAMETERS
This function does not accept any parameters.

.EXAMPLE
$manifest = Get-PodeModuleManifest
This example calls the `Get-PodeModuleManifest` function to retrieve the module manifest object and stores it in the variable `$manifest`.

#>
function Get-PodeModuleManifest {
    # Construct the path to the module manifest (.psd1 file)
    $moduleManifestPath = Join-Path -Path (Split-Path -Path $PSScriptRoot -Parent) -ChildPath 'Pode.psd1'

    # Import the module manifest to access its properties
    $moduleManifest = Import-PowerShellDataFile -Path $moduleManifestPath
    return  $moduleManifest
}

<#
.SYNOPSIS
    Tests the running PowerShell version for compatibility with Pode, identifying end-of-life (EOL) and untested versions.

.DESCRIPTION
    The `Test-PodeVersionPwshEOL` function checks the current PowerShell version against a list of versions that were either supported or EOL at the time of the Pode release. It uses the module manifest to determine which PowerShell versions are considered EOL and which are officially supported. If the current version is EOL or was not tested with the current release of Pode, the function generates a warning. This function aids in maintaining best practices for using supported PowerShell versions with Pode.

.PARAMETER ReportUntested
    If specified, the function will report if the current PowerShell version was not available and thus untested at the time of the Pode release. This is useful for identifying potential compatibility issues with newer versions of PowerShell.

.OUTPUTS
    A hashtable containing two keys:
    - `eol`: A boolean indicating if the current PowerShell version was EOL at the time of the Pode release.
    - `supported`: A boolean indicating if the current PowerShell version was officially supported by Pode at the time of the release.

.EXAMPLE
    Test-PodeVersionPwshEOL

    Checks the current PowerShell version against Pode's supported and EOL versions list. Outputs a warning if the version is EOL or untested, and returns a hashtable indicating the compatibility status.

.EXAMPLE
    Test-PodeVersionPwshEOL -ReportUntested

    Similar to the basic usage, but also reports if the current PowerShell version was untested because it was not available at the time of the Pode release.

.NOTES
    This function is part of the Pode module's utilities to ensure compatibility and encourage the use of supported PowerShell versions.

#>
function Test-PodeVersionPwshEOL {
    param(
        [switch] $ReportUntested
    )
    $moduleManifest = Get-PodeModuleManifest
    if ($moduleManifest.ModuleVersion -eq '$version$') {
        return @{
            eol       = $false
            supported = $true
        }
    }

    $psVersion = $PSVersionTable.PSVersion
    $eolVersions = $moduleManifest.PrivateData.PwshVersions.Untested -split ','
    $isEol = "$($psVersion.Major).$($psVersion.Minor)" -in $eolVersions

    if ($isEol) {
        Write-PodeHost "[WARNING] Pode $(Get-PodeVersion) has not been tested on PowerShell $($PSVersionTable.PSVersion), as it is EOL." -ForegroundColor Yellow
    }

    $SupportedVersions = $moduleManifest.PrivateData.PwshVersions.Supported -split ','
    $isSupported = "$($psVersion.Major).$($psVersion.Minor)" -in $SupportedVersions

    if ((! $isSupported) -and (! $isEol) -and $ReportUntested) {
        Write-PodeHost "[WARNING] Pode $(Get-PodeVersion) has not been tested on PowerShell $($PSVersionTable.PSVersion), as it was not available when Pode was released." -ForegroundColor Yellow
    }

    return @{
        eol       = $isEol
        supported = $isSupported
    }
}


<#
.SYNOPSIS
    creates a YAML description of the data in the object - based on https://github.com/Phil-Factor/PSYaml

.DESCRIPTION
    This produces YAML from any object you pass to it.

.PARAMETER Object
    The object that you want scripted out. This parameter accepts input via the pipeline.

.PARAMETER Depth
    The depth that you want your object scripted to

.EXAMPLE
    Get-PodeOpenApiDefinition|ConvertTo-PodeYaml
#>
function ConvertTo-PodeYaml {
    [CmdletBinding()]
    [OutputType([string])]
    param (
        [parameter(Position = 0, Mandatory = $true, ValueFromPipeline = $true)]
        [AllowNull()]
        $InputObject,

        [parameter()]
        [int]
        $Depth = 16
    )

    begin {
        $pipelineObject = @()
    }

    process {
        $pipelineObject += $_
    }

    end {
        if ($null -eq $PodeContext.Server.InternalCache.YamlModuleImported) {
            $PodeContext.Server.InternalCache.YamlModuleImported = ((Test-PodeModuleInstalled -Name 'PSYaml') -or (Test-PodeModuleInstalled -Name 'powershell-yaml'))
        }
        if ($pipelineObject.Count -gt 1) {
            $InputObject = $pipelineObject
        }

        if ($PodeContext.Server.InternalCache.YamlModuleImported) {
            return ($InputObject | ConvertTo-Yaml)
        }
        else {
            return ConvertTo-PodeYamlInternal -InputObject $InputObject -Depth $Depth -NoNewLine
        }
    }
}

<#
.SYNOPSIS
    Converts PowerShell objects into a YAML-formatted string.

.DESCRIPTION
    This function takes PowerShell objects and converts them to a YAML string representation.
    It supports various data types including arrays, hashtables, strings, and more.
    The depth of conversion can be controlled, allowing for nested objects to be accurately represented.

.PARAMETER InputObject
    The PowerShell object to convert to YAML.

.PARAMETER Depth
    Specifies the maximum depth of object nesting to convert. Default is 10 levels deep.

.PARAMETER NestingLevel
    Used internally to track the current depth of recursion. Generally not specified by the user.

.PARAMETER NoNewLine
    If specified, suppresses the newline characters in the output to create a single-line string.

.OUTPUTS
    System.String. Returns a string in YAML format.

.EXAMPLE
    ConvertTo-PodeYamlInternal -InputObject $object

    Converts the object into a YAML string.

.NOTES
    This is an internal function and may change in future releases of Pode.
    It converts only basic PowerShell types, such as strings, integers, booleans, arrays, hashtables, and ordered dictionaries into a YAML format.

#>
function ConvertTo-PodeYamlInternal {
    [CmdletBinding()]
    [OutputType([string])]
    param (
        [parameter(Mandatory = $true, ValueFromPipeline = $false)]
        [AllowNull()]
        $InputObject,

        [parameter()]
        [int]
        $Depth = 10,

        [parameter()]
        [int]
        $NestingLevel = 0,

        [parameter()]
        [switch]
        $NoNewLine
    )

    #report the leaves in terms of object type
    if ($Depth -ilt $NestingLevel) {
        return ''
    }
    # if it is null return null
    If ( !($InputObject) ) {
        if ($InputObject -is [Object[]]) {
            return '[]'
        }
        else {
            return ''
        }
    }

    $padding = [string]::new(' ', $NestingLevel * 2) # lets just create our left-padding for the block
    try {
        $Type = $InputObject.GetType().Name # we start by getting the object's type
        if ($InputObject -is [object[]]) {
            #what it really is
            $Type = "$($InputObject.GetType().BaseType.Name)"
        }

        # Check for specific value types (int, bool, float, double, string, etc.)
        if ($Type -notin @('Int32', 'Boolean', 'Single', 'Double', 'String')) {
            # prevent these values being identified as an object
            if ($InputObject -is [System.Collections.Specialized.OrderedDictionary]) {
                $Type = 'hashTable'
            }
            elseif ($Type -ieq 'List`1') {
                $Type = 'array'
            }
            elseif ($InputObject -is [array]) {
                $Type = 'array'
            } # whatever it thinks it is called
            elseif ($InputObject -is [hashtable] ) {
                $Type = 'hashTable'
            } # for our purposes it is a hashtable
        }

        $output += switch ($Type.ToLower()) {
            'string' {
                $String = "$InputObject"
                if (($string -match '[\r\n]' -or $string.Length -gt 80) -and ($string -notlike 'http*')) {
                    $multiline = [System.Text.StringBuilder]::new("|`n")

                    $items = $string.Split("`n")
                    for ($i = 0; $i -lt $items.Length; $i++) {
                        $workingString = $items[$i] -replace '\r$'
                        $length = $workingString.Length
                        $index = 0
                        $wrap = 80

                        while ($index -lt $length) {
                            $breakpoint = $wrap
                            $linebreak = $false

                            if (($length - $index) -gt $wrap) {
                                $lastSpaceIndex = $workingString.LastIndexOf(' ', $index + $wrap, $wrap)
                                if ($lastSpaceIndex -ne -1) {
                                    $breakpoint = $lastSpaceIndex - $index
                                }
                                else {
                                    $linebreak = $true
                                    $breakpoint--
                                }
                            }
                            else {
                                $breakpoint = $length - $index
                            }

                            $null = $multiline.Append($padding).Append($workingString.Substring($index, $breakpoint).Trim())
                            if ($linebreak) {
                                $null = $multiline.Append('\')
                            }

                            $index += $breakpoint
                            if ($index -lt $length) {
                                $null = $multiline.Append([System.Environment]::NewLine)
                            }
                        }

                        if ($i -lt ($items.Length - 1)) {
                            $null = $multiline.Append([System.Environment]::NewLine)
                        }
                    }

                    $multiline.ToString().TrimEnd()
                    break
                }
                else {
                    if ($string -match '^[#\[\]@\{\}\!\*]') {
                        "'$($string -replace '''', '''''')'"
                    }
                    else {
                        $string
                    }
                    break
                }
                break
            }
            'hashtable' {
                if ($InputObject.Count -gt 0 ) {
                    $index = 0
                    $string = [System.Text.StringBuilder]::new()
                    foreach ($item in $InputObject.Keys) {
                        if ($InputObject[$item] -is [string]) { $increment = 2 } else { $increment = 1 }
                        if ($NoNewLine -and $index++ -eq 0) { $NewPadding = '' } else { $NewPadding = "`n$padding" }
                        $null = $string.Append( $NewPadding).Append( $item).Append(': ').Append((ConvertTo-PodeYamlInternal -InputObject $InputObject[$item] -Depth $Depth -NestingLevel ($NestingLevel + $increment)))
                    }
                    $string.ToString()
                }
                else { '{}' }
                break
            }
            'pscustomobject' {
                if ($InputObject.Count -gt 0 ) {
                    $index = 0
                    $string = [System.Text.StringBuilder]::new()
                    foreach ($item in ($InputObject | Get-Member -MemberType Properties | Select-Object -ExpandProperty Name)) {
                        if ($InputObject.$item -is [string]) { $increment = 2 } else { $increment = 1 }
                        if ($NoNewLine -and $index++ -eq 0) { $NewPadding = '' } else { $NewPadding = "`n$padding" }
                        $null = $string.Append( $NewPadding).Append( $item).Append(': ').Append((ConvertTo-PodeYamlInternal -InputObject $InputObject.$item -Depth $Depth -NestingLevel ($NestingLevel + $increment)))
                    }
                    $string.ToString()
                }
                else { '{}' }
                break
            }
            'boolean' {
                if ($InputObject -eq $true) { 'true' } else { 'false' }
                break
            }
            'array' {
                $string = [System.Text.StringBuilder]::new()
                $index = 0
                foreach ($item in $InputObject ) {
                    if ($NoNewLine -and $index++ -eq 0) { $NewPadding = '' } else { $NewPadding = "`n$padding" }
                    $null = $string.Append($NewPadding).Append('- ').Append((ConvertTo-PodeYamlInternal -InputObject $item -depth $Depth -NestingLevel ($NestingLevel + 1) -NoNewLine))
                }
                $string.ToString()
                break
            }
            'int32' {
                $InputObject
            }
            'double' {
                $InputObject
            }
            'single' {
                $InputObject
            }
            default {
                "'$InputObject'"
            }
<<<<<<< HEAD
            return $Output
        }
        catch {
            $_ | Write-PodeErrorLog
            $_.Exception | Write-PodeErrorLog -CheckInnerException
            throw ($PodeLocale.scriptErrorExceptionMessage -f $_, $_.InvocationInfo.ScriptName, $_.InvocationInfo.Line.Trim(), $_.InvocationInfo.ScriptLineNumber, $_.InvocationInfo.OffsetInLine, $_.InvocationInfo.MyCommand, $type, $InputObject, $InputObject.GetType().Name, $InputObject.GetType().BaseType.Name)
            #"Error'$($_)' in script $($_.InvocationInfo.ScriptName) $($_.InvocationInfo.Line.Trim()) (line $($_.InvocationInfo.ScriptLineNumber)) char $($_.InvocationInfo.OffsetInLine) executing $($_.InvocationInfo.MyCommand) on $type object '$($InputObject)' Class: $($InputObject.GetType().Name) BaseClass: $($InputObject.GetType().BaseType.Name) "
=======
>>>>>>> 4f695409
        }
        return $Output
    }
    catch {
        $_ | Write-PodeErrorLog
        $_.Exception | Write-PodeErrorLog -CheckInnerException
        throw "Error'$($_)' in script $($_.InvocationInfo.ScriptName) $($_.InvocationInfo.Line.Trim()) (line $($_.InvocationInfo.ScriptLineNumber)) char $($_.InvocationInfo.OffsetInLine) executing $($_.InvocationInfo.MyCommand) on $type object '$($InputObject)' Class: $($InputObject.GetType().Name) BaseClass: $($InputObject.GetType().BaseType.Name) "
    }
}

<#
.SYNOPSIS
    Opens a runspace for Pode server operations based on the specified type.

.DESCRIPTION
    This function initializes a runspace for Pode server tasks by importing necessary
    modules, adding PowerShell drives, and setting the state of the runspace pool to 'Ready'.
    If an error occurs during the initialization, the state is adjusted to 'Error' if it
    was previously set to 'waiting', and the error details are outputted.

.PARAMETER Type
    The type of the runspace pool to open. This parameter only accepts predefined values,
    ensuring the runspace pool corresponds to a supported server operation type. The valid
    types are: Main, Signals, Schedules, Gui, Web, Smtp, Tcp, Tasks, WebSockets, Files.

.EXAMPLE
    Open-PodeRunspace -Type "Web"

    Opens a runspace for the 'Web' type, setting it ready for handling web server tasks.

.NOTES
    This function is not invoked directly but indirectly by `Add-PodeRunspace` function using
    $null = $ps.AddScript("Open-PodeRunspace -Type '$($Type)'")
#>

function Open-PodeRunspace {
    param(
        [Parameter(Mandatory = $true)]
        [ValidateSet('Main', 'Signals', 'Schedules', 'Gui', 'Web', 'Smtp', 'Tcp', 'Tasks', 'WebSockets', 'Files')]
        [string]
        $Type
    )

    try {
        # Importing internal Pode modules necessary for the runspace operations.
        Import-PodeModulesInternal

        # Adding PowerShell drives required by the runspace.
        Add-PodePSDrivesInternal

        # Setting the state of the runspace pool to 'Ready', indicating it is ready to process requests.
        $PodeContext.RunspacePools[$Type].State = 'Ready'
    }
    catch {
        # If an error occurs and the current state is 'waiting', set it to 'Error'.
        if ($PodeContext.RunspacePools[$Type].State -ieq 'waiting') {
            $PodeContext.RunspacePools[$Type].State = 'Error'
        }

        # Outputting the error to the default output stream, including the stack trace.
        $_ | Out-Default
        $_.ScriptStackTrace | Out-Default

        # Rethrowing the error to be handled further up the call stack.
        throw
    }
}

<#
.SYNOPSIS
    Resolves various types of object arrays into PowerShell objects.

.DESCRIPTION
    This function takes an input property and determines its type.
    It then resolves the property into a PowerShell object or an array of objects,
    depending on whether the property is a hashtable, array, or single object.

.PARAMETER Property
    The property to be resolved. It can be a hashtable, an object array, or a single object.

.RETURNS
    Returns a PowerShell object or an array of PowerShell objects, depending on the input property type.

.EXAMPLE
    $result = Resolve-PodeObjectArray -Property $myProperty
    This example resolves the $myProperty into a PowerShell object or an array of objects.

.NOTES
    This is an internal function and may change in future releases of Pode.
#>
function Resolve-PodeObjectArray {
    [CmdletBinding()]
    [OutputType([object[]])]
    [OutputType([psobject])]
    param (
        [AllowNull()]
        [object]
        $Property
    )

    # Check if the property is a hashtable
    if ($Property -is [hashtable]) {
        # If the hashtable has only one item, convert it to a PowerShell object
        if ($Property.Count -eq 1) {
            return New-Object psobject -Property $Property
        }
        else {
            # If the hashtable has more than one item, recursively resolve each item
            return @(foreach ($p in $Property) {
                    Resolve-PodeObjectArray -Property $p
                })
        }
    }
    # Check if the property is an array of objects
    elseif ($Property -is [object[]]) {
        # Recursively resolve each item in the array
        return @(foreach ($p in $Property) {
                Resolve-PodeObjectArray -Property $p
            })
    }
    # Check if the property is already a PowerShell object
    elseif ($Property -is [psobject]) {
        return $Property
    }
    else {
        # For any other type, convert it to a PowerShell object
        return New-Object psobject -Property $Property
    }
}<|MERGE_RESOLUTION|>--- conflicted
+++ resolved
@@ -3886,23 +3886,13 @@
             default {
                 "'$InputObject'"
             }
-<<<<<<< HEAD
-            return $Output
-        }
-        catch {
-            $_ | Write-PodeErrorLog
-            $_.Exception | Write-PodeErrorLog -CheckInnerException
-            throw ($PodeLocale.scriptErrorExceptionMessage -f $_, $_.InvocationInfo.ScriptName, $_.InvocationInfo.Line.Trim(), $_.InvocationInfo.ScriptLineNumber, $_.InvocationInfo.OffsetInLine, $_.InvocationInfo.MyCommand, $type, $InputObject, $InputObject.GetType().Name, $InputObject.GetType().BaseType.Name)
-            #"Error'$($_)' in script $($_.InvocationInfo.ScriptName) $($_.InvocationInfo.Line.Trim()) (line $($_.InvocationInfo.ScriptLineNumber)) char $($_.InvocationInfo.OffsetInLine) executing $($_.InvocationInfo.MyCommand) on $type object '$($InputObject)' Class: $($InputObject.GetType().Name) BaseClass: $($InputObject.GetType().BaseType.Name) "
-=======
->>>>>>> 4f695409
         }
         return $Output
     }
     catch {
         $_ | Write-PodeErrorLog
         $_.Exception | Write-PodeErrorLog -CheckInnerException
-        throw "Error'$($_)' in script $($_.InvocationInfo.ScriptName) $($_.InvocationInfo.Line.Trim()) (line $($_.InvocationInfo.ScriptLineNumber)) char $($_.InvocationInfo.OffsetInLine) executing $($_.InvocationInfo.MyCommand) on $type object '$($InputObject)' Class: $($InputObject.GetType().Name) BaseClass: $($InputObject.GetType().BaseType.Name) "
+        throw ($PodeLocale.scriptErrorExceptionMessage -f $_, $_.InvocationInfo.ScriptName, $_.InvocationInfo.Line.Trim(), $_.InvocationInfo.ScriptLineNumber, $_.InvocationInfo.OffsetInLine, $_.InvocationInfo.MyCommand, $type, $InputObject, $InputObject.GetType().Name, $InputObject.GetType().BaseType.Name)
     }
 }
 

using namespace Pode

<#
.SYNOPSIS
    Dynamically executes content as a Pode file, optionally passing data to it.

.DESCRIPTION
    This function takes a string of content, which is expected to be PowerShell code, and optionally a hashtable of data. It constructs a script block that optionally includes a parameter declaration,
    and then executes this script block using the provided data. This is useful for dynamically generating content based on a template or script contained in a file or a string.

.PARAMETER Content
    The PowerShell code as a string. This content is dynamically executed as a script block. It can include placeholders or logic that utilizes the passed data.

.PARAMETER Data
    Optional hashtable of data that can be referenced within the content/script. This data is passed to the script block as parameters.

.EXAMPLE
    $scriptContent = '"Hello, world! Today is $(Get-Date)"'
    ConvertFrom-PodeFile -Content $scriptContent

    This example will execute the content of the script and output "Hello, world! Today is [current date]".

.EXAMPLE
    $template = '"Hello, $(Name)! Your balance is $$(Amount)"'
    $data = @{ Name = 'John Doe'; Amount = '100.50' }
    ConvertFrom-PodeFile -Content $template -Data $data

    This example demonstrates using the function with a data parameter to replace placeholders within the content.
#>
function ConvertFrom-PodeFile {
    param(
        [Parameter(Mandatory = $true)]
        [ValidateNotNull()]
        $Content,

        [Parameter()]
        $Data = @{}
    )

    # if we have data, then setup the data param
    if ($null -ne $Data -and $Data.Count -gt 0) {
        $Content = "param(`$data)`nreturn `"$($Content -replace '"', '``"')`""
    }
    else {
        $Content = "return `"$($Content -replace '"', '``"')`""
    }

    # invoke the content as a script to generate the dynamic content
    return (Invoke-PodeScriptBlock -ScriptBlock ([scriptblock]::Create($Content)) -Arguments $Data -Return -NoNewClosure)
}

function Get-PodeViewEngineType {
    param(
        [Parameter(Mandatory = $true)]
        [string]
        $Path
    )

    # work out the engine to use when parsing the file
    $type = $PodeContext.Server.ViewEngine.Type

    $ext = Get-PodeFileExtension -Path $Path -TrimPeriod
    if (![string]::IsNullOrWhiteSpace($ext) -and ($ext -ine $PodeContext.Server.ViewEngine.Extension)) {
        $type = $ext
    }

    return $type
}

function Get-PodeFileContentUsingViewEngine {
    param(
        [Parameter(Mandatory = $true)]
        [string]
        $Path,

        [Parameter()]
        [hashtable]
        $Data
    )

    # work out the engine to use when parsing the file
    $engine = Get-PodeViewEngineType -Path $Path

    # setup the content
    $content = [string]::Empty

    # run the relevant engine logic
    switch ($engine.ToLowerInvariant()) {
        'html' {
            $content = Get-Content -Path $Path -Raw -Encoding utf8
        }

        'md' {
            $content = Get-Content -Path $Path -Raw -Encoding utf8
        }

        'pode' {
            $content = Get-Content -Path $Path -Raw -Encoding utf8
            $content = ConvertFrom-PodeFile -Content $content -Data $Data
        }

        default {
            if ($null -ne $PodeContext.Server.ViewEngine.ScriptBlock) {
                $_args = @($Path)
                if (($null -ne $Data) -and ($Data.Count -gt 0)) {
                    $_args = @($Path, $Data)
                }

                $content = (Invoke-PodeScriptBlock -ScriptBlock $PodeContext.Server.ViewEngine.ScriptBlock -Arguments $_args -UsingVariables $PodeContext.Server.ViewEngine.UsingVariables -Return -Splat)
            }
        }
    }

    return $content
}

function Get-PodeFileContent {
    param(
        [Parameter(Mandatory = $true)]
        [string]
        $Path,

        [switch]
        $NoEscape
    )

    $Path = Protect-PodePath -Path $Path -NoEscape:$NoEscape
    return (Get-Content -Path $Path -Raw -Encoding utf8)
}

function Protect-PodePath {
    param(
        [Parameter()]
        [string]
        $Path,

        [switch]
        $NoEscape
    )

    if ($NoEscape -or [string]::IsNullOrEmpty($Path)) {
        return $Path
    }

    return [WildcardPattern]::Escape($Path)
}

function Get-PodeType {
    param(
        [Parameter()]
        $Value
    )

    if ($null -eq $Value) {
        return $null
    }

    $type = $Value.GetType()
    return @{
        Name     = $type.Name.ToLowerInvariant()
        BaseName = $type.BaseType.Name.ToLowerInvariant()
    }
}

function Get-PodePSVersionTable {
    return $PSVersionTable
}

function Test-PodeIsAdminUser {
    # check the current platform, if it's unix then return true
    if (Test-PodeIsUnix) {
        return $true
    }

    try {
        $principal = [System.Security.Principal.WindowsPrincipal]::new([System.Security.Principal.WindowsIdentity]::GetCurrent())
        if ($null -eq $principal) {
            return $false
        }

        return $principal.IsInRole([System.Security.Principal.WindowsBuiltInRole]::Administrator)
    }
    catch [exception] {
        Write-PodeHost 'Error checking user administrator priviledges' -ForegroundColor Red
        Write-PodeHost $_.Exception.Message -ForegroundColor Red
        return $false
    }
}

function Get-PodeHostIPRegex {
    param(
        [Parameter(Mandatory = $true)]
        [ValidateSet('Both', 'Hostname', 'IP')]
        [string]
        $Type
    )

    $ip_rgx = '\[?([a-f0-9]*\:){1,}[a-f0-9]*((\d+\.){3}\d+)?\]?|(((\d{1,2}|1\d{1,2}|2[0-5][0-5])\.){3}(\d{1,2}|1\d{1,2}|2[0-5][0-5]))(\/(\d|[1-2][0-9]|3[0-2]))?|\*|all'
    $host_rgx = '([a-z]|\*\.)(([a-z0-9]|[a-z0-9][a-z0-9\-]*[a-z0-9])\.)*([a-z0-9]|[a-z0-9][a-z0-9\-]*[a-z0-9])+'

    switch ($Type.ToLowerInvariant()) {
        'both' {
            return "(?<host>($($ip_rgx)|$($host_rgx)))"
        }

        'hostname' {
            return "(?<host>($($host_rgx)))"
        }

        'ip' {
            return "(?<host>($($ip_rgx)))"
        }
    }
}

function Get-PodePortRegex {
    return '(?<port>\d+)'
}

function Get-PodeEndpointInfo {
    param(
        [Parameter()]
        [string]
        $Address,

        [switch]
        $AnyPortOnZero
    )

    if ([string]::IsNullOrWhiteSpace($Address)) {
        return $null
    }

    $hostRgx = Get-PodeHostIPRegex -Type Both
    $portRgx = Get-PodePortRegex
    $cmbdRgx = "$($hostRgx)\:$($portRgx)"

    # validate that we have a valid ip/host:port address
    if (!(
        ($Address -imatch "^$($cmbdRgx)$") -or
        ($Address -imatch "^$($hostRgx)[\:]{0,1}") -or
        (!$Address.Contains('.') -and $Address -imatch "[\:]{0,1}$($portRgx)$")
        )) {
        throw ($PodeLocale.failedToParseAddressExceptionMessage -f $Address)#"Failed to parse '$($Address)' as a valid IP/Host:Port address"
    }

    # grab the ip address/hostname
    $_host = $Matches['host']
    if ([string]::IsNullOrWhiteSpace($_host)) {
        $_host = '*'
    }

    # ensure we have a valid ip address/hostname
    if (!(Test-PodeIPAddress -IP $_host)) {
        throw ($PodeLocale.invalidIpAddressExceptionMessage -f $_host) #"The IP address supplied is invalid: $($_host)"
    }

    # grab the port
    $_port = $Matches['port']
    if ([string]::IsNullOrWhiteSpace($_port)) {
        $_port = 0
    }

    # ensure the port is valid
    if ($_port -lt 0) {
        throw ($PodeLocale.invalidPortExceptionMessage -f $_port)#"The port cannot be negative: $($_port)"
    }

    # return the info
    return @{
        Host = $_host
        Port = (Resolve-PodeValue -Check ($AnyPortOnZero -and ($_port -eq 0)) -TrueValue '*' -FalseValue $_port)
    }
}

function Test-PodeIPAddress {
    param(
        [Parameter()]
        [string]
        $IP,

        [switch]
        $IPOnly,

        [switch]
        $FailOnEmpty
    )

    # fail on empty
    if ([string]::IsNullOrWhiteSpace($IP)) {
        return !$FailOnEmpty.IsPresent
    }

    # all empty, or */all
    if ($IP -iin @('*', 'all')) {
        return $true
    }

    # are we allowing hostnames?
    if ($IP -imatch "^$(Get-PodeHostIPRegex -Type Hostname)$") {
        return !$IPOnly.IsPresent
    }

    # check if the IP matches regex
    if ($IP -imatch "^$(Get-PodeHostIPRegex -Type IP)$") {
        return $true
    }

    # if we get here, try parsing with [IPAddress] as a last resort
    try {
        $null = [System.Net.IPAddress]::Parse($IP)
        return $true
    }
    catch [exception] {
        return $false
    }
}

function Test-PodeHostname {
    param(
        [Parameter()]
        [string]
        $Hostname
    )

    return ($Hostname -imatch "^$(Get-PodeHostIPRegex -Type Hostname)$")
}

function ConvertTo-PodeIPAddress {
    param(
        [Parameter(Mandatory = $true)]
        [ValidateNotNull()]
        $Address
    )

    return [System.Net.IPAddress]::Parse(([System.Net.IPEndPoint]$Address).Address.ToString())
}

function Get-PodeIPAddressesForHostname {
    param(
        [Parameter(Mandatory = $true)]
        [string]
        $Hostname,

        [Parameter(Mandatory = $true)]
        [ValidateSet('All', 'IPv4', 'IPv6')]
        [string]
        $Type
    )

    if (!(Test-PodeHostname -Hostname $Hostname)) {
        return $Hostname
    }

    # get the ip addresses for the hostname
    try {
        $ips = @([System.Net.Dns]::GetHostAddresses($Hostname))
    }
    catch {
        return '127.0.0.1'
    }

    # return ips based on type
    switch ($Type.ToLowerInvariant()) {
        'ipv4' {
            $ips = @(foreach ($ip in $ips) {
                    if ($ip.AddressFamily -ieq 'InterNetwork') {
                        $ip
                    }
                })
        }

        'ipv6' {
            $ips = @(foreach ($ip in $ips) {
                    if ($ip.AddressFamily -ieq 'InterNetworkV6') {
                        $ip
                    }
                })
        }
    }

    return (@($ips)).IPAddressToString
}

function Test-PodeIPAddressLocal {
    param(
        [Parameter(Mandatory = $true)]
        [string]
        $IP
    )

    return (@('127.0.0.1', '::1', '[::1]', '::ffff:127.0.0.1', 'localhost') -icontains $IP)
}

function Test-PodeIPAddressAny {
    param(
        [Parameter(Mandatory = $true)]
        [string]
        $IP
    )

    return (@('0.0.0.0', '*', 'all', '::', '[::]') -icontains $IP)
}

function Test-PodeIPAddressLocalOrAny {
    param(
        [Parameter(Mandatory = $true)]
        [string]
        $IP
    )

    return ((Test-PodeIPAddressLocal -IP $IP) -or (Test-PodeIPAddressAny -IP $IP))
}

function Resolve-PodeIPDualMode {
    param(
        [Parameter()]
        [ipaddress]
        $IP
    )

    # do nothing if IPv6Any
    if ($IP -eq [ipaddress]::IPv6Any) {
        return $IP
    }

    # check loopbacks
    if (($IP -eq [ipaddress]::Loopback) -and [System.Net.Sockets.Socket]::OSSupportsIPv6) {
        return @($IP, [ipaddress]::IPv6Loopback)
    }

    if ($IP -eq [ipaddress]::IPv6Loopback) {
        return @($IP, [ipaddress]::Loopback)
    }

    # if iIPv4, convert and return both
    if (($IP.AddressFamily -eq [System.Net.Sockets.AddressFamily]::InterNetwork) -and [System.Net.Sockets.Socket]::OSSupportsIPv6) {
        return @($IP, $IP.MapToIPv6())
    }

    # if IPv6, only convert if valid IPv4
    if (($IP.AddressFamily -eq [System.Net.Sockets.AddressFamily]::InterNetworkV6) -and $IP.IsIPv4MappedToIPv6) {
        return @($IP, $IP.MapToIPv4())
    }

    # just return the IP
    return $IP
}

function Get-PodeIPAddress {
    param(
        [Parameter()]
        [string]
        $IP,

        [switch]
        $DualMode,

        [switch]
        $ContainsPort
    )

    # if we have a port, remove it
    if ($ContainsPort) {
        $ipRegex = Get-PodeHostIPRegex -Type IP
        $portRegex = Get-PodePortRegex
        $regex = "^$($ipRegex)(\:$($portRegex))?$"

        if ($IP -imatch $regex) {
            $IP = $Matches['host']
        }
        else {
            $IP = ($IP -split ':')[0]
        }
    }

    # any address for IPv4 (or IPv6 for DualMode)
    if ([string]::IsNullOrEmpty($IP) -or ($IP -iin @('*', 'all'))) {
        if ($DualMode) {
            return [System.Net.IPAddress]::IPv6Any
        }

        return [System.Net.IPAddress]::Any
    }

    # any address for IPv6 explicitly
    if ($IP -iin @('::', '[::]')) {
        return [System.Net.IPAddress]::IPv6Any
    }

    # localhost
    if ($IP -ieq 'localhost') {
        return [System.Net.IPAddress]::Loopback
    }

    # localhost IPv6 explicitly
    if ($IP -iin @('[::1]', '::1')) {
        return [System.Net.IPAddress]::IPv6Loopback
    }

    # hostname
    if ($IP -imatch "^$(Get-PodeHostIPRegex -Type Hostname)$") {
        return $IP
    }

    # raw ip
    return [System.Net.IPAddress]::Parse($IP)
}

function Test-PodeIPAddressInSubnet {
    param(
        [Parameter(Mandatory = $true)]
        [byte[]]
        $IP,

        [Parameter(Mandatory = $true)]
        [byte[]]
        $Lower,

        [Parameter(Mandatory = $true)]
        [byte[]]
        $Upper
    )

    $valid = $true

    foreach ($i in 0..3) {
        if (($IP[$i] -lt $Lower[$i]) -or ($IP[$i] -gt $Upper[$i])) {
            $valid = $false
            break
        }
    }

    return $valid
}

function Test-PodeIPAddressIsSubnetMask {
    param(
        [Parameter(Mandatory = $true)]
        [ValidateNotNullOrEmpty()]
        [string]
        $IP
    )

    return (($IP -split '/').Length -gt 1)
}

function Get-PodeSubnetRange {
    param(
        [Parameter(Mandatory = $true)]
        [ValidateNotNullOrEmpty()]
        [string]
        $SubnetMask
    )

    # split for ip and number of 1 bits
    $split = $SubnetMask -split '/'
    if ($split.Length -le 1) {
        return $null
    }

    $ip_parts = $split[0] -isplit '\.'
    $bits = [int]$split[1]

    # generate the netmask
    $network = @('', '', '', '')
    $count = 0

    foreach ($i in 0..3) {
        foreach ($b in 1..8) {
            $count++

            if ($count -le $bits) {
                $network[$i] += '1'
            }
            else {
                $network[$i] += '0'
            }
        }
    }

    # covert netmask to bytes
    foreach ($i in 0..3) {
        $network[$i] = [Convert]::ToByte($network[$i], 2)
    }

    # calculate the bottom range
    $bottom = @(foreach ($i in 0..3) {
            [byte]([byte]$network[$i] -band [byte]$ip_parts[$i])
        })

    # calculate the range
    $range = @(foreach ($i in 0..3) {
            256 + (-bnot [byte]$network[$i])
        })

    # calculate the top range
    $top = @(foreach ($i in 0..3) {
            [byte]([byte]$ip_parts[$i] + [byte]$range[$i])
        })

    return @{
        Lower   = ($bottom -join '.')
        Upper   = ($top -join '.')
        Range   = ($range -join '.')
        Netmask = ($network -join '.')
        IP      = ($ip_parts -join '.')
    }
}

function Close-PodeServerInternal {
    # PodeContext doesn't exist return
    if ($null -eq $PodeContext) { return }
    try {
        # ensure the token is cancelled
        Write-Verbose 'Cancelling main cancellation token'
        Close-PodeCancellationTokenRequest -Type Cancellation, Terminate

        # stop all current runspaces
        Write-Verbose 'Closing runspaces'
        Close-PodeRunspace -ClosePool

        # stop the file monitor if it's running
        Write-Verbose 'Stopping file monitor'
        Stop-PodeFileMonitor

        try {
            # remove all the cancellation tokens
            Write-Verbose 'Disposing cancellation tokens'
            Close-PodeCancellationToken #-Type Cancellation, Terminate, Restart, Suspend, Resume, Start

            # dispose mutex/semaphores
            Write-Verbose 'Diposing mutex and semaphores'
            Clear-PodeMutexes
            Clear-PodeSemaphores
        }
        catch {
            $_ | Out-Default
        }

        # remove all of the pode temp drives
        Write-Verbose 'Removing internal PSDrives'
        Remove-PodePSDrive
    }
    finally {
        if ($null -ne $PodeContext) {
            # Remove any tokens
            $PodeContext.Tokens = $null
        }
    }

}

function New-PodePSDrive {
    param(
        [Parameter(Mandatory = $true)]
        [string]
        $Path,

        [Parameter()]
        [string]
        $Name
    )

    # if the path is a share, do nothing
    if ($Path.StartsWith('\\')) {
        return $Path
    }

    # if no name is passed, used a randomly generated one
    if ([string]::IsNullOrWhiteSpace($Name)) {
        $Name = "PodeDir$(New-PodeGuid)"
    }

    # if the path supplied doesn't exist, error
    if (!(Test-Path $Path)) {
        throw ($PodeLocale.pathNotExistExceptionMessage -f $Path)#"Path does not exist: $($Path)"
    }

    # resolve the path
    $Path = Get-PodeRelativePath -Path $Path -JoinRoot -Resolve

    # create the temp drive
    if (!(Test-PodePSDrive -Name $Name -Path $Path)) {
        $drive = (New-PSDrive -Name $Name -PSProvider FileSystem -Root $Path -Scope Global -ErrorAction Stop)
    }
    else {
        $drive = Get-PodePSDrive -Name $Name
    }

    # store internally, and return the drive's name
    if (!$PodeContext.Server.Drives.ContainsKey($drive.Name)) {
        $PodeContext.Server.Drives[$drive.Name] = $Path
    }

    return "$($drive.Name):$([System.IO.Path]::DirectorySeparatorChar)"
}

function Get-PodePSDrive {
    param(
        [Parameter(Mandatory = $true)]
        [string]
        $Name
    )

    return (Get-PSDrive -Name $Name -PSProvider FileSystem -Scope Global -ErrorAction Ignore)
}

function Test-PodePSDrive {
    param(
        [Parameter(Mandatory = $true)]
        [string]
        $Name,

        [Parameter()]
        [string]
        $Path
    )

    $drive = Get-PodePSDrive -Name $Name
    if ($null -eq $drive) {
        return $false
    }

    if (![string]::IsNullOrWhiteSpace($Path)) {
        return ($drive.Root -ieq $Path)
    }

    return $true
}

<#
.SYNOPSIS
    Adds Pode PS drives to the session.

.DESCRIPTION
    This function iterates through the keys of Pode drives stored in the `$PodeContext.Server.Drives` collection and creates corresponding PS drives using `New-PodePSDrive`. The drive paths are specified by the values associated with each key.

.EXAMPLE
    Add-PodePSDrivesInternal
    # Creates Pode PS drives in the session based on the configured drive paths.

.NOTES
    This is an internal function and may change in future releases of Pode.
#>
function Add-PodePSDrivesInternal {
    foreach ($key in $PodeContext.Server.Drives.Keys) {
        $null = New-PodePSDrive -Path $PodeContext.Server.Drives[$key] -Name $key
    }
}

<#
.SYNOPSIS
    Imports other Pode modules into the session.

.DESCRIPTION
    This function iterates through the paths of other Pode modules stored in the `$PodeContext.Server.Modules.Values` collection and imports them into the session.
    It uses the `-DisableNameChecking` switch to suppress name checking during module import.

.EXAMPLE
    Import-PodeModulesInternal
    # Imports other Pode modules into the session.

.NOTES
    This is an internal function and may change in future releases of Pode.
#>
function Import-PodeModulesInternal {
    # import other modules in the session
    foreach ($path in $PodeContext.Server.Modules.Values) {
        if (Test-Path $path) {
            $null = Import-Module $path -DisableNameChecking -Scope Global -ErrorAction Stop
        }
    }
}

<#
.SYNOPSIS
Creates and registers inbuilt PowerShell drives for the Pode server's default folders.

.DESCRIPTION
This function sets up inbuilt PowerShell drives for the Pode web server's default directories: views, public content, and error pages. For each of these directories, if the physical path exists on the server, a new PowerShell drive is created and mapped to this path. These drives provide an easy and consistent way to access server resources like views, static files, and custom error pages within the Pode application.

The function leverages `$PodeContext` to access the server's configuration and to determine the paths for these default folders. If a folder's path exists, the function uses `New-PodePSDrive` to create a PowerShell drive for it and stores this drive in the server's `InbuiltDrives` dictionary, keyed by the folder type.

.PARAMETER None

.EXAMPLE
Add-PodePSInbuiltDrive

This example is typically called within the Pode server setup script or internally by the Pode framework to initialize the PowerShell drives for the server's default folders.

.NOTES
This is an internal function and may change in future releases of Pode.
#>
function Add-PodePSInbuiltDrive {

    # create drive for views, if path exists
    $path = (Join-PodeServerRoot -Folder $PodeContext.Server.DefaultFolders.Views)
    if (Test-Path $path) {
        $PodeContext.Server.InbuiltDrives[$PodeContext.Server.DefaultFolders.Views] = (New-PodePSDrive -Path $path)
    }

    # create drive for public content, if path exists
    $path = (Join-PodeServerRoot $PodeContext.Server.DefaultFolders.Public)
    if (Test-Path $path) {
        $PodeContext.Server.InbuiltDrives[$PodeContext.Server.DefaultFolders.Public] = (New-PodePSDrive -Path $path)
    }

    # create drive for errors, if path exists
    $path = (Join-PodeServerRoot $PodeContext.Server.DefaultFolders.Errors)
    if (Test-Path $path) {
        $PodeContext.Server.InbuiltDrives[$PodeContext.Server.DefaultFolders.Errors] = (New-PodePSDrive -Path $path)
    }
}

<#
.SYNOPSIS
    Removes Pode PS drives from the session.

.DESCRIPTION
    This function removes Pode PS drives from the session based on the specified drive name or pattern.
    If no specific name or pattern is provided, it removes all Pode PS drives by default.
    It uses `Get-PSDrive` to retrieve the drives and `Remove-PSDrive` to remove them.

.PARAMETER Name
    The name or pattern of the Pode PS drives to remove. Defaults to 'PodeDir*'.

.EXAMPLE
    Remove-PodePSDrive -Name 'myDir*'
    # Removes all PS drives with names matching the pattern 'myDir*'.

.EXAMPLE
    Remove-PodePSDrive
    # Removes all Pode PS drives.

.NOTES
    This is an internal function and may change in future releases of Pode.
#>
function Remove-PodePSDrive {
    [CmdletBinding()]
    param(
        $Name = 'PodeDir*'
    )
    $null = Get-PSDrive -Name $Name | Remove-PSDrive
}

<#
.SYNOPSIS
    Joins a folder and file path to the root path of the server.

.DESCRIPTION
    This function combines a folder path, file path (optional), and the root path of the server to create a complete path. If the root path is not explicitly provided, it uses the default root path from the Pode context.

.PARAMETER Folder
    The folder path to join.

.PARAMETER FilePath
    The file path (optional) to join. If not provided, only the folder path is used.

.PARAMETER Root
    The root path of the server. If not provided, the default root path from the Pode context is used.

.OUTPUTS
    Returns the combined path as a string.

.EXAMPLE
    Join-PodeServerRoot -Folder "uploads" -FilePath "document.txt"
    # Output: "/uploads/document.txt"

    This example combines the folder path "uploads" and the file path "document.txt" with the default root path from the Pode context.

#>
function Join-PodeServerRoot {
    [CmdletBinding()]
    [OutputType([string])]
    param(
        [Parameter(Mandatory = $true)]
        [ValidateNotNullOrEmpty()]
        [string]
        $Folder,

        [Parameter()]
        [string]
        $FilePath,

        [Parameter()]
        [string]
        $Root
    )

    # use the root path of the server
    if ([string]::IsNullOrWhiteSpace($Root)) {
        $Root = $PodeContext.Server.Root
    }

    # join the folder/file to the root path
    return [System.IO.Path]::Combine($Root, $Folder, $FilePath)
}

<#
.SYNOPSIS
    Removes empty items (empty strings) from an array.

.DESCRIPTION
    This function filters out empty items (empty strings) from an array. It returns a new array containing only non-empty items.

.PARAMETER Array
    The array from which to remove empty items.

.OUTPUTS
    Returns an array containing non-empty items.

.EXAMPLE
    $myArray = "apple", "", "banana", "", "cherry"
    $filteredArray = Remove-PodeEmptyItemsFromArray -Array $myArray
    Write-PodeHost "Filtered array: $filteredArray"

    This example removes empty items from the array and displays the filtered array.
#>
function Remove-PodeEmptyItemsFromArray {
    [Diagnostics.CodeAnalysis.SuppressMessageAttribute('PSPossibleIncorrectComparisonWithNull', '')]
    [CmdletBinding()]
    [OutputType([System.Object[]])]
    param(
        [Parameter()]
        $Array
    )
    if ($null -eq $Array) {
        return @()
    }

    return @( @($Array -ne ([string]::Empty)) -ne $null )

}

<#
.SYNOPSIS
    Retrieves the file extension from a given path.

.DESCRIPTION
    This function extracts the file extension (including the period) from a specified path. Optionally, it can trim the period from the extension.

.PARAMETER Path
    The path from which to extract the file extension.

.PARAMETER TrimPeriod
    Switch parameter. If specified, trims the period from the file extension.

.OUTPUTS
    Returns the file extension (with or without the period) as a string.

.EXAMPLE
    Get-PodeFileExtension -Path "C:\MyFiles\document.txt"
    # Output: ".txt"

    Get-PodeFileExtension -Path "C:\MyFiles\document.txt" -TrimPeriod
    # Output: "txt"

    This example demonstrates how to retrieve the file extension with and without the period from a given path.
#>
function Get-PodeFileExtension {
    [CmdletBinding()]
    [OutputType([string])]
    param(
        [Parameter()]
        [string]
        $Path,

        [switch]
        $TrimPeriod
    )

    # Get the file extension
    $ext = [System.IO.Path]::GetExtension($Path)

    # Trim the period if requested
    if ($TrimPeriod) {
        $ext = $ext.Trim('.')
    }

    return $ext
}


<#
.SYNOPSIS
    Retrieves the file name from a given path.

.DESCRIPTION
    This function extracts the file name (including the extension) or the file name without the extension from a specified path.

.PARAMETER Path
    The path from which to extract the file name.

.PARAMETER WithoutExtension
    Switch parameter. If specified, returns the file name without the extension.

.OUTPUTS
    Returns the file name (with or without extension) as a string.

.EXAMPLE
    Get-PodeFileName -Path "C:\MyFiles\document.txt"
    # Output: "document.txt"

    Get-PodeFileName -Path "C:\MyFiles\document.txt" -WithoutExtension
    # Output: "document"

    This example demonstrates how to retrieve the file name with and without the extension from a given path.

.NOTES
    - If the path is a directory, the function returns the directory name.
    - Use this function to extract file names for further processing or display.
#>
function Get-PodeFileName {
    [CmdletBinding()]
    [OutputType([string])]
    param(
        [Parameter()]
        [string]
        $Path,

        [switch]
        $WithoutExtension
    )

    if ($WithoutExtension) {
        return [System.IO.Path]::GetFileNameWithoutExtension($Path)
    }

    return [System.IO.Path]::GetFileName($Path)
}

<#
.SYNOPSIS
    Tests whether an exception message indicates a valid network failure.

.DESCRIPTION
    This function checks if an exception message contains specific phrases that commonly indicate network-related failures. It returns a boolean value indicating whether the exception message matches any of these network failure patterns.

.PARAMETER Exception
    The exception object whose message needs to be tested.

.OUTPUTS
    Returns $true if the exception message indicates a valid network failure, otherwise returns $false.

.EXAMPLE
    $exception = [System.Exception]::new("The network name is no longer available.")
    $isNetworkFailure = Test-PodeValidNetworkFailure -Exception $exception
    Write-PodeHost "Is network failure: $isNetworkFailure"

    This example tests whether the exception message "The network name is no longer available." indicates a network failure.
#>
function Test-PodeValidNetworkFailure {
    [CmdletBinding()]
    [OutputType([bool])]
    param(
        [Parameter()]
        $Exception
    )

    $msgs = @(
        '*network name is no longer available*',
        '*nonexistent network connection*',
        '*the response has completed*',
        '*broken pipe*'
    )

    $match = @(foreach ($msg in $msgs) {
            if ($Exception.Message -ilike $msg) {
                $msg
            }
        })[0]

    return ($null -ne $match)
}

function ConvertFrom-PodeHeaderQValue {
    param(
        [Parameter()]
        [string]
        $Value
    )

    process {
        $qs = [ordered]@{}

        # return if no value
        if ([string]::IsNullOrWhiteSpace($Value)) {
            return $qs
        }

        # split the values up
        $parts = @($Value -isplit ',').Trim()

        # go through each part and check its q-value
        foreach ($part in $parts) {
            # default of 1 if no q-value
            if ($part.IndexOf(';q=') -eq -1) {
                $qs[$part] = 1.0
                continue
            }

            # parse for q-value
            $atoms = @($part -isplit ';q=')
            $qs[$atoms[0]] = [double]$atoms[1]
        }

        return $qs
    }
}

function Get-PodeAcceptEncoding {
    param(
        [Parameter()]
        [string]
        $AcceptEncoding,

        [switch]
        $ThrowError
    )

    # return if no encoding
    if ([string]::IsNullOrWhiteSpace($AcceptEncoding)) {
        return [string]::Empty
    }

    # return empty if not compressing
    if (!$PodeContext.Server.Web.Compression.Enabled) {
        return [string]::Empty
    }

    # convert encoding form q-form
    $encodings = ConvertFrom-PodeHeaderQValue -Value $AcceptEncoding
    if ($encodings.Count -eq 0) {
        return [string]::Empty
    }

    # check the encodings for one that matches
    $normal = @('identity', '*')
    $valid = @()

    # build up supported and invalid
    foreach ($encoding in $encodings.Keys) {
        if (($encoding -iin $PodeContext.Server.Compression.Encodings) -or ($encoding -iin $normal)) {
            $valid += @{
                Name  = $encoding
                Value = $encodings[$encoding]
            }
        }
    }

    # if it's empty, just return empty
    if ($valid.Length -eq 0) {
        return [string]::Empty
    }

    # find the highest ranked match
    $found = @{}
    $failOnIdentity = $false

    foreach ($encoding in $valid) {
        if ($encoding.Value -gt $found.Value) {
            $found = $encoding
        }

        if (!$failOnIdentity -and ($encoding.Value -eq 0) -and ($encoding.Name -iin $normal)) {
            $failOnIdentity = $true
        }
    }

    # force found to identity/* if the 0 is not identity - meaning it's still allowed
    if (($found.Value -eq 0) -and !$failOnIdentity) {
        $found = @{
            Name  = 'identity'
            Value = 1.0
        }
    }

    # return invalid, error, or return empty for idenity?
    if ($found.Value -eq 0) {
        if ($ThrowError) {
            throw (New-PodeRequestException -StatusCode 406)
        }
    }

    # else, we're safe
    if ($found.Name -iin $normal) {
        return [string]::Empty
    }

    if ($found.Name -ieq 'x-gzip') {
        return 'gzip'
    }

    return $found.Name
}

<#
.SYNOPSIS
    Parses a range string and converts it into a hashtable array of start and end values.

.DESCRIPTION
    This function takes a range string (typically used in HTTP headers) and extracts the relevant start and end values. It supports the 'bytes' unit and handles multiple ranges separated by commas.

.PARAMETER Range
    The range string to parse.

.PARAMETER ThrowError
    A switch parameter. If specified, the function throws an exception (HTTP status code 416) when encountering invalid range formats.

.OUTPUTS
    An array of hashtables, each containing 'Start' and 'End' properties representing the parsed ranges.

.EXAMPLE
    Get-PodeRange -Range 'bytes=100-200,300-400'
    # Returns an array of hashtables:
    # [
    #     @{
    #         Start = 100
    #         End   = 200
    #     },
    #     @{
    #         Start = 300
    #         End   = 400
    #     }
    # ]

.NOTES
    This is an internal function and may change in future releases of Pode.
#>
function Get-PodeRange {
    [CmdletBinding()]
    [OutputType([hashtable[]])]
    param(
        [Parameter()]
        [string]
        $Range,

        [switch]
        $ThrowError
    )

    # return if no ranges
    if ([string]::IsNullOrWhiteSpace($Range)) {
        return $null
    }

    # split on '='
    $parts = @($Range -isplit '=').Trim()
    if (($parts.Length -le 1) -or ([string]::IsNullOrWhiteSpace($parts[1]))) {
        return $null
    }

    $unit = $parts[0]
    if ($unit -ine 'bytes') {
        if ($ThrowError) {
            throw (New-PodeRequestException -StatusCode 416)
        }

        return $null
    }

    # split on ','
    $parts = @($parts[1] -isplit ',').Trim()

    # parse into From-To hashtable array
    $ranges = @()

    foreach ($atom in $parts) {
        if ($atom -inotmatch '(?<start>[\d]+){0,1}\s?\-\s?(?<end>[\d]+){0,1}') {
            if ($ThrowError) {
                throw (New-PodeRequestException -StatusCode 416)
            }

            return $null
        }

        $ranges += @{
            Start = $Matches['start']
            End   = $Matches['end']
        }
    }

    return $ranges
}

function Get-PodeTransferEncoding {
    param(
        [Parameter()]
        [string]
        $TransferEncoding,

        [switch]
        $ThrowError
    )

    # return if no encoding
    if ([string]::IsNullOrWhiteSpace($TransferEncoding)) {
        return [string]::Empty
    }

    # convert encoding form q-form
    $encodings = ConvertFrom-PodeHeaderQValue -Value $TransferEncoding
    if ($encodings.Count -eq 0) {
        return [string]::Empty
    }

    # check the encodings for one that matches
    $normal = @('chunked', 'identity')
    $invalid = @()

    # if we see a supported one, return immediately. else build up invalid one
    foreach ($encoding in $encodings.Keys) {
        if ($encoding -iin $PodeContext.Server.Compression.Encodings) {
            if ($encoding -ieq 'x-gzip') {
                return 'gzip'
            }

            return $encoding
        }

        if ($encoding -iin $normal) {
            continue
        }

        $invalid += $encoding
    }

    # if we have any invalid, throw a 415 error
    if ($invalid.Length -gt 0) {
        if ($ThrowError) {
            throw (New-PodeRequestException -StatusCode 415)
        }

        return $invalid[0]
    }

    # else, we're safe
    return [string]::Empty
}

function Get-PodeEncodingFromContentType {
    param(
        [Parameter()]
        [string]
        $ContentType
    )

    if ([string]::IsNullOrWhiteSpace($ContentType)) {
        return [System.Text.Encoding]::UTF8
    }

    $parts = @($ContentType -isplit ';').Trim()

    foreach ($part in $parts) {
        if ($part.StartsWith('charset')) {
            return [System.Text.Encoding]::GetEncoding(($part -isplit '=')[1].Trim())
        }
    }

    return [System.Text.Encoding]::UTF8
}

function New-PodeRequestException {
    param(
        [Parameter(Mandatory = $true)]
        [int]
        $StatusCode
    )

    return [PodeRequestException]::new($StatusCode)
}

function ConvertTo-PodeResponseContent {
    param(
        [Parameter()]
        $InputObject,

        [Parameter()]
        [string]
        $ContentType,

        [Parameter()]
        [int]
        $Depth = 10,

        [Parameter()]
        [string]
        $Delimiter = ',',

        [switch]
        $AsHtml
    )
    # split for the main content type
    $ContentType = Split-PodeContentType -ContentType $ContentType

    # if there is no content-type then convert straight to string
    if ([string]::IsNullOrWhiteSpace($ContentType)) {
        return ([string]$InputObject)
    }

    # run action for the content type
    switch ($ContentType) {
        { $_ -match '^(.*\/)?(.*\+)?json$' } {
            if ($InputObject -isnot [string]) {
                if ($Depth -le 0) {
                    return (ConvertTo-Json -InputObject $InputObject -Compress)
                }
                else {
                    return (ConvertTo-Json -InputObject $InputObject -Depth $Depth -Compress)
                }
            }

            if ([string]::IsNullOrWhiteSpace($InputObject)) {
                return '{}'
            }
        }

        { $_ -match '^(.*\/)?(.*\+)?yaml$' } {
            if ($InputObject -isnot [string]) {
                if ($Depth -le 0) {
                    return (ConvertTo-PodeYamlInternal -InputObject $InputObject )
                }
                else {
                    return (ConvertTo-PodeYamlInternal -InputObject $InputObject -Depth $Depth  )
                }
            }

            if ([string]::IsNullOrWhiteSpace($InputObject)) {
                return '[]'
            }
        }

        { $_ -match '^(.*\/)?(.*\+)?xml$' } {
            if ($InputObject -isnot [string]) {
                $temp = @(foreach ($item in $InputObject) {
                        [pscustomobject]$item
                    })

                return ($temp | ConvertTo-Xml -Depth $Depth -As String -NoTypeInformation)
            }

            if ([string]::IsNullOrWhiteSpace($InputObject)) {
                return [string]::Empty
            }
        }

        { $_ -ilike '*/csv' } {
            if ($InputObject -isnot [string]) {
                $temp = @(foreach ($item in $InputObject) {
                        [pscustomobject]$item
                    })

                if (Test-PodeIsPSCore) {
                    $temp = ($temp | ConvertTo-Csv -Delimiter $Delimiter -IncludeTypeInformation:$false)
                }
                else {
                    $temp = ($temp | ConvertTo-Csv -Delimiter $Delimiter -NoTypeInformation)
                }

                return ($temp -join ([environment]::NewLine))
            }

            if ([string]::IsNullOrWhiteSpace($InputObject)) {
                return [string]::Empty
            }
        }

        { $_ -ilike '*/html' } {
            if ($InputObject -isnot [string]) {
                return (($InputObject | ConvertTo-Html) -join ([environment]::NewLine))
            }

            if ([string]::IsNullOrWhiteSpace($InputObject)) {
                return [string]::Empty
            }
        }

        { $_ -ilike '*/markdown' } {
            if ($AsHtml -and ($PSVersionTable.PSVersion.Major -ge 7)) {
                return ($InputObject | ConvertFrom-Markdown).Html
            }
        }
    }

    return ([string]$InputObject)
}

function ConvertFrom-PodeRequestContent {
    param(
        [Parameter()]
        $Request,

        [Parameter()]
        [string]
        $ContentType,

        [Parameter()]
        [string]
        $TransferEncoding
    )

    # get the requests content type
    $ContentType = Split-PodeContentType -ContentType $ContentType

    # result object for data/files
    $Result = @{
        Data  = @{}
        Files = @{}
    }

    # if there is no content-type then do nothing
    if ([string]::IsNullOrWhiteSpace($ContentType)) {
        return $Result
    }

    # if the content-type is not multipart/form-data, get the string data
    if ($ContentType -ine 'multipart/form-data') {
        # get the content based on server type
        if ($PodeContext.Server.IsServerless) {
            switch ($PodeContext.Server.ServerlessType.ToLowerInvariant()) {
                'awslambda' {
                    $Content = $Request.body
                }

                'azurefunctions' {
                    $Content = $Request.RawBody
                }
            }
        }
        else {
            # if the request is compressed, attempt to uncompress it
            if (![string]::IsNullOrWhiteSpace($TransferEncoding)) {
                $Content = [PodeHelpers]::DecompressBytes($Request.RawBody, $TransferEncoding, $Request.ContentEncoding)
            }
            else {
                $Content = $Request.Body
            }
        }

        # if there is no content then do nothing
        if ([string]::IsNullOrWhiteSpace($Content)) {
            return $Result
        }

        # check if there is a defined custom body parser
        if ($PodeContext.Server.BodyParsers.ContainsKey($ContentType)) {
            $parser = $PodeContext.Server.BodyParsers[$ContentType]
            $Result.Data = (Invoke-PodeScriptBlock -ScriptBlock $parser.ScriptBlock -Arguments $Content -UsingVariables $parser.UsingVariables -Return)
            $Content = $null
            return $Result
        }
    }

    # run action for the content type
    switch ($ContentType) {
        { $_ -ilike '*/json' } {
            if (Test-PodeIsPSCore) {
                $Result.Data = ($Content | ConvertFrom-Json -AsHashtable)
            }
            else {
                $Result.Data = ($Content | ConvertFrom-Json)
            }
        }

        { $_ -ilike '*/xml' } {
            $Result.Data = [xml]($Content)
        }

        { $_ -ilike '*/csv' } {
            $Result.Data = ($Content | ConvertFrom-Csv)
        }

        { $_ -ilike '*/x-www-form-urlencoded' } {
            $Result.Data = (ConvertFrom-PodeNameValueToHashTable -Collection ([System.Web.HttpUtility]::ParseQueryString($Content)))
        }

        { $_ -ieq 'multipart/form-data' } {
            # parse multipart form data
            $form = $null

            if ($PodeContext.Server.IsServerless) {
                switch ($PodeContext.Server.ServerlessType.ToLowerInvariant()) {
                    'awslambda' {
                        $Content = $Request.body
                    }

                    'azurefunctions' {
                        $Content = $Request.Body
                    }
                }

                $form = [PodeForm]::Parse($Content, $WebEvent.ContentType, [System.Text.Encoding]::UTF8)
            }
            else {
                $Request.ParseFormData()
                $form = $Request.Form
            }

            # set the files/data
            foreach ($file in $form.Files) {
                $Result.Files.Add($file.FileName, $file)
            }

            foreach ($item in $form.Data) {
                if ($item.IsSingular) {
                    $Result.Data.Add($item.Key, $item.Values[0])
                }
                else {
                    $Result.Data.Add($item.Key, $item.Values)
                }
            }

            $form = $null
        }

        default {
            $Result.Data = $Content
        }
    }

    $Content = $null
    return $Result
}
<#
.SYNOPSIS
    Extracts the base MIME type from a Content-Type string that may include additional parameters.

.DESCRIPTION
    This function takes a Content-Type string as input and returns only the base MIME type by splitting the string at the semicolon (';') and trimming any excess whitespace.
    It is useful for handling HTTP headers or other contexts where Content-Type strings include parameters like charset, boundary, etc.

.PARAMETER ContentType
    The Content-Type string from which to extract the base MIME type. This string can include additional parameters separated by semicolons.

.EXAMPLE
    Split-PodeContentType -ContentType "text/html; charset=UTF-8"

    This example returns 'text/html', stripping away the 'charset=UTF-8' parameter.

.EXAMPLE
    Split-PodeContentType -ContentType "application/json; charset=utf-8"

    This example returns 'application/json', removing the charset parameter.
#>
function Split-PodeContentType {
    param(
        [Parameter()]
        [string]
        $ContentType
    )

    # Check if the input string is null, empty, or consists only of whitespace.
    if ([string]::IsNullOrWhiteSpace($ContentType)) {
        return [string]::Empty  # Return an empty string if the input is not valid.
    }

    # Split the Content-Type string by the semicolon, which separates the base MIME type from other parameters.
    # Trim any leading or trailing whitespace from the resulting MIME type to ensure clean output.
    return @($ContentType -isplit ';')[0].Trim()
}

function ConvertFrom-PodeNameValueToHashTable {
    param(
        [Parameter()]
        [System.Collections.Specialized.NameValueCollection]
        $Collection
    )

    if ((Get-PodeCount -Object $Collection) -eq 0) {
        return @{}
    }

    $ht = @{}
    foreach ($key in $Collection.Keys) {
        $htKey = $key
        if (!$key) {
            $htKey = ''
        }

        $ht[$htKey] = $Collection.Get($key)
    }

    return $ht
}

<#
.SYNOPSIS
    Gets the count of elements in the provided object or the length of a string.

.DESCRIPTION
    This function returns the count of elements in various types of objects including strings, collections, and arrays.
    If the object is a string, it returns the length of the string. If the object is null or an empty collection, it returns 0.
    This function is useful for determining the size or length of data containers in PowerShell scripts.

.PARAMETER Object
    The object from which the count or length will be determined. This can be a string, array, collection, or any other object that has a Count property.

.OUTPUTS
    [int]
    Returns an integer representing the count of elements or length of the string.

.EXAMPLE
    $array = @(1, 2, 3)
    Get-PodeCount -Object $array

    This example returns 3, as there are three elements in the array.

.EXAMPLE
    $string = "hello"
    Get-PodeCount -Object $string

    This example returns 5, as there are five characters in the string.

.EXAMPLE
    $nullObject = $null
    Get-PodeCount -Object $nullObject

    This example returns 0, as the object is null.
#>
function Get-PodeCount {
    [CmdletBinding()]
    [OutputType([int])]
    param(
        [Parameter()]
        $Object  # The object to be evaluated for its count.
    )

    # Check if the object is null.
    if ($null -eq $Object) {
        return 0  # Return 0 if the object is null.
    }

    # Check if the object is a string and return its length.
    if ($Object -is [string]) {
        return $Object.Length
    }

    # Check if the object is a NameValueCollection and is empty.
    if ($Object -is [System.Collections.Specialized.NameValueCollection] -and $Object.Count -eq 0) {
        return 0  # Return 0 if the collection is empty.
    }

    # For other types of collections, return their Count property.
    return $Object.Count
}


<#
.SYNOPSIS
    Tests if a given file system path is valid and optionally if it is not a directory.

.DESCRIPTION
    This function tests if the provided file system path is valid. It checks if the path is not null or whitespace, and if the item at the path exists. If the item exists and is not a directory (unless the $FailOnDirectory switch is not used), it returns true. If the path is not valid, it can optionally set a 404 response status code.

.PARAMETER Path
    The file system path to test for validity.

.PARAMETER NoStatus
    A switch to suppress setting the 404 response status code if the path is not valid.

.PARAMETER FailOnDirectory
    A switch to indicate that the function should return false if the path is a directory.

.PARAMETER Force
    A switch to indicate that the file with the hidden attribute has to be includede

.PARAMETER ReturnItem
    Return the item file item itself instead of true or false

.EXAMPLE
    $isValid = Test-PodePath -Path "C:\temp\file.txt"
    if ($isValid) {
        # The file exists and is not a directory
    }

.EXAMPLE
    $isValid = Test-PodePath -Path "C:\temp\folder" -FailOnDirectory
    if (!$isValid) {
        # The path is a directory or does not exist
    }

.NOTES
    This function is used within the Pode framework to validate file system paths for serving static content.

#>
function Test-PodePath {
    param(
        [Parameter()]
        $Path,

        [switch]
        $NoStatus,

        [switch]
        $FailOnDirectory,

        [switch]
        $Force,

        [switch]
        $ReturnItem
    )

    $statusCode = 404

    if (![string]::IsNullOrWhiteSpace($Path)) {
        try {
            $item = Get-Item $Path -Force:$Force -ErrorAction Stop
            if (($null -ne $item) -and (!$FailOnDirectory -or !$item.PSIsContainer)) {
                $statusCode = 200
            }
        }
        catch [System.Management.Automation.ItemNotFoundException] {
            $statusCode = 404
        }
        catch [System.UnauthorizedAccessException] {
            $statusCode = 401
        }
        catch {
            $statusCode = 400
        }
    }

    if ($statusCode -eq 200) {
        if ($ReturnItem.IsPresent) {
            return  $item
        }
        return $true
    }

    # if we failed to get the file, report back the status code and/or return true/false
    if (!$NoStatus.IsPresent) {
        Set-PodeResponseStatus -Code $statusCode
    }

    if ($ReturnItem.IsPresent) {
        return  $null
    }
    return $false
}

function Test-PodePathIsFile {
    param(
        [Parameter()]
        [string]
        $Path,

        [switch]
        $FailOnWildcard
    )

    if ([string]::IsNullOrWhiteSpace($Path)) {
        return $false
    }

    if ($FailOnWildcard -and (Test-PodePathIsWildcard $Path)) {
        return $false
    }

    return (![string]::IsNullOrWhiteSpace([System.IO.Path]::GetExtension($Path)))
}

function Test-PodePathIsWildcard {
    param(
        [Parameter()]
        [string]
        $Path
    )

    if ([string]::IsNullOrWhiteSpace($Path)) {
        return $false
    }

    return $Path.Contains('*')
}

function Test-PodePathIsDirectory {
    param(
        [Parameter(Mandatory = $true)]
        [ValidateNotNullOrEmpty()]
        [string]
        $Path,

        [switch]
        $FailOnWildcard

    )

    if ($FailOnWildcard -and (Test-PodePathIsWildcard $Path)) {
        return $false
    }

    return ([string]::IsNullOrWhiteSpace([System.IO.Path]::GetExtension($Path)))
}



function Convert-PodePathPatternToRegex {
    param(
        [Parameter()]
        [string]
        $Path,

        [switch]
        $NotSlashes,

        [switch]
        $NotStrict
    )

    if (!$NotSlashes) {
        if ($Path -match '[\\/]\*$') {
            $Path = $Path -replace '[\\/]\*$', '/{0,1}*'
        }

        $Path = $Path -ireplace '[\\/]', '[\\/]'
    }

    $Path = $Path -ireplace '\.', '\.'
    $Path = $Path -ireplace '\*', '.*?'

    if ($NotStrict) {
        return $Path
    }

    return "^$($Path)$"
}

function Convert-PodePathPatternsToRegex {
    param(
        [Parameter()]
        [string[]]
        $Paths,

        [switch]
        $NotSlashes,

        [switch]
        $NotStrict
    )

    # replace certain chars
    $Paths = @(foreach ($path in $Paths) {
            if (![string]::IsNullOrEmpty($path)) {
                Convert-PodePathPatternToRegex -Path $path -NotStrict -NotSlashes:$NotSlashes
            }
        })

    # if no paths, return null
    if (($null -eq $Paths) -or ($Paths.Length -eq 0)) {
        return $null
    }

    # join them all together
    $joined = "($($Paths -join '|'))"

    if ($NotStrict) {
        return $joined
    }

    return "^$($joined)$"
}

<#
.SYNOPSIS
    Gets the default SSL protocol(s) based on the operating system.

.DESCRIPTION
    This function determines the appropriate default SSL protocol(s) based on the operating system. On macOS, it returns TLS 1.2. On other platforms, it combines SSL 3.0 and TLS 1.2.

.OUTPUTS
    A [System.Security.Authentication.SslProtocols] enum value representing the default SSL protocol(s).

.EXAMPLE
    Get-PodeDefaultSslProtocol
    # Returns [System.Security.Authentication.SslProtocols]::Ssl3, [System.Security.Authentication.SslProtocols]::Tls12 (on non-macOS systems)
    # Returns [System.Security.Authentication.SslProtocols]::Tls12 (on macOS)

.NOTES
    This is an internal function and may change in future releases of Pode.
#>
function Get-PodeDefaultSslProtocol {
    [CmdletBinding()]
    [OutputType([System.Security.Authentication.SslProtocols])]
    param()
    if (Test-PodeIsMacOS) {
        return (ConvertTo-PodeSslProtocol -Protocol Tls12)
    }

    return (ConvertTo-PodeSslProtocol -Protocol Ssl3, Tls12)
}

<#
.SYNOPSIS
    Converts a string representation of SSL protocols to the corresponding SslProtocols enum value.

.DESCRIPTION
    This function takes an array of SSL protocol strings (such as 'Tls', 'Tls12', etc.) and combines them into a single SslProtocols enum value. It's useful for configuring SSL/TLS settings in Pode or other PowerShell scripts.

.PARAMETER Protocol
    An array of SSL protocol strings. Valid values are 'Ssl2', 'Ssl3', 'Tls', 'Tls11', 'Tls12', and 'Tls13'.

.OUTPUTS
    A [System.Security.Authentication.SslProtocols] enum value representing the combined protocols.

.EXAMPLE
    ConvertTo-PodeSslProtocol -Protocol 'Tls', 'Tls12'
    # Returns [System.Security.Authentication.SslProtocols]::Tls12

.NOTES
    This is an internal function and may change in future releases of Pode.
#>
function ConvertTo-PodeSslProtocol {
    [CmdletBinding()]
    [OutputType([System.Security.Authentication.SslProtocols])]
    param(
        [Parameter()]
        [ValidateSet('Ssl2', 'Ssl3', 'Tls', 'Tls11', 'Tls12', 'Tls13')]
        [string[]]
        $Protocol
    )

    $protos = 0
    foreach ($item in $Protocol) {
        $protos = [int]($protos -bor [System.Security.Authentication.SslProtocols]::$item)
    }

    return [System.Security.Authentication.SslProtocols]($protos)
}

<#
.SYNOPSIS
    Retrieves details about the Pode module.

.DESCRIPTION
    This function determines the relevant details of the Pode module. It first checks if the module is already imported.
    If so, it uses that module. Otherwise, it attempts to identify the module used for the 'engine' and retrieves its details.
    If there are multiple versions of the module, it selects the newest version. If no module is imported, it uses the latest installed version.

.OUTPUTS
    A hashtable containing the module details.

.EXAMPLE
    Get-PodeModuleInfo
    # Returns a hashtable with module details such as name, path, base path, data path, internal path, and whether it's in the system path.

    .NOTES
    This is an internal function and may change in future releases of Pode.
#>
function Get-PodeModuleInfo {
    [CmdletBinding()]
    [OutputType([hashtable])]
    param()
    # if there's 1 module imported already, use that
    $importedModule = @(Get-Module -Name Pode)
    if (($importedModule | Measure-Object).Count -eq 1) {
        return (Convert-PodeModuleInfo -Module @($importedModule)[0])
    }

    # if there's none or more, attempt to get the module used for 'engine'
    try {
        $usedModule = (Get-Command -Name 'Set-PodeViewEngine').Module
        if (($usedModule | Measure-Object).Count -eq 1) {
            return (Convert-PodeModuleInfo -Module $usedModule)
        }
    }
    catch {
        $_ | Write-PodeErrorLog -Level Debug
    }

    # if there were multiple to begin with, use the newest version
    if (($importedModule | Measure-Object).Count -gt 1) {
        return (Convert-PodeModuleInfo -Module @($importedModule | Sort-Object -Property Version)[-1])
    }

    # otherwise there were none, use the latest installed
    return (Convert-PodeModuleInfo -Module @(Get-Module -ListAvailable -Name Pode | Sort-Object -Property Version)[-1])
}

<#
.SYNOPSIS
    Converts Pode module details to a hashtable.

.DESCRIPTION
    This function takes a Pode module and extracts relevant details such as name, path, base path, data path, internal path, and whether it's in the system path.

.PARAMETER Module
    The Pode module to convert.

.OUTPUTS
    A hashtable containing the module details.

.EXAMPLE
    Convert-PodeModuleInfo -Module (Get-Module Pode)

.NOTES
    This is an internal function and may change in future releases of Pode.
#>
function Convert-PodeModuleInfo {
    [CmdletBinding()]
    [OutputType([hashtable])]
    param(
        [Parameter(Mandatory = $true)]
        [psmoduleinfo]
        $Module
    )

    $details = @{
        Name         = $Module.Name
        Path         = $Module.Path
        BasePath     = $Module.ModuleBase
        DataPath     = (Find-PodeModuleFile -Module $Module -CheckVersion)
        InternalPath = $null
        InPath       = (Test-PodeModuleInPath -Module $Module)
    }

    $details.InternalPath = $details.DataPath -ireplace 'Pode\.(ps[md]1)', 'Pode.Internal.$1'
    return $details
}

<#
.SYNOPSIS
    Checks if a PowerShell module is located within the directories specified in the PSModulePath environment variable.

.DESCRIPTION
    This function determines if the path of a provided PowerShell module starts with any path included in the system's PSModulePath environment variable.
    This is used to ensure that the module is being loaded from expected locations, which can be important for security and configuration verification.

.PARAMETER Module
    The module to be checked. This should be a module info object, typically obtained via Get-Module or Import-Module.

.OUTPUTS
    [bool]
    Returns $true if the module's path is under a path listed in PSModulePath, otherwise returns $false.

.EXAMPLE
    $module = Get-Module -Name Pode
    Test-PodeModuleInPath -Module $module

    This example checks if the 'Pode' module is located within the paths specified by the PSModulePath environment variable.
#>
function Test-PodeModuleInPath {
    [CmdletBinding()]
    [OutputType([bool])]
    param(
        [Parameter(Mandatory = $true)]
        [psmoduleinfo]
        $Module
    )

    # Determine the path separator based on the operating system.
    $separator = if (Test-PodeIsUnix) { ':' } else { ';' }

    # Split the PSModulePath environment variable to get individual paths.
    $paths = @($env:PSModulePath -split $separator)

    # Check each path to see if the module's path starts with it.
    foreach ($path in $paths) {
        # Return true if the module is in one of the paths.
        if ($Module.Path.StartsWith($path)) {
            return $true
        }
    }

    # Return false if no matching path is found.
    return $false
}
<#
.SYNOPSIS
    Retrieves a module and all of its recursive dependencies.

.DESCRIPTION
    This function takes a PowerShell module as input and returns an array containing
    the module and all of its required dependencies, retrieved recursively. This is
    useful for understanding the full set of dependencies a module has.

.PARAMETER Module
    The module for which to retrieve dependencies. This must be a valid PowerShell module object.

.EXAMPLE
    $module = Get-Module -Name SomeModuleName
    $dependencies = Get-PodeModuleDependencyList -Module $module
    This example retrieves all dependencies for "SomeModuleName".

.OUTPUTS
    Array[psmoduleinfo]
    Returns an array of psmoduleinfo objects, each representing a module in the dependency tree.
#>

function Get-PodeModuleDependencyList {
    param(
        [Parameter(Mandatory = $true)]
        [psmoduleinfo]
        $Module
    )

    # Check if the module has any required modules (dependencies).
    if (!$Module.RequiredModules) {
        return $Module
    }
    # Initialize an array to hold all dependencies.
    $mods = @()

    # Iterate through each required module and recursively retrieve their dependencies.
    foreach ($mod in $Module.RequiredModules) {
        # Recursive call for each dependency.
        $mods += (Get-PodeModuleDependencyList -Module $mod)
    }

    # Return the list of all dependencies plus the original module.
    return ($mods + $module)
}

function Get-PodeModuleRootPath {
    return (Split-Path -Parent -Path $PodeContext.Server.PodeModule.Path)
}

function Get-PodeModuleMiscPath {
    return [System.IO.Path]::Combine((Get-PodeModuleRootPath), 'Misc')
}

function Get-PodeUrl {
    return "$($WebEvent.Endpoint.Protocol)://$($WebEvent.Endpoint.Address)$($WebEvent.Path)"
}

function Find-PodeErrorPage {
    param(
        [Parameter()]
        [int]
        $Code,

        [Parameter()]
        [string]
        $ContentType
    )

    # if a defined content type is supplied, attempt to find an error page for that first
    if (![string]::IsNullOrWhiteSpace($ContentType)) {
        $path = Get-PodeErrorPage -Code $Code -ContentType $ContentType
        if (![string]::IsNullOrWhiteSpace($path)) {
            return @{ 'Path' = $path; 'ContentType' = $ContentType }
        }
    }

    # if a defined route error page content type is supplied, attempt to find an error page for that
    if (![string]::IsNullOrWhiteSpace($WebEvent.ErrorType)) {
        $path = Get-PodeErrorPage -Code $Code -ContentType $WebEvent.ErrorType
        if (![string]::IsNullOrWhiteSpace($path)) {
            return @{ 'Path' = $path; 'ContentType' = $WebEvent.ErrorType }
        }
    }

    # if route patterns have been defined, see if an error content type matches and attempt that
    if (!(Test-PodeIsEmpty $PodeContext.Server.Web.ErrorPages.Routes)) {
        # find type by pattern
        $matched = @(foreach ($key in $PodeContext.Server.Web.ErrorPages.Routes.Keys) {
                if ($WebEvent.Path -imatch $key) {
                    $key
                }
            })[0]

        # if we have a match, see if a page exists
        if (!(Test-PodeIsEmpty $matched)) {
            $type = $PodeContext.Server.Web.ErrorPages.Routes[$matched]
            $path = Get-PodeErrorPage -Code $Code -ContentType $type
            if (![string]::IsNullOrWhiteSpace($path)) {
                return @{ 'Path' = $path; 'ContentType' = $type }
            }
        }
    }

    # if we're using strict typing, attempt that, if we have a content type
    if ($PodeContext.Server.Web.ErrorPages.StrictContentTyping -and ![string]::IsNullOrWhiteSpace($WebEvent.ContentType)) {
        $path = Get-PodeErrorPage -Code $Code -ContentType $WebEvent.ContentType
        if (![string]::IsNullOrWhiteSpace($path)) {
            return @{ 'Path' = $path; 'ContentType' = $WebEvent.ContentType }
        }
    }

    # if we have a default defined, attempt that
    if (!(Test-PodeIsEmpty $PodeContext.Server.Web.ErrorPages.Default)) {
        $path = Get-PodeErrorPage -Code $Code -ContentType $PodeContext.Server.Web.ErrorPages.Default
        if (![string]::IsNullOrWhiteSpace($path)) {
            return @{ 'Path' = $path; 'ContentType' = $PodeContext.Server.Web.ErrorPages.Default }
        }
    }

    # if there's still no error page, use default HTML logic
    $type = Get-PodeContentType -Extension 'html'
    $path = (Get-PodeErrorPage -Code $Code -ContentType $type)

    if (![string]::IsNullOrWhiteSpace($path)) {
        return @{ 'Path' = $path; 'ContentType' = $type }
    }

    return $null
}

function Get-PodeErrorPage {
    param(
        [Parameter()]
        [int]
        $Code,

        [Parameter()]
        [string]
        $ContentType
    )

    # parse the passed content type
    $ContentType = Split-PodeContentType -ContentType $ContentType

    # object for the page path
    $path = $null

    # attempt to find a custom error page
    $path = Find-PodeCustomErrorPage -Code $Code -ContentType $ContentType

    # if there's no custom page found, attempt to find an inbuilt page
    if ([string]::IsNullOrWhiteSpace($path)) {
        $podeRoot = Get-PodeModuleMiscPath
        $path = Find-PodeFileForContentType -Path $podeRoot -Name 'default-error-page' -ContentType $ContentType -Engine 'pode'
    }

    # if there's no path found, or it's inaccessible, return null
    if (!(Test-PodePath $path -NoStatus)) {
        return $null
    }

    return $path
}

function Find-PodeCustomErrorPage {
    param(
        [Parameter()]
        [int]
        $Code,

        [Parameter()]
        [string]
        $ContentType
    )

    # get the custom errors path
    $customErrPath = $PodeContext.Server.InbuiltDrives['errors']

    # if there's no custom error path, return
    if ([string]::IsNullOrWhiteSpace($customErrPath)) {
        return $null
    }

    # retrieve a status code page
    $path = (Find-PodeFileForContentType -Path $customErrPath -Name "$($Code)" -ContentType $ContentType)
    if (![string]::IsNullOrWhiteSpace($path)) {
        return $path
    }

    # retrieve default page
    $path = (Find-PodeFileForContentType -Path $customErrPath -Name 'default' -ContentType $ContentType)
    if (![string]::IsNullOrWhiteSpace($path)) {
        return $path
    }

    # no file was found
    return $null
}

function Find-PodeFileForContentType {
    param(
        [Parameter()]
        [string]
        $Path,

        [Parameter()]
        [string]
        $Name,

        [Parameter()]
        [string]
        $ContentType,

        [Parameter()]
        [string]
        $Engine = $null
    )

    # get all files at the path that start with the name
    $files = @(Get-ChildItem -Path ([System.IO.Path]::Combine($Path, "$($Name).*")))

    # if there are no files, return
    if ($null -eq $files -or $files.Length -eq 0) {
        return $null
    }

    # filter the files by the view engine extension (but only if the current engine is dynamic - non-html)
    if ([string]::IsNullOrWhiteSpace($Engine) -and $PodeContext.Server.ViewEngine.IsDynamic) {
        $Engine = $PodeContext.Server.ViewEngine.Extension
    }

    $Engine = (Protect-PodeValue -Value $Engine -Default 'pode')
    if ($Engine -ine 'pode') {
        $Engine = "($($Engine)|pode)"
    }

    $engineFiles = @(foreach ($file in $files) {
            if ($file.Name -imatch "\.$($Engine)$") {
                $file
            }
        })

    $files = @(foreach ($file in $files) {
            if ($file.Name -inotmatch "\.$($Engine)$") {
                $file
            }
        })

    # only attempt static files if we still have files after any engine filtering
    if ($null -ne $files -and $files.Length -gt 0) {
        # get files of the format '<name>.<type>'
        $file = @(foreach ($f in $files) {
                if ($f.Name -imatch "^$($Name)\.(?<ext>.*?)$") {
                    if (($ContentType -ieq (Get-PodeContentType -Extension $Matches['ext']))) {
                        $f.FullName
                    }
                }
            })[0]

        if (![string]::IsNullOrWhiteSpace($file)) {
            return $file
        }
    }

    # only attempt these formats if we have a files for the view engine
    if ($null -ne $engineFiles -and $engineFiles.Length -gt 0) {
        # get files of the format '<name>.<type>.<engine>'
        $file = @(foreach ($f in $engineFiles) {
                if ($f.Name -imatch "^$($Name)\.(?<ext>.*?)\.$($engine)$") {
                    if ($ContentType -ieq (Get-PodeContentType -Extension $Matches['ext'])) {
                        $f.FullName
                    }
                }
            })[0]

        if (![string]::IsNullOrWhiteSpace($file)) {
            return $file
        }

        # get files of the format '<name>.<engine>'
        $file = @(foreach ($f in $engineFiles) {
                if ($f.Name -imatch "^$($Name)\.$($engine)$") {
                    $f.FullName
                }
            })[0]

        if (![string]::IsNullOrWhiteSpace($file)) {
            return $file
        }
    }

    # no file was found
    return $null
}

<#
.SYNOPSIS
	Resolves and processes a relative or absolute file system path based on the specified parameters.

.DESCRIPTION
	This function processes a given path and applies various transformations and checks based on the provided parameters. It supports resolving relative paths, joining them with a root path, normalizing relative paths, and verifying path existence.

.PARAMETER Path
	The file system path to be processed. This can be relative or absolute.

.PARAMETER RootPath
	(Optional) The root path to join with if the provided path is relative and the -JoinRoot switch is enabled.

.PARAMETER JoinRoot
	Indicates that the relative path should be joined to the specified root path. If no RootPath is provided, the Pode context server root will be used.

.PARAMETER Resolve
	Resolves the path to its absolute, full path.

.PARAMETER TestPath
	Verifies if the resolved path exists. Throws an exception if the path does not exist.

.OUTPUTS
	System.String
	Returns the resolved and processed path as a string.

.EXAMPLE
	# Example 1: Resolve a relative path and join it with a root path
	Get-PodeRelativePath -Path './example' -RootPath 'C:\Root' -JoinRoot

.EXAMPLE
	# Example 3: Test if a path exists
	Get-PodeRelativePath -Path 'C:\Root\example.txt' -TestPath

.NOTES
	This is an internal function and may change in future releases of Pode
#>
function Get-PodeRelativePath {
    param(
        [Parameter(Mandatory = $true)]
        [string]
        $Path,

        [Parameter()]
        [string]
        $RootPath,

        [switch]
        $JoinRoot,

        [switch]
        $Resolve,

        [switch]
        $TestPath
    )

    # if the path is relative, join to root if flagged
    if ($JoinRoot -and ($Path -match '^\.{1,2}([\\\/]|$)')) {
        if ([string]::IsNullOrWhiteSpace($RootPath)) {
            $RootPath = $PodeContext.Server.Root
        }

        $Path = [System.IO.Path]::Combine($RootPath, $Path)
    }

    # if flagged, resolve the path
    if ($Resolve) {
        $_rawPath = $Path
        $Path = [System.IO.Path]::GetFullPath($Path.Replace('\', '/'))
    }

    # if flagged, test the path and throw error if it doesn't exist
    if ($TestPath -and !(Test-PodePath $Path -NoStatus)) {
        # "The path does not exist: $(Protect-PodeValue -Value $Path -Default $_rawPath)"
        throw ($PodeLocale.pathNotExistExceptionMessage -f (Protect-PodeValue -Value $Path -Default $_rawPath))
    }

    return $Path
}

<#
.SYNOPSIS
    Retrieves files based on a wildcard pattern in a given path.

.DESCRIPTION
    The `Get-PodeWildcardFile` function returns files from the specified path based on a wildcard pattern.
    You can customize the wildcard and provide an optional root path for relative paths.

.PARAMETER Path
    Specifies the path to search for files. This parameter is mandatory.

.PARAMETER Wildcard
    Specifies the wildcard pattern for file matching. Default is '*.*'.

.PARAMETER RootPath
    Specifies an optional root path for relative paths. If provided, the function will join the root path with the specified path.

.OUTPUTS
    Returns an array of file paths matching the wildcard pattern.

.EXAMPLE
    # Example usage:
    $files = Get-PodeWildcardFile -Path '/path/to/files' -Wildcard '*.txt'
    # Returns an array of .txt files in the specified path.

.NOTES
    This is an internal function and may change in future releases of Pode.
#>
function Get-PodeWildcardFile {
    [CmdletBinding()]
    [OutputType([object[]])]
    param(
        [Parameter(Mandatory = $true)]
        [string]
        $Path,

        [Parameter()]
        [string]
        $Wildcard = '*.*',

        [Parameter()]
        [string]
        $RootPath
    )

    # if the OriginalPath is a directory, add wildcard
    if (Test-PodePathIsDirectory -Path $Path) {
        $Path = [System.IO.Path]::Combine($Path, $Wildcard)
    }

    # if path has a *, assume wildcard
    if (Test-PodePathIsWildcard -Path $Path) {
        $Path = Get-PodeRelativePath -Path $Path -RootPath $RootPath -JoinRoot
        return @((Get-ChildItem $Path -Recurse -Force).FullName)
    }

    return $null
}

function Test-PodeIsServerless {
    param(
        [Parameter()]
        [string]
        $FunctionName,

        [switch]
        $ThrowError
    )

    if ($PodeContext.Server.IsServerless -and $ThrowError) {
        throw ($PodeLocale.unsupportedFunctionInServerlessContextExceptionMessage -f $FunctionName) #"The $($FunctionName) function is not supported in a serverless context"
    }

    if (!$ThrowError) {
        return $PodeContext.Server.IsServerless
    }
}

function Get-PodeEndpointUrl {
    param(
        [Parameter()]
        $Endpoint
    )

    # get the endpoint on which we're currently listening - use first http/https if there are many
    if ($null -eq $Endpoint) {
        $Endpoint = @($PodeContext.Server.Endpoints.Values | Where-Object { $_.Protocol -iin @('http', 'https') -and $_.Default })[0]
        if ($null -eq $Endpoint) {
            $Endpoint = @($PodeContext.Server.Endpoints.Values | Where-Object { $_.Protocol -iin @('http', 'https') })[0]
        }
    }

    if ($null -eq $Endpoint) {
        return $null
    }

    $url = $Endpoint.Url
    if ([string]::IsNullOrWhiteSpace($url)) {
        $url = "$($Endpoint.Protocol)://$($Endpoint.FriendlyName):$($Endpoint.Port)"
    }

    return $url
}

function Get-PodeDefaultPort {
    param(
        [Parameter()]
        [ValidateSet('Http', 'Https', 'Smtp', 'Smtps', 'Tcp', 'Tcps', 'Ws', 'Wss')]
        [string]
        $Protocol,

        [Parameter()]
        [ValidateSet('Implicit', 'Explicit')]
        [string]
        $TlsMode = 'Implicit',

        [switch]
        $Real
    )

    # are we after the real default ports?
    if ($Real) {
        return (@{
                Http  = @{ Implicit = 80 }
                Https = @{ Implicit = 443 }
                Smtp  = @{ Implicit = 25 }
                Smtps = @{ Implicit = 465; Explicit = 587 }
                Tcp   = @{ Implicit = 9001 }
                Tcps  = @{ Implicit = 9002; Explicit = 9003 }
                Ws    = @{ Implicit = 80 }
                Wss   = @{ Implicit = 443 }
            })[$Protocol.ToLowerInvariant()][$TlsMode.ToLowerInvariant()]
    }

    # if we running as iis, return the ASPNET port
    if ($PodeContext.Server.IsIIS) {
        return [int]$env:ASPNETCORE_PORT
    }

    # if we running as heroku, return the port
    if ($PodeContext.Server.IsHeroku) {
        return [int]$env:PORT
    }

    # otherwise, get the port for the protocol
    return (@{
            Http  = @{ Implicit = 8080 }
            Https = @{ Implicit = 8443 }
            Smtp  = @{ Implicit = 25 }
            Smtps = @{ Implicit = 465; Explicit = 587 }
            Tcp   = @{ Implicit = 9001 }
            Tcps  = @{ Implicit = 9002; Explicit = 9003 }
            Ws    = @{ Implicit = 9080 }
            Wss   = @{ Implicit = 9443 }
        })[$Protocol.ToLowerInvariant()][$TlsMode.ToLowerInvariant()]
}

function Set-PodeServerHeader {
    param(
        [Parameter()]
        [string]
        $Type,

        [switch]
        $AllowEmptyType
    )

    $name = 'Pode'
    if (![string]::IsNullOrWhiteSpace($Type) -or $AllowEmptyType) {
        $name += " - $($Type)"
    }

    Set-PodeHeader -Name 'Server' -Value $name
}

function Get-PodeHandler {
    param(
        [Parameter(Mandatory = $true)]
        [ValidateSet('Service', 'Smtp')]
        [string]
        $Type,

        [Parameter()]
        [string]
        $Name
    )

    if ([string]::IsNullOrWhiteSpace($Name)) {
        return $PodeContext.Server.Handlers[$Type]
    }

    return $PodeContext.Server.Handlers[$Type][$Name]
}

function Convert-PodeFileToScriptBlock {
    param(
        [Parameter(Mandatory = $true)]
        [Alias('FilePath')]
        [string]
        $Path
    )

    # resolve for relative path
    $Path = Get-PodeRelativePath -Path $Path -JoinRoot

    # if Path doesn't exist, error
    if (!(Test-PodePath -Path $Path -NoStatus)) {
        throw ($PodeLocale.pathNotExistExceptionMessage -f $Path) #  "The Path supplied does not exist: $($Path)"
    }

    # if the path is a wildcard or directory, error
    if (!(Test-PodePathIsFile -Path $Path -FailOnWildcard)) {
        throw ($PodeLocale.invalidPathWildcardOrDirectoryExceptionMessage -f $Path) # "The Path supplied cannot be a wildcard or a directory: $($Path)"
    }

    return ([scriptblock](Use-PodeScript -Path $Path))
}

function Convert-PodeQueryStringToHashTable {
    param(
        [Parameter()]
        [string]
        $Uri
    )

    if ([string]::IsNullOrWhiteSpace($Uri)) {
        return @{}
    }

    $qmIndex = $Uri.IndexOf('?')
    if ($qmIndex -eq -1) {
        return @{}
    }

    if ($qmIndex -gt 0) {
        $Uri = $Uri.Substring($qmIndex)
    }

    $tmpQuery = [System.Web.HttpUtility]::ParseQueryString($Uri)
    return (ConvertFrom-PodeNameValueToHashTable -Collection $tmpQuery)
}

function Get-PodeAstFromFile {
    param(
        [Parameter(Mandatory = $true)]
        [Alias('FilePath')]
        [string]
        $Path
    )

    if (!(Test-Path $Path)) {
        throw ($PodeLocale.pathNotExistExceptionMessage -f $Path) #  "The Path supplied does not exist: $($Path)"
    }

    return [System.Management.Automation.Language.Parser]::ParseFile($Path, [ref]$null, [ref]$null)
}

function Get-PodeFunctionsFromFile {
    param(
        [Parameter(Mandatory = $true)]
        [string]
        $FilePath
    )

    $ast = Get-PodeAstFromFile -FilePath $FilePath
    return @(Get-PodeFunctionsFromAst -Ast $ast)
}

function Get-PodeFunctionsFromAst {
    param(
        [Parameter(Mandatory = $true)]
        [System.Management.Automation.Language.Ast]
        $Ast
    )

    $funcs = @(($Ast.FindAll({ $args[0] -is [System.Management.Automation.Language.FunctionDefinitionAst] }, $false)))

    return @(foreach ($func in $funcs) {
            # skip null
            if ($null -eq $func) {
                continue
            }

            # skip pode funcs
            if ($func.Name -ilike '*-Pode*') {
                continue
            }

            # definition
            $def = "$($func.Body)".Trim('{}').Trim()
            if (($null -ne $func.Parameters) -and ($func.Parameters.Count -gt 0)) {
                $def = "param($($func.Parameters.Name -join ','))`n$($def)"
            }

            # the found func
            @{
                Name       = $func.Name
                Definition = $def
            }
        })
}

function Get-PodeFunctionsFromScriptBlock {
    param(
        [Parameter(Mandatory = $true)]
        [scriptblock]
        $ScriptBlock
    )

    # functions that have been found
    $foundFuncs = @()

    # get each function in the callstack
    $callstack = Get-PSCallStack
    if ($callstack.Count -gt 3) {
        $callstack = ($callstack | Select-Object -Skip 4)
        $bindingFlags = [System.Reflection.BindingFlags]'NonPublic, Instance, Static'

        foreach ($call in $callstack) {
            $_funcContext = $call.GetType().GetProperty('FunctionContext', $bindingFlags).GetValue($call, $null)
            $_scriptBlock = $_funcContext.GetType().GetField('_scriptBlock', $bindingFlags).GetValue($_funcContext)
            $foundFuncs += @(Get-PodeFunctionsFromAst -Ast $_scriptBlock.Ast)
        }
    }

    # get each function from the main script
    $foundFuncs += @(Get-PodeFunctionsFromAst -Ast $ScriptBlock.Ast)

    # return the found functions
    return $foundFuncs
}

<#
.SYNOPSIS
    Reads details from a web exception and returns relevant information.

.DESCRIPTION
    The `Read-PodeWebExceptionInfo` function processes a web exception (either `WebException` or `HttpRequestException`)
    and extracts relevant details such as status code, status description, and response body.

.PARAMETER ErrorRecord
    Specifies the error record containing the web exception. This parameter is mandatory.

.OUTPUTS
    Returns a hashtable with the following keys:
    - `Status`: A nested hashtable with `Code` (status code) and `Description` (status description).
    - `Body`: The response body from the web exception.

.EXAMPLE
    # Example usage:
    $errorRecord = Get-ErrorRecordFromWebException
    $details = Read-PodeWebExceptionInfo -ErrorRecord $errorRecord
    # Returns a hashtable with status code, description, and response body.

.NOTES
    This is an internal function and may change in future releases of Pode
#>
function Read-PodeWebExceptionInfo {
    [CmdletBinding()]
    [OutputType([hashtable])]
    param(
        [Parameter(Mandatory = $true)]
        [System.Management.Automation.ErrorRecord]
        $ErrorRecord
    )

    switch ($ErrorRecord) {
        { $_.Exception -is [System.Net.WebException] } {
            $stream = $_.Exception.Response.GetResponseStream()
            $stream.Position = 0

            $body = [System.IO.StreamReader]::new($stream).ReadToEnd()
            $code = [int]$_.Exception.Response.StatusCode
            $desc = $_.Exception.Response.StatusDescription
        }

        { $_.Exception -is [System.Net.Http.HttpRequestException] } {
            $body = $_.ErrorDetails.Message
            $code = [int]$_.Exception.Response.StatusCode
            $desc = $_.Exception.Response.ReasonPhrase
        }

        default {
            #Exception is of an invalid type, should be either WebException or HttpRequestException
            throw ($PodeLocale.invalidWebExceptionTypeExceptionMessage -f ($_.Exception.GetType().Name))
        }
    }

    return @{
        Status = @{
            Code        = $code
            Description = $desc
        }
        Body   = $body
    }
}

function Use-PodeFolder {
    param(
        [Parameter()]
        [string]
        $Path,

        [Parameter(Mandatory = $true)]
        [string]
        $DefaultPath
    )

    # use default, or custom path
    if ([string]::IsNullOrWhiteSpace($Path)) {
        $Path = Join-PodeServerRoot -Folder $DefaultPath
    }
    else {
        $Path = Get-PodeRelativePath -Path $Path -JoinRoot
    }

    # fail if path not found
    if (!(Test-PodePath -Path $Path -NoStatus)) {
        throw ($PodeLocale.pathToLoadNotFoundExceptionMessage -f $DefaultPath, $Path) #"Path to load $($DefaultPath) not found: $($Path)"
    }

    # get .ps1 files and load them
    Get-ChildItem -Path $Path -Filter *.ps1 -Force -Recurse | ForEach-Object {
        Use-PodeScript -Path $_.FullName
    }
}

function Find-PodeModuleFile {
    param(
        [Parameter(Mandatory = $true, ParameterSetName = 'Name')]
        [string]
        $Name,

        [Parameter(Mandatory = $true, ParameterSetName = 'Module')]
        [psmoduleinfo]
        $Module,

        [switch]
        $ListAvailable,

        [switch]
        $DataOnly,

        [switch]
        $CheckVersion
    )

    # get module and check psd1, then psm1
    if ($null -eq $Module) {
        $Module = (Get-Module -Name $Name -ListAvailable:$ListAvailable | Sort-Object -Property Version -Descending | Select-Object -First 1)
    }

    # if the path isn't already a psd1 do this
    $path = Join-Path $Module.ModuleBase "$($Module.Name).psd1"
    if (!(Test-Path $path)) {
        # if we only want a psd1, return null
        if ($DataOnly) {
            $path = $null
        }
        else {
            $path = $Module.Path
        }
    }

    # check the Version of the psd1
    elseif ($CheckVersion) {
        $data = Import-PowerShellDataFile -Path $path -ErrorAction Stop

        $version = $null
        if (![version]::TryParse($data.ModuleVersion, [ref]$version)) {
            if ($DataOnly) {
                $path = $null
            }
            else {
                $path = $Module.Path
            }
        }
    }

    return $path
}

<#
.SYNOPSIS
    Clears the inner keys of a hashtable.

.DESCRIPTION
    This function takes a hashtable as input and clears the values associated with each inner key. If the input hashtable is empty or null, no action is taken.

.PARAMETER InputObject
    The hashtable to process.

.EXAMPLE
    $myHashtable = @{
        'Key1' = 'Value1'
        'Key2' = 'Value2'
    }
    Clear-PodeHashtableInnerKey -InputObject $myHashtable
    # Clears the values associated with 'Key1' and 'Key2' in the hashtable.

.NOTES
    This is an internal function and may change in future releases of Pode.
#>
function Clear-PodeHashtableInnerKey {
    param(
        [Parameter()]
        [hashtable]
        $InputObject
    )

    if (Test-PodeIsEmpty $InputObject) {
        return
    }

    $InputObject.Keys.Clone() | ForEach-Object {
        $InputObject[$_].Clear()
    }
}

function Set-PodeCronInterval {
    param(
        [Parameter()]
        [hashtable]
        $Cron,

        [Parameter()]
        [string]
        $Type,

        [Parameter()]
        [int[]]
        $Value,

        [Parameter()]
        [int]
        $Interval
    )

    if ($Interval -le 0) {
        return $false
    }

    if ($Value.Length -gt 1) {
        throw ($PodeLocale.singleValueForIntervalExceptionMessage -f $Type) #"You can only supply a single $($Type) value when using intervals"
    }

    if ($Value.Length -eq 1) {
        $Cron[$Type] = "$(@($Value)[0])"
    }

    $Cron[$Type] += "/$($Interval)"
    return ($Value.Length -eq 1)
}

function Test-PodeModuleInstalled {
    param(
        [Parameter(Mandatory = $true)]
        [string]
        $Name
    )

    return ($null -ne (Get-Module -Name $Name -ListAvailable -ErrorAction Ignore -Verbose:$false))
}

function Get-PodePlaceholderRegex {
    return '\:(?<tag>[\w]+)'
}

<#
.SYNOPSIS
    Resolves placeholders in a given path using a specified regex pattern.

.DESCRIPTION
    The `Resolve-PodePlaceholder` function replaces placeholders in the provided path
    with custom placeholders based on the specified regex pattern. You can customize
    the prepend and append strings for the new placeholders. Additionally, you can
    choose to escape slashes in the path.

.PARAMETER Path
    Specifies the path to resolve. This parameter is mandatory.

.PARAMETER Pattern
    Specifies the regex pattern for identifying placeholders. If not provided, the default
    placeholder regex pattern from `Get-PodePlaceholderRegex` is used.

.PARAMETER Prepend
    Specifies the string to prepend to the new placeholders. Default is '(?<'.

.PARAMETER Append
    Specifies the string to append to the new placeholders. Default is '>[^\/]+?)'.

.PARAMETER Slashes
    If specified, escapes slashes in the path.

.OUTPUTS
    Returns the resolved path with replaced placeholders.

.EXAMPLE
    # Example usage:
    $originalPath = '/api/users/{id}'
    $resolvedPath = Resolve-PodePlaceholder -Path $originalPath
    # Returns '/api/users/(?<id>[^\/]+?)' with custom placeholders.

.NOTES
    This is an internal function and may change in future releases of Pode.
#>
function Resolve-PodePlaceholder {
    param(
        [Parameter(Mandatory = $true)]
        [string]
        $Path,

        [Parameter()]
        [string]
        $Pattern,

        [Parameter()]
        [string]
        $Prepend = '(?<',

        [Parameter()]
        [string]
        $Append = '>[^\/]+?)',

        [switch]
        $Slashes
    )

    if ([string]::IsNullOrWhiteSpace($Pattern)) {
        $Pattern = Get-PodePlaceholderRegex
    }

    if ($Path -imatch $Pattern) {
        $Path = [regex]::Escape($Path)
    }

    if ($Slashes) {
        $Path = ($Path.TrimEnd('\/') -replace '(\\\\|\/)', '[\\\/]')
        $Path = "$($Path)[\\\/]"
    }

    return (Convert-PodePlaceholder -Path $Path -Pattern $Pattern -Prepend $Prepend -Append $Append)
}

<#
.SYNOPSIS
    Converts placeholders in a given path using a specified regex pattern.

.DESCRIPTION
    The `Convert-PodePlaceholder` function replaces placeholders in the provided path
    with custom placeholders based on the specified regex pattern. You can customize
    the prepend and append strings for the new placeholders.

.PARAMETER Path
    Specifies the path to convert. This parameter is mandatory.

.PARAMETER Pattern
    Specifies the regex pattern for identifying placeholders. If not provided, the default
    placeholder regex pattern from `Get-PodePlaceholderRegex` is used.

.PARAMETER Prepend
    Specifies the string to prepend to the new placeholders. Default is '(?<'.

.PARAMETER Append
    Specifies the string to append to the new placeholders. Default is '>[^\/]+?)'.

.OUTPUTS
    Returns the path with replaced placeholders.

.EXAMPLE
    # Example usage:
    $originalPath = '/api/users/{id}'
    $convertedPath = Convert-PodePlaceholder -Path $originalPath
    # Returns '/api/users/(?<id>[^\/]+?)' with custom placeholders.

.NOTES
    This is an internal function and may change in future releases of Pode.
#>
function Convert-PodePlaceholder {
    [CmdletBinding()]
    [OutputType([string])]
    param(
        [Parameter(Mandatory = $true)]
        [string]
        $Path,

        [Parameter()]
        [string]
        $Pattern,

        [Parameter()]
        [string]
        $Prepend = '(?<',

        [Parameter()]
        [string]
        $Append = '>[^\/]+?)'
    )

    if ([string]::IsNullOrWhiteSpace($Pattern)) {
        $Pattern = Get-PodePlaceholderRegex
    }

    while ($Path -imatch $Pattern) {
        $Path = ($Path -ireplace $Matches[0], "$($Prepend)$($Matches['tag'])$($Append)")
    }

    return $Path
}

<#
.SYNOPSIS
    Tests whether a given path contains a placeholder based on a specified regex pattern.

.DESCRIPTION
    The `Test-PodePlaceholder` function checks if the provided path contains a placeholder
    by matching it against a regex pattern. Placeholders are typically used for dynamic values.

.PARAMETER Path
    Specifies the path to test. This parameter is mandatory.

.PARAMETER Placeholder
    Specifies the regex pattern for identifying placeholders. If not provided, the default
    placeholder regex pattern from `Get-PodePlaceholderRegex` is used.

.OUTPUTS
    Returns `$true` if the path contains a placeholder; otherwise, returns `$false`.

.EXAMPLE
    # Example usage:
    $isPlaceholder = Test-PodePlaceholder -Path '/api/users/{id}'
    # Returns $true because the path contains a placeholder.

.NOTES
    This is an internal function and may change in future releases of Pode.
#>
function Test-PodePlaceholder {
    param(
        [Parameter(Mandatory = $true)]
        [string]
        $Path,

        [Parameter()]
        [string]
        $Placeholder
    )

    if ([string]::IsNullOrWhiteSpace($Placeholder)) {
        $Placeholder = Get-PodePlaceholderRegex
    }

    return ($Path -imatch $Placeholder)
}


<#
.SYNOPSIS
    Tests the running PowerShell version for compatibility with Pode, identifying end-of-life (EOL) and untested versions.

.DESCRIPTION
    The `Test-PodeVersionPwshEOL` function checks the current PowerShell version against a list of versions that were either supported or EOL at the time of the Pode release. It uses the module manifest to determine which PowerShell versions are considered EOL and which are officially supported. If the current version is EOL or was not tested with the current release of Pode, the function generates a warning. This function aids in maintaining best practices for using supported PowerShell versions with Pode.

.PARAMETER ReportUntested
    If specified, the function will report if the current PowerShell version was not available and thus untested at the time of the Pode release. This is useful for identifying potential compatibility issues with newer versions of PowerShell.

.OUTPUTS
    A hashtable containing two keys:
    - `eol`: A boolean indicating if the current PowerShell version was EOL at the time of the Pode release.
    - `supported`: A boolean indicating if the current PowerShell version was officially supported by Pode at the time of the release.

.EXAMPLE
    Test-PodeVersionPwshEOL

    Checks the current PowerShell version against Pode's supported and EOL versions list. Outputs a warning if the version is EOL or untested, and returns a hashtable indicating the compatibility status.

.EXAMPLE
    Test-PodeVersionPwshEOL -ReportUntested

    Similar to the basic usage, but also reports if the current PowerShell version was untested because it was not available at the time of the Pode release.

.NOTES
    This function is part of the Pode module's utilities to ensure compatibility and encourage the use of supported PowerShell versions.

#>
function Test-PodeVersionPwshEOL {
    param(
        [switch] $ReportUntested
    )
    if ($PodeManifest.ModuleVersion -eq '$version$') {
        return @{
            eol       = $false
            supported = $true
        }
    }

    $psVersion = $PSVersionTable.PSVersion
    $eolVersions = $PodeManifest.PrivateData.PwshVersions.Untested -split ','
    $isEol = "$($psVersion.Major).$($psVersion.Minor)" -in $eolVersions

    if ($isEol) {
        # [WARNING] Pode version has not been tested on PowerShell version, as it is EOL
        Write-PodeHost ($PodeLocale.eolPowerShellWarningMessage -f $PodeVersion, $PSVersion) -ForegroundColor Yellow
    }

    $SupportedVersions = $PodeManifest.PrivateData.PwshVersions.Supported -split ','
    $isSupported = "$($psVersion.Major).$($psVersion.Minor)" -in $SupportedVersions

    if ((! $isSupported) -and (! $isEol) -and $ReportUntested) {
        # [WARNING] Pode version has not been tested on PowerShell version, as it was not available when Pode was released
        Write-PodeHost ($PodeLocale.untestedPowerShellVersionWarningMessage -f $PodeVersion, $PSVersion) -ForegroundColor Yellow
    }

    return @{
        eol       = $isEol
        supported = $isSupported
    }
}


<#
.SYNOPSIS
    creates a YAML description of the data in the object - based on https://github.com/Phil-Factor/PSYaml

.DESCRIPTION
    This produces YAML from any object you pass to it.

.PARAMETER Object
    The object that you want scripted out. This parameter accepts input via the pipeline.

.PARAMETER Depth
    The depth that you want your object scripted to

.EXAMPLE
    Get-PodeOpenApiDefinition|ConvertTo-PodeYaml
#>
function ConvertTo-PodeYaml {
    [CmdletBinding()]
    [OutputType([string])]
    param (
        [parameter(Position = 0, Mandatory = $true, ValueFromPipeline = $true)]
        [AllowNull()]
        $InputObject,

        [parameter()]
        [int]
        $Depth = 16
    )

    begin {
        $pipelineObject = @()
    }

    process {
        $pipelineObject += $_
    }

    end {
        if ($pipelineObject.Count -gt 1) {
            $InputObject = $pipelineObject
        }

        if ($PodeContext.Server.Web.OpenApi.UsePodeYamlInternal) {
            return ConvertTo-PodeYamlInternal -InputObject $InputObject -Depth $Depth -NoNewLine
        }

        if ($null -eq $PodeContext.Server.InternalCache.YamlModuleImported) {
            $PodeContext.Server.InternalCache.YamlModuleImported = ((Test-PodeModuleInstalled -Name 'PSYaml') -or (Test-PodeModuleInstalled -Name 'powershell-yaml'))
        }

        if ($PodeContext.Server.InternalCache.YamlModuleImported) {
            return ($InputObject | ConvertTo-Yaml)
        }
        else {
            return ConvertTo-PodeYamlInternal -InputObject $InputObject -Depth $Depth -NoNewLine
        }
    }
}

<#
.SYNOPSIS
    Converts PowerShell objects into a YAML-formatted string.

.DESCRIPTION
    This function takes PowerShell objects and converts them to a YAML string representation.
    It supports various data types including arrays, hashtables, strings, and more.
    The depth of conversion can be controlled, allowing for nested objects to be accurately represented.

.PARAMETER InputObject
    The PowerShell object to convert to YAML.

.PARAMETER Depth
    Specifies the maximum depth of object nesting to convert. Default is 10 levels deep.

.PARAMETER NestingLevel
    Used internally to track the current depth of recursion. Generally not specified by the user.

.PARAMETER NoNewLine
    If specified, suppresses the newline characters in the output to create a single-line string.

.OUTPUTS
    System.String. Returns a string in YAML format.

.EXAMPLE
    ConvertTo-PodeYamlInternal -InputObject $object

    Converts the object into a YAML string.

.NOTES
    This is an internal function and may change in future releases of Pode.
    It converts only basic PowerShell types, such as strings, integers, booleans, arrays, hashtables, and ordered dictionaries into a YAML format.

#>
function ConvertTo-PodeYamlInternal {
    [CmdletBinding()]
    [OutputType([string])]
    param (
        [parameter(Mandatory = $true)]
        [AllowNull()]
        $InputObject,

        [parameter()]
        [int]
        $Depth = 10,

        [parameter()]
        [int]
        $NestingLevel = 0,

        [parameter()]
        [switch]
        $NoNewLine
    )

    #report the leaves in terms of object type
    if ($Depth -ilt $NestingLevel) {
        return ''
    }
    # if it is null return null
    If ( !($InputObject) ) {
        if ($InputObject -is [Object[]]) {
            return '[]'
        }
        else {
            return ''
        }
    }

    $padding = [string]::new(' ', $NestingLevel * 2) # lets just create our left-padding for the block
    try {
        $Type = $InputObject.GetType().Name # we start by getting the object's type
        if ($InputObject -is [object[]]) {
            #what it really is
            $Type = "$($InputObject.GetType().BaseType.Name)"
        }

        # Check for specific value types string
        if ($Type -ne 'String') {
            # prevent these values being identified as an object
            if ($InputObject -is [System.Collections.Specialized.OrderedDictionary]) {
                $Type = 'hashTable'
            }
            elseif ($Type -ieq 'List`1') {
                $Type = 'array'
            }
            elseif ($InputObject -is [array]) {
                $Type = 'array'
            } # whatever it thinks it is called
            elseif ($InputObject -is [hashtable] ) {
                $Type = 'hashTable'
            } # for our purposes it is a hashtable
        }

        $output += switch ($Type.ToLower()) {
            'string' {
                $String = "$InputObject"
                if (($string -match '[\r\n]' -or $string.Length -gt 80) -and ($string -notlike 'http*')) {
                    $multiline = [System.Text.StringBuilder]::new("|`n")

                    $items = $string.Split("`n")
                    for ($i = 0; $i -lt $items.Length; $i++) {
                        $workingString = $items[$i] -replace '\r$'
                        $length = $workingString.Length
                        $index = 0
                        $wrap = 80

                        while ($index -lt $length) {
                            $breakpoint = $wrap
                            $linebreak = $false

                            if (($length - $index) -gt $wrap) {
                                $lastSpaceIndex = $workingString.LastIndexOf(' ', $index + $wrap, $wrap)
                                if ($lastSpaceIndex -ne -1) {
                                    $breakpoint = $lastSpaceIndex - $index
                                }
                                else {
                                    $linebreak = $true
                                    $breakpoint--
                                }
                            }
                            else {
                                $breakpoint = $length - $index
                            }

                            $null = $multiline.Append($padding).Append($workingString.Substring($index, $breakpoint).Trim())
                            if ($linebreak) {
                                $null = $multiline.Append('\')
                            }

                            $index += $breakpoint
                            if ($index -lt $length) {
                                $null = $multiline.Append([System.Environment]::NewLine)
                            }
                        }

                        if ($i -lt ($items.Length - 1)) {
                            $null = $multiline.Append([System.Environment]::NewLine)
                        }
                    }

                    $multiline.ToString().TrimEnd()
                    break
                }
                else {
                    if ($string -match '^[#\[\]@\{\}\!\*]') {
                        "'$($string -replace '''', '''''')'"
                    }
                    else {
                        $string
                    }
                    break
                }
                break
            }

            'hashtable' {
                if ($InputObject.GetEnumerator().MoveNext()) {
                    $index = 0
                    $string = [System.Text.StringBuilder]::new()
                    foreach ($item in $InputObject.Keys) {
                        if ($NoNewLine -and $index++ -eq 0) { $NewPadding = '' } else { $NewPadding = "`n$padding" }
                        $null = $string.Append( $NewPadding).Append( $item).Append(': ')
                        if ($InputObject[$item] -is [System.ValueType]) {
                            if ($InputObject[$item] -is [bool]) {
                                $null = $string.Append($InputObject[$item].ToString().ToLower())
                            }
                            else {
                                $null = $string.Append($InputObject[$item])
                            }
                        }
                        else {
                            if ($InputObject[$item] -is [string]) { $increment = 2 } else { $increment = 1 }
                            $null = $string.Append((ConvertTo-PodeYamlInternal -InputObject $InputObject[$item] -Depth $Depth -NestingLevel ($NestingLevel + $increment)))
                        }
                    }
                    $string.ToString()
                }
                else { '{}' }
                break
            }

            'pscustomobject' {
                if ($InputObject.PSObject.Properties.Count -gt 0) {
                    $index = 0
                    $string = [System.Text.StringBuilder]::new()
                    foreach ($item in ($InputObject | Get-Member -MemberType Properties | Select-Object -ExpandProperty Name)) {
                        if ($NoNewLine -and $index++ -eq 0) { $NewPadding = '' } else { $NewPadding = "`n$padding" }
                        $null = $string.Append( $NewPadding).Append( $item).Append(': ')
                        if ($InputObject.$item -is [System.ValueType]) {
                            if ($InputObject.$item -is [bool]) {
                                $null = $string.Append($InputObject.$item.ToString().ToLower())
                            }
                            else {
                                $null = $string.Append($InputObject.$item)
                            }
                        }
                        else {
                            if ($InputObject.$item -is [string]) { $increment = 2 } else { $increment = 1 }
                            $null = $string.Append((ConvertTo-PodeYamlInternal -InputObject $InputObject.$item -Depth $Depth -NestingLevel ($NestingLevel + $increment)))
                        }
                    }
                    $string.ToString()
                }
                else { '{}' }
                break
            }

            'array' {
                $string = [System.Text.StringBuilder]::new()
                $index = 0
                foreach ($item in $InputObject ) {
                    if ($NoNewLine -and $index++ -eq 0) { $NewPadding = '' } else { $NewPadding = "`n$padding" }
                    $null = $string.Append($NewPadding).Append('- ').Append((ConvertTo-PodeYamlInternal -InputObject $item -depth $Depth -NestingLevel ($NestingLevel + 1) -NoNewLine))
                }
                $string.ToString()
                break
            }

            default {
                "'$InputObject'"
            }
        }
        return $Output
    }
    catch {
        $_ | Write-PodeErrorLog
        $_.Exception | Write-PodeErrorLog -CheckInnerException
        throw ($PodeLocale.scriptErrorExceptionMessage -f $_, $_.InvocationInfo.ScriptName, $_.InvocationInfo.Line.Trim(), $_.InvocationInfo.ScriptLineNumber, $_.InvocationInfo.OffsetInLine, $_.InvocationInfo.MyCommand, $type, $InputObject, $InputObject.GetType().Name, $InputObject.GetType().BaseType.Name)
    }
}


<#
.SYNOPSIS
    Resolves various types of object arrays into PowerShell objects.

.DESCRIPTION
    This function takes an input property and determines its type.
    It then resolves the property into a PowerShell object or an array of objects,
    depending on whether the property is a hashtable, array, or single object.

.PARAMETER Property
    The property to be resolved. It can be a hashtable, an object array, or a single object.

.RETURNS
    Returns a PowerShell object or an array of PowerShell objects, depending on the input property type.

.EXAMPLE
    $result = Resolve-PodeObjectArray -Property $myProperty
    This example resolves the $myProperty into a PowerShell object or an array of objects.

.NOTES
    This is an internal function and may change in future releases of Pode.
#>
function Resolve-PodeObjectArray {
    [CmdletBinding()]
    [OutputType([object[]])]
    [OutputType([psobject])]
    param (
        [AllowNull()]
        [object]
        $Property
    )

    # Check if the property is a hashtable
    if ($Property -is [hashtable]) {
        # If the hashtable has only one item, convert it to a PowerShell object
        if ($Property.Count -eq 1) {
            return [pscustomobject]$Property
        }
        else {
            # If the hashtable has more than one item, recursively resolve each item
            return @(foreach ($p in $Property) {
                    Resolve-PodeObjectArray -Property $p
                })
        }
    }
    # Check if the property is an array of objects
    elseif ($Property -is [object[]]) {
        # Recursively resolve each item in the array
        return @(foreach ($p in $Property) {
                Resolve-PodeObjectArray -Property $p
            })
    }
    # Check if the property is already a PowerShell object
    elseif ($Property -is [psobject]) {
        return $Property
    }
    else {
        # For any other type, convert it to a PowerShell object
        return [pscustomobject]$Property
    }
}

<#
.SYNOPSIS
    Creates a deep clone of a PSObject by serializing and deserializing the object.

.DESCRIPTION
    The Copy-PodeObjectDeepClone function takes a PSObject as input and creates a deep clone of it.
    This is achieved by serializing the object using the PSSerializer class, and then
    deserializing it back into a new instance. This method ensures that nested objects, arrays,
    and other complex structures are copied fully, without sharing references between the original
    and the cloned object.

.PARAMETER InputObject
    The PSObject that you want to deep clone. This object will be serialized and then deserialized
    to create a deep copy.

.PARAMETER Depth
    Specifies the depth for the serialization. The depth controls how deeply nested objects
    and properties are serialized. The default value is 10.

.INPUTS
    [PSObject] - The function accepts a PSObject to deep clone.

.OUTPUTS
    [PSObject] - The function returns a new PSObject that is a deep clone of the original.

.EXAMPLE
    $originalObject = [PSCustomObject]@{
        Name = 'John Doe'
        Age = 30
        Address = [PSCustomObject]@{
            Street = '123 Main St'
            City = 'Anytown'
            Zip = '12345'
        }
    }

    $clonedObject = $originalObject | Copy-PodeObjectDeepClone -Deep 15

    # The $clonedObject is now a deep clone of $originalObject.
    # Changes to $clonedObject will not affect $originalObject and vice versa.

.NOTES
    This function uses the System.Management.Automation.PSSerializer class, which is available in
    PowerShell 5.1 and later versions. The default depth parameter is set to 10 to handle nested
    objects appropriately, but it can be customized via the -Deep parameter.
    This is an internal function and may change in future releases of Pode.
#>
function Copy-PodeObjectDeepClone {
    param (
        [Parameter(Mandatory, ValueFromPipeline)]
        [PSObject]$InputObject,

        [Parameter()]
        [int]$Depth = 10
    )

    process {
        # Serialize the object to XML format using PSSerializer
        # The depth parameter controls how deeply nested objects are serialized
        $xmlSerializer = [System.Management.Automation.PSSerializer]::Serialize($InputObject, $Depth)

        # Deserialize the XML back into a new PSObject, creating a deep clone of the original
        return [System.Management.Automation.PSSerializer]::Deserialize($xmlSerializer)
    }
}

<#
.SYNOPSIS
    Converts a duration in milliseconds into a human-readable time format.

.DESCRIPTION
    The `Convert-PodeMillisecondsToReadable` function converts a specified duration in milliseconds into
    a readable time format. The output can be formatted in three styles:
    - `Concise`: A short and simple format (e.g., "1d 2h 3m").
    - `Compact`: A compact representation (e.g., "01:02:03:04").
    - `Verbose`: A detailed, descriptive format (e.g., "1 day, 2 hours, 3 minutes").
    The function also provides an option to exclude milliseconds from the output for all formats.

.PARAMETER Milliseconds
    Specifies the duration in milliseconds to be converted into a human-readable format.

.PARAMETER Format
    Specifies the desired format for the output. Valid options are:
    - `Concise` (default): Short and simple (e.g., "1d 2h 3m").
    - `Compact`: Condensed form (e.g., "01:02:03:04").
    - `Verbose`: Detailed description (e.g., "1 day, 2 hours, 3 minutes, 4 seconds").

.PARAMETER ExcludeMilliseconds
    If specified, milliseconds will be excluded from the output for all formats.

.EXAMPLE
    Convert-PodeMillisecondsToReadable -Milliseconds 123456789

    Output:
    1d 10h 17m 36s

.EXAMPLE
    Convert-PodeMillisecondsToReadable -Milliseconds 123456789 -Format Verbose

    Output:
    1 day, 10 hours, 17 minutes, 36 seconds, 789 milliseconds

.EXAMPLE
    Convert-PodeMillisecondsToReadable -Milliseconds 123456789 -Format Compact -ExcludeMilliseconds

    Output:
    01:10:17:36

.NOTES
    This is an internal function and may change in future releases of Pode.
#>
function Convert-PodeMillisecondsToReadable {
    param(
        # The duration in milliseconds to convert
        [Parameter(Mandatory = $true)]
        [long]
        $Milliseconds,

        # Specifies the desired output format
        [Parameter()]
        [ValidateSet('Concise', 'Compact', 'Verbose')]
        [string]
        $Format = 'Concise',

        # Omits milliseconds from the output
        [switch]
        $ExcludeMilliseconds
    )

    # Convert the milliseconds input into a TimeSpan object
    $timeSpan = [timespan]::FromMilliseconds($Milliseconds)

    # Generate the formatted output based on the selected format
    switch ($Format.ToLower()) {
        'concise' {
            # Concise format: "1d 2h 3m 4s"
            $output = @()
            if ($timeSpan.Days -gt 0) { $output += "$($timeSpan.Days)d" }
            if ($timeSpan.Hours -gt 0) { $output += "$($timeSpan.Hours)h" }
            if ($timeSpan.Minutes -gt 0) { $output += "$($timeSpan.Minutes)m" }
            if ($timeSpan.Seconds -gt 0) { $output += "$($timeSpan.Seconds)s" }

            # Include milliseconds if they exist and are not excluded
            if ((($timeSpan.Milliseconds -gt 0) -and !$ExcludeMilliseconds) -or ($output.Count -eq 0)) {
                $output += "$($timeSpan.Milliseconds)ms"
            }

            return $output -join ' '
        }

        'compact' {
            # Compact format: "dd:hh:mm:ss"
            $output = '{0:D2}:{1:D2}:{2:D2}:{3:D2}' -f $timeSpan.Days, $timeSpan.Hours, $timeSpan.Minutes, $timeSpan.Seconds

            # Append milliseconds if not excluded
            if (!$ExcludeMilliseconds) {
                $output += '.{0:D3}' -f $timeSpan.Milliseconds
            }

            return $output
        }

        'verbose' {
            # Verbose format: "1 day, 2 hours, 3 minutes, 4 seconds"
            $output = @()
            if ($timeSpan.Days -gt 0) { $output += "$($timeSpan.Days) day$(if ($timeSpan.Days -ne 1) { 's' })" }
            if ($timeSpan.Hours -gt 0) { $output += "$($timeSpan.Hours) hour$(if ($timeSpan.Hours -ne 1) { 's' })" }
            if ($timeSpan.Minutes -gt 0) { $output += "$($timeSpan.Minutes) minute$(if ($timeSpan.Minutes -ne 1) { 's' })" }
            if ($timeSpan.Seconds -gt 0) { $output += "$($timeSpan.Seconds) second$(if ($timeSpan.Seconds -ne 1) { 's' })" }

            # Include milliseconds if they exist and are not excluded
            if ((($timeSpan.Milliseconds -gt 0) -and !$ExcludeMilliseconds) -or ($output.Count -eq 0)) {
                $output += "$($timeSpan.Milliseconds) millisecond$(if ($timeSpan.Milliseconds -ne 1) { 's' })"
            }

            return $output -join ', '
        }
    }
}



<#
.SYNOPSIS
    Converts all instances of 'Start-Sleep' to 'Start-PodeSleep' within a scriptblock.

.DESCRIPTION
    The `ConvertTo-PodeSleep` function processes a given scriptblock and replaces every occurrence
    of 'Start-Sleep' with 'Start-PodeSleep'. This is useful for adapting scripts that need to use
    Pode-specific sleep functionality.

.PARAMETER ScriptBlock
    The scriptblock to be processed. The function will replace 'Start-Sleep' with 'Start-PodeSleep'
    in the provided scriptblock.

.EXAMPLE
  # Example 1: Replace Start-Sleep in a ScriptBlock
    $Original = { Write-Host "Starting"; Start-Sleep -Seconds 5; Write-Host "Done" }
    $Modified = $Original | ConvertTo-PodeSleep
    & $Modified

.EXAMPLE
    # Example 2: Process a ScriptBlock inline
    ConvertTo-PodeSleep -ScriptBlock { Start-Sleep -Seconds 2 } | Invoke-Command

.NOTES
    This is an internal function and may change in future releases of Pode.
#>
function ConvertTo-PodeSleep {
    param(
        [Parameter(ValueFromPipeline = $true)]
        [scriptblock]
        $ScriptBlock
    )
    process {
        # Modify the ScriptBlock to replace 'Start-Sleep' with 'Start-PodeSleep'
        return [scriptblock]::Create(("$($ScriptBlock)" -replace 'Start-Sleep ', 'Start-PodeSleep '))
    }
}

<#
.SYNOPSIS
    Tests whether the current PowerShell host is the Integrated Scripting Environment (ISE).

.DESCRIPTION
    This function checks if the current host is running in the Windows PowerShell ISE
    by comparing the `$Host.Name` property with the string 'Windows PowerShell ISE Host'.

.PARAMETER None
    This function does not accept any parameters.

.OUTPUTS
    [Boolean]
    Returns `True` if the host is the Windows PowerShell ISE, otherwise `False`.

.EXAMPLE
    Test-PodeIsISEHost
    Checks if the current PowerShell session is running in the ISE and returns the result.

.NOTES
    This is an internal function and may change in future releases of Pode.
#>
function Test-PodeIsISEHost {
    return ((Test-PodeIsWindows) -and ('Windows PowerShell ISE Host' -eq $Host.Name))
}

<<<<<<< HEAD


<#
.SYNOPSIS
    Creates aliases for Pode OpenAPI functions to support legacy naming conventions.

.DESCRIPTION
    This function sets up the following aliases in the current script scope:
    - New-PodeOASchemaProperty as an alias for New-PodeOAComponentSchemaProperty.
    - Enable-PodeOpenApiViewer as an alias for Enable-PodeOAViewer.
    - Enable-PodeOA as an alias for Enable-PodeOpenApi.
    - Get-PodeOpenApiDefinition as an alias for Get-PodeOADefinition.
    The function helps maintain backward compatibility and simplifies calling Pode OpenAPI functions.

.PARAMETER None
    This function does not accept any parameters.

.OUTPUTS
    None. The function creates aliases and does not output any objects.

.EXAMPLE
    PS C:\> New-PodeFunctionAlias
    The function creates the necessary aliases for Pode OpenAPI functions in the current session.

.NOTES
    This function is part of the Pode project and adheres to the coding standards defined in the Pode GitHub Repository.
    Internal function subject to change.
#>
function New-PodeFunctionAlias {
    # Alias
    if (!(Test-Path Alias:New-PodeOASchemaProperty)) {
        New-Alias New-PodeOASchemaProperty -Value New-PodeOAComponentSchemaProperty -Scope Script
    }

    if (!(Test-Path Alias:Enable-PodeOpenApiViewer)) {
        New-Alias Enable-PodeOpenApiViewer -Value Enable-PodeOAViewer -Scope Script
    }

    if (!(Test-Path Alias:Enable-PodeOA)) {
        New-Alias Enable-PodeOA -Value Enable-PodeOpenApi -Scope Script
    }

    if (!(Test-Path Alias:Get-PodeOpenApiDefinition)) {
        New-Alias Get-PodeOpenApiDefinition -Value Get-PodeOADefinition -Scope Script
    }
=======
<#
.SYNOPSIS
    Determines the MIME type of an image from its binary header.

.DESCRIPTION
    This function accepts a byte array representing an image and analyzes the first few bytes
    (converted to hexadecimal strings) to determine its file format. It supports PNG, JPEG, GIF
    (both GIF87a and GIF89a), ICO, WebP, and SVG formats. If the image format cannot be determined,
    it returns a generic MIME type of 'application/octet-stream'.

.PARAMETER Image
    A byte array containing the image data.

.OUTPUTS
    A string representing the MIME type of the image.

.EXAMPLE
    $bytes = [System.IO.File]::ReadAllBytes("C:\path\to\image.gif")
    $mimeType = Get-PodeImageContentType -Image $bytes
    # $mimeType will be 'image/gif' if the image is a GIF.

.NOTES
    This is an internal function and may change in future releases of Pode.
#>
function Get-PodeImageContentType {
    param(
        [Parameter()]
        [byte[]]
        $Image
    )

    if (($null -eq $Image) -or ($Image.Length -lt 12)) {
        return 'application/octet-stream'
    }

    # WebP: starts with "RIFF....WEBP"
    if (
        $Image[0] -eq 0x52 -and $Image[1] -eq 0x49 -and $Image[2] -eq 0x46 -and $Image[3] -eq 0x46 -and
        $Image[8] -eq 0x57 -and $Image[9] -eq 0x45 -and $Image[10] -eq 0x42 -and $Image[11] -eq 0x50
    ) {
        return 'image/webp'
    }

    # PNG: starts with "89 50 4E 47 0D 0A 1A 0A"
    if (
        $Image[0] -eq 0x89 -and $Image[1] -eq 0x50 -and $Image[2] -eq 0x4E -and $Image[3] -eq 0x47 -and
        $Image[4] -eq 0x0D -and $Image[5] -eq 0x0A -and $Image[6] -eq 0x1A -and $Image[7] -eq 0x0A
    ) {
        return 'image/png'
    }

    # GIF (GIF87a or GIF89a): starts with "47 49 46 38 37 61" or "47 49 46 38 39 61"
    if (
        $Image[0] -eq 0x47 -and $Image[1] -eq 0x49 -and $Image[2] -eq 0x46 -and $Image[3] -eq 0x38 -and
        (
            ($Image[4] -eq 0x37 -and $Image[5] -eq 0x61) -or
            ($Image[4] -eq 0x39 -and $Image[5] -eq 0x61)
        )
    ) {
        return 'image/gif'
    }

    # ICO: starts with "00 00 01 00"
    if (
        $Image[0] -eq 0x00 -and $Image[1] -eq 0x00 -and
        $Image[2] -eq 0x01 -and $Image[3] -eq 0x00
    ) {
        return 'image/x-icon'
    }

    # SVG: starts with "<svg"
    if (
        $Image[0] -eq 0x3C -and $Image[1] -eq 0x73 -and
        $Image[2] -eq 0x76 -and $Image[3] -eq 0x67
    ) {
        return 'image/svg+xml'
    }

    # JPEG: starts with "FF D8 FF"
    if (
        $Image[0] -eq 0xFF -and $Image[1] -eq 0xD8 -and $Image[2] -eq 0xFF
    ) {
        return 'image/jpeg'
    }

    # If none of the above formats match, return a generic binary type
    return 'application/octet-stream'
>>>>>>> 2c8a0228
}<|MERGE_RESOLUTION|>--- conflicted
+++ resolved
@@ -3962,7 +3962,6 @@
     return ((Test-PodeIsWindows) -and ('Windows PowerShell ISE Host' -eq $Host.Name))
 }
 
-<<<<<<< HEAD
 
 
 <#
@@ -4008,7 +4007,8 @@
     if (!(Test-Path Alias:Get-PodeOpenApiDefinition)) {
         New-Alias Get-PodeOpenApiDefinition -Value Get-PodeOADefinition -Scope Script
     }
-=======
+}
+
 <#
 .SYNOPSIS
     Determines the MIME type of an image from its binary header.
@@ -4096,5 +4096,4 @@
 
     # If none of the above formats match, return a generic binary type
     return 'application/octet-stream'
->>>>>>> 2c8a0228
 }
--- conflicted
+++ resolved
@@ -3696,7 +3696,6 @@
     }
 }
 
-<<<<<<< HEAD
 <#
 .SYNOPSIS
     Opens a runspace for Pode server operations based on the specified type.
@@ -3721,6 +3720,7 @@
     This function is not invoked directly but indirectly by `Add-PodeRunspace` function using
     $null = $ps.AddScript("Open-PodeRunspace -Type '$($Type)'")
 #>
+
 function Open-PodeRunspace {
     param(
         [Parameter(Mandatory = $true)]
@@ -3753,8 +3753,6 @@
         throw
     }
 }
-=======
->>>>>>> 93df8761
 
 <#
 .SYNOPSIS

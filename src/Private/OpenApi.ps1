--- conflicted
+++ resolved
@@ -814,13 +814,8 @@
     if ($Route.OpenApi.OperationId) {
         $pm.operationId = $Route.OpenApi.OperationId
     }
-<<<<<<< HEAD
-    if ($Route.OpenApi.Parameters.$DefinitionTag) {
-        $pm.parameters = $Route.OpenApi.Parameters.$DefinitionTag
-=======
     if ($Route.OpenApi.Parameters[$DefinitionTag]) {
         $pm.parameters = $Route.OpenApi.Parameters[$DefinitionTag]
->>>>>>> c8e23fba
     }
     if ($Route.OpenApi.RequestBody[$DefinitionTag]) {
         $pm.requestBody = $Route.OpenApi.RequestBody[$DefinitionTag]
@@ -2303,8 +2298,6 @@
     return ([regex]::Unescape((Resolve-PodePlaceholder -Path $Path -Pattern '\:(?<tag>[\w]+)' -Prepend '{' -Append '}')))
 }
 
-<<<<<<< HEAD
-=======
 <#
 .SYNOPSIS
     Tests and validates the OpenAPI Definition Tag for a specific route in Pode.
@@ -2336,7 +2329,6 @@
 .NOTES
     This is an internal function and may change in future releases of Pode.
 #>
->>>>>>> c8e23fba
 function Test-PodeRouteOADefinitionTag {
     param(
         [Parameter(Mandatory = $true )]
@@ -2368,10 +2360,6 @@
             }
         }
 
-<<<<<<< HEAD
-
-=======
->>>>>>> c8e23fba
         return $Route.OpenApi.DefinitionTag
     }
     # If the OpenAPI Definition Tag is not configured yet

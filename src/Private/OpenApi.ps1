<#
.SYNOPSIS
Converts content into an OpenAPI schema object format.

.DESCRIPTION
The ConvertTo-PodeOAObjectSchema function takes a hashtable representing content and converts it into a format suitable for OpenAPI schema objects.
It validates the content types, processes array structures, and converts each property or reference into the appropriate OpenAPI schema format.
The function is designed to handle complex content structures for OpenAPI documentation within the Pode framework.

.PARAMETER Content
A hashtable representing the content to be converted into an OpenAPI schema object. The content can include various types and structures.

.PARAMETER Properties
A switch to indicate if the content represents properties of an object schema.

.PARAMETER DefinitionTag
A string representing the definition tag to be used in the conversion process. This tag is essential for correctly formatting the content according to OpenAPI specifications.

.EXAMPLE
$schemaObject = ConvertTo-PodeOAObjectSchema -Content $myContent -DefinitionTag 'myTag'

Converts a hashtable of content into an OpenAPI schema object using the definition tag 'myTag'.

.NOTES
This is an internal function and may change in future releases of Pode.
#>
function ConvertTo-PodeOAObjectSchema {
    param(
        [Parameter(ValueFromPipeline = $true)]
        [hashtable]
        $Content,

        [Parameter(ValueFromPipeline = $false)]
        [switch]
        $Properties,

        [Parameter(Mandatory = $true)]
        [string ]
        $DefinitionTag

    )

    # Ensure all content types are valid MIME types
    foreach ($type in $Content.Keys) {
        if ($type -inotmatch '^(application|audio|image|message|model|multipart|text|video|\*)\/[\w\.\-\*]+(;[\s]*(charset|boundary)=[\w\.\-\*]+)*$|^"\*\/\*"$') {
            throw ($PodeLocale.invalidContentTypeForSchemaExceptionMessage -f $type) #"Invalid content-type found for schema: $($type)"
        }
    }
    # manage generic schema json conversion issue
    if ( $Content.ContainsKey('*/*')) {
        $Content['"*/*"'] = $Content['*/*']
        $Content.Remove('*/*')
    }
    # convert each schema to OpenAPI format
    # Initialize an empty hashtable for the schema
    $obj = @{}

    # Process each content type
    $types = [string[]]$Content.Keys
    foreach ($type in $types) {
        # Initialize schema structure for the type
        $obj[$type] = @{ }

        # Handle upload content, array structures, and shared component schema references
        if ($Content[$type].__upload) {
            if ($Content[$type].__array) {
                $upload = $Content[$type].__content.__upload
            }
            else {
                $upload = $Content[$type].__upload
            }

            if ($type -ieq 'multipart/form-data' -and $upload.content ) {
                if ((Test-PodeOAVersion -Version 3.1 -DefinitionTag $DefinitionTag ) -and $upload.partContentMediaType) {
                    foreach ($key in $upload.content.Properties ) {
                        if ($key.type -eq 'string' -and $key.format -and $key.format -ieq 'binary' -or $key.format -ieq 'base64') {
                            $key.ContentMediaType = $PartContentMediaType
                            $key.remove('format')
                            break
                        }
                    }
                }
                $newContent = $upload.content
            }
            else {
                if (Test-PodeOAVersion -Version 3.0 -DefinitionTag $DefinitionTag) {
                    $newContent = [ordered]@{
                        'type'   = 'string'
                        'format' = $upload.contentEncoding
                    }
                }
                else {
                    if ($ContentEncoding -ieq 'Base64') {
                        $newContent = [ordered]@{
                            'type'            = 'string'
                            'contentEncoding' = $upload.contentEncoding
                        }
                    }
                }
            }
            if ($Content[$type].__array) {
                $Content[$type].__content = $newContent
            }
            else {
                $Content[$type] = $newContent
            }
        }

        if ($Content[$type].__array) {
            $isArray = $true
            $item = $Content[$type].__content
            $obj[$type].schema = [ordered]@{
                'type'  = 'array'
                'items' = $null
            }
            if ( $Content[$type].__title) {
                $obj[$type].schema.title = $Content[$type].__title
            }
            if ( $Content[$type].__uniqueItems) {
                $obj[$type].schema.uniqueItems = $Content[$type].__uniqueItems
            }
            if ( $Content[$type].__maxItems) {
                $obj[$type].schema.__maxItems = $Content[$type].__maxItems
            }
            if ( $Content[$type].minItems) {
                $obj[$type].schema.minItems = $Content[$type].__minItems
            }
        }
        else {
            $item = $Content[$type]
            $isArray = $false
        }
        # Add set schema objects or empty content
        if ($item -is [string]) {
            if (![string]::IsNullOrEmpty($item )) {
                #Check for empty reference
                if (@('string', 'integer' , 'number', 'boolean' ) -icontains $item) {
                    if ($isArray) {
                        $obj[$type].schema.items = @{
                            'type' = $item.ToLower()
                        }
                    }
                    else {
                        $obj[$type].schema = @{
                            'type' = $item.ToLower()
                        }
                    }
                }
                else {
                    Test-PodeOAComponentInternal -Field schemas -DefinitionTag $DefinitionTag -Name $item -PostValidation
                    if ($isArray) {
                        $obj[$type].schema.items = @{
                            '$ref' = "#/components/schemas/$($item)"
                        }
                    }
                    else {
                        $obj[$type].schema = @{
                            '$ref' = "#/components/schemas/$($item)"
                        }
                    }
                }
            }
            else {
                # Create an empty content
                $obj[$type] = @{}
            }
        }
        else {
            if ($item.Count -eq 0) {
                $result = @{}
            }
            else {
                $result = ($item | ConvertTo-PodeOASchemaProperty -DefinitionTag $DefinitionTag)
            }
            if ($Properties) {
                if ($item.Name) {
                    $obj[$type].schema = @{
                        'properties' = @{
                            $item.Name = $result
                        }
                    }
                }
                else {
                    # The Properties parameters cannot be used if the Property has no name
                    Throw $PodeLocale.propertiesParameterWithoutNameExceptionMessage
                }
            }
            else {
                if ($isArray) {
                    $obj[$type].schema.items = $result
                }
                else {
                    $obj[$type].schema = $result
                }
            }
        }
    }

    return $obj
}

<#
.SYNOPSIS
Check if an ComponentSchemaJson reference exist.

.DESCRIPTION
Check if an ComponentSchemaJson reference with a given name exist.

.PARAMETER Name
The Name of the ComponentSchemaJson reference.

.NOTES
This is an internal function and may change in future releases of Pode.
#>


function Test-PodeOAComponentSchemaJson {
    param(
        [Parameter(Mandatory = $true)]
        [ValidateNotNullOrEmpty()]
        [string]
        $Name,

        [Parameter(Mandatory = $true)]
        [string[]]
        $DefinitionTag
    )

    foreach ($tag in $DefinitionTag) {
        if (!($PodeContext.Server.OpenAPI.Definitions[$tag].hiddenComponents.schemaJson.keys -ccontains $Name)) {
            # If $Name is not found in the current $tag, return $false
            return $false
        }
    }
    return $true
}

<#
.SYNOPSIS
Tests if a given name exists in the external path keys of OpenAPI definitions for specified definition tags.

.DESCRIPTION
The Test-PodeOAComponentExternalPath function iterates over a list of definition tags and checks if a given name
is present in the external path keys of OpenAPI definitions within the Pode server context. This function is typically
used to validate if a specific component name is already defined in the external paths of the OpenAPI documentation.

.PARAMETER Name
The name of the external path component to be checked within the OpenAPI definitions.

.PARAMETER DefinitionTag
An array of definition tags against which the existence of the name will be checked in the OpenAPI definitions.

.EXAMPLE
$exists = Test-PodeOAComponentExternalPath -Name 'MyComponentName' -DefinitionTag @('tag1', 'tag2')

Checks if 'MyComponentName' exists in the external path keys of OpenAPI definitions for 'tag1' and 'tag2'.

.NOTES
This is an internal function and may change in future releases of Pode.
#>
function Test-PodeOAComponentExternalPath {
    param(
        [Parameter(Mandatory = $true)]
        [ValidateNotNullOrEmpty()]
        [string]
        $Name,

        [Parameter(Mandatory = $true)]
        [string[]]
        $DefinitionTag
    )

    # Iterate over each definition tag
    foreach ($tag in $DefinitionTag) {
        # Check if the name exists in the external path keys of the current definition tag
        if (!($PodeContext.Server.OpenAPI.Definitions[$tag].hiddenComponents.externalPath.keys -ccontains $Name)) {
            # If the name is not found in the current tag, return false
            return $false
        }
    }
    # If the name exists in all specified tags, return true
    return $true
}


<#
.SYNOPSIS
Converts a property into an OpenAPI 'Of' property structure based on a given definition tag.

.DESCRIPTION
The ConvertTo-PodeOAOfProperty function is used to convert a given property into one of the OpenAPI 'Of' properties:
allOf, oneOf, or anyOf. These structures are used in OpenAPI documentation to define complex types. The function
constructs the appropriate structure based on the type of the property and the definition tag provided.

.PARAMETER Property
A hashtable representing the property to be converted. It should contain the type (allOf, oneOf, or anyOf) and
potentially a list of schemas.

.PARAMETER DefinitionTag
A mandatory string parameter specifying the definition tag in OpenAPI documentation, used for validating components.

.EXAMPLE
$ofProperty = ConvertTo-PodeOAOfProperty -Property $myProperty -DefinitionTag 'myTag'

Converts a given property into an OpenAPI 'Of' structure using the specified definition tag.

.NOTES
This is an internal function and may change in future releases of Pode.
#>
function ConvertTo-PodeOAOfProperty {
    param (
        [hashtable]
        $Property,

        [Parameter(Mandatory = $true)]
        [string]
        $DefinitionTag
    )

    # Check if the property type is one of the supported 'Of' types
    if (@('allOf', 'oneOf', 'anyOf') -inotcontains $Property.type) {
        return @{}
    }

    # Initialize the schema with the 'Of' type
    $schema = [ordered]@{
        $Property.type = @()
    }

    # Process each schema defined in the property
    if ($Property.schemas) {
        foreach ($prop in $Property.schemas) {
            if ($prop -is [string]) {
                # Validate the schema component and add a reference to it
                Test-PodeOAComponentInternal -Field schemas -DefinitionTag $DefinitionTag -Name $prop -PostValidation
                $schema[$Property.type] += @{ '$ref' = "#/components/schemas/$prop" }
            }
            else {
                # Convert the property to an OpenAPI schema property
                $schema[$Property.type] += $prop | ConvertTo-PodeOASchemaProperty -DefinitionTag $DefinitionTag
            }
        }
    }

    # Add discriminator if present
    if ($Property.discriminator) {
        $schema['discriminator'] = $Property.discriminator
    }

    # Return the constructed 'Of' property schema
    return $schema
}

<#
.SYNOPSIS
    Converts a hashtable representing a property into a schema property format compliant with the OpenAPI Specification (OAS).

.DESCRIPTION
    This function takes a hashtable input representing a property and converts it into a schema property format based on the OpenAPI Specification.
    It handles various property types including primitives, arrays, and complex types with allOf, oneOf, anyOf constructs.

.PARAMETER Property
    A hashtable containing property details that need to be converted to an OAS schema property.

.PARAMETER NoDescription
    A switch parameter. If set, the description of the property will not be included in the output schema.

.PARAMETER DefinitionTag
    A mandatory string parameter specifying the definition context used for schema validation and compatibility checks with OpenAPI versions.

.EXAMPLE
    $propertyDetails = @{
        type = 'string';
        description = 'A sample property';
    }
    ConvertTo-PodeOASchemaProperty -Property $propertyDetails -DefinitionTag 'v1'

    This example will convert a simple string property into an OpenAPI schema property.
#>
function ConvertTo-PodeOASchemaProperty {
    param(
        [Parameter(Mandatory = $true, ValueFromPipeline = $true)]
        [hashtable]
        $Property,

        [switch]
        $NoDescription,

        [Parameter(Mandatory = $true)]
        [string]
        $DefinitionTag
    )

    if ( @('allof', 'oneof', 'anyof') -icontains $Property.type) {
        $schema = ConvertTo-PodeOAofProperty -DefinitionTag $DefinitionTag -Property $Property
    }
    else {
        # base schema type
        $schema = [ordered]@{ }
        if (Test-PodeOAVersion -Version 3.0 -DefinitionTag $DefinitionTag ) {
            if ($Property.type -is [string[]]) {
                # Multi type properties requeired OpenApi Version 3.1 or above
                throw $PodeLocale.multiTypePropertiesRequireOpenApi31ExceptionMessage
            }
            $schema['type'] = $Property.type.ToLower()
        }
        else {
            $schema.type = @($Property.type.ToLower())
            if ($Property.nullable) {
                $schema.type += 'null'
            }
        }
    }

    if ($Property.externalDocs) {
        $schema['externalDocs'] = $Property.externalDocs
    }

    if (!$NoDescription -and $Property.description) {
        $schema['description'] = $Property.description
    }

    if ($Property.default) {
        $schema['default'] = $Property.default
    }

    if ($Property.deprecated) {
        $schema['deprecated'] = $Property.deprecated
    }
    if ($Property.nullable -and (Test-PodeOAVersion -Version 3.0 -DefinitionTag $DefinitionTag )) {
        $schema['nullable'] = $Property.nullable
    }

    if ($Property.writeOnly) {
        $schema['writeOnly'] = $Property.writeOnly
    }

    if ($Property.readOnly) {
        $schema['readOnly'] = $Property.readOnly
    }

    if ($Property.example) {
        if (Test-PodeOAVersion -Version 3.0 -DefinitionTag $DefinitionTag ) {
            $schema['example'] = $Property.example
        }
        else {
            if ($Property.example -is [Array]) {
                $schema['examples'] = $Property.example
            }
            else {
                $schema['examples'] = @( $Property.example)
            }
        }
    }
    if (Test-PodeOAVersion -Version 3.0 -DefinitionTag $DefinitionTag ) {
        if ($Property.minimum) {
            $schema['minimum'] = $Property.minimum
        }

        if ($Property.maximum) {
            $schema['maximum'] = $Property.maximum
        }

        if ($Property.exclusiveMaximum) {
            $schema['exclusiveMaximum'] = $Property.exclusiveMaximum
        }

        if ($Property.exclusiveMinimum) {
            $schema['exclusiveMinimum'] = $Property.exclusiveMinimum
        }
    }
    else {
        if ($Property.maximum) {
            if ($Property.exclusiveMaximum) {
                $schema['exclusiveMaximum'] = $Property.maximum
            }
            else {
                $schema['maximum'] = $Property.maximum
            }
        }
        if ($Property.minimum) {
            if ($Property.exclusiveMinimum) {
                $schema['exclusiveMinimum'] = $Property.minimum
            }
            else {
                $schema['minimum'] = $Property.minimum
            }
        }
    }
    if ($Property.multipleOf) {
        $schema['multipleOf'] = $Property.multipleOf
    }

    if ($Property.pattern) {
        $schema['pattern'] = $Property.pattern
    }

    if ($Property.minLength) {
        $schema['minLength'] = $Property.minLength
    }

    if ($Property.maxLength) {
        $schema['maxLength'] = $Property.maxLength
    }

    if ($Property.xml ) {
        $schema['xml'] = $Property.xml
    }

    if (Test-PodeOAVersion -Version 3.1 -DefinitionTag $DefinitionTag ) {
        if ($Property.ContentMediaType) {
            $schema['contentMediaType'] = $Property.ContentMediaType
        }
        if ($Property.ContentEncoding) {
            $schema['contentEncoding'] = $Property.ContentEncoding
        }
    }

    # are we using an array?
    if ($Property.array) {
        if ($Property.maxItems ) {
            $schema['maxItems'] = $Property.maxItems
        }

        if ($Property.minItems ) {
            $schema['minItems'] = $Property.minItems
        }

        if ($Property.uniqueItems ) {
            $schema['uniqueItems'] = $Property.uniqueItems
        }

        $schema['type'] = 'array'
        if ($Property.type -ieq 'schema') {
            Test-PodeOAComponentInternal -Field schemas -DefinitionTag $DefinitionTag -Name $Property['schema'] -PostValidation
            $schema['items'] = @{ '$ref' = "#/components/schemas/$($Property['schema'])" }
        }
        else {
            $Property.array = $false
            if ($Property.xml) {
                $xmlFromProperties = $Property.xml
                $Property.Remove('xml')
            }
            $schema['items'] = ($Property | ConvertTo-PodeOASchemaProperty -DefinitionTag $DefinitionTag)
            $Property.array = $true
            if ($xmlFromProperties) {
                $Property.xml = $xmlFromProperties
            }

            if ($Property.xmlItemName) {
                $schema.items.xml = @{'name' = $Property.xmlItemName }
            }
        }
        return $schema
    }
    else {
        #format is not applicable to array
        if ($Property.format) {
            $schema['format'] = $Property.format
        }

        # schema refs
        if ($Property.type -ieq 'schema') {
            Test-PodeOAComponentInternal -Field schemas -DefinitionTag $DefinitionTag -Name $Property['schema'] -PostValidation
            $schema = @{
                '$ref' = "#/components/schemas/$($Property['schema'])"
            }
        }
        #only if it's not an array
        if ($Property.enum ) {
            $schema['enum'] = $Property.enum
        }
    }

    if ($Property.object) {
        # are we using an object?
        $Property.object = $false

        $schema = @{
            type       = 'object'
            properties = (ConvertTo-PodeOASchemaObjectProperty -DefinitionTag $DefinitionTag -Properties $Property)
        }
        $Property.object = $true
        if ($Property.required) {
            $schema['required'] = @($Property.name)
        }
    }

    if ($Property.type -ieq 'object') {
        foreach ($prop in $Property.properties) {
            if ( @('allOf', 'oneOf', 'anyOf') -icontains $prop.type) {
                switch ($prop.type.ToLower()) {
                    'allof' { $prop.type = 'allOf' }
                    'oneof' { $prop.type = 'oneOf' }
                    'anyof' { $prop.type = 'anyOf' }
                }
                $schema += ConvertTo-PodeOAofProperty -DefinitionTag $DefinitionTag -Property $prop

            }
        }
        if ($Property.properties) {
            $schema['properties'] = (ConvertTo-PodeOASchemaObjectProperty -DefinitionTag $DefinitionTag -Properties $Property.properties)
            $RequiredList = @(($Property.properties | Where-Object { $_.required }) )
            if ( $RequiredList.Count -gt 0) {
                $schema['required'] = @($RequiredList.name)
            }
        }
        else {
            #if noproperties parameter create an empty properties
            if ( $Property.properties.Count -eq 1 -and $null -eq $Property.properties[0]) {
                $schema['properties'] = @{}
            }
        }


        if ($Property.minProperties) {
            $schema['minProperties'] = $Property.minProperties
        }

        if ($Property.maxProperties) {
            $schema['maxProperties'] = $Property.maxProperties
        }

        if ($Property.additionalProperties) {
            $schema['additionalProperties'] = $Property.additionalProperties
        }

        if ($Property.discriminator) {
            $schema['discriminator'] = $Property.discriminator
        }
    }

    return $schema

}

<#
.SYNOPSIS
Converts a collection of properties into an OpenAPI schema object format.

.DESCRIPTION
The ConvertTo-PodeOASchemaObjectProperty function takes an array of property hashtables and converts them into
a format suitable for OpenAPI schema objects. It specifically processes properties that are not 'allOf', 'oneOf',
or 'anyOf' types, using the ConvertTo-PodeOASchemaProperty function for conversion based on a given definition tag.

.PARAMETER Properties
An array of hashtables representing properties to be converted. Each hashtable should contain the property's details.

.PARAMETER DefinitionTag
A string representing the definition tag to be used in the conversion process. This tag is crucial for correctly
formatting the properties according to OpenAPI specifications.

.EXAMPLE
$schemaObject = ConvertTo-PodeOASchemaObjectProperty -Properties $myProperties -DefinitionTag 'myTag'

Converts an array of property hashtables into an OpenAPI schema object using the definition tag 'myTag'.

.NOTES
This is an internal function and may change in future releases of Pode.
#>
function ConvertTo-PodeOASchemaObjectProperty {
    param(
        [Parameter(Mandatory = $true)]
        [hashtable[]]
        $Properties,

        [Parameter(Mandatory = $true)]
        [string]
        $DefinitionTag
    )

    # Initialize an empty hashtable for the schema
    $schema = @{}

    # Iterate over each property and convert to OpenAPI schema property if applicable
    foreach ($prop in $Properties) {
        # Exclude properties of type 'allOf', 'oneOf', or 'anyOf'
        if (@('allOf', 'oneOf', 'anyOf') -inotcontains $prop.type) {
            # Convert the property to an OpenAPI schema property and add to the schema hashtable
            $schema[$prop.name] = ($prop | ConvertTo-PodeOASchemaProperty -DefinitionTag $DefinitionTag)
        }
    }

    # Return the constructed schema object
    return $schema
}

<#
.SYNOPSIS
Sets OpenAPI specifications for a given route.

.DESCRIPTION
The Set-PodeOpenApiRouteValue function processes and sets various OpenAPI specifications for a given route based on the provided definition tag.
It handles route attributes such as deprecated status, tags, summary, description, operation ID, parameters, request body, callbacks, authentication,
and responses to build a complete OpenAPI specification for the route.

.PARAMETER Route
A hashtable representing the route for which OpenAPI specifications are being set.

.PARAMETER DefinitionTag
A string representing the definition tag used for specifying OpenAPI documentation details for the route.

.EXAMPLE
$routeValues = Set-PodeOpenApiRouteValue -Route $route -DefinitionTag 'myTag'

Sets OpenAPI specifications for the given route using the definition tag 'myTag'.

.NOTES
This is an internal function and may change in future releases of Pode.
#>
function Set-PodeOpenApiRouteValue {
    param(
        [Parameter(Mandatory = $true)]
        [hashtable]
        $Route,

        [Parameter(Mandatory = $true)]
        [string]
        $DefinitionTag
    )
    # Initialize an ordered hashtable to store route properties
    $pm = [ordered]@{}

    # Process various OpenAPI attributes for the route
    if ($Route.OpenApi.Deprecated) {
        $pm.deprecated = $Route.OpenApi.Deprecated
    }
    if ($Route.OpenApi.Tags) {
        $pm.tags = $Route.OpenApi.Tags
    }
    if ($Route.OpenApi.Summary) {
        $pm.summary = $Route.OpenApi.Summary
    }
    if ($Route.OpenApi.Description) {
        $pm.description = $Route.OpenApi.Description
    }
    if ($Route.OpenApi.OperationId) {
        $pm.operationId = $Route.OpenApi.OperationId
    }
    if ($Route.OpenApi.Parameters) {
        $pm.parameters = $Route.OpenApi.Parameters
    }
    if ($Route.OpenApi.RequestBody.$DefinitionTag) {
        $pm.requestBody = $Route.OpenApi.RequestBody.$DefinitionTag
    }
    if ($Route.OpenApi.CallBacks.$DefinitionTag) {
        $pm.callbacks = $Route.OpenApi.CallBacks.$DefinitionTag
    }
    if ($Route.OpenApi.Servers) {
        $pm.servers = $Route.OpenApi.Servers
    }
    if ($Route.OpenApi.Authentication.Count -gt 0) {
        $pm.security = @()
        foreach ($sct in (Expand-PodeAuthMerge -Names $Route.OpenApi.Authentication.Keys)) {
            if ($PodeContext.Server.Authentications.Methods.$sct.Scheme.Scheme -ieq 'oauth2') {
                if ($Route.AccessMeta.Scope ) {
                    $sctValue = $Route.AccessMeta.Scope
                }
                else {
                    #if scope is empty means 'any role' => assign an empty array
                    $sctValue = @()
                }
                $pm.security += @{ $sct = $sctValue }
            }
            elseif ($sct -eq '%_allowanon_%') {
                #allow anonymous access
                $pm.security += @{}
            }
            else {
                $pm.security += @{$sct = @() }
            }
        }
    }
    if ($Route.OpenApi.Responses.$DefinitionTag ) {
        $pm.responses = $Route.OpenApi.Responses.$DefinitionTag
    }
    else {
        # Set responses or default to '204 No Content' if not specified
        $pm.responses = @{'204' = @{'description' = (Get-PodeStatusDescription -StatusCode 204) } }
    }
    # Return the processed route properties
    return $pm
}


<#
.SYNOPSIS
Generates an internal OpenAPI definition based on the current Pode server context and specific parameters.

.DESCRIPTION
This function constructs an OpenAPI definition by gathering metadata, route information, and API structure based on the provided parameters.
It supports customization of the API documentation through MetaInfo and directly influences the output by including specific server, authentication, and endpoint details.

.PARAMETER EndpointName
The name of the endpoint for which the OpenAPI definition is generated.

.PARAMETER MetaInfo
A hashtable containing metadata for the OpenAPI definition such as the API title, version, and description.

.PARAMETER DefinitionTag
Mandatory. A tag that identifies the specific OpenAPI definition to be generated or manipulated.

.OUTPUTS
Ordered dictionary representing the OpenAPI definition, which can be further processed into JSON or YAML format.

.EXAMPLE
$metaInfo = @{
Title = "My API";
Version = "v1";
Description = "This is my API description."
}
Get-PodeOpenApiDefinitionInternal -Protocol 'HTTPS' -Address 'myapi.example.com' -EndpointName 'MyAPI' -MetaInfo $metaInfo -DefinitionTag 'MyTag'

.NOTES
This is an internal function and may change in future releases of Pode.
#>

function Get-PodeOpenApiDefinitionInternal {
    param(

        [string]
        $EndpointName,

        [hashtable]
        $MetaInfo,

        [Parameter(Mandatory = $true)]
        [string]
        $DefinitionTag
    )


    $Definition = $PodeContext.Server.OpenAPI.Definitions[$DefinitionTag]

    if (!$Definition.Version) {
        # OpenApi Version property is mandatory
        throw $PodeLocale.openApiVersionPropertyMandatoryExceptionMessage
    }
    $localEndpoint = $null
    # set the openapi version
    $def = [ordered]@{
        openapi = $Definition.Version
    }

    if (Test-PodeOAVersion -Version 3.1 -DefinitionTag $DefinitionTag) {
        $def['jsonSchemaDialect'] = 'https://spec.openapis.org/oas/3.1/dialect/base'
    }

    if ($Definition.info) {
        $def['info'] = $Definition.info
    }

    #overwite default values
    if ($MetaInfo.Title) {
        $def.info.title = $MetaInfo.Title
    }

    if ($MetaInfo.Version) {
        $def.info.version = $MetaInfo.Version
    }

    if ($MetaInfo.Description) {
        $def.info.description = $MetaInfo.Description
    }

    if ($Definition.externalDocs) {
        $def['externalDocs'] = $Definition.externalDocs
    }

    if ($Definition.servers) {
        $def['servers'] = $Definition.servers
        if ($Definition.servers.Count -eq 1 -and $Definition.servers[0].url.StartsWith('/')) {
            $localEndpoint = $Definition.servers[0].url
        }
    }
    elseif (!$MetaInfo.RestrictRoutes -and ($PodeContext.Server.Endpoints.Count -gt 1)) {
        #$def['servers'] = $null
        $def.servers = @(foreach ($endpoint in $PodeContext.Server.Endpoints.Values) {
                @{
                    url         = $endpoint.Url
                    description = (Protect-PodeValue -Value $endpoint.Description -Default $endpoint.Name)
                }
            })
    }
    if ($Definition.tags.Count -gt 0) {
        $def['tags'] = @($Definition.tags.Values)
    }

    # paths
    $def['paths'] = [ordered]@{}
    if ($Definition.webhooks.count -gt 0) {
        if (Test-PodeOAVersion -Version 3.0 -DefinitionTag $DefinitionTag) {
            # Webhooks feature is unsupported in OpenAPI v3.0.x
            throw $PodeLocale.webhooksFeatureNotSupportedInOpenApi30ExceptionMessage
        }
        else {
            $keys = [string[]]$Definition.webhooks.Keys
            foreach ($key in $keys) {
                if ($Definition.webhooks[$key].NotPrepared) {
                    $Definition.webhooks[$key] = @{
                        $Definition.webhooks[$key].Method = Set-PodeOpenApiRouteValue -Route $Definition.webhooks[$key] -DefinitionTag $DefinitionTag
                    }
                }
            }
            $def['webhooks'] = $Definition.webhooks
        }
    }
    # components
    $def['components'] = [ordered]@{}#$Definition.components
    $components = $Definition.components

    if ($components.schemas.count -gt 0) {
        $def['components'].schemas = $components.schemas
    }
    if ($components.responses.count -gt 0) {
        $def['components'].responses = $components.responses
    }
    if ($components.parameters.count -gt 0) {
        $def['components'].parameters = $components.parameters
    }
    if ($components.examples.count -gt 0) {
        $def['components'].examples = $components.examples
    }
    if ($components.requestBodies.count -gt 0) {
        $def['components'].requestBodies = $components.requestBodies
    }
    if ($components.headers.count -gt 0) {
        $def['components'].headers = $components.headers
    }
    if ($components.securitySchemes.count -gt 0) {
        $def['components'].securitySchemes = $components.securitySchemes
    }
    if ($components.links.count -gt 0) {
        $def['components'].links = $components.links
    }
    if ($components.callbacks.count -gt 0) {
        $def['components'].callbacks = $components.callbacks
    }
    if ($components.pathItems.count -gt 0) {
        if (Test-PodeOAVersion -Version 3.0 -DefinitionTag $DefinitionTag) {
            # Feature pathItems is unsupported in OpenAPI v3.0.x
            throw $PodeLocale.pathItemsFeatureNotSupportedInOpenApi30ExceptionMessage
        }
        else {
            $keys = [string[]]$components.pathItems.Keys
            foreach ($key in $keys) {
                if ($components.pathItems[$key].NotPrepared) {
                    $components.pathItems[$key] = @{
                        $components.pathItems[$key].Method = Set-PodeOpenApiRouteValue -Route $components.pathItems[$key] -DefinitionTag $DefinitionTag
                    }
                }
            }
            $def['components'].pathItems = $components.pathItems
        }
    }

    # auth/security components
    if ($PodeContext.Server.Authentications.Methods.Count -gt 0) {
        $authNames = (Expand-PodeAuthMerge -Names $PodeContext.Server.Authentications.Methods.Keys)

        foreach ($authName in $authNames) {
            $authType = (Find-PodeAuth -Name $authName).Scheme
            $_authName = ($authName -replace '\s+', '')

            $_authObj = @{}

            if ($authType.Scheme -ieq 'apikey') {
                $_authObj = [ordered]@{
                    type = $authType.Scheme
                    in   = $authType.Arguments.Location.ToLowerInvariant()
                    name = $authType.Arguments.LocationName
                }
                if ($authType.Arguments.Description) {
                    $_authObj.description = $authType.Arguments.Description
                }
            }
            elseif ($authType.Scheme -ieq 'oauth2') {
                if ($authType.Arguments.Urls.Token -and $authType.Arguments.Urls.Authorise) {
                    $oAuthFlow = 'authorizationCode'
                }
                elseif ($authType.Arguments.Urls.Token ) {
                    if ($null -ne $authType.InnerScheme) {
                        if ($authType.InnerScheme.Name -ieq 'basic' -or $authType.InnerScheme.Name -ieq 'form') {
                            $oAuthFlow = 'password'
                        }
                        else {
                            $oAuthFlow = 'implicit'
                        }
                    }
                }
                $_authObj = [ordered]@{
                    type = $authType.Scheme
                }
                if ($authType.Arguments.Description) {
                    $_authObj.description = $authType.Arguments.Description
                }
                $_authObj.flows = @{
                    $oAuthFlow = [ordered]@{
                    }
                }
                if ($authType.Arguments.Urls.Token) {
                    $_authObj.flows.$oAuthFlow.tokenUrl = $authType.Arguments.Urls.Token
                }

                if ($authType.Arguments.Urls.Authorise) {
                    $_authObj.flows.$oAuthFlow.authorizationUrl = $authType.Arguments.Urls.Authorise
                }
                if ($authType.Arguments.Urls.Refresh) {
                    $_authObj.flows.$oAuthFlow.refreshUrl = $authType.Arguments.Urls.Refresh
                }

                $_authObj.flows.$oAuthFlow.scopes = @{}
                if ($authType.Arguments.Scopes ) {
                    foreach ($scope in $authType.Arguments.Scopes) {
                        if ($PodeContext.Server.Authorisations.Methods.ContainsKey($scope) -and $PodeContext.Server.Authorisations.Methods[$scope].Scheme.Type -ieq 'Scope' -and $PodeContext.Server.Authorisations.Methods[$scope].Description) {
                            $_authObj.flows.$oAuthFlow.scopes[$scope] = $PodeContext.Server.Authorisations.Methods[$scope].Description
                        }
                        else {
                            $_authObj.flows.$oAuthFlow.scopes[$scope] = 'No description.'
                        }
                    }
                }
            }
            else {
                $_authObj = @{
                    type   = $authType.Scheme.ToLowerInvariant()
                    scheme = $authType.Name.ToLowerInvariant()
                }
                if ($authType.Arguments.Description) {
                    $_authObj.description = $authType.Arguments.Description
                }
            }
            if (!$def.components.securitySchemes) {
                $def.components.securitySchemes = [ordered]@{}
            }
            $def.components.securitySchemes[$_authName] = $_authObj
        }

        if ($Definition.Security.Definition -and $Definition.Security.Definition.Length -gt 0) {
            $def['security'] = @($Definition.Security.Definition)
        }
    }

    if ($MetaInfo.RouteFilter) {
        $filter = "^$($MetaInfo.RouteFilter)"
    }
    else {
        $filter = ''
    }

    foreach ($method in $PodeContext.Server.Routes.Keys) {
        foreach ($path in ($PodeContext.Server.Routes[$method].Keys | Sort-Object)) {
            # does it match the route?
            if ($path -inotmatch $filter) {
                continue
            }
            # the current route
            $_routes = @($PodeContext.Server.Routes[$method][$path])
            if ( $MetaInfo -and $MetaInfo.RestrictRoutes) {
                $_routes = @(Get-PodeRouteByUrl -Routes $_routes -EndpointName $EndpointName)
            }

            # continue if no routes
            if (($_routes.Length -eq 0) -or ($null -eq $_routes[0])) {
                continue
            }

            # get the first route for base definition
            $_route = $_routes[0]
            # check if the route has to be published
            if (($_route.OpenApi.Swagger -and $_route.OpenApi.DefinitionTag -contains $DefinitionTag ) -or $Definition.hiddenComponents.enableMinimalDefinitions) {

                #remove the ServerUrl part
                if ( $localEndpoint) {
                    $_route.OpenApi.Path = $_route.OpenApi.Path.replace($localEndpoint, '')
                }
                # do nothing if it has no responses set
                if ($_route.OpenApi.Responses.Count -eq 0) {
                    continue
                }

                # add path to defintion
                if ($null -eq $def.paths[$_route.OpenApi.Path]) {
                    $def.paths[$_route.OpenApi.Path] = @{}
                }
                # add path's http method to defintition

                $pm = Set-PodeOpenApiRouteValue -Route $_route -DefinitionTag $DefinitionTag
                $def.paths[$_route.OpenApi.Path][$method] = $pm

                # add any custom server endpoints for route
                foreach ($_route in $_routes) {

                    if ($_route.OpenApi.Servers.count -gt 0) {
                        if ($null -eq $def.paths[$_route.OpenApi.Path][$method].servers) {
                            $def.paths[$_route.OpenApi.Path][$method].servers = @()
                        }
                        if ($localEndpoint) {
                            $def.paths[$_route.OpenApi.Path][$method].servers += $Definition.servers[0]
                        }
                    }
                    if (![string]::IsNullOrWhiteSpace($_route.Endpoint.Address) -and ($_route.Endpoint.Address -ine '*:*')) {

                        if ($null -eq $def.paths[$_route.OpenApi.Path][$method].servers) {
                            $def.paths[$_route.OpenApi.Path][$method].servers = @()
                        }

                        $serverDef = $null
                        if (![string]::IsNullOrWhiteSpace($_route.Endpoint.Name)) {
                            $serverDef = @{
                                url = (Get-PodeEndpointByName -Name $_route.Endpoint.Name).Url
                            }
                        }
                        else {
                            $serverDef = @{
                                url = "$($_route.Endpoint.Protocol)://$($_route.Endpoint.Address)"
                            }
                        }

                        if ($null -ne $serverDef) {
                            $def.paths[$_route.OpenApi.Path][$method].servers += $serverDef
                        }
                    }
                }
            }
        }
    }

    #deal with the external OpenAPI paths
    if ( $Definition.hiddenComponents.externalPath) {
        foreach ($extPath in $Definition.hiddenComponents.externalPath.values) {
            foreach ($method in $extPath.keys) {
                $_route = $extPath[$method]
                if (! ( $def.paths.keys -ccontains $_route.Path)) {
                    $def.paths[$_route.OpenAPI.Path] = @{}
                }
                $pm = Set-PodeOpenApiRouteValue -Route $_route -DefinitionTag $DefinitionTag
                # add path's http method to defintition
                $def.paths[$_route.OpenAPI.Path][$method.ToLower()] = $pmF
            }
        }
    }
    return $def
}

<#
.SYNOPSIS
    Converts a Cmdlet parameter into an OpenAPI-compliant property definition based on its type.

.DESCRIPTION
    This function analyzes the metadata of a Cmdlet parameter and generates an OpenAPI schema property. It supports Boolean, Integer, Number, and defaults to String type properties.

.PARAMETER Parameter
    The metadata of the Cmdlet parameter that is being converted to an OpenAPI property.
#>
function ConvertTo-PodeOAPropertyFromCmdletParameter {
    param(
        [Parameter(Mandatory = $true, ValueFromPipeline = $true)]
        [System.Management.Automation.ParameterMetadata]
        $Parameter
    )

    if ($Parameter.SwitchParameter -or ($Parameter.ParameterType.Name -ieq 'boolean')) {
        New-PodeOABoolProperty -Name $Parameter.Name
    }
    else {
        switch ($Parameter.ParameterType.Name) {
            { @('int32', 'int64') -icontains $_ } {
                New-PodeOAIntProperty -Name $Parameter.Name -Format $_
            }

            { @('double', 'float') -icontains $_ } {
                New-PodeOANumberProperty -Name $Parameter.Name -Format $_
            }
        }
    }

    New-PodeOAStringProperty -Name $Parameter.Name
}


<#
.SYNOPSIS
Creates a base OpenAPI object structure.

.DESCRIPTION
The Get-PodeOABaseObject function generates a foundational structure for an OpenAPI object.
This structure includes empty ordered dictionaries for info, paths, webhooks, components, and other OpenAPI elements.
It is used as a base template for building OpenAPI documentation in the Pode framework.

.OUTPUTS
Hashtable
Returns a hashtable representing the base structure of an OpenAPI object.

.EXAMPLE
$baseObject = Get-PodeOABaseObject

This example creates a base OpenAPI object structure.

.NOTES
This is an internal function and may change in future releases of Pode.
#>
function Get-PodeOABaseObject {
    # Returns a base template for an OpenAPI object
    return @{
        info             = [ordered]@{}
        Path             = $null
        webhooks         = [ordered]@{}
        components       = [ordered]@{
            schemas         = [ordered]@{}
            responses       = [ordered]@{}
            parameters      = [ordered]@{}
            examples        = [ordered]@{}
            requestBodies   = [ordered]@{}
            headers         = [ordered]@{}
            securitySchemes = [ordered]@{}
            links           = [ordered]@{}
            callbacks       = [ordered]@{}
            pathItems       = [ordered]@{}
        }
        Security         = @()
        tags             = [ordered]@{}
        hiddenComponents = @{
            enabled          = $false
            schemaValidation = $false
            version          = 3.0
            depth            = 20
            schemaJson       = @{}
            viewer           = @{}
            postValidation   = @{
                schemas         = @{}
                responses       = @{}
                parameters      = @{}
                examples        = @{}
                requestBodies   = @{}
                headers         = @{}
                securitySchemes = @{}
                links           = @{}
                callbacks       = @{}
                pathItems       = @{}
            }
            externalPath     = [ordered]@{}
            defaultResponses = @{
                '200'     = @{ description = 'OK' }
                'default' = @{ description = 'Internal server error' }
            }
            operationId      = @()
        }
    }
}

<#
.SYNOPSIS
Initializes a table to manage OpenAPI definitions.

.DESCRIPTION
The Initialize-PodeOpenApiTable function creates a table to manage OpenAPI definitions within the Pode framework.
It sets up a default definition tag and initializes a dictionary to hold OpenAPI definitions for each tag.
The function is essential for managing OpenAPI documentation across different parts of the application.

.PARAMETER DefaultDefinitionTag
An optional parameter to set the default OpenAPI definition tag. If not provided, 'default' is used.

.OUTPUTS
Hashtable
Returns a hashtable for managing OpenAPI definitions.

.EXAMPLE
$openApiTable = Initialize-PodeOpenApiTable -DefaultDefinitionTag 'api-v1'

Initializes the OpenAPI table with 'api-v1' as the default definition tag.

.EXAMPLE
$openApiTable = Initialize-PodeOpenApiTable

Initializes the OpenAPI table with 'default' as the default definition tag.

.NOTES
This is an internal function and may change in future releases of Pode.
#>
function Initialize-PodeOpenApiTable {
    param(
        [string]
        $DefaultDefinitionTag = $null
    )
    # Initialization of the OpenAPI table with default settings
    $OpenAPI = @{
        DefinitionTagSelectionStack = New-Object 'System.Collections.Generic.Stack[System.Object]'
    }
    # Set the default definition tag
    if ([string]::IsNullOrEmpty($DefaultDefinitionTag)) {
        $OpenAPI['DefaultDefinitionTag'] = 'default'
    }
    else {
        $OpenAPI['DefaultDefinitionTag'] = $DefaultDefinitionTag
    }

    # Set the currently selected definition tag
    $OpenAPI['SelectedDefinitionTag'] = $OpenAPI['DefaultDefinitionTag']

    # Initialize the Definitions dictionary with a base OpenAPI object for the selected definition tag
    $OpenAPI['Definitions'] = @{ $OpenAPI['SelectedDefinitionTag'] = Get-PodeOABaseObject }

    # Return the initialized OpenAPI table
    return $OpenAPI
}

<#
.SYNOPSIS
Sets authentication methods for specific routes in OpenAPI documentation.

.DESCRIPTION
The Set-PodeOAAuth function assigns specified authentication methods to given routes for OpenAPI documentation.
It supports setting multiple authentication methods and optionally allows anonymous access.
The function validates the existence of the authentication methods before applying them to the routes.

.PARAMETER Route
An array of hashtables representing the routes to which the authentication methods will be applied.
Each route should contain an OpenApi key for updating OpenAPI documentation.

.PARAMETER Name
An array of names of the authentication methods to be applied to the routes.
These methods should already be defined in the Pode framework.

.PARAMETER AllowAnon
A switch parameter that, if set, allows anonymous access in addition to the specified authentication methods.

.EXAMPLE
Set-PodeOAAuth -Route $myRoute -Name @('BasicAuth', 'ApiKeyAuth') -AllowAnon

Applies 'BasicAuth' and 'ApiKeyAuth' authentication methods to the specified route and allows anonymous access.

.NOTES
This is an internal function and may change in future releases of Pode.
#>
function Set-PodeOAAuth {
    param(
        [Parameter(Mandatory = $true, ValueFromPipeline = $true)]
        [ValidateNotNullOrEmpty()]
        [hashtable[]]
        $Route,

        [string[]]
        $Name,

        [switch]
        $AllowAnon
    )
    begin {
        # Validate the existence of specified authentication methods
        foreach ($n in @($Name)) {
            if (!(Test-PodeAuthExists -Name $n)) {
                throw ($PodeLocale.authenticationMethodDoesNotExistExceptionMessage -f $n) #"Authentication method does not exist: $($n)"
            }
        }
    }

    process {
        # Iterate over each route to set authentication
        foreach ($r in @($Route)) {
            #exclude static route
            if ($r.Method -ne 'Static') {
                # Set the authentication methods for the route
                $r.OpenApi.Authentication = @(foreach ($n in @($Name)) {
                        @{
                            "$($n -replace '\s+', '')" = @() # Clean up auth name and initialize empty scopes
                        }
                    })
                # Add anonymous access if allowed
                if ($AllowAnon) {
                    $r.OpenApi.Authentication += @{'%_allowanon_%' = '' }
                }
            }
        }
    }
}


<#
.SYNOPSIS
Sets global authentication methods for specified OpenAPI definitions in the Pode framework.

.DESCRIPTION
The Set-PodeOAGlobalAuth function is used to apply authentication methods globally to specified OpenAPI definitions.
It verifies the existence of the authentication methods and then updates the OpenAPI definitions with these methods,
associating them with specific routes.

.PARAMETER Name
The name of the authentication method to apply. This method should already be defined in the Pode framework.

.PARAMETER Route
The route to which the authentication method is to be applied.

.PARAMETER DefinitionTag
An array of definition tags specifying the OpenAPI definitions to which the authentication method should be applied.

.EXAMPLE
Set-PodeOAGlobalAuth -Name 'BasicAuth' -Route '/api/*' -DefinitionTag @('tag1', 'tag2')

Applies 'BasicAuth' authentication method to all routes under '/api/*' in the OpenAPI definitions tagged with 'tag1' and 'tag2'.

.NOTES
This is an internal function and may change in future releases of Pode.
#>
function Set-PodeOAGlobalAuth {
    param(
        [string]
        $Name,

        [string]
        $Route,

        [Parameter(Mandatory = $true)]
        [string[]]
        $DefinitionTag
    )

    # Check if the specified authentication method exists
    if (!(Test-PodeAuthExists -Name $Name)) {
        throw ($PodeLocale.authenticationMethodDoesNotExistExceptionMessage -f $Name) #"Authentication method does not exist: $($Name)"
    }

    # Iterate over each definition tag to apply the authentication method
    foreach ($tag in $DefinitionTag) {
        # Initialize security array if it's empty
        if (Test-PodeIsEmpty $PodeContext.Server.OpenAPI.Definitions[$tag].Security) {
            $PodeContext.Server.OpenAPI.Definitions[$tag].Security = @()
        }

        # Apply authentication to each expanded auth name
        foreach ($authName in (Expand-PodeAuthMerge -Names $Name)) {
            $authType = Get-PodeAuth $authName

            # Determine the scopes of the authentication
            if ($authType.Scheme.Arguments.Scopes) {
                $Scopes = @($authType.Scheme.Arguments.Scopes)
            }
            else {
                $Scopes = @()
            }

            # Update the OpenAPI definition with the authentication information
            $PodeContext.Server.OpenAPI.Definitions[$tag].Security += @{
                Definition = @{ "$($authName -replace '\s+', '')" = $Scopes }
                Route      = (ConvertTo-PodeRouteRegex -Path $Route)
            }
        }
    }
}

<#
.SYNOPSIS
    Resolves references in an OpenAPI schema component based on definitions within a specified definition tag context.

.DESCRIPTION
    This function navigates through a schema's properties and resolves `$ref` references to actual schemas defined within the specified definition context.
    It handles complex constructs such as 'allOf', 'oneOf', and 'anyOf', merging properties and ensuring the schema is fully resolved without unresolved references.

.PARAMETER ComponentSchema
    A hashtable representing the schema of a component where references need to be resolved.

.PARAMETER DefinitionTag
    A string identifier for the specific set of schema definitions under which references should be resolved.

.EXAMPLE
    $schema = @{
        type = 'object';
        properties = @{
            name = @{
                type = 'string'
            };
            details = @{
                '$ref' = '#/components/schemas/UserDetails'
            }
        };
    }
    Resolve-PodeOAReference -ComponentSchema $schema -DefinitionTag 'v1'

    This example demonstrates resolving a reference to 'UserDetails' within a given component schema.
#>
function Resolve-PodeOAReference {
    param(
        [Parameter(Mandatory = $true, ValueFromPipeline = $true)]
        [hashtable]
        $ComponentSchema,

        [Parameter(Mandatory = $true)]
        [string]
        $DefinitionTag
    )

    begin {
        # Initialize schema storage and a list to track keys that need resolution
        $Schemas = $PodeContext.Server.OpenAPI.Definitions[$DefinitionTag].hiddenComponents.schemaJson
        $Keys = @()
    }

    process {
        # Gather all keys from properties and directly from the schema that might have references
        if ($ComponentSchema.properties) {
            foreach ($item in $ComponentSchema.properties.Keys) {
                $Keys += $item
            }
        }
        foreach ($item in $ComponentSchema.Keys) {
            if ( @('allof', 'oneof', 'anyof') -icontains $item ) {
                $Keys += $item
            }
        }

        # Process each key to resolve references or merge schema definitions
        foreach ($key in $Keys) {
            if ( @('allof', 'oneof', 'anyof') -icontains $key ) {
                # Handle complex schema constructs like allOf, oneOf, and anyOf
                switch ($key.ToLower()) {
                    'allof' {
                        $tmpProp = @()
                        foreach ( $comp in $ComponentSchema[$key] ) {
                            if ($comp.'$ref') {
                                # Resolve $ref to a schema if it starts with the expected path
                                if (($comp.'$ref').StartsWith('#/components/schemas/')) {
                                    $refName = ($comp.'$ref') -replace '#/components/schemas/', ''
                                    if ($Schemas.ContainsKey($refName)) {
                                        $tmpProp += $Schemas[$refName].schema
                                    }
                                }
                            }
                            elseif ( $comp.properties) {
                                # Recursively resolve nested schemas
                                if ($comp.type -eq 'object') {
                                    $tmpProp += Resolve-PodeOAReference -DefinitionTag $DefinitionTag -ComponentSchema$comp
                                }
                                else {
                                    throw 'Unsupported object'
                                }
                            }
<<<<<<< HEAD
                            else {
                                # Unsupported object
                                throw $PodeLocale.unsupportedObjectExceptionMessage
=======
                        }
                        # Update the main schema to be an object and add resolved properties
                        $ComponentSchema.type = 'object'
                        $ComponentSchema.remove('allOf')
                        if ($tmpProp.count -gt 0) {
                            foreach ($t in $tmpProp) {
                                $ComponentSchema.properties += $t.properties
>>>>>>> 3618f57e
                            }
                        }

                    }
<<<<<<< HEAD

                }
                elseif ($key -ieq 'oneof') {
                    # Validation of schema with oneof is not supported
                    throw $PodeLocale.validationOfOneOfSchemaNotSupportedExceptionMessage
                }
                elseif ($key -ieq 'anyof') {
                    # Validation of schema with anyof is not supported
                    throw $PodeLocale.validationOfAnyOfSchemaNotSupportedExceptionMessage
=======
                    'oneof' {
                        # Throw an error for unsupported schema constructs to notify the user
                        throw "Validation of schema with $key is not supported"
                    }
                    'anyof' {
                        # Throw an error for unsupported schema constructs to notify the user
                        throw "Validation of schema with $key is not supported"
                    }
>>>>>>> 3618f57e
                }
            }
            elseif ($ComponentSchema.properties[$key].type -eq 'object') {
                # Recursively resolve object-type properties
                $ComponentSchema.properties[$key].properties = Resolve-PodeOAReference -DefinitionTag $DefinitionTag -ComponentSchema $ComponentSchema.properties[$key].properties
            }
            elseif ($ComponentSchema.properties[$key].'$ref') {
                # Resolve property references within the main properties of the schema
                if (($ComponentSchema.properties[$key].'$ref').StartsWith('#/components/schemas/')) {
                    $refName = ($ComponentSchema.properties[$key].'$ref') -replace '#/components/schemas/', ''
                    if ($Schemas.ContainsKey($refName)) {
                        $ComponentSchema.properties[$key] = $Schemas[$refName].schema
                    }
                }
            }
            elseif ($ComponentSchema.properties[$key].items -and $ComponentSchema.properties[$key].items.'$ref' ) {
                if (($ComponentSchema.properties[$key].items.'$ref').StartsWith('#/components/schemas/')) {
                    $refName = ($ComponentSchema.properties[$key].items.'$ref') -replace '#/components/schemas/', ''
                    if ($Schemas.ContainsKey($refName)) {
                        $ComponentSchema.properties[$key].items = $schemas[$refName].schema
                    }
                }
            }
        }
    }

    end {
        # Return the fully resolved component schema
        return $ComponentSchema
    }
}


<#
.SYNOPSIS
Creates a new OpenAPI property object based on provided parameters.

.DESCRIPTION
The New-PodeOAPropertyInternal function constructs an OpenAPI property object using parameters like type, name,
description, and various other attributes. It is used internally for building OpenAPI documentation elements in the Pode framework.

.PARAMETER Type
The type of the property. This parameter is optional if the type is specified in the Params hashtable.

.PARAMETER Params
A hashtable containing various attributes of the property such as name, description, format, and constraints like
required, readOnly, writeOnly, etc.

.OUTPUTS
System.Collections.Specialized.OrderedDictionary
An ordered dictionary representing the constructed OpenAPI property object.

.EXAMPLE
$property = New-PodeOAPropertyInternal -Type 'string' -Params $myParams

Demonstrates how to create an OpenAPI property object of type 'string' using the specified parameters.

.NOTES
This is an internal function and may change in future releases of Pode.
#>
function New-PodeOAPropertyInternal {
    [OutputType([System.Collections.Specialized.OrderedDictionary])]
    param (
        [String]
        $Type,

        [Parameter(Mandatory = $true)]
        [hashtable]
        $Params

    )

    # Initialize an ordered dictionary for the property
    $param = [ordered]@{}

    # Set the type of the property
    if ($type) {
        $param.type = $type
    }
    else {
        if ( $Params.type) {
            $param.type = $Params.type
        }
        else {
            # Cannot create the property no type is defined
            throw $PodeLocale.cannotCreatePropertyWithoutTypeExceptionMessage
        }
    }

    # Set name if provided
    if ($Params.Name) {
        $param.name = $Params.Name
    }

    # Set description if provided
    if ($Params.Description) {
        $param.description = $Params.Description
    }

    # Additional property settings based on provided parameters
    if ($Params.Array.IsPresent) { $param.array = $Params.Array.IsPresent }

    if ($Params.Object.IsPresent) { $param.object = $Params.Object.IsPresent }

    if ($Params.Required.IsPresent) { $param.required = $Params.Required.IsPresent }

    if ($Params.Default) { $param.default = $Params.Default }

    if ($Params.Format) { $param.format = $Params.Format.ToLowerInvariant() }

    if ($Params.Deprecated.IsPresent) { $param.deprecated = $Params.Deprecated.IsPresent }

    if ($Params.Nullable.IsPresent) { $param.nullable = $Params.Nullable.IsPresent }

    if ($Params.WriteOnly.IsPresent) { $param.writeOnly = $Params.WriteOnly.IsPresent }

    if ($Params.ReadOnly.IsPresent) { $param.readOnly = $Params.ReadOnly.IsPresent }

    if ($Params.Example) { $param.example = $Params.Example }

    if ($Params.UniqueItems.IsPresent) { $param.uniqueItems = $Params.UniqueItems.IsPresent }

    if ($Params.MaxItems) { $param.maxItems = $Params.MaxItems }

    if ($Params.MinItems) { $param.minItems = $Params.MinItems }

    if ($Params.Enum) { $param.enum = $Params.Enum }

    if ($Params.Minimum) { $param.minimum = $Params.Minimum }

    if ($Params.Maximum) { $param.maximum = $Params.Maximum }

    if ($Params.ExclusiveMaximum.IsPresent) { $param.exclusiveMaximum = $Params.ExclusiveMaximum.IsPresent }

    if ($Params.ExclusiveMinimum.IsPresent) { $param.exclusiveMinimum = $Params.ExclusiveMinimum.IsPresent }
    if ($Params.MultiplesOf) { $param.multipleOf = $Params.MultiplesOf }

    if ($Params.Pattern) { $param.pattern = $Params.Pattern }

    if ($Params.MinLength) { $param.minLength = $Params.MinLength }

    if ($Params.MaxLength) { $param.maxLength = $Params.MaxLength }

    if ($Params.MinProperties) { $param.minProperties = $Params.MinProperties }

    if ($Params.MaxProperties) { $param.maxProperties = $Params.MaxProperties }

    if ($Params.XmlName -or $Params.XmlNamespace -or $Params.XmlPrefix -or $Params.XmlAttribute.IsPresent -or $Params.XmlWrapped.IsPresent) {

        $param.xml = @{}

        if ($Params.XmlName) { $param.xml.name = $Params.XmlName }

        if ($Params.XmlNamespace) { $param.xml.namespace = $Params.XmlNamespace }

        if ($Params.XmlPrefix) { $param.xml.prefix = $Params.XmlPrefix }

        if ($Params.XmlAttribute.IsPresent) { $param.xml.attribute = $Params.XmlAttribute.IsPresent }

        if ($Params.XmlWrapped.IsPresent) { $param.xml.wrapped = $Params.XmlWrapped.IsPresent }
    }

    if ($Params.XmlItemName) { $param.xmlItemName = $Params.XmlItemName }

    if ($Params.ExternalDocs) { $param.externalDocs = $Params.ExternalDocs }

    if ($Params.NoAdditionalProperties.IsPresent -and $Params.AdditionalProperties) {
        # Parameters 'NoAdditionalProperties' and 'AdditionalProperties' are mutually exclusive
        throw ($PodeLocale.parametersMutuallyExclusiveExceptionMessage -f 'NoAdditionalProperties', 'AdditionalProperties')
    }
    else {
        if ($Params.NoAdditionalProperties.IsPresent) { $param.additionalProperties = $false }

        if ($Params.AdditionalProperties) { $param.additionalProperties = $Params.AdditionalProperties }
    }

    return $param
}


<#
.SYNOPSIS
Converts header properties to a format compliant with OpenAPI specifications.

.DESCRIPTION
The ConvertTo-PodeOAHeaderProperty function is designed to take an array of hashtables representing header properties and
convert them into a structure suitable for OpenAPI documentation. It ensures that each header property includes a name and
schema definition and can handle additional attributes like description.

.PARAMETER Headers
An array of hashtables, where each hashtable represents a header property with attributes like name, type, description, etc.

.EXAMPLE
$headerProperties = ConvertTo-PodeOAHeaderProperty -Headers $myHeaders

This example demonstrates how to convert an array of header properties into a format suitable for OpenAPI documentation.

.NOTES
This is an internal function and may change in future releases of Pode.
#>
function ConvertTo-PodeOAHeaderProperty {
    param (
        [Parameter(Mandatory = $true, ValueFromPipeline = $true)]
        [hashtable[]]
        $Headers
    )

    $elems = @{}

    foreach ($e in $Headers) {
        # Ensure each header has a name
        if ($e.name) {
            $elems.$($e.name) = @{}
            # Add description if present
            if ($e.description) {
                $elems.$($e.name).description = $e.description
            }
            # Define the schema, including the type and any additional properties
            $elems.$($e.name).schema = @{
                type = $($e.type)
            }
            foreach ($k in $e.keys) {
                if (@('name', 'description') -notcontains $k) {
                    $elems.$($e.name).schema.$k = $e.$k
                }
            }
        }
        else {
            # Header requires a name when used in an encoding context
            throw $PodeLocale.headerMustHaveNameInEncodingContextExceptionMessage
        }
    }

    return $elems
}


<#
.SYNOPSIS
Creates a new OpenAPI callback component for a given definition tag.

.DESCRIPTION
The New-PodeOAComponentCallBackInternal function constructs an OpenAPI callback component based on provided parameters.
This function is designed for internal use within the Pode framework to define callbacks in OpenAPI documentation.
It handles the creation of callback structures including the path, HTTP method, request bodies, and responses
based on the given definition tag.

.PARAMETER Params
A hashtable containing parameters for the callback component, such as Method, Path, RequestBody, and Responses.

.PARAMETER DefinitionTag
A mandatory string parameter that specifies the definition tag in OpenAPI documentation.

.EXAMPLE
$callback = New-PodeOAComponentCallBackInternal -Params $myParams -DefinitionTag 'myTag'

This example demonstrates how to create an OpenAPI callback component for 'myTag' using the provided parameters.

.NOTES
This is an internal function and may change in future releases of Pode.
#>
function New-PodeOAComponentCallBackInternal {
    param(
        [Parameter(Mandatory = $true)]
        [hashtable]
        $Params,

        [Parameter(Mandatory = $true)]
        [string]
        $DefinitionTag
    )

    # Convert HTTP method to lower case
    $_method = $Params.Method.ToLower()

    # Construct the base structure for the callback with the given path and method
    $callBack = [ordered]@{
        "'$($Params.Path)'" = [ordered]@{
            $_method = [ordered]@{}
        }
    }

    # Add request body to the callback if it is specified for the given definition tag
    if ($Params.RequestBody.ContainsKey($DefinitionTag)) {
        $callBack."'$($Params.Path)'".$_method.requestBody = $Params.RequestBody[$DefinitionTag]
    }

    # Add responses to the callback if they are specified for the given definition tag
    if ($Params.Responses.ContainsKey($DefinitionTag)) {
        $callBack."'$($Params.Path)'".$_method.responses = $Params.Responses[$DefinitionTag]
    }

    # Return the constructed callback object
    return $callBack

}




<#
.SYNOPSIS
Creates a new OpenAPI response object based on provided parameters and a definition tag.

.DESCRIPTION
The New-PodeOResponseInternal function constructs an OpenAPI response object using provided parameters.
It sets a description for the status code, references existing components if specified,
and builds content-type and header schemas. This function is intended for internal use within the
Pode framework for API documentation purposes.

.PARAMETER Params
A hashtable containing parameters for building the OpenAPI response object, including description,
status code, content, headers, links, and reference to existing components.

.PARAMETER DefinitionTag
A mandatory string parameter that specifies the definition tag in OpenAPI documentation.

.EXAMPLE
$response = New-PodeOResponseInternal -Params $myParams -DefinitionTag 'myTag'

This example demonstrates how to create an OpenAPI response object for 'myTag' using the provided parameters.

.NOTES
This is an internal function and may change in future releases of Pode.
#>
function New-PodeOResponseInternal {
    param(
        [hashtable]
        $Params,

        [Parameter(Mandatory = $true)]
        [string]
        $DefinitionTag
    )

    # Set a general description for the status code
    if ([string]::IsNullOrWhiteSpace($Params.Description)) {
        if ($Params.Default) {
            $Description = 'Default Response.'
        }
        elseif ($Params.StatusCode) {
            $Description = Get-PodeStatusDescription -StatusCode $Params.StatusCode
        }
        else {
            # A Description is required
            throw $PodeLocale.descriptionRequiredExceptionMessage
        }
    }
    else {
        $Description = $Params.Description
    }

    # Handle response referencing an existing component
    if ($Params.Reference) {
        Test-PodeOAComponentInternal -Field responses -DefinitionTag $DefinitionTag -Name $Params.Reference -PostValidation
        $response = @{
            '$ref' = "#/components/responses/$($Params.Reference)"
        }
    }
    else {
        # Build content-type schemas if provided
        $_content = $null
        if ($null -ne $Params.Content) {
            $_content = ConvertTo-PodeOAObjectSchema -DefinitionTag $DefinitionTag -Content $Params.Content
        }

        # Build header schemas based on the type of the Headers parameter
        $_headers = $null
        if ($null -ne $Params.Headers) {
            if ($Params.Headers -is [System.Object[]] -or $Params.Headers -is [string] -or $Params.Headers -is [string[]]) {
                if ($Params.Headers -is [System.Object[]] -and $Params.Headers.Count -gt 0 -and ($Params.Headers[0] -is [hashtable] -or $Params.Headers[0] -is [ordered])) {
                    $_headers = ConvertTo-PodeOAHeaderProperty -Headers $Params.Headers
                }
                else {
                    $_headers = @{}
                    foreach ($h in $Params.Headers) {
                        Test-PodeOAComponentInternal -Field headers -DefinitionTag $DefinitionTag -Name $h -PostValidation
                        $_headers[$h] = @{
                            '$ref' = "#/components/headers/$h"
                        }
                    }
                }
            }
            elseif ($Params.Headers -is [hashtable]) {
                $_headers = ConvertTo-PodeOAObjectSchema -DefinitionTag $DefinitionTag -Content $Params.Headers
            }
        }

        # Construct the response object
        $response = [ordered]@{
            description = $Description
        }

        if ($_headers) { $response.headers = $_headers }

        if ($_content) { $response.content = $_content }

        if ($Params.Links) { $response.links = $Params.Links }

    }

    return $response
}




<#
.SYNOPSIS
Creates a new OpenAPI response link object.

.DESCRIPTION
The New-PodeOAResponseLinkInternal function generates an OpenAPI response link object from provided parameters.
This includes setting up descriptions, operation IDs, references, parameters, and request bodies for the link.
This function is designed for internal use within the Pode framework to facilitate the creation of response
link objects in OpenAPI documentation.

.PARAMETER Params
A hashtable of parameters for the OpenAPI response link.

.EXAMPLE
$link = New-PodeOAResponseLinkInternal -Params $myParams

Generates a new OpenAPI response link object using the provided parameters in $myParams.

.NOTES
This is an internal function and may change in future releases of Pode.
#>
function New-PodeOAResponseLinkInternal {
    param(
        [hashtable]
        $Params
    )

    # Initialize an ordered dictionary for the link
    $link = [ordered]@{}

    # Add properties to the link based on the provided parameters
    if ($Params.Description) { $link.description = $Params.Description }
    if ($Params.OperationId) { $link.operationId = $Params.OperationId }
    if ($Params.OperationRef) { $link.operationRef = $Params.OperationRef }
    if ($Params.Parameters) { $link.parameters = $Params.Parameters }
    if ($Params.RequestBody) { $link.requestBody = $Params.RequestBody }

    return $link
}


<#
.SYNOPSIS
Tests the internal OpenAPI definitions for compliance and validity.

.DESCRIPTION
The Test-PodeOADefinitionInternal function validates OpenAPI definitions within the Pode framework.
It checks for various issues like undefined references, mandatory fields (like title and version),
and missing components. If any issues are found, they are displayed with detailed messages, and
the function throws an error indicating non-compliance with OpenAPI document standards.

.EXAMPLE
Test-PodeOADefinitionInternal

This example demonstrates how to call the function to validate OpenAPI definitions.

.NOTES
This is an internal function and may change in future releases of Pode.
#>

function Test-PodeOADefinitionInternal {

    # Validate OpenAPI definitions and store any issues found
    $definitionIssues = Test-PodeOADefinition

    # Check if the validation result indicates issues
    if (! $definitionIssues.valid) {
        # Print a header for undefined OpenAPI references
        Write-PodeHost 'Undefined OpenAPI References :' -ForegroundColor Red

        # Iterate over each issue found in the definitions
        foreach ($tag in $definitionIssues.issues.keys) {
            Write-PodeHost "Definition $tag :" -ForegroundColor Red

            # Check and display issues related to OpenAPI document generation error
            if ($definitionIssues.issues[$tag].definition ) {
                Write-PodeHost ' OpenAPI generation document error: ' -ForegroundColor Red
                Write-PodeHost " $($definitionIssues.issues[$tag].definition)" -ForegroundColor Red
            }

            # Check for missing mandatory 'title' field
            if ($definitionIssues.issues[$tag].title ) {
                Write-PodeHost ' info.title is mandatory' -ForegroundColor Red
            }

            # Check for missing mandatory 'version' field
            if ($definitionIssues.issues[$tag].version ) {
                Write-PodeHost ' info.version is mandatory' -ForegroundColor Red
            }

            # Check for missing components and list them
            if ($definitionIssues.issues[$tag].components ) {
                Write-PodeHost ' Missing component(s)' -ForegroundColor Red
                foreach ($key in $definitionIssues.issues[$tag].components.keys) {
                    $occurences = $definitionIssues.issues[$tag].components[$key]
                    # Adjust occurrence count based on schema validation setting
                    if ( $PodeContext.Server.OpenAPI.Definitions[$tag].hiddenComponents.schemaValidation) {
                        $occurences = $occurences / 2
                    }
                    Write-PodeHost "`$refs : $key ($occurences)" -ForegroundColor Red
                }
            }

            # Add a blank line for readability
            Write-PodeHost
        }

        # Throw an error indicating non-compliance with OpenAPI standards
        # OpenAPI document compliance issues
        throw $PodeLocale.openApiDocumentNotCompliantExceptionMessage
    }
}

<#
.SYNOPSIS
Check the OpenAPI component exist (Internal Function)

.DESCRIPTION
Check the OpenAPI component exist (Internal Function)

.PARAMETER Field
The component type

.PARAMETER Name
The component Name

.PARAMETER DefinitionTag
An Array of strings representing the unique tag for the API specification.
This tag helps in distinguishing between different versions or types of API specifications within the application.
You can use this tag to reference the specific API documentation, schema, or version that your function interacts with.

.PARAMETER ThrowException
Generate an exception if the component doesn't exist

.PARAMETER PostValidation
Postpone the check before the server start

.EXAMPLE
Test-PodeOAComponentInternal -Field 'responses' -Name 'myresponse' -DefinitionTag 'default'

.NOTES
This is an internal function and may change in future releases of Pode.
#>
function Test-PodeOAComponentInternal {
    param(
        [Parameter(Mandatory = $true)]
        [ValidateSet( 'schemas' , 'responses' , 'parameters' , 'examples' , 'requestBodies' , 'headers' , 'securitySchemes' , 'links' , 'callbacks' , 'pathItems')]
        [string]
        $Field,

        [Parameter(Mandatory = $true)]
        [ValidateNotNullOrEmpty()]
        [string]
        $Name,

        [string[]]
        $DefinitionTag,

        [switch]
        $ThrowException,

        [switch]
        $PostValidation
    )

    $DefinitionTag = Test-PodeOADefinitionTag -Tag $DefinitionTag
    if ($PostValidation.IsPresent) {
        foreach ($tag in $DefinitionTag) {
            if (! ($PodeContext.Server.OpenAPI.Definitions[$tag].hiddenComponents.postValidation[$field].keys -ccontains $Name)) {
                $PodeContext.Server.OpenAPI.Definitions[$tag].hiddenComponents.postValidation[$field][$name] = 1
            }
            else {
                $PodeContext.Server.OpenAPI.Definitions[$tag].hiddenComponents.postValidation[$field][$name] += 1
            }
        }
    }
    else {
        foreach ($tag in $DefinitionTag) {
            if (!($PodeContext.Server.OpenAPI.Definitions[$tag].components[$field].keys -ccontains $Name)) {
                # If $Name is not found in the current $tag, return $false or throw an exception
                if ($ThrowException.IsPresent ) {
                    throw ($PodeLocale.noComponentInDefinitionExceptionMessage -f $field, $Name, $tag) #"No component of type $field named $Name is available in the $tag definition."
                }
                else {
                    return $false
                }
            }
        }
        if (!$ThrowException.IsPresent) {
            return $true
        }
    }
}<|MERGE_RESOLUTION|>--- conflicted
+++ resolved
@@ -1531,14 +1531,10 @@
                                     $tmpProp += Resolve-PodeOAReference -DefinitionTag $DefinitionTag -ComponentSchema$comp
                                 }
                                 else {
-                                    throw 'Unsupported object'
+                                    # Unsupported object
+                                    throw $PodeLocale.unsupportedObjectExceptionMessage
                                 }
                             }
-<<<<<<< HEAD
-                            else {
-                                # Unsupported object
-                                throw $PodeLocale.unsupportedObjectExceptionMessage
-=======
                         }
                         # Update the main schema to be an object and add resolved properties
                         $ComponentSchema.type = 'object'
@@ -1546,31 +1542,20 @@
                         if ($tmpProp.count -gt 0) {
                             foreach ($t in $tmpProp) {
                                 $ComponentSchema.properties += $t.properties
->>>>>>> 3618f57e
                             }
                         }
 
                     }
-<<<<<<< HEAD
-
-                }
-                elseif ($key -ieq 'oneof') {
-                    # Validation of schema with oneof is not supported
-                    throw $PodeLocale.validationOfOneOfSchemaNotSupportedExceptionMessage
-                }
-                elseif ($key -ieq 'anyof') {
-                    # Validation of schema with anyof is not supported
-                    throw $PodeLocale.validationOfAnyOfSchemaNotSupportedExceptionMessage
-=======
                     'oneof' {
                         # Throw an error for unsupported schema constructs to notify the user
-                        throw "Validation of schema with $key is not supported"
+                        # Validation of schema with oneof is not supported
+                        throw $PodeLocale.validationOfOneOfSchemaNotSupportedExceptionMessage
                     }
                     'anyof' {
                         # Throw an error for unsupported schema constructs to notify the user
-                        throw "Validation of schema with $key is not supported"
+                        # Validation of schema with anyof is not supported
+                        throw $PodeLocale.validationOfAnyOfSchemaNotSupportedExceptionMessage
                     }
->>>>>>> 3618f57e
                 }
             }
             elseif ($ComponentSchema.properties[$key].type -eq 'object') {

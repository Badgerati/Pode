<#
.SYNOPSIS
Converts content into an OpenAPI schema object format.

.DESCRIPTION
The ConvertTo-PodeOAObjectSchema function takes a hashtable representing content and converts it into a format suitable for OpenAPI schema objects.
It validates the content types, processes array structures, and converts each property or reference into the appropriate OpenAPI schema format.
The function is designed to handle complex content structures for OpenAPI documentation within the Pode framework.

.PARAMETER Content
A hashtable representing the content to be converted into an OpenAPI schema object. The content can include various types and structures.

.PARAMETER Properties
A switch to indicate if the content represents properties of an object schema.

.PARAMETER DefinitionTag
A string representing the definition tag to be used in the conversion process. This tag is essential for correctly formatting the content according to OpenAPI specifications.

.EXAMPLE
$schemaObject = ConvertTo-PodeOAObjectSchema -Content $myContent -DefinitionTag 'myTag'

Converts a hashtable of content into an OpenAPI schema object using the definition tag 'myTag'.

.NOTES
This is an internal function and may change in future releases of Pode.
#>
function ConvertTo-PodeOAObjectSchema {
    param(
        [Parameter(ValueFromPipeline = $true)]
        [hashtable]
        $Content,

        [Parameter()]
        [switch]
        $Properties,

        [Parameter(Mandatory = $true)]
        [string ]
        $DefinitionTag

    )
<<<<<<< HEAD
    Begin {
        $pipelineItemCount = 0
=======

    # Ensure all content types are valid MIME types
    foreach ($type in $Content.Keys) {
        if ($type -inotmatch '^(application|audio|image|message|model|multipart|text|video|\*)\/[\w\.\-\*]+(;[\s]*(charset|boundary)=[\w\.\-\*]+)*$|^"\*\/\*"$') {
            throw ($PodeLocale.invalidContentTypeForSchemaExceptionMessage -f $type) #"Invalid content-type found for schema: $($type)"
        }
>>>>>>> b94e28d1
    }

    Process {

        $pipelineItemCount++
    }

    End {
        if ($pipelineItemCount -gt 1) {
            throw "The function '$($MyInvocation.MyCommand.Name)' does not accept an array as pipeline input."
        }
        # Ensure all content types are valid MIME types
        foreach ($type in $Content.Keys) {
            if ($type -inotmatch '^(application|audio|image|message|model|multipart|text|video|\*)\/[\w\.\-\*]+(;[\s]*(charset|boundary)=[\w\.\-\*]+)*$|^"\*\/\*"$') {
                throw "Invalid content-type found for schema: $($type)"
            }
        }
        # manage generic schema json conversion issue
        if ( $Content.ContainsKey('*/*')) {
            $Content['"*/*"'] = $Content['*/*']
            $Content.Remove('*/*')
        }
        # convert each schema to OpenAPI format
        # Initialize an empty hashtable for the schema
        $obj = @{}

        # Process each content type
        $types = [string[]]$Content.Keys
        foreach ($type in $types) {
            # Initialize schema structure for the type
            $obj[$type] = @{ }

            # Handle upload content, array structures, and shared component schema references
            if ($Content[$type].__upload) {
                if ($Content[$type].__array) {
                    $upload = $Content[$type].__content.__upload
                }
                else {
                    $upload = $Content[$type].__upload
                }

                if ($type -ieq 'multipart/form-data' -and $upload.content ) {
                    if ((Test-PodeOAVersion -Version 3.1 -DefinitionTag $DefinitionTag ) -and $upload.partContentMediaType) {
                        foreach ($key in $upload.content.Properties ) {
                            if ($key.type -eq 'string' -and $key.format -and $key.format -ieq 'binary' -or $key.format -ieq 'base64') {
                                $key.ContentMediaType = $PartContentMediaType
                                $key.remove('format')
                                break
                            }
                        }
                    }
                    $newContent = $upload.content
                }
                else {
                    if (Test-PodeOAVersion -Version 3.0 -DefinitionTag $DefinitionTag) {
                        $newContent = [ordered]@{
                            'type'   = 'string'
                            'format' = $upload.contentEncoding
                        }
                    }
                    else {
                        if ($ContentEncoding -ieq 'Base64') {
                            $newContent = [ordered]@{
                                'type'            = 'string'
                                'contentEncoding' = $upload.contentEncoding
                            }
                        }
                    }
                }
                if ($Content[$type].__array) {
                    $Content[$type].__content = $newContent
                }
                else {
                    $Content[$type] = $newContent
                }
            }

            if ($Content[$type].__array) {
                $isArray = $true
                $item = $Content[$type].__content
                $obj[$type].schema = [ordered]@{
                    'type'  = 'array'
                    'items' = $null
                }
                if ( $Content[$type].__title) {
                    $obj[$type].schema.title = $Content[$type].__title
                }
                if ( $Content[$type].__uniqueItems) {
                    $obj[$type].schema.uniqueItems = $Content[$type].__uniqueItems
                }
                if ( $Content[$type].__maxItems) {
                    $obj[$type].schema.__maxItems = $Content[$type].__maxItems
                }
                if ( $Content[$type].minItems) {
                    $obj[$type].schema.minItems = $Content[$type].__minItems
                }
            }
            else {
                $item = $Content[$type]
                $isArray = $false
            }
            # Add set schema objects or empty content
            if ($item -is [string]) {
                if (![string]::IsNullOrEmpty($item )) {
                    #Check for empty reference
                    if (@('string', 'integer' , 'number', 'boolean' ) -icontains $item) {
                        if ($isArray) {
                            $obj[$type].schema.items = @{
                                'type' = $item.ToLower()
                            }
                        }
                        else {
                            $obj[$type].schema = @{
                                'type' = $item.ToLower()
                            }
                        }
                    }
                    else {
                        Test-PodeOAComponentInternal -Field schemas -DefinitionTag $DefinitionTag -Name $item -PostValidation
                        if ($isArray) {
                            $obj[$type].schema.items = @{
                                '$ref' = "#/components/schemas/$($item)"
                            }
                        }
                        else {
                            $obj[$type].schema = @{
                                '$ref' = "#/components/schemas/$($item)"
                            }
                        }
                    }
                }
                else {
                    # Create an empty content
                    $obj[$type] = @{}
                }
            }
            else {
                if ($item.Count -eq 0) {
                    $result = @{}
                }
                else {
<<<<<<< HEAD
                    $result = ($item | ConvertTo-PodeOASchemaProperty -DefinitionTag $DefinitionTag)
=======
                    # The Properties parameters cannot be used if the Property has no name
                    throw ($PodeLocale.propertiesParameterWithoutNameExceptionMessage)
>>>>>>> b94e28d1
                }
                if ($Properties) {
                    if ($item.Name) {
                        $obj[$type].schema = @{
                            'properties' = @{
                                $item.Name = $result
                            }
                        }
                    }
                    else {
                        Throw 'The Properties parameters cannot be used if the Property has no name'
                    }
                }
                else {
                    if ($isArray) {
                        $obj[$type].schema.items = $result
                    }
                    else {
                        $obj[$type].schema = $result
                    }
                }
            }
        }

        return $obj
    }
}

<#
.SYNOPSIS
Check if an ComponentSchemaJson reference exist.

.DESCRIPTION
Check if an ComponentSchemaJson reference with a given name exist.

.PARAMETER Name
The Name of the ComponentSchemaJson reference.

.NOTES
This is an internal function and may change in future releases of Pode.
#>


function Test-PodeOAComponentSchemaJson {
    param(
        [Parameter(Mandatory = $true)]
        [ValidateNotNullOrEmpty()]
        [string]
        $Name,

        [Parameter(Mandatory = $true)]
        [string[]]
        $DefinitionTag
    )

    foreach ($tag in $DefinitionTag) {
        if (!($PodeContext.Server.OpenAPI.Definitions[$tag].hiddenComponents.schemaJson.keys -ccontains $Name)) {
            # If $Name is not found in the current $tag, return $false
            return $false
        }
    }
    return $true
}

<#
.SYNOPSIS
Tests if a given name exists in the external path keys of OpenAPI definitions for specified definition tags.

.DESCRIPTION
The Test-PodeOAComponentExternalPath function iterates over a list of definition tags and checks if a given name
is present in the external path keys of OpenAPI definitions within the Pode server context. This function is typically
used to validate if a specific component name is already defined in the external paths of the OpenAPI documentation.

.PARAMETER Name
The name of the external path component to be checked within the OpenAPI definitions.

.PARAMETER DefinitionTag
An array of definition tags against which the existence of the name will be checked in the OpenAPI definitions.

.EXAMPLE
$exists = Test-PodeOAComponentExternalPath -Name 'MyComponentName' -DefinitionTag @('tag1', 'tag2')

Checks if 'MyComponentName' exists in the external path keys of OpenAPI definitions for 'tag1' and 'tag2'.

.NOTES
This is an internal function and may change in future releases of Pode.
#>
function Test-PodeOAComponentExternalPath {
    param(
        [Parameter(Mandatory = $true)]
        [ValidateNotNullOrEmpty()]
        [string]
        $Name,

        [Parameter(Mandatory = $true)]
        [string[]]
        $DefinitionTag
    )

    # Iterate over each definition tag
    foreach ($tag in $DefinitionTag) {
        # Check if the name exists in the external path keys of the current definition tag
        if (!($PodeContext.Server.OpenAPI.Definitions[$tag].hiddenComponents.externalPath.keys -ccontains $Name)) {
            # If the name is not found in the current tag, return false
            return $false
        }
    }
    # If the name exists in all specified tags, return true
    return $true
}


<#
.SYNOPSIS
Converts a property into an OpenAPI 'Of' property structure based on a given definition tag.

.DESCRIPTION
The ConvertTo-PodeOAOfProperty function is used to convert a given property into one of the OpenAPI 'Of' properties:
allOf, oneOf, or anyOf. These structures are used in OpenAPI documentation to define complex types. The function
constructs the appropriate structure based on the type of the property and the definition tag provided.

.PARAMETER Property
A hashtable representing the property to be converted. It should contain the type (allOf, oneOf, or anyOf) and
potentially a list of schemas.

.PARAMETER DefinitionTag
A mandatory string parameter specifying the definition tag in OpenAPI documentation, used for validating components.

.EXAMPLE
$ofProperty = ConvertTo-PodeOAOfProperty -Property $myProperty -DefinitionTag 'myTag'

Converts a given property into an OpenAPI 'Of' structure using the specified definition tag.

.NOTES
This is an internal function and may change in future releases of Pode.
#>
function ConvertTo-PodeOAOfProperty {
    param (
        [hashtable]
        $Property,

        [Parameter(Mandatory = $true)]
        [string]
        $DefinitionTag
    )

    # Check if the property type is one of the supported 'Of' types
    if (@('allOf', 'oneOf', 'anyOf') -inotcontains $Property.type) {
        return @{}
    }

    # Initialize the schema with the 'Of' type
    $schema = [ordered]@{
        $Property.type = @()
    }

    # Process each schema defined in the property
    if ($Property.schemas) {
        foreach ($prop in $Property.schemas) {
            if ($prop -is [string]) {
                # Validate the schema component and add a reference to it
                Test-PodeOAComponentInternal -Field schemas -DefinitionTag $DefinitionTag -Name $prop -PostValidation
                $schema[$Property.type] += @{ '$ref' = "#/components/schemas/$prop" }
            }
            else {
                # Convert the property to an OpenAPI schema property
                $schema[$Property.type] += $prop | ConvertTo-PodeOASchemaProperty -DefinitionTag $DefinitionTag
            }
        }
    }

    # Add discriminator if present
    if ($Property.discriminator) {
        $schema['discriminator'] = $Property.discriminator
    }

    # Return the constructed 'Of' property schema
    return $schema
}

<#
.SYNOPSIS
    Converts a hashtable representing a property into a schema property format compliant with the OpenAPI Specification (OAS).

.DESCRIPTION
    This function takes a hashtable input representing a property and converts it into a schema property format based on the OpenAPI Specification.
    It handles various property types including primitives, arrays, and complex types with allOf, oneOf, anyOf constructs.

.PARAMETER Property
    A hashtable containing property details that need to be converted to an OAS schema property.

.PARAMETER NoDescription
    A switch parameter. If set, the description of the property will not be included in the output schema.

.PARAMETER DefinitionTag
    A mandatory string parameter specifying the definition context used for schema validation and compatibility checks with OpenAPI versions.

.EXAMPLE
    $propertyDetails = @{
        type = 'string';
        description = 'A sample property';
    }
    ConvertTo-PodeOASchemaProperty -Property $propertyDetails -DefinitionTag 'v1'

    This example will convert a simple string property into an OpenAPI schema property.
#>
function ConvertTo-PodeOASchemaProperty {
    param(
        [Parameter(Mandatory = $true, ValueFromPipeline = $true)]
        [hashtable]
        $Property,

        [switch]
        $NoDescription,

        [Parameter(Mandatory = $true)]
        [string]
        $DefinitionTag
    )
<<<<<<< HEAD
    Begin {
        $pipelineItemCount = 0
=======

    if ( @('allof', 'oneof', 'anyof') -icontains $Property.type) {
        $schema = ConvertTo-PodeOAofProperty -DefinitionTag $DefinitionTag -Property $Property
    }
    else {
        # base schema type
        $schema = [ordered]@{ }
        if (Test-PodeOAVersion -Version 3.0 -DefinitionTag $DefinitionTag ) {
            if ($Property.type -is [string[]]) {
                # Multi type properties requeired OpenApi Version 3.1 or above
                throw ($PodeLocale.multiTypePropertiesRequireOpenApi31ExceptionMessage)
            }
            $schema['type'] = $Property.type.ToLower()
        }
        else {
            $schema.type = @($Property.type.ToLower())
            if ($Property.nullable) {
                $schema.type += 'null'
            }
        }
    }

    if ($Property.externalDocs) {
        $schema['externalDocs'] = $Property.externalDocs
    }

    if (!$NoDescription -and $Property.description) {
        $schema['description'] = $Property.description
>>>>>>> b94e28d1
    }

    Process {

        $pipelineItemCount++
    }

    End {
        if ($pipelineItemCount -gt 1) {
            throw "The function '$($MyInvocation.MyCommand.Name)' does not accept an array as pipeline input."
        }

        if ( @('allof', 'oneof', 'anyof') -icontains $Property.type) {
            $schema = ConvertTo-PodeOAofProperty -DefinitionTag $DefinitionTag -Property $Property
        }
        else {
            # base schema type
            $schema = [ordered]@{ }
            if (Test-PodeOAVersion -Version 3.0 -DefinitionTag $DefinitionTag ) {
                if ($Property.type -is [string[]]) {
                    throw 'Multi type properties requeired OpenApi Version 3.1 or above'
                }
                $schema['type'] = $Property.type.ToLower()
            }
            else {
                $schema.type = @($Property.type.ToLower())
                if ($Property.nullable) {
                    $schema.type += 'null'
                }
            }
        }

        if ($Property.externalDocs) {
            $schema['externalDocs'] = $Property.externalDocs
        }

        if (!$NoDescription -and $Property.description) {
            $schema['description'] = $Property.description
        }

        if ($Property.default) {
            $schema['default'] = $Property.default
        }

        if ($Property.deprecated) {
            $schema['deprecated'] = $Property.deprecated
        }
        if ($Property.nullable -and (Test-PodeOAVersion -Version 3.0 -DefinitionTag $DefinitionTag )) {
            $schema['nullable'] = $Property.nullable
        }

        if ($Property.writeOnly) {
            $schema['writeOnly'] = $Property.writeOnly
        }

        if ($Property.readOnly) {
            $schema['readOnly'] = $Property.readOnly
        }

        if ($Property.example) {
            if (Test-PodeOAVersion -Version 3.0 -DefinitionTag $DefinitionTag ) {
                $schema['example'] = $Property.example
            }
            else {
                if ($Property.example -is [Array]) {
                    $schema['examples'] = $Property.example
                }
                else {
                    $schema['examples'] = @( $Property.example)
                }
            }
        }
        if (Test-PodeOAVersion -Version 3.0 -DefinitionTag $DefinitionTag ) {
            if ($Property.minimum) {
                $schema['minimum'] = $Property.minimum
            }

            if ($Property.maximum) {
                $schema['maximum'] = $Property.maximum
            }

            if ($Property.exclusiveMaximum) {
                $schema['exclusiveMaximum'] = $Property.exclusiveMaximum
            }

            if ($Property.exclusiveMinimum) {
                $schema['exclusiveMinimum'] = $Property.exclusiveMinimum
            }
        }
        else {
            if ($Property.maximum) {
                if ($Property.exclusiveMaximum) {
                    $schema['exclusiveMaximum'] = $Property.maximum
                }
                else {
                    $schema['maximum'] = $Property.maximum
                }
            }
            if ($Property.minimum) {
                if ($Property.exclusiveMinimum) {
                    $schema['exclusiveMinimum'] = $Property.minimum
                }
                else {
                    $schema['minimum'] = $Property.minimum
                }
            }
        }
        if ($Property.multipleOf) {
            $schema['multipleOf'] = $Property.multipleOf
        }

        if ($Property.pattern) {
            $schema['pattern'] = $Property.pattern
        }

        if ($Property.minLength) {
            $schema['minLength'] = $Property.minLength
        }

        if ($Property.maxLength) {
            $schema['maxLength'] = $Property.maxLength
        }

        if ($Property.xml ) {
            $schema['xml'] = $Property.xml
        }

        if (Test-PodeOAVersion -Version 3.1 -DefinitionTag $DefinitionTag ) {
            if ($Property.ContentMediaType) {
                $schema['contentMediaType'] = $Property.ContentMediaType
            }
            if ($Property.ContentEncoding) {
                $schema['contentEncoding'] = $Property.ContentEncoding
            }
        }

        # are we using an array?
        if ($Property.array) {
            if ($Property.maxItems ) {
                $schema['maxItems'] = $Property.maxItems
            }

            if ($Property.minItems ) {
                $schema['minItems'] = $Property.minItems
            }

            if ($Property.uniqueItems ) {
                $schema['uniqueItems'] = $Property.uniqueItems
            }

            $schema['type'] = 'array'
            if ($Property.type -ieq 'schema') {
                Test-PodeOAComponentInternal -Field schemas -DefinitionTag $DefinitionTag -Name $Property['schema'] -PostValidation
                $schema['items'] = @{ '$ref' = "#/components/schemas/$($Property['schema'])" }
            }
            else {
                $Property.array = $false
                if ($Property.xml) {
                    $xmlFromProperties = $Property.xml
                    $Property.Remove('xml')
                }
                $schema['items'] = ($Property | ConvertTo-PodeOASchemaProperty -DefinitionTag $DefinitionTag)
                $Property.array = $true
                if ($xmlFromProperties) {
                    $Property.xml = $xmlFromProperties
                }

                if ($Property.xmlItemName) {
                    $schema.items.xml = @{'name' = $Property.xmlItemName }
                }
            }
            return $schema
        }
        else {
            #format is not applicable to array
            if ($Property.format) {
                $schema['format'] = $Property.format
            }

            # schema refs
            if ($Property.type -ieq 'schema') {
                Test-PodeOAComponentInternal -Field schemas -DefinitionTag $DefinitionTag -Name $Property['schema'] -PostValidation
                $schema = @{
                    '$ref' = "#/components/schemas/$($Property['schema'])"
                }
            }
            #only if it's not an array
            if ($Property.enum ) {
                $schema['enum'] = $Property.enum
            }
        }

        if ($Property.object) {
            # are we using an object?
            $Property.object = $false

            $schema = @{
                type       = 'object'
                properties = (ConvertTo-PodeOASchemaObjectProperty -DefinitionTag $DefinitionTag -Properties $Property)
            }
            $Property.object = $true
            if ($Property.required) {
                $schema['required'] = @($Property.name)
            }
        }

        if ($Property.type -ieq 'object') {
            foreach ($prop in $Property.properties) {
                if ( @('allOf', 'oneOf', 'anyOf') -icontains $prop.type) {
                    switch ($prop.type.ToLower()) {
                        'allof' { $prop.type = 'allOf' }
                        'oneof' { $prop.type = 'oneOf' }
                        'anyof' { $prop.type = 'anyOf' }
                    }
                    $schema += ConvertTo-PodeOAofProperty -DefinitionTag $DefinitionTag -Property $prop

                }
            }
            if ($Property.properties) {
                $schema['properties'] = (ConvertTo-PodeOASchemaObjectProperty -DefinitionTag $DefinitionTag -Properties $Property.properties)
                $RequiredList = @(($Property.properties | Where-Object { $_.required }) )
                if ( $RequiredList.Count -gt 0) {
                    $schema['required'] = @($RequiredList.name)
                }
            }
            else {
                #if noproperties parameter create an empty properties
                if ( $Property.properties.Count -eq 1 -and $null -eq $Property.properties[0]) {
                    $schema['properties'] = @{}
                }
            }


            if ($Property.minProperties) {
                $schema['minProperties'] = $Property.minProperties
            }

            if ($Property.maxProperties) {
                $schema['maxProperties'] = $Property.maxProperties
            }

            if ($Property.additionalProperties) {
                $schema['additionalProperties'] = $Property.additionalProperties
            }

            if ($Property.discriminator) {
                $schema['discriminator'] = $Property.discriminator
            }
        }

        return $schema
    }
}

<#
.SYNOPSIS
Converts a collection of properties into an OpenAPI schema object format.

.DESCRIPTION
The ConvertTo-PodeOASchemaObjectProperty function takes an array of property hashtables and converts them into
a format suitable for OpenAPI schema objects. It specifically processes properties that are not 'allOf', 'oneOf',
or 'anyOf' types, using the ConvertTo-PodeOASchemaProperty function for conversion based on a given definition tag.

.PARAMETER Properties
An array of hashtables representing properties to be converted. Each hashtable should contain the property's details.

.PARAMETER DefinitionTag
A string representing the definition tag to be used in the conversion process. This tag is crucial for correctly
formatting the properties according to OpenAPI specifications.

.EXAMPLE
$schemaObject = ConvertTo-PodeOASchemaObjectProperty -Properties $myProperties -DefinitionTag 'myTag'

Converts an array of property hashtables into an OpenAPI schema object using the definition tag 'myTag'.

.NOTES
This is an internal function and may change in future releases of Pode.
#>
function ConvertTo-PodeOASchemaObjectProperty {
    param(
        [Parameter(Mandatory = $true)]
        [hashtable[]]
        $Properties,

        [Parameter(Mandatory = $true)]
        [string]
        $DefinitionTag
    )

    # Initialize an empty hashtable for the schema
    $schema = @{}

    # Iterate over each property and convert to OpenAPI schema property if applicable
    foreach ($prop in $Properties) {
        # Exclude properties of type 'allOf', 'oneOf', or 'anyOf'
        if (@('allOf', 'oneOf', 'anyOf') -inotcontains $prop.type) {
            # Convert the property to an OpenAPI schema property and add to the schema hashtable
            $schema[$prop.name] = ($prop | ConvertTo-PodeOASchemaProperty -DefinitionTag $DefinitionTag)
        }
    }

    # Return the constructed schema object
    return $schema
}

<#
.SYNOPSIS
Sets OpenAPI specifications for a given route.

.DESCRIPTION
The Set-PodeOpenApiRouteValue function processes and sets various OpenAPI specifications for a given route based on the provided definition tag.
It handles route attributes such as deprecated status, tags, summary, description, operation ID, parameters, request body, callbacks, authentication,
and responses to build a complete OpenAPI specification for the route.

.PARAMETER Route
A hashtable representing the route for which OpenAPI specifications are being set.

.PARAMETER DefinitionTag
A string representing the definition tag used for specifying OpenAPI documentation details for the route.

.EXAMPLE
$routeValues = Set-PodeOpenApiRouteValue -Route $route -DefinitionTag 'myTag'

Sets OpenAPI specifications for the given route using the definition tag 'myTag'.

.NOTES
This is an internal function and may change in future releases of Pode.
#>
function Set-PodeOpenApiRouteValue {
    param(
        [Parameter(Mandatory = $true)]
        [hashtable]
        $Route,

        [Parameter(Mandatory = $true)]
        [string]
        $DefinitionTag
    )
    # Initialize an ordered hashtable to store route properties
    $pm = [ordered]@{}

    # Process various OpenAPI attributes for the route
    if ($Route.OpenApi.Deprecated) {
        $pm.deprecated = $Route.OpenApi.Deprecated
    }
    if ($Route.OpenApi.Tags) {
        $pm.tags = $Route.OpenApi.Tags
    }
    if ($Route.OpenApi.Summary) {
        $pm.summary = $Route.OpenApi.Summary
    }
    if ($Route.OpenApi.Description) {
        $pm.description = $Route.OpenApi.Description
    }
    if ($Route.OpenApi.OperationId) {
        $pm.operationId = $Route.OpenApi.OperationId
    }
    if ($Route.OpenApi.Parameters) {
        $pm.parameters = $Route.OpenApi.Parameters
    }
    if ($Route.OpenApi.RequestBody.$DefinitionTag) {
        $pm.requestBody = $Route.OpenApi.RequestBody.$DefinitionTag
    }
    if ($Route.OpenApi.CallBacks.$DefinitionTag) {
        $pm.callbacks = $Route.OpenApi.CallBacks.$DefinitionTag
    }
    if ($Route.OpenApi.Servers) {
        $pm.servers = $Route.OpenApi.Servers
    }
    if ($Route.OpenApi.Authentication.Count -gt 0) {
        $pm.security = @()
        foreach ($sct in (Expand-PodeAuthMerge -Names $Route.OpenApi.Authentication.Keys)) {
            if ($PodeContext.Server.Authentications.Methods.$sct.Scheme.Scheme -ieq 'oauth2') {
                if ($Route.AccessMeta.Scope ) {
                    $sctValue = $Route.AccessMeta.Scope
                }
                else {
                    #if scope is empty means 'any role' => assign an empty array
                    $sctValue = @()
                }
                $pm.security += @{ $sct = $sctValue }
            }
            elseif ($sct -eq '%_allowanon_%') {
                #allow anonymous access
                $pm.security += @{}
            }
            else {
                $pm.security += @{$sct = @() }
            }
        }
    }
    if ($Route.OpenApi.Responses.$DefinitionTag ) {
        $pm.responses = $Route.OpenApi.Responses.$DefinitionTag
    }
    else {
        # Set responses or default to '204 No Content' if not specified
        $pm.responses = @{'204' = @{'description' = (Get-PodeStatusDescription -StatusCode 204) } }
    }
    # Return the processed route properties
    return $pm
}


<#
.SYNOPSIS
Generates an internal OpenAPI definition based on the current Pode server context and specific parameters.

.DESCRIPTION
This function constructs an OpenAPI definition by gathering metadata, route information, and API structure based on the provided parameters.
It supports customization of the API documentation through MetaInfo and directly influences the output by including specific server, authentication, and endpoint details.

.PARAMETER EndpointName
The name of the endpoint for which the OpenAPI definition is generated.

.PARAMETER MetaInfo
A hashtable containing metadata for the OpenAPI definition such as the API title, version, and description.

.PARAMETER DefinitionTag
Mandatory. A tag that identifies the specific OpenAPI definition to be generated or manipulated.

.OUTPUTS
Ordered dictionary representing the OpenAPI definition, which can be further processed into JSON or YAML format.

.EXAMPLE
$metaInfo = @{
Title = "My API";
Version = "v1";
Description = "This is my API description."
}
Get-PodeOpenApiDefinitionInternal -Protocol 'HTTPS' -Address 'myapi.example.com' -EndpointName 'MyAPI' -MetaInfo $metaInfo -DefinitionTag 'MyTag'

.NOTES
This is an internal function and may change in future releases of Pode.
#>

function Get-PodeOpenApiDefinitionInternal {
    param(

        [string]
        $EndpointName,

        [hashtable]
        $MetaInfo,

        [Parameter(Mandatory = $true)]
        [string]
        $DefinitionTag
    )


    $Definition = $PodeContext.Server.OpenAPI.Definitions[$DefinitionTag]

    if (!$Definition.Version) {
        # OpenApi Version property is mandatory
        throw ($PodeLocale.openApiVersionPropertyMandatoryExceptionMessage)
    }
    $localEndpoint = $null
    # set the openapi version
    $def = [ordered]@{
        openapi = $Definition.Version
    }

    if (Test-PodeOAVersion -Version 3.1 -DefinitionTag $DefinitionTag) {
        $def['jsonSchemaDialect'] = 'https://spec.openapis.org/oas/3.1/dialect/base'
    }

    if ($Definition.info) {
        $def['info'] = $Definition.info
    }

    #overwite default values
    if ($MetaInfo.Title) {
        $def.info.title = $MetaInfo.Title
    }

    if ($MetaInfo.Version) {
        $def.info.version = $MetaInfo.Version
    }

    if ($MetaInfo.Description) {
        $def.info.description = $MetaInfo.Description
    }

    if ($Definition.externalDocs) {
        $def['externalDocs'] = $Definition.externalDocs
    }

    if ($Definition.servers) {
        $def['servers'] = $Definition.servers
        if ($Definition.servers.Count -eq 1 -and $Definition.servers[0].url.StartsWith('/')) {
            $localEndpoint = $Definition.servers[0].url
        }
    }
    elseif (!$MetaInfo.RestrictRoutes -and ($PodeContext.Server.Endpoints.Count -gt 1)) {
        #$def['servers'] = $null
        $def.servers = @(foreach ($endpoint in $PodeContext.Server.Endpoints.Values) {
                @{
                    url         = $endpoint.Url
                    description = (Protect-PodeValue -Value $endpoint.Description -Default $endpoint.Name)
                }
            })
    }
    if ($Definition.tags.Count -gt 0) {
        $def['tags'] = @($Definition.tags.Values)
    }

    # paths
    $def['paths'] = [ordered]@{}
    if ($Definition.webhooks.count -gt 0) {
        if (Test-PodeOAVersion -Version 3.0 -DefinitionTag $DefinitionTag) {
            # Webhooks feature is unsupported in OpenAPI v3.0.x
            throw ($PodeLocale.webhooksFeatureNotSupportedInOpenApi30ExceptionMessage)
        }
        else {
            $keys = [string[]]$Definition.webhooks.Keys
            foreach ($key in $keys) {
                if ($Definition.webhooks[$key].NotPrepared) {
                    $Definition.webhooks[$key] = @{
                        $Definition.webhooks[$key].Method = Set-PodeOpenApiRouteValue -Route $Definition.webhooks[$key] -DefinitionTag $DefinitionTag
                    }
                }
            }
            $def['webhooks'] = $Definition.webhooks
        }
    }
    # components
    $def['components'] = [ordered]@{}#$Definition.components
    $components = $Definition.components

    if ($components.schemas.count -gt 0) {
        $def['components'].schemas = $components.schemas
    }
    if ($components.responses.count -gt 0) {
        $def['components'].responses = $components.responses
    }
    if ($components.parameters.count -gt 0) {
        $def['components'].parameters = $components.parameters
    }
    if ($components.examples.count -gt 0) {
        $def['components'].examples = $components.examples
    }
    if ($components.requestBodies.count -gt 0) {
        $def['components'].requestBodies = $components.requestBodies
    }
    if ($components.headers.count -gt 0) {
        $def['components'].headers = $components.headers
    }
    if ($components.securitySchemes.count -gt 0) {
        $def['components'].securitySchemes = $components.securitySchemes
    }
    if ($components.links.count -gt 0) {
        $def['components'].links = $components.links
    }
    if ($components.callbacks.count -gt 0) {
        $def['components'].callbacks = $components.callbacks
    }
    if ($components.pathItems.count -gt 0) {
        if (Test-PodeOAVersion -Version 3.0 -DefinitionTag $DefinitionTag) {
            # Feature pathItems is unsupported in OpenAPI v3.0.x
            throw ($PodeLocale.pathItemsFeatureNotSupportedInOpenApi30ExceptionMessage)
        }
        else {
            $keys = [string[]]$components.pathItems.Keys
            foreach ($key in $keys) {
                if ($components.pathItems[$key].NotPrepared) {
                    $components.pathItems[$key] = @{
                        $components.pathItems[$key].Method = Set-PodeOpenApiRouteValue -Route $components.pathItems[$key] -DefinitionTag $DefinitionTag
                    }
                }
            }
            $def['components'].pathItems = $components.pathItems
        }
    }

    # auth/security components
    if ($PodeContext.Server.Authentications.Methods.Count -gt 0) {
        $authNames = (Expand-PodeAuthMerge -Names $PodeContext.Server.Authentications.Methods.Keys)

        foreach ($authName in $authNames) {
            $authType = (Find-PodeAuth -Name $authName).Scheme
            $_authName = ($authName -replace '\s+', '')

            $_authObj = @{}

            if ($authType.Scheme -ieq 'apikey') {
                $_authObj = [ordered]@{
                    type = $authType.Scheme
                    in   = $authType.Arguments.Location.ToLowerInvariant()
                    name = $authType.Arguments.LocationName
                }
                if ($authType.Arguments.Description) {
                    $_authObj.description = $authType.Arguments.Description
                }
            }
            elseif ($authType.Scheme -ieq 'oauth2') {
                if ($authType.Arguments.Urls.Token -and $authType.Arguments.Urls.Authorise) {
                    $oAuthFlow = 'authorizationCode'
                }
                elseif ($authType.Arguments.Urls.Token ) {
                    if ($null -ne $authType.InnerScheme) {
                        if ($authType.InnerScheme.Name -ieq 'basic' -or $authType.InnerScheme.Name -ieq 'form') {
                            $oAuthFlow = 'password'
                        }
                        else {
                            $oAuthFlow = 'implicit'
                        }
                    }
                }
                $_authObj = [ordered]@{
                    type = $authType.Scheme
                }
                if ($authType.Arguments.Description) {
                    $_authObj.description = $authType.Arguments.Description
                }
                $_authObj.flows = @{
                    $oAuthFlow = [ordered]@{
                    }
                }
                if ($authType.Arguments.Urls.Token) {
                    $_authObj.flows.$oAuthFlow.tokenUrl = $authType.Arguments.Urls.Token
                }

                if ($authType.Arguments.Urls.Authorise) {
                    $_authObj.flows.$oAuthFlow.authorizationUrl = $authType.Arguments.Urls.Authorise
                }
                if ($authType.Arguments.Urls.Refresh) {
                    $_authObj.flows.$oAuthFlow.refreshUrl = $authType.Arguments.Urls.Refresh
                }

                $_authObj.flows.$oAuthFlow.scopes = @{}
                if ($authType.Arguments.Scopes ) {
                    foreach ($scope in $authType.Arguments.Scopes) {
                        if ($PodeContext.Server.Authorisations.Methods.ContainsKey($scope) -and $PodeContext.Server.Authorisations.Methods[$scope].Scheme.Type -ieq 'Scope' -and $PodeContext.Server.Authorisations.Methods[$scope].Description) {
                            $_authObj.flows.$oAuthFlow.scopes[$scope] = $PodeContext.Server.Authorisations.Methods[$scope].Description
                        }
                        else {
                            $_authObj.flows.$oAuthFlow.scopes[$scope] = 'No description.'
                        }
                    }
                }
            }
            else {
                $_authObj = @{
                    type   = $authType.Scheme.ToLowerInvariant()
                    scheme = $authType.Name.ToLowerInvariant()
                }
                if ($authType.Arguments.Description) {
                    $_authObj.description = $authType.Arguments.Description
                }
            }
            if (!$def.components.securitySchemes) {
                $def.components.securitySchemes = [ordered]@{}
            }
            $def.components.securitySchemes[$_authName] = $_authObj
        }

        if ($Definition.Security.Definition -and $Definition.Security.Definition.Length -gt 0) {
            $def['security'] = @($Definition.Security.Definition)
        }
    }

    if ($MetaInfo.RouteFilter) {
        $filter = "^$($MetaInfo.RouteFilter)"
    }
    else {
        $filter = ''
    }

    foreach ($method in $PodeContext.Server.Routes.Keys) {
        foreach ($path in ($PodeContext.Server.Routes[$method].Keys | Sort-Object)) {
            # does it match the route?
            if ($path -inotmatch $filter) {
                continue
            }
            # the current route
            $_routes = @($PodeContext.Server.Routes[$method][$path])
            if ( $MetaInfo -and $MetaInfo.RestrictRoutes) {
                $_routes = @(Get-PodeRouteByUrl -Routes $_routes -EndpointName $EndpointName)
            }

            # continue if no routes
            if (($_routes.Length -eq 0) -or ($null -eq $_routes[0])) {
                continue
            }

            # get the first route for base definition
            $_route = $_routes[0]
            # check if the route has to be published
            if (($_route.OpenApi.Swagger -and $_route.OpenApi.DefinitionTag -contains $DefinitionTag ) -or $Definition.hiddenComponents.enableMinimalDefinitions) {

                #remove the ServerUrl part
                if ( $localEndpoint) {
                    $_route.OpenApi.Path = $_route.OpenApi.Path.replace($localEndpoint, '')
                }
                # do nothing if it has no responses set
                if ($_route.OpenApi.Responses.Count -eq 0) {
                    continue
                }

                # add path to defintion
                if ($null -eq $def.paths[$_route.OpenApi.Path]) {
                    $def.paths[$_route.OpenApi.Path] = @{}
                }
                # add path's http method to defintition

                $pm = Set-PodeOpenApiRouteValue -Route $_route -DefinitionTag $DefinitionTag
                $def.paths[$_route.OpenApi.Path][$method] = $pm

                # add any custom server endpoints for route
                foreach ($_route in $_routes) {

                    if ($_route.OpenApi.Servers.count -gt 0) {
                        if ($null -eq $def.paths[$_route.OpenApi.Path][$method].servers) {
                            $def.paths[$_route.OpenApi.Path][$method].servers = @()
                        }
                        if ($localEndpoint) {
                            $def.paths[$_route.OpenApi.Path][$method].servers += $Definition.servers[0]
                        }
                    }
                    if (![string]::IsNullOrWhiteSpace($_route.Endpoint.Address) -and ($_route.Endpoint.Address -ine '*:*')) {

                        if ($null -eq $def.paths[$_route.OpenApi.Path][$method].servers) {
                            $def.paths[$_route.OpenApi.Path][$method].servers = @()
                        }

                        $serverDef = $null
                        if (![string]::IsNullOrWhiteSpace($_route.Endpoint.Name)) {
                            $serverDef = @{
                                url = (Get-PodeEndpointByName -Name $_route.Endpoint.Name).Url
                            }
                        }
                        else {
                            $serverDef = @{
                                url = "$($_route.Endpoint.Protocol)://$($_route.Endpoint.Address)"
                            }
                        }

                        if ($null -ne $serverDef) {
                            $def.paths[$_route.OpenApi.Path][$method].servers += $serverDef
                        }
                    }
                }
            }
        }
    }

    #deal with the external OpenAPI paths
    if ( $Definition.hiddenComponents.externalPath) {
        foreach ($extPath in $Definition.hiddenComponents.externalPath.values) {
            foreach ($method in $extPath.keys) {
                $_route = $extPath[$method]
                if (! ( $def.paths.keys -ccontains $_route.Path)) {
                    $def.paths[$_route.OpenAPI.Path] = @{}
                }
                $pm = Set-PodeOpenApiRouteValue -Route $_route -DefinitionTag $DefinitionTag
                # add path's http method to defintition
                $def.paths[$_route.OpenAPI.Path][$method.ToLower()] = $pm
            }
        }
    }
    return $def
}

<#
.SYNOPSIS
    Converts a cmdlet parameter to a Pode OpenAPI property.

.DESCRIPTION
    This internal function takes a cmdlet parameter and converts it into an appropriate Pode OpenAPI property based on its type.
    The function supports boolean, integer, float, and string parameter types.

.PARAMETER Parameter
    The cmdlet parameter metadata that needs to be converted. This parameter is mandatory and accepts values from the pipeline.

.EXAMPLE
    $metadata = Get-Command -Name Get-Process | Select-Object -ExpandProperty Parameters
    $metadata.Values | ConvertTo-PodeOAPropertyFromCmdletParameter

.NOTES
    This is an internal function and may change in future releases of Pode.
#>
function ConvertTo-PodeOAPropertyFromCmdletParameter {
    param(
        [Parameter(Mandatory = $true, ValueFromPipeline = $true)]
        [System.Management.Automation.ParameterMetadata]
        $Parameter
    )
    process {
        if ($Parameter.SwitchParameter -or ($Parameter.ParameterType.Name -ieq 'boolean')) {
            New-PodeOABoolProperty -Name $Parameter.Name
        }
        else {
            switch ($Parameter.ParameterType.Name) {
                { @('int32', 'int64') -icontains $_ } {
                    New-PodeOAIntProperty -Name $Parameter.Name -Format $_
                }

                { @('double', 'float') -icontains $_ } {
                    New-PodeOANumberProperty -Name $Parameter.Name -Format $_
                }
            }
        }

        New-PodeOAStringProperty -Name $Parameter.Name
    }
}


<#
.SYNOPSIS
Creates a base OpenAPI object structure.

.DESCRIPTION
The Get-PodeOABaseObject function generates a foundational structure for an OpenAPI object.
This structure includes empty ordered dictionaries for info, paths, webhooks, components, and other OpenAPI elements.
It is used as a base template for building OpenAPI documentation in the Pode framework.

.OUTPUTS
Hashtable
Returns a hashtable representing the base structure of an OpenAPI object.

.EXAMPLE
$baseObject = Get-PodeOABaseObject

This example creates a base OpenAPI object structure.

.NOTES
This is an internal function and may change in future releases of Pode.
#>
function Get-PodeOABaseObject {
    # Returns a base template for an OpenAPI object
    return @{
        info             = [ordered]@{}
        Path             = $null
        webhooks         = [ordered]@{}
        components       = [ordered]@{
            schemas         = [ordered]@{}
            responses       = [ordered]@{}
            parameters      = [ordered]@{}
            examples        = [ordered]@{}
            requestBodies   = [ordered]@{}
            headers         = [ordered]@{}
            securitySchemes = [ordered]@{}
            links           = [ordered]@{}
            callbacks       = [ordered]@{}
            pathItems       = [ordered]@{}
        }
        Security         = @()
        tags             = [ordered]@{}
        hiddenComponents = @{
            enabled          = $false
            schemaValidation = $false
            version          = 3.0
            depth            = 20
            schemaJson       = @{}
            viewer           = @{}
            postValidation   = @{
                schemas         = @{}
                responses       = @{}
                parameters      = @{}
                examples        = @{}
                requestBodies   = @{}
                headers         = @{}
                securitySchemes = @{}
                links           = @{}
                callbacks       = @{}
                pathItems       = @{}
            }
            externalPath     = [ordered]@{}
            defaultResponses = @{
                '200'     = @{ description = 'OK' }
                'default' = @{ description = 'Internal server error' }
            }
            operationId      = @()
        }
    }
}

<#
.SYNOPSIS
Initializes a table to manage OpenAPI definitions.

.DESCRIPTION
The Initialize-PodeOpenApiTable function creates a table to manage OpenAPI definitions within the Pode framework.
It sets up a default definition tag and initializes a dictionary to hold OpenAPI definitions for each tag.
The function is essential for managing OpenAPI documentation across different parts of the application.

.PARAMETER DefaultDefinitionTag
An optional parameter to set the default OpenAPI definition tag. If not provided, 'default' is used.

.OUTPUTS
Hashtable
Returns a hashtable for managing OpenAPI definitions.

.EXAMPLE
$openApiTable = Initialize-PodeOpenApiTable -DefaultDefinitionTag 'api-v1'

Initializes the OpenAPI table with 'api-v1' as the default definition tag.

.EXAMPLE
$openApiTable = Initialize-PodeOpenApiTable

Initializes the OpenAPI table with 'default' as the default definition tag.

.NOTES
This is an internal function and may change in future releases of Pode.
#>
function Initialize-PodeOpenApiTable {
    param(
        [string]
        $DefaultDefinitionTag = $null
    )
    # Initialization of the OpenAPI table with default settings
    $OpenAPI = @{
        DefinitionTagSelectionStack = New-Object 'System.Collections.Generic.Stack[System.Object]'
    }
    # Set the default definition tag
    if ([string]::IsNullOrEmpty($DefaultDefinitionTag)) {
        $OpenAPI['DefaultDefinitionTag'] = 'default'
    }
    else {
        $OpenAPI['DefaultDefinitionTag'] = $DefaultDefinitionTag
    }

    # Set the currently selected definition tag
    $OpenAPI['SelectedDefinitionTag'] = $OpenAPI['DefaultDefinitionTag']

    # Initialize the Definitions dictionary with a base OpenAPI object for the selected definition tag
    $OpenAPI['Definitions'] = @{ $OpenAPI['SelectedDefinitionTag'] = Get-PodeOABaseObject }

    # Return the initialized OpenAPI table
    return $OpenAPI
}

<#
.SYNOPSIS
Sets authentication methods for specific routes in OpenAPI documentation.

.DESCRIPTION
The Set-PodeOAAuth function assigns specified authentication methods to given routes for OpenAPI documentation.
It supports setting multiple authentication methods and optionally allows anonymous access.
The function validates the existence of the authentication methods before applying them to the routes.

.PARAMETER Route
An array of hashtables representing the routes to which the authentication methods will be applied.
Each route should contain an OpenApi key for updating OpenAPI documentation.

.PARAMETER Name
An array of names of the authentication methods to be applied to the routes.
These methods should already be defined in the Pode framework.

.PARAMETER AllowAnon
A switch parameter that, if set, allows anonymous access in addition to the specified authentication methods.

.EXAMPLE
Set-PodeOAAuth -Route $myRoute -Name @('BasicAuth', 'ApiKeyAuth') -AllowAnon

Applies 'BasicAuth' and 'ApiKeyAuth' authentication methods to the specified route and allows anonymous access.

.NOTES
This is an internal function and may change in future releases of Pode.
#>
function Set-PodeOAAuth {
    param(
        [Parameter(Mandatory = $true, ValueFromPipeline = $true)]
        [ValidateNotNullOrEmpty()]
        [hashtable[]]
        $Route,

        [string[]]
        $Name,

        [switch]
        $AllowAnon
    )
    Begin {
        # Validate the existence of specified authentication methods
        foreach ($n in @($Name)) {
            if (!(Test-PodeAuthExists -Name $n)) {
                throw ($PodeLocale.authenticationMethodDoesNotExistExceptionMessage -f $n) #"Authentication method does not exist: $($n)"
            }
        }
    }

    process {
        # Iterate over each route to set authentication
        foreach ($r in @($Route)) {
            #exclude static route
            if ($r.Method -ne 'Static') {
                # Set the authentication methods for the route
                $r.OpenApi.Authentication = @(foreach ($n in @($Name)) {
                        @{
                            "$($n -replace '\s+', '')" = @() # Clean up auth name and initialize empty scopes
                        }
                    })
                # Add anonymous access if allowed
                if ($AllowAnon) {
                    $r.OpenApi.Authentication += @{'%_allowanon_%' = '' }
                }
            }
        }
    }
}


<#
.SYNOPSIS
Sets global authentication methods for specified OpenAPI definitions in the Pode framework.

.DESCRIPTION
The Set-PodeOAGlobalAuth function is used to apply authentication methods globally to specified OpenAPI definitions.
It verifies the existence of the authentication methods and then updates the OpenAPI definitions with these methods,
associating them with specific routes.

.PARAMETER Name
The name of the authentication method to apply. This method should already be defined in the Pode framework.

.PARAMETER Route
The route to which the authentication method is to be applied.

.PARAMETER DefinitionTag
An array of definition tags specifying the OpenAPI definitions to which the authentication method should be applied.

.EXAMPLE
Set-PodeOAGlobalAuth -Name 'BasicAuth' -Route '/api/*' -DefinitionTag @('tag1', 'tag2')

Applies 'BasicAuth' authentication method to all routes under '/api/*' in the OpenAPI definitions tagged with 'tag1' and 'tag2'.

.NOTES
This is an internal function and may change in future releases of Pode.
#>
function Set-PodeOAGlobalAuth {
    param(
        [string]
        $Name,

        [string]
        $Route,

        [Parameter(Mandatory = $true)]
        [string[]]
        $DefinitionTag
    )

    # Check if the specified authentication method exists
    if (!(Test-PodeAuthExists -Name $Name)) {
        throw ($PodeLocale.authenticationMethodDoesNotExistExceptionMessage -f $Name) #"Authentication method does not exist: $($Name)"
    }

    # Iterate over each definition tag to apply the authentication method
    foreach ($tag in $DefinitionTag) {
        # Initialize security array if it's empty
        if (Test-PodeIsEmpty $PodeContext.Server.OpenAPI.Definitions[$tag].Security) {
            $PodeContext.Server.OpenAPI.Definitions[$tag].Security = @()
        }

        # Apply authentication to each expanded auth name
        foreach ($authName in (Expand-PodeAuthMerge -Names $Name)) {
            $authType = Get-PodeAuth $authName

            # Determine the scopes of the authentication
            if ($authType.Scheme.Arguments.Scopes) {
                $Scopes = @($authType.Scheme.Arguments.Scopes)
            }
            else {
                $Scopes = @()
            }

            # Update the OpenAPI definition with the authentication information
            $PodeContext.Server.OpenAPI.Definitions[$tag].Security += @{
                Definition = @{ "$($authName -replace '\s+', '')" = $Scopes }
                Route      = (ConvertTo-PodeRouteRegex -Path $Route)
            }
        }
    }
}

<#
.SYNOPSIS
    Resolves references in an OpenAPI schema component based on definitions within a specified definition tag context.

.DESCRIPTION
    This function navigates through a schema's properties and resolves `$ref` references to actual schemas defined within the specified definition context.
    It handles complex constructs such as 'allOf', 'oneOf', and 'anyOf', merging properties and ensuring the schema is fully resolved without unresolved references.

.PARAMETER ComponentSchema
    A hashtable representing the schema of a component where references need to be resolved.

.PARAMETER DefinitionTag
    A string identifier for the specific set of schema definitions under which references should be resolved.

.EXAMPLE
    $schema = @{
        type = 'object';
        properties = @{
            name = @{
                type = 'string'
            };
            details = @{
                '$ref' = '#/components/schemas/UserDetails'
            }
        };
    }
    Resolve-PodeOAReference -ComponentSchema $schema -DefinitionTag 'v1'

    This example demonstrates resolving a reference to 'UserDetails' within a given component schema.
#>
function Resolve-PodeOAReference {
    param(
        [Parameter(Mandatory = $true, ValueFromPipeline = $true)]
        [hashtable]
        $ComponentSchema,

        [Parameter(Mandatory = $true)]
        [string]
        $DefinitionTag
    )

    Begin {
        # Initialize schema storage and a list to track keys that need resolution
        $Schemas = $PodeContext.Server.OpenAPI.Definitions[$DefinitionTag].hiddenComponents.schemaJson
        $Keys = @()
    }

    process {
        # Gather all keys from properties and directly from the schema that might have references
        if ($ComponentSchema.properties) {
            foreach ($item in $ComponentSchema.properties.Keys) {
                $Keys += $item
            }
        }
        foreach ($item in $ComponentSchema.Keys) {
            if ( @('allof', 'oneof', 'anyof') -icontains $item ) {
                $Keys += $item
            }
        }

        # Process each key to resolve references or merge schema definitions
        foreach ($key in $Keys) {
            if ( @('allof', 'oneof', 'anyof') -icontains $key ) {
                # Handle complex schema constructs like allOf, oneOf, and anyOf
                switch ($key.ToLower()) {
                    'allof' {
                        $tmpProp = @()
                        foreach ( $comp in $ComponentSchema[$key] ) {
                            if ($comp.'$ref') {
                                # Resolve $ref to a schema if it starts with the expected path
                                if (($comp.'$ref').StartsWith('#/components/schemas/')) {
                                    $refName = ($comp.'$ref') -replace '#/components/schemas/', ''
                                    if ($Schemas.ContainsKey($refName)) {
                                        $tmpProp += $Schemas[$refName].schema
                                    }
                                }
                            }
                            elseif ( $comp.properties) {
                                # Recursively resolve nested schemas
                                if ($comp.type -eq 'object') {
                                    $tmpProp += Resolve-PodeOAReference -DefinitionTag $DefinitionTag -ComponentSchema$comp
                                }
                                else {
                                    # Unsupported object
                                    throw ($PodeLocale.unsupportedObjectExceptionMessage)
                                }
                            }
                        }
                        # Update the main schema to be an object and add resolved properties
                        $ComponentSchema.type = 'object'
                        $ComponentSchema.remove('allOf')
                        if ($tmpProp.count -gt 0) {
                            foreach ($t in $tmpProp) {
                                $ComponentSchema.properties += $t.properties
                            }
                        }

                    }
                    'oneof' {
                        # Throw an error for unsupported schema constructs to notify the user
                        # Validation of schema with oneof is not supported
                        throw ($PodeLocale.validationOfOneOfSchemaNotSupportedExceptionMessage)
                    }
                    'anyof' {
                        # Throw an error for unsupported schema constructs to notify the user
                        # Validation of schema with anyof is not supported
                        throw ($PodeLocale.validationOfAnyOfSchemaNotSupportedExceptionMessage)
                    }
                }
            }
            elseif ($ComponentSchema.properties[$key].type -eq 'object') {
                # Recursively resolve object-type properties
                $ComponentSchema.properties[$key].properties = Resolve-PodeOAReference -DefinitionTag $DefinitionTag -ComponentSchema $ComponentSchema.properties[$key].properties
            }
            elseif ($ComponentSchema.properties[$key].'$ref') {
                # Resolve property references within the main properties of the schema
                if (($ComponentSchema.properties[$key].'$ref').StartsWith('#/components/schemas/')) {
                    $refName = ($ComponentSchema.properties[$key].'$ref') -replace '#/components/schemas/', ''
                    if ($Schemas.ContainsKey($refName)) {
                        $ComponentSchema.properties[$key] = $Schemas[$refName].schema
                    }
                }
            }
            elseif ($ComponentSchema.properties[$key].items -and $ComponentSchema.properties[$key].items.'$ref' ) {
                if (($ComponentSchema.properties[$key].items.'$ref').StartsWith('#/components/schemas/')) {
                    $refName = ($ComponentSchema.properties[$key].items.'$ref') -replace '#/components/schemas/', ''
                    if ($Schemas.ContainsKey($refName)) {
                        $ComponentSchema.properties[$key].items = $schemas[$refName].schema
                    }
                }
            }
        }
    }

    End {
        # Return the fully resolved component schema
        return $ComponentSchema
    }
}

<#
.SYNOPSIS
Creates a new OpenAPI property object based on provided parameters.

.DESCRIPTION
The New-PodeOAPropertyInternal function constructs an OpenAPI property object using parameters like type, name,
description, and various other attributes. It is used internally for building OpenAPI documentation elements in the Pode framework.

.PARAMETER Type
The type of the property. This parameter is optional if the type is specified in the Params hashtable.

.PARAMETER Params
A hashtable containing various attributes of the property such as name, description, format, and constraints like
required, readOnly, writeOnly, etc.

.OUTPUTS
System.Collections.Specialized.OrderedDictionary
An ordered dictionary representing the constructed OpenAPI property object.

.EXAMPLE
$property = New-PodeOAPropertyInternal -Type 'string' -Params $myParams

Demonstrates how to create an OpenAPI property object of type 'string' using the specified parameters.

.NOTES
This is an internal function and may change in future releases of Pode.
#>
function New-PodeOAPropertyInternal {
    [OutputType([System.Collections.Specialized.OrderedDictionary])]
    param (
        [String]
        $Type,

        [Parameter(Mandatory = $true)]
        [hashtable]
        $Params

    )

    # Initialize an ordered dictionary for the property
    $param = [ordered]@{}

    # Set the type of the property
    if ($type) {
        $param.type = $type
    }
    else {
        if ( $Params.type) {
            $param.type = $Params.type
        }
        else {
            # Cannot create the property no type is defined
            throw ($PodeLocale.cannotCreatePropertyWithoutTypeExceptionMessage)
        }
    }

    # Set name if provided
    if ($Params.Name) {
        $param.name = $Params.Name
    }

    # Set description if provided
    if ($Params.Description) {
        $param.description = $Params.Description
    }

    # Additional property settings based on provided parameters
    if ($Params.Array.IsPresent) { $param.array = $Params.Array.IsPresent }

    if ($Params.Object.IsPresent) { $param.object = $Params.Object.IsPresent }

    if ($Params.Required.IsPresent) { $param.required = $Params.Required.IsPresent }

    if ($Params.Default) { $param.default = $Params.Default }

    if ($Params.Format) { $param.format = $Params.Format.ToLowerInvariant() }

    if ($Params.Deprecated.IsPresent) { $param.deprecated = $Params.Deprecated.IsPresent }

    if ($Params.Nullable.IsPresent) { $param.nullable = $Params.Nullable.IsPresent }

    if ($Params.WriteOnly.IsPresent) { $param.writeOnly = $Params.WriteOnly.IsPresent }

    if ($Params.ReadOnly.IsPresent) { $param.readOnly = $Params.ReadOnly.IsPresent }

    if ($Params.Example) { $param.example = $Params.Example }

    if ($Params.UniqueItems.IsPresent) { $param.uniqueItems = $Params.UniqueItems.IsPresent }

    if ($Params.MaxItems) { $param.maxItems = $Params.MaxItems }

    if ($Params.MinItems) { $param.minItems = $Params.MinItems }

    if ($Params.Enum) { $param.enum = $Params.Enum }

    if ($Params.Minimum) { $param.minimum = $Params.Minimum }

    if ($Params.Maximum) { $param.maximum = $Params.Maximum }

    if ($Params.ExclusiveMaximum.IsPresent) { $param.exclusiveMaximum = $Params.ExclusiveMaximum.IsPresent }

    if ($Params.ExclusiveMinimum.IsPresent) { $param.exclusiveMinimum = $Params.ExclusiveMinimum.IsPresent }
    if ($Params.MultiplesOf) { $param.multipleOf = $Params.MultiplesOf }

    if ($Params.Pattern) { $param.pattern = $Params.Pattern }

    if ($Params.MinLength) { $param.minLength = $Params.MinLength }

    if ($Params.MaxLength) { $param.maxLength = $Params.MaxLength }

    if ($Params.MinProperties) { $param.minProperties = $Params.MinProperties }

    if ($Params.MaxProperties) { $param.maxProperties = $Params.MaxProperties }

    if ($Params.XmlName -or $Params.XmlNamespace -or $Params.XmlPrefix -or $Params.XmlAttribute.IsPresent -or $Params.XmlWrapped.IsPresent) {

        $param.xml = @{}

        if ($Params.XmlName) { $param.xml.name = $Params.XmlName }

        if ($Params.XmlNamespace) { $param.xml.namespace = $Params.XmlNamespace }

        if ($Params.XmlPrefix) { $param.xml.prefix = $Params.XmlPrefix }

        if ($Params.XmlAttribute.IsPresent) { $param.xml.attribute = $Params.XmlAttribute.IsPresent }

        if ($Params.XmlWrapped.IsPresent) { $param.xml.wrapped = $Params.XmlWrapped.IsPresent }
    }

    if ($Params.XmlItemName) { $param.xmlItemName = $Params.XmlItemName }

    if ($Params.ExternalDocs) { $param.externalDocs = $Params.ExternalDocs }

    if ($Params.NoAdditionalProperties.IsPresent -and $Params.AdditionalProperties) {
        # Parameters 'NoAdditionalProperties' and 'AdditionalProperties' are mutually exclusive
        throw ($PodeLocale.parametersMutuallyExclusiveExceptionMessage -f 'NoAdditionalProperties', 'AdditionalProperties')
    }
    else {
        if ($Params.NoAdditionalProperties.IsPresent) { $param.additionalProperties = $false }

        if ($Params.AdditionalProperties) { $param.additionalProperties = $Params.AdditionalProperties }
    }

    return $param
}


<#
.SYNOPSIS
Converts header properties to a format compliant with OpenAPI specifications.

.DESCRIPTION
The ConvertTo-PodeOAHeaderProperty function is designed to take an array of hashtables representing header properties and
convert them into a structure suitable for OpenAPI documentation. It ensures that each header property includes a name and
schema definition and can handle additional attributes like description.

.PARAMETER Headers
An array of hashtables, where each hashtable represents a header property with attributes like name, type, description, etc.

.EXAMPLE
$headerProperties = ConvertTo-PodeOAHeaderProperty -Headers $myHeaders

This example demonstrates how to convert an array of header properties into a format suitable for OpenAPI documentation.

.NOTES
This is an internal function and may change in future releases of Pode.
#>
function ConvertTo-PodeOAHeaderProperty {
    param (
        [Parameter(Mandatory = $true, ValueFromPipeline = $true)]
        [hashtable[]]
        $Headers
    )

    Begin {
        # Initialize an array to hold piped-in values
        $pipelineValue = @()

        $elems = @{}
    }

    process {
        # Add the current piped-in value to the array
        $pipelineValue += $_
    }

    End {
        # Set Headers to the array of values
        if ($pipelineValue.Count -gt 1) {
            $Headers = $pipelineValue
        }
        foreach ($e in $Headers) {
            # Ensure each header has a name
            if ($e.name) {
                $elems.$($e.name) = @{}
                # Add description if present
                if ($e.description) {
                    $elems.$($e.name).description = $e.description
                }
                # Define the schema, including the type and any additional properties
                $elems.$($e.name).schema = @{
                    type = $($e.type)
                }
                foreach ($k in $e.keys) {
                    if (@('name', 'description') -notcontains $k) {
                        $elems.$($e.name).schema.$k = $e.$k
                    }
                }
            }
            else {
                throw 'Header requires a name when used in an encoding context'
            }
        }
<<<<<<< HEAD
=======
        else {
            # Header requires a name when used in an encoding context
            throw ($PodeLocale.headerMustHaveNameInEncodingContextExceptionMessage)
        }
    }
>>>>>>> b94e28d1

        return $elems
    }
}


<#
.SYNOPSIS
Creates a new OpenAPI callback component for a given definition tag.

.DESCRIPTION
The New-PodeOAComponentCallBackInternal function constructs an OpenAPI callback component based on provided parameters.
This function is designed for internal use within the Pode framework to define callbacks in OpenAPI documentation.
It handles the creation of callback structures including the path, HTTP method, request bodies, and responses
based on the given definition tag.

.PARAMETER Params
A hashtable containing parameters for the callback component, such as Method, Path, RequestBody, and Responses.

.PARAMETER DefinitionTag
A mandatory string parameter that specifies the definition tag in OpenAPI documentation.

.EXAMPLE
$callback = New-PodeOAComponentCallBackInternal -Params $myParams -DefinitionTag 'myTag'

This example demonstrates how to create an OpenAPI callback component for 'myTag' using the provided parameters.

.NOTES
This is an internal function and may change in future releases of Pode.
#>
function New-PodeOAComponentCallBackInternal {
    param(
        [Parameter(Mandatory = $true)]
        [hashtable]
        $Params,

        [Parameter(Mandatory = $true)]
        [string]
        $DefinitionTag
    )

    # Convert HTTP method to lower case
    $_method = $Params.Method.ToLower()

    # Construct the base structure for the callback with the given path and method
    $callBack = [ordered]@{
        "'$($Params.Path)'" = [ordered]@{
            $_method = [ordered]@{}
        }
    }

    # Add request body to the callback if it is specified for the given definition tag
    if ($Params.RequestBody.ContainsKey($DefinitionTag)) {
        $callBack."'$($Params.Path)'".$_method.requestBody = $Params.RequestBody[$DefinitionTag]
    }

    # Add responses to the callback if they are specified for the given definition tag
    if ($Params.Responses.ContainsKey($DefinitionTag)) {
        $callBack."'$($Params.Path)'".$_method.responses = $Params.Responses[$DefinitionTag]
    }

    # Return the constructed callback object
    return $callBack

}




<#
.SYNOPSIS
Creates a new OpenAPI response object based on provided parameters and a definition tag.

.DESCRIPTION
The New-PodeOResponseInternal function constructs an OpenAPI response object using provided parameters.
It sets a description for the status code, references existing components if specified,
and builds content-type and header schemas. This function is intended for internal use within the
Pode framework for API documentation purposes.

.PARAMETER Params
A hashtable containing parameters for building the OpenAPI response object, including description,
status code, content, headers, links, and reference to existing components.

.PARAMETER DefinitionTag
A mandatory string parameter that specifies the definition tag in OpenAPI documentation.

.EXAMPLE
$response = New-PodeOResponseInternal -Params $myParams -DefinitionTag 'myTag'

This example demonstrates how to create an OpenAPI response object for 'myTag' using the provided parameters.

.NOTES
This is an internal function and may change in future releases of Pode.
#>
function New-PodeOResponseInternal {
    param(
        [hashtable]
        $Params,

        [Parameter(Mandatory = $true)]
        [string]
        $DefinitionTag
    )

    # Set a general description for the status code
    if ([string]::IsNullOrWhiteSpace($Params.Description)) {
        if ($Params.Default) {
            $Description = 'Default Response.'
        }
        elseif ($Params.StatusCode) {
            $Description = Get-PodeStatusDescription -StatusCode $Params.StatusCode
        }
        else {
            # A Description is required
            throw ($PodeLocale.descriptionRequiredExceptionMessage)
        }
    }
    else {
        $Description = $Params.Description
    }

    # Handle response referencing an existing component
    if ($Params.Reference) {
        Test-PodeOAComponentInternal -Field responses -DefinitionTag $DefinitionTag -Name $Params.Reference -PostValidation
        $response = @{
            '$ref' = "#/components/responses/$($Params.Reference)"
        }
    }
    else {
        # Build content-type schemas if provided
        $_content = $null
        if ($null -ne $Params.Content) {
            $_content = ConvertTo-PodeOAObjectSchema -DefinitionTag $DefinitionTag -Content $Params.Content
        }

        # Build header schemas based on the type of the Headers parameter
        $_headers = $null
        if ($null -ne $Params.Headers) {
            if ($Params.Headers -is [System.Object[]] -or $Params.Headers -is [string] -or $Params.Headers -is [string[]]) {
                if ($Params.Headers -is [System.Object[]] -and $Params.Headers.Count -gt 0 -and ($Params.Headers[0] -is [hashtable] -or $Params.Headers[0] -is [ordered])) {
                    $_headers = ConvertTo-PodeOAHeaderProperty -Headers $Params.Headers
                }
                else {
                    $_headers = @{}
                    foreach ($h in $Params.Headers) {
                        Test-PodeOAComponentInternal -Field headers -DefinitionTag $DefinitionTag -Name $h -PostValidation
                        $_headers[$h] = @{
                            '$ref' = "#/components/headers/$h"
                        }
                    }
                }
            }
            elseif ($Params.Headers -is [hashtable]) {
                $_headers = ConvertTo-PodeOAObjectSchema -DefinitionTag $DefinitionTag -Content $Params.Headers
            }
        }

        # Construct the response object
        $response = [ordered]@{
            description = $Description
        }

        if ($_headers) { $response.headers = $_headers }

        if ($_content) { $response.content = $_content }

        if ($Params.Links) { $response.links = $Params.Links }

    }

    return $response
}




<#
.SYNOPSIS
Creates a new OpenAPI response link object.

.DESCRIPTION
The New-PodeOAResponseLinkInternal function generates an OpenAPI response link object from provided parameters.
This includes setting up descriptions, operation IDs, references, parameters, and request bodies for the link.
This function is designed for internal use within the Pode framework to facilitate the creation of response
link objects in OpenAPI documentation.

.PARAMETER Params
A hashtable of parameters for the OpenAPI response link.

.EXAMPLE
$link = New-PodeOAResponseLinkInternal -Params $myParams

Generates a new OpenAPI response link object using the provided parameters in $myParams.

.NOTES
This is an internal function and may change in future releases of Pode.
#>
function New-PodeOAResponseLinkInternal {
    param(
        [hashtable]
        $Params
    )

    # Initialize an ordered dictionary for the link
    $link = [ordered]@{}

    # Add properties to the link based on the provided parameters
    if ($Params.Description) { $link.description = $Params.Description }
    if ($Params.OperationId) { $link.operationId = $Params.OperationId }
    if ($Params.OperationRef) { $link.operationRef = $Params.OperationRef }
    if ($Params.Parameters) { $link.parameters = $Params.Parameters }
    if ($Params.RequestBody) { $link.requestBody = $Params.RequestBody }

    return $link
}


<#
.SYNOPSIS
Tests the internal OpenAPI definitions for compliance and validity.

.DESCRIPTION
The Test-PodeOADefinitionInternal function validates OpenAPI definitions within the Pode framework.
It checks for various issues like undefined references, mandatory fields (like title and version),
and missing components. If any issues are found, they are displayed with detailed messages, and
the function throws an error indicating non-compliance with OpenAPI document standards.

.EXAMPLE
Test-PodeOADefinitionInternal

This example demonstrates how to call the function to validate OpenAPI definitions.

.NOTES
This is an internal function and may change in future releases of Pode.
#>

function Test-PodeOADefinitionInternal {

    # Validate OpenAPI definitions and store any issues found
    $definitionIssues = Test-PodeOADefinition

    # Check if the validation result indicates issues
    if (! $definitionIssues.valid) {
        # Print a header for undefined OpenAPI references
        # Undefined OpenAPI References
        Write-PodeHost $PodeLocale.undefinedOpenApiReferencesMessage -ForegroundColor Red

        # Iterate over each issue found in the definitions
        foreach ($tag in $definitionIssues.issues.keys) {
            # Definition tag
            Write-PodeHost ($PodeLocale.definitionTagMessage -f $tag) -ForegroundColor Red

            # Check and display issues related to OpenAPI document generation error
            if ($definitionIssues.issues[$tag].definition ) {
                # OpenAPI generation document error
                Write-PodeHost $PodeLocale.openApiGenerationDocumentErrorMessage -ForegroundColor Red
                Write-PodeHost " $($definitionIssues.issues[$tag].definition)" -ForegroundColor Red
            }

            # Check for missing mandatory 'title' field
            if ($definitionIssues.issues[$tag].title ) {
                # info.title is mandatory
                Write-PodeHost $PodeLocale.infoTitleMandatoryMessage -ForegroundColor Red
            }

            # Check for missing mandatory 'version' field
            if ($definitionIssues.issues[$tag].version ) {
                # info.version is mandatory
                Write-PodeHost $PodeLocale.infoVersionMandatoryMessage -ForegroundColor Red
            }

            # Check for missing components and list them
            if ($definitionIssues.issues[$tag].components ) {
                # Missing component(s)
                Write-PodeHost $PodeLocale.missingComponentsMessage -ForegroundColor Red
                foreach ($key in $definitionIssues.issues[$tag].components.keys) {
                    $occurences = $definitionIssues.issues[$tag].components[$key]
                    # Adjust occurrence count based on schema validation setting
                    if ( $PodeContext.Server.OpenAPI.Definitions[$tag].hiddenComponents.schemaValidation) {
                        $occurences = $occurences / 2
                    }
                    Write-PodeHost "`$refs : $key ($occurences)" -ForegroundColor Red
                }
            }

            # Add a blank line for readability
            Write-PodeHost
        }

        # Throw an error indicating non-compliance with OpenAPI standards
        # OpenAPI document compliance issues
        throw ($PodeLocale.openApiDocumentNotCompliantExceptionMessage)
    }
}

<#
.SYNOPSIS
Check the OpenAPI component exist (Internal Function)

.DESCRIPTION
Check the OpenAPI component exist (Internal Function)

.PARAMETER Field
The component type

.PARAMETER Name
The component Name

.PARAMETER DefinitionTag
An Array of strings representing the unique tag for the API specification.
This tag helps in distinguishing between different versions or types of API specifications within the application.
You can use this tag to reference the specific API documentation, schema, or version that your function interacts with.

.PARAMETER ThrowException
Generate an exception if the component doesn't exist

.PARAMETER PostValidation
Postpone the check before the server start

.EXAMPLE
Test-PodeOAComponentInternal -Field 'responses' -Name 'myresponse' -DefinitionTag 'default'

.NOTES
This is an internal function and may change in future releases of Pode.
#>
function Test-PodeOAComponentInternal {
    param(
        [Parameter(Mandatory = $true)]
        [ValidateSet( 'schemas' , 'responses' , 'parameters' , 'examples' , 'requestBodies' , 'headers' , 'securitySchemes' , 'links' , 'callbacks' , 'pathItems')]
        [string]
        $Field,

        [Parameter(Mandatory = $true)]
        [ValidateNotNullOrEmpty()]
        [string]
        $Name,

        [string[]]
        $DefinitionTag,

        [switch]
        $ThrowException,

        [switch]
        $PostValidation
    )

    $DefinitionTag = Test-PodeOADefinitionTag -Tag $DefinitionTag
    if ($PostValidation.IsPresent) {
        foreach ($tag in $DefinitionTag) {
            if (! ($PodeContext.Server.OpenAPI.Definitions[$tag].hiddenComponents.postValidation[$field].keys -ccontains $Name)) {
                $PodeContext.Server.OpenAPI.Definitions[$tag].hiddenComponents.postValidation[$field][$name] = 1
            }
            else {
                $PodeContext.Server.OpenAPI.Definitions[$tag].hiddenComponents.postValidation[$field][$name] += 1
            }
        }
    }
    else {
        foreach ($tag in $DefinitionTag) {
            if (!($PodeContext.Server.OpenAPI.Definitions[$tag].components[$field].keys -ccontains $Name)) {
                # If $Name is not found in the current $tag, return $false or throw an exception
                if ($ThrowException.IsPresent ) {
                    throw ($PodeLocale.noComponentInDefinitionExceptionMessage -f $field, $Name, $tag) #"No component of type $field named $Name is available in the $tag definition."
                }
                else {
                    return $false
                }
            }
        }
        if (!$ThrowException.IsPresent) {
            return $true
        }
    }
}<|MERGE_RESOLUTION|>--- conflicted
+++ resolved
@@ -39,17 +39,8 @@
         $DefinitionTag
 
     )
-<<<<<<< HEAD
     Begin {
         $pipelineItemCount = 0
-=======
-
-    # Ensure all content types are valid MIME types
-    foreach ($type in $Content.Keys) {
-        if ($type -inotmatch '^(application|audio|image|message|model|multipart|text|video|\*)\/[\w\.\-\*]+(;[\s]*(charset|boundary)=[\w\.\-\*]+)*$|^"\*\/\*"$') {
-            throw ($PodeLocale.invalidContentTypeForSchemaExceptionMessage -f $type) #"Invalid content-type found for schema: $($type)"
-        }
->>>>>>> b94e28d1
     }
 
     Process {
@@ -64,7 +55,8 @@
         # Ensure all content types are valid MIME types
         foreach ($type in $Content.Keys) {
             if ($type -inotmatch '^(application|audio|image|message|model|multipart|text|video|\*)\/[\w\.\-\*]+(;[\s]*(charset|boundary)=[\w\.\-\*]+)*$|^"\*\/\*"$') {
-                throw "Invalid content-type found for schema: $($type)"
+                # Invalid content-type found for schema: $($type)
+                throw ($PodeLocale.invalidContentTypeForSchemaExceptionMessage -f $type) 
             }
         }
         # manage generic schema json conversion issue
@@ -127,99 +119,95 @@
                 }
             }
 
-            if ($Content[$type].__array) {
-                $isArray = $true
-                $item = $Content[$type].__content
-                $obj[$type].schema = [ordered]@{
-                    'type'  = 'array'
-                    'items' = $null
-                }
-                if ( $Content[$type].__title) {
-                    $obj[$type].schema.title = $Content[$type].__title
-                }
-                if ( $Content[$type].__uniqueItems) {
-                    $obj[$type].schema.uniqueItems = $Content[$type].__uniqueItems
-                }
-                if ( $Content[$type].__maxItems) {
-                    $obj[$type].schema.__maxItems = $Content[$type].__maxItems
-                }
-                if ( $Content[$type].minItems) {
-                    $obj[$type].schema.minItems = $Content[$type].__minItems
+        if ($Content[$type].__array) {
+            $isArray = $true
+            $item = $Content[$type].__content
+            $obj[$type].schema = [ordered]@{
+                'type'  = 'array'
+                'items' = $null
+            }
+            if ( $Content[$type].__title) {
+                $obj[$type].schema.title = $Content[$type].__title
+            }
+            if ( $Content[$type].__uniqueItems) {
+                $obj[$type].schema.uniqueItems = $Content[$type].__uniqueItems
+            }
+            if ( $Content[$type].__maxItems) {
+                $obj[$type].schema.__maxItems = $Content[$type].__maxItems
+            }
+            if ( $Content[$type].minItems) {
+                $obj[$type].schema.minItems = $Content[$type].__minItems
+            }
+        }
+        else {
+            $item = $Content[$type]
+            $isArray = $false
+        }
+        # Add set schema objects or empty content
+        if ($item -is [string]) {
+            if (![string]::IsNullOrEmpty($item )) {
+                #Check for empty reference
+                if (@('string', 'integer' , 'number', 'boolean' ) -icontains $item) {
+                    if ($isArray) {
+                        $obj[$type].schema.items = @{
+                            'type' = $item.ToLower()
+                        }
+                    }
+                    else {
+                        $obj[$type].schema = @{
+                            'type' = $item.ToLower()
+                        }
+                    }
+                }
+                else {
+                    Test-PodeOAComponentInternal -Field schemas -DefinitionTag $DefinitionTag -Name $item -PostValidation
+                    if ($isArray) {
+                        $obj[$type].schema.items = @{
+                            '$ref' = "#/components/schemas/$($item)"
+                        }
+                    }
+                    else {
+                        $obj[$type].schema = @{
+                            '$ref' = "#/components/schemas/$($item)"
+                        }
+                    }
                 }
             }
             else {
-                $item = $Content[$type]
-                $isArray = $false
-            }
-            # Add set schema objects or empty content
-            if ($item -is [string]) {
-                if (![string]::IsNullOrEmpty($item )) {
-                    #Check for empty reference
-                    if (@('string', 'integer' , 'number', 'boolean' ) -icontains $item) {
-                        if ($isArray) {
-                            $obj[$type].schema.items = @{
-                                'type' = $item.ToLower()
-                            }
+                # Create an empty content
+                $obj[$type] = @{}
+            }
+        }
+        else {
+            if ($item.Count -eq 0) {
+                $result = @{}
+            }
+            else {
+                $result = ($item | ConvertTo-PodeOASchemaProperty -DefinitionTag $DefinitionTag)
+            }
+            if ($Properties) {
+                if ($item.Name) {
+                    $obj[$type].schema = @{
+                        'properties' = @{
+                            $item.Name = $result
                         }
-                        else {
-                            $obj[$type].schema = @{
-                                'type' = $item.ToLower()
-                            }
-                        }
-                    }
-                    else {
-                        Test-PodeOAComponentInternal -Field schemas -DefinitionTag $DefinitionTag -Name $item -PostValidation
-                        if ($isArray) {
-                            $obj[$type].schema.items = @{
-                                '$ref' = "#/components/schemas/$($item)"
-                            }
-                        }
-                        else {
-                            $obj[$type].schema = @{
-                                '$ref' = "#/components/schemas/$($item)"
-                            }
-                        }
                     }
                 }
                 else {
-                    # Create an empty content
-                    $obj[$type] = @{}
-                }
-            }
-            else {
-                if ($item.Count -eq 0) {
-                    $result = @{}
-                }
-                else {
-<<<<<<< HEAD
-                    $result = ($item | ConvertTo-PodeOASchemaProperty -DefinitionTag $DefinitionTag)
-=======
                     # The Properties parameters cannot be used if the Property has no name
                     throw ($PodeLocale.propertiesParameterWithoutNameExceptionMessage)
->>>>>>> b94e28d1
-                }
-                if ($Properties) {
-                    if ($item.Name) {
-                        $obj[$type].schema = @{
-                            'properties' = @{
-                                $item.Name = $result
-                            }
-                        }
-                    }
-                    else {
-                        Throw 'The Properties parameters cannot be used if the Property has no name'
-                    }
+                }
+            }
+            else {
+                if ($isArray) {
+                    $obj[$type].schema.items = $result
                 }
                 else {
-                    if ($isArray) {
-                        $obj[$type].schema.items = $result
-                    }
-                    else {
-                        $obj[$type].schema = $result
-                    }
-                }
-            }
-        }
+                    $obj[$type].schema = $result
+                }
+            }
+        }
+    }
 
         return $obj
     }
@@ -416,10 +404,19 @@
         [string]
         $DefinitionTag
     )
-<<<<<<< HEAD
     Begin {
         $pipelineItemCount = 0
-=======
+    }
+
+    Process {
+
+        $pipelineItemCount++
+    }
+
+    End {
+        if ($pipelineItemCount -gt 1) {
+            throw "The function '$($MyInvocation.MyCommand.Name)' does not accept an array as pipeline input."
+        }
 
     if ( @('allof', 'oneof', 'anyof') -icontains $Property.type) {
         $schema = ConvertTo-PodeOAofProperty -DefinitionTag $DefinitionTag -Property $Property
@@ -441,45 +438,6 @@
             }
         }
     }
-
-    if ($Property.externalDocs) {
-        $schema['externalDocs'] = $Property.externalDocs
-    }
-
-    if (!$NoDescription -and $Property.description) {
-        $schema['description'] = $Property.description
->>>>>>> b94e28d1
-    }
-
-    Process {
-
-        $pipelineItemCount++
-    }
-
-    End {
-        if ($pipelineItemCount -gt 1) {
-            throw "The function '$($MyInvocation.MyCommand.Name)' does not accept an array as pipeline input."
-        }
-
-        if ( @('allof', 'oneof', 'anyof') -icontains $Property.type) {
-            $schema = ConvertTo-PodeOAofProperty -DefinitionTag $DefinitionTag -Property $Property
-        }
-        else {
-            # base schema type
-            $schema = [ordered]@{ }
-            if (Test-PodeOAVersion -Version 3.0 -DefinitionTag $DefinitionTag ) {
-                if ($Property.type -is [string[]]) {
-                    throw 'Multi type properties requeired OpenApi Version 3.1 or above'
-                }
-                $schema['type'] = $Property.type.ToLower()
-            }
-            else {
-                $schema.type = @($Property.type.ToLower())
-                if ($Property.nullable) {
-                    $schema.type += 'null'
-                }
-            }
-        }
 
         if ($Property.externalDocs) {
             $schema['externalDocs'] = $Property.externalDocs
@@ -1876,17 +1834,11 @@
                 }
             }
             else {
-                throw 'Header requires a name when used in an encoding context'
-            }
-        }
-<<<<<<< HEAD
-=======
-        else {
-            # Header requires a name when used in an encoding context
-            throw ($PodeLocale.headerMustHaveNameInEncodingContextExceptionMessage)
-        }
-    }
->>>>>>> b94e28d1
+             # Header requires a name when used in an encoding context
+             throw ($PodeLocale.headerMustHaveNameInEncodingContextExceptionMessage)
+            
+        }
+    }
 
         return $elems
     }

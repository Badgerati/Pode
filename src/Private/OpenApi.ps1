<#
.SYNOPSIS
Converts content into an OpenAPI schema object format.

.DESCRIPTION
The ConvertTo-PodeOAObjectSchema function takes a hashtable representing content and converts it into a format suitable for OpenAPI schema objects.
It validates the content types, processes array structures, and converts each property or reference into the appropriate OpenAPI schema format.
The function is designed to handle complex content structures for OpenAPI documentation within the Pode framework.

.PARAMETER Content
A hashtable representing the content to be converted into an OpenAPI schema object. The content can include various types and structures.

.PARAMETER Properties
A switch to indicate if the content represents properties of an object schema.

.PARAMETER DefinitionTag
A string representing the definition tag to be used in the conversion process. This tag is essential for correctly formatting the content according to OpenAPI specifications.

.EXAMPLE
$schemaObject = ConvertTo-PodeOAObjectSchema -Content $myContent -DefinitionTag 'myTag'

Converts a hashtable of content into an OpenAPI schema object using the definition tag 'myTag'.

.NOTES
This is an internal function and may change in future releases of Pode.
#>
function ConvertTo-PodeOAObjectSchema {
    param(
        [Parameter(ValueFromPipeline = $true)]
        [hashtable]
        $Content,

        [Parameter(ValueFromPipeline = $false)]
        [switch]
        $Properties,

        [Parameter(Mandatory = $true)]
        [string ]
        $DefinitionTag

    )

    # Ensure all content types are valid MIME types
    foreach ($type in $Content.Keys) {
        if ($type -inotmatch '^(application|audio|image|message|model|multipart|text|video|\*)\/[\w\.\-\*]+(;[\s]*(charset|boundary)=[\w\.\-\*]+)*$|^"\*\/\*"$') {
            throw "Invalid content-type found for schema: $($type)"
        }
    }
    # manage generic schema json conversion issue
    if ( $Content.ContainsKey('*/*')) {
        $Content['"*/*"'] = $Content['*/*']
        $Content.Remove('*/*')
    }
    # convert each schema to OpenAPI format
    # Initialize an empty hashtable for the schema
    $obj = @{}

    # Process each content type
    $types = [string[]]$Content.Keys
    foreach ($type in $types) {
        # Initialize schema structure for the type
        $obj[$type] = @{ }

        # Handle upload content, array structures, and shared component schema references
        if ($Content[$type].__upload) {
            if ($Content[$type].__array) {
                $upload = $Content[$type].__content.__upload
            }
            else {
                $upload = $Content[$type].__upload
            }

            if ($type -ieq 'multipart/form-data' -and $upload.content ) {
                if ((Test-PodeOAVersion -Version 3.1 -DefinitionTag $DefinitionTag ) -and $upload.partContentMediaType) {
                    foreach ($key in $upload.content.Properties ) {
                        if ($key.type -eq 'string' -and $key.format -and $key.format -ieq 'binary' -or $key.format -ieq 'base64') {
                            $key.ContentMediaType = $PartContentMediaType
                            $key.remove('format')
                            break
                        }
                    }
                }
                $newContent = $upload.content
            }
            else {
                if (Test-PodeOAVersion -Version 3.0 -DefinitionTag $DefinitionTag) {
                    $newContent = [ordered]@{
                        'type'   = 'string'
                        'format' = $upload.contentEncoding
                    }
                }
                else {
                    if ($ContentEncoding -ieq 'Base64') {
                        $newContent = [ordered]@{
                            'type'            = 'string'
                            'contentEncoding' = $upload.contentEncoding
                        }
                    }
                }
            }
            if ($Content[$type].__array) {
                $Content[$type].__content = $newContent
            }
            else {
                $Content[$type] = $newContent
            }
        }

        if ($Content[$type].__array) {
            $isArray = $true
            $item = $Content[$type].__content
            $obj[$type].schema = [ordered]@{
                'type'  = 'array'
                'items' = $null
            }
            if ( $Content[$type].__title) {
                $obj[$type].schema.title = $Content[$type].__title
            }
            if ( $Content[$type].__uniqueItems) {
                $obj[$type].schema.uniqueItems = $Content[$type].__uniqueItems
            }
            if ( $Content[$type].__maxItems) {
                $obj[$type].schema.__maxItems = $Content[$type].__maxItems
            }
            if ( $Content[$type].minItems) {
                $obj[$type].schema.minItems = $Content[$type].__minItems
            }
        }
        else {
            $item = $Content[$type]
            $isArray = $false
        }
        # Add set schema objects or empty content
        if ($item -is [string]) {
            if (![string]::IsNullOrEmpty($item )) {
                #Check for empty reference
                if (@('string', 'integer' , 'number', 'boolean' ) -icontains $item) {
                    if ($isArray) {
                        $obj[$type].schema.items = @{
                            'type' = $item.ToLower()
                        }
                    }
                    else {
                        $obj[$type].schema = @{
                            'type' = $item.ToLower()
                        }
                    }
                }
                else {
                    Test-PodeOAComponentInternal -Field schemas -DefinitionTag $DefinitionTag -Name $item -PostValidation
                    if ($isArray) {
                        $obj[$type].schema.items = @{
                            '$ref' = "#/components/schemas/$($item)"
                        }
                    }
                    else {
                        $obj[$type].schema = @{
                            '$ref' = "#/components/schemas/$($item)"
                        }
                    }
                }
            }
            else {
                # Create an empty content
                $obj[$type] = @{}
            }
        }
        else {
            if ($item.Count -eq 0) {
                $result = @{}
            }
            else {
                $result = ($item | ConvertTo-PodeOASchemaProperty -DefinitionTag $DefinitionTag)
            }
            if ($Properties) {
                if ($item.Name) {
                    $obj[$type].schema = @{
                        'properties' = @{
                            $item.Name = $result
                        }
                    }
                }
                else {
                    Throw 'The Properties parameters cannot be used if the Property has no name'
                }
            }
            else {
                if ($isArray) {
                    $obj[$type].schema.items = $result
                }
                else {
                    $obj[$type].schema = $result
                }
            }
        }
    }

    return $obj
}

<#
.SYNOPSIS
Check if an ComponentSchemaJson reference exist.

.DESCRIPTION
Check if an ComponentSchemaJson reference with a given name exist.

.PARAMETER Name
The Name of the ComponentSchemaJson reference.

.NOTES
This is an internal function and may change in future releases of Pode.
#>


function Test-PodeOAComponentSchemaJson {
    param(
        [Parameter(Mandatory = $true)]
        [ValidateNotNullOrEmpty()]
        [string]
        $Name,

        [Parameter(Mandatory = $true)]
        [string[]]
        $DefinitionTag
    )

    foreach ($tag in $DefinitionTag) {
        if (!($PodeContext.Server.OpenAPI.Definitions[$tag].hiddenComponents.schemaJson.keys -ccontains $Name)) {
            # If $Name is not found in the current $tag, return $false
            return $false
        }
    }
    return $true
}

<#
.SYNOPSIS
Tests if a given name exists in the external path keys of OpenAPI definitions for specified definition tags.

.DESCRIPTION
The Test-PodeOAComponentExternalPath function iterates over a list of definition tags and checks if a given name
is present in the external path keys of OpenAPI definitions within the Pode server context. This function is typically
used to validate if a specific component name is already defined in the external paths of the OpenAPI documentation.

.PARAMETER Name
The name of the external path component to be checked within the OpenAPI definitions.

.PARAMETER DefinitionTag
An array of definition tags against which the existence of the name will be checked in the OpenAPI definitions.

.EXAMPLE
$exists = Test-PodeOAComponentExternalPath -Name 'MyComponentName' -DefinitionTag @('tag1', 'tag2')

Checks if 'MyComponentName' exists in the external path keys of OpenAPI definitions for 'tag1' and 'tag2'.

.NOTES
This is an internal function and may change in future releases of Pode.
#>
function Test-PodeOAComponentExternalPath {
    param(
        [Parameter(Mandatory = $true)]
        [ValidateNotNullOrEmpty()]
        [string]
        $Name,

        [Parameter(Mandatory = $true)]
        [string[]]
        $DefinitionTag
    )

    # Iterate over each definition tag
    foreach ($tag in $DefinitionTag) {
        # Check if the name exists in the external path keys of the current definition tag
        if (!($PodeContext.Server.OpenAPI.Definitions[$tag].hiddenComponents.externalPath.keys -ccontains $Name)) {
            # If the name is not found in the current tag, return false
            return $false
        }
    }
    # If the name exists in all specified tags, return true
    return $true
}


<#
.SYNOPSIS
Converts a property into an OpenAPI 'Of' property structure based on a given definition tag.

.DESCRIPTION
The ConvertTo-PodeOAOfProperty function is used to convert a given property into one of the OpenAPI 'Of' properties:
allOf, oneOf, or anyOf. These structures are used in OpenAPI documentation to define complex types. The function
constructs the appropriate structure based on the type of the property and the definition tag provided.

.PARAMETER Property
A hashtable representing the property to be converted. It should contain the type (allOf, oneOf, or anyOf) and
potentially a list of schemas.

.PARAMETER DefinitionTag
A mandatory string parameter specifying the definition tag in OpenAPI documentation, used for validating components.

.EXAMPLE
$ofProperty = ConvertTo-PodeOAOfProperty -Property $myProperty -DefinitionTag 'myTag'

Converts a given property into an OpenAPI 'Of' structure using the specified definition tag.

.NOTES
This is an internal function and may change in future releases of Pode.
#>
function ConvertTo-PodeOAOfProperty {
    param (
        [hashtable]
        $Property,

        [Parameter(Mandatory = $true)]
        [string]
        $DefinitionTag
    )

    # Check if the property type is one of the supported 'Of' types
    if (@('allOf', 'oneOf', 'anyOf') -inotcontains $Property.type) {
        return @{}
    }

    # Initialize the schema with the 'Of' type
    $schema = [ordered]@{
        $Property.type = @()
    }

    # Process each schema defined in the property
    if ($Property.schemas) {
        foreach ($prop in $Property.schemas) {
            if ($prop -is [string]) {
                # Validate the schema component and add a reference to it
                Test-PodeOAComponentInternal -Field schemas -DefinitionTag $DefinitionTag -Name $prop -PostValidation
                $schema[$Property.type] += @{ '$ref' = "#/components/schemas/$prop" }
            }
            else {
                # Convert the property to an OpenAPI schema property
                $schema[$Property.type] += $prop | ConvertTo-PodeOASchemaProperty -DefinitionTag $DefinitionTag
            }
        }
    }

    # Add discriminator if present
    if ($Property.discriminator) {
        $schema['discriminator'] = $Property.discriminator
    }

    # Return the constructed 'Of' property schema
    return $schema
}

<#
.SYNOPSIS
    Converts a hashtable representing a property into a schema property format compliant with the OpenAPI Specification (OAS).

.DESCRIPTION
    This function takes a hashtable input representing a property and converts it into a schema property format based on the OpenAPI Specification.
    It handles various property types including primitives, arrays, and complex types with allOf, oneOf, anyOf constructs.

.PARAMETER Property
    A hashtable containing property details that need to be converted to an OAS schema property.

.PARAMETER NoDescription
    A switch parameter. If set, the description of the property will not be included in the output schema.

.PARAMETER DefinitionTag
    A mandatory string parameter specifying the definition context used for schema validation and compatibility checks with OpenAPI versions.

.EXAMPLE
    $propertyDetails = @{
        type = 'string';
        description = 'A sample property';
    }
    ConvertTo-PodeOASchemaProperty -Property $propertyDetails -DefinitionTag 'v1'

    This example will convert a simple string property into an OpenAPI schema property.
#>
function ConvertTo-PodeOASchemaProperty {
    param(
        [Parameter(Mandatory = $true, ValueFromPipeline = $true)]
        [hashtable]
        $Property,

        [switch]
        $NoDescription,

        [Parameter(Mandatory = $true)]
        [string]
        $DefinitionTag
    )

    if ( @('allof', 'oneof', 'anyof') -icontains $Property.type) {
        $schema = ConvertTo-PodeOAofProperty -DefinitionTag $DefinitionTag -Property $Property
    }
    else {
        # base schema type
        $schema = [ordered]@{ }
        if (Test-PodeOAVersion -Version 3.0 -DefinitionTag $DefinitionTag ) {
            if ($Property.type -is [string[]]) {
                throw 'Multi type properties requeired OpenApi Version 3.1 or above'
            }
            $schema['type'] = $Property.type.ToLower()
        }
        else {
            $schema.type = @($Property.type.ToLower())
            if ($Property.nullable) {
                $schema.type += 'null'
            }
        }
    }

    if ($Property.externalDocs) {
        $schema['externalDocs'] = $Property.externalDocs
    }

    if (!$NoDescription -and $Property.description) {
        $schema['description'] = $Property.description
    }

    if ($Property.default) {
        $schema['default'] = $Property.default
    }

    if ($Property.deprecated) {
        $schema['deprecated'] = $Property.deprecated
    }
    if ($Property.nullable -and (Test-PodeOAVersion -Version 3.0 -DefinitionTag $DefinitionTag )) {
        $schema['nullable'] = $Property.nullable
    }

    if ($Property.writeOnly) {
        $schema['writeOnly'] = $Property.writeOnly
    }

    if ($Property.readOnly) {
        $schema['readOnly'] = $Property.readOnly
    }

    if ($Property.example) {
        if (Test-PodeOAVersion -Version 3.0 -DefinitionTag $DefinitionTag ) {
            $schema['example'] = $Property.example
        }
        else {
            if ($Property.example -is [Array]) {
                $schema['examples'] = $Property.example
            }
            else {
                $schema['examples'] = @( $Property.example)
            }
        }
    }
    if (Test-PodeOAVersion -Version 3.0 -DefinitionTag $DefinitionTag ) {
        if ($Property.minimum) {
            $schema['minimum'] = $Property.minimum
        }

        if ($Property.maximum) {
            $schema['maximum'] = $Property.maximum
        }

        if ($Property.exclusiveMaximum) {
            $schema['exclusiveMaximum'] = $Property.exclusiveMaximum
        }

        if ($Property.exclusiveMinimum) {
            $schema['exclusiveMinimum'] = $Property.exclusiveMinimum
        }
    }
    else {
        if ($Property.maximum) {
            if ($Property.exclusiveMaximum) {
                $schema['exclusiveMaximum'] = $Property.maximum
            }
            else {
                $schema['maximum'] = $Property.maximum
            }
        }
        if ($Property.minimum) {
            if ($Property.exclusiveMinimum) {
                $schema['exclusiveMinimum'] = $Property.minimum
            }
            else {
                $schema['minimum'] = $Property.minimum
            }
        }
    }
    if ($Property.multipleOf) {
        $schema['multipleOf'] = $Property.multipleOf
    }

    if ($Property.pattern) {
        $schema['pattern'] = $Property.pattern
    }

    if ($Property.minLength) {
        $schema['minLength'] = $Property.minLength
    }

    if ($Property.maxLength) {
        $schema['maxLength'] = $Property.maxLength
    }

    if ($Property.xml ) {
        $schema['xml'] = $Property.xml
    }

    if (Test-PodeOAVersion -Version 3.1 -DefinitionTag $DefinitionTag ) {
        if ($Property.ContentMediaType) {
            $schema['contentMediaType'] = $Property.ContentMediaType
        }
        if ($Property.ContentEncoding) {
            $schema['contentEncoding'] = $Property.ContentEncoding
        }
    }

    # are we using an array?
    if ($Property.array) {
        if ($Property.maxItems ) {
            $schema['maxItems'] = $Property.maxItems
        }

        if ($Property.minItems ) {
            $schema['minItems'] = $Property.minItems
        }

        if ($Property.uniqueItems ) {
            $schema['uniqueItems'] = $Property.uniqueItems
        }

        $schema['type'] = 'array'
        if ($Property.type -ieq 'schema') {
            Test-PodeOAComponentInternal -Field schemas -DefinitionTag $DefinitionTag -Name $Property['schema'] -PostValidation
            $schema['items'] = @{ '$ref' = "#/components/schemas/$($Property['schema'])" }
        }
        else {
            $Property.array = $false
            if ($Property.xml) {
                $xmlFromProperties = $Property.xml
                $Property.Remove('xml')
            }
            $schema['items'] = ($Property | ConvertTo-PodeOASchemaProperty -DefinitionTag $DefinitionTag)
            $Property.array = $true
            if ($xmlFromProperties) {
                $Property.xml = $xmlFromProperties
            }

            if ($Property.xmlItemName) {
                $schema.items.xml = @{'name' = $Property.xmlItemName }
            }
        }
        return $schema
    }
    else {
        #format is not applicable to array
        if ($Property.format) {
            $schema['format'] = $Property.format
        }

        # schema refs
        if ($Property.type -ieq 'schema') {
            Test-PodeOAComponentInternal -Field schemas -DefinitionTag $DefinitionTag -Name $Property['schema'] -PostValidation
            $schema = @{
                '$ref' = "#/components/schemas/$($Property['schema'])"
            }
        }
        #only if it's not an array
        if ($Property.enum ) {
            $schema['enum'] = $Property.enum
        }
    }

    if ($Property.object) {
        # are we using an object?
        $Property.object = $false

        $schema = @{
            type       = 'object'
            properties = (ConvertTo-PodeOASchemaObjectProperty -DefinitionTag $DefinitionTag -Properties $Property)
        }
        $Property.object = $true
        if ($Property.required) {
            $schema['required'] = @($Property.name)
        }
    }

    if ($Property.type -ieq 'object') {
        foreach ($prop in $Property.properties) {
            if ( @('allOf', 'oneOf', 'anyOf') -icontains $prop.type) {
                switch ($prop.type.ToLower()) {
                    'allof' { $prop.type = 'allOf' }
                    'oneof' { $prop.type = 'oneOf' }
                    'anyof' { $prop.type = 'anyOf' }
                }
                $schema += ConvertTo-PodeOAofProperty -DefinitionTag $DefinitionTag -Property $prop

            }
        }
        if ($Property.properties) {
            $schema['properties'] = (ConvertTo-PodeOASchemaObjectProperty -DefinitionTag $DefinitionTag -Properties $Property.properties)
            $RequiredList = @(($Property.properties | Where-Object { $_.required }) )
            if ( $RequiredList.Count -gt 0) {
                $schema['required'] = @($RequiredList.name)
            }
        }
        else {
            #if noproperties parameter create an empty properties
            if ( $Property.properties.Count -eq 1 -and $null -eq $Property.properties[0]) {
                $schema['properties'] = @{}
            }
        }


        if ($Property.minProperties) {
            $schema['minProperties'] = $Property.minProperties
        }

        if ($Property.maxProperties) {
            $schema['maxProperties'] = $Property.maxProperties
        }

        if ($Property.additionalProperties) {
            $schema['additionalProperties'] = $Property.additionalProperties
        }

        if ($Property.discriminator) {
            $schema['discriminator'] = $Property.discriminator
        }
    }

    return $schema

}

<#
.SYNOPSIS
Converts a collection of properties into an OpenAPI schema object format.

.DESCRIPTION
The ConvertTo-PodeOASchemaObjectProperty function takes an array of property hashtables and converts them into
a format suitable for OpenAPI schema objects. It specifically processes properties that are not 'allOf', 'oneOf',
or 'anyOf' types, using the ConvertTo-PodeOASchemaProperty function for conversion based on a given definition tag.

.PARAMETER Properties
An array of hashtables representing properties to be converted. Each hashtable should contain the property's details.

.PARAMETER DefinitionTag
A string representing the definition tag to be used in the conversion process. This tag is crucial for correctly
formatting the properties according to OpenAPI specifications.

.EXAMPLE
$schemaObject = ConvertTo-PodeOASchemaObjectProperty -Properties $myProperties -DefinitionTag 'myTag'

Converts an array of property hashtables into an OpenAPI schema object using the definition tag 'myTag'.

.NOTES
This is an internal function and may change in future releases of Pode.
#>
function ConvertTo-PodeOASchemaObjectProperty {
    param(
        [Parameter(Mandatory = $true)]
        [hashtable[]]
        $Properties,

        [Parameter(Mandatory = $true)]
        [string]
        $DefinitionTag
    )

    # Initialize an empty hashtable for the schema
    $schema = @{}

    # Iterate over each property and convert to OpenAPI schema property if applicable
    foreach ($prop in $Properties) {
        # Exclude properties of type 'allOf', 'oneOf', or 'anyOf'
        if (@('allOf', 'oneOf', 'anyOf') -inotcontains $prop.type) {
            # Convert the property to an OpenAPI schema property and add to the schema hashtable
            $schema[$prop.name] = ($prop | ConvertTo-PodeOASchemaProperty -DefinitionTag $DefinitionTag)
        }
    }

    # Return the constructed schema object
    return $schema
}

<#
.SYNOPSIS
Sets OpenAPI specifications for a given route.

.DESCRIPTION
The Set-PodeOpenApiRouteValue function processes and sets various OpenAPI specifications for a given route based on the provided definition tag.
It handles route attributes such as deprecated status, tags, summary, description, operation ID, parameters, request body, callbacks, authentication,
and responses to build a complete OpenAPI specification for the route.

.PARAMETER Route
A hashtable representing the route for which OpenAPI specifications are being set.

.PARAMETER DefinitionTag
A string representing the definition tag used for specifying OpenAPI documentation details for the route.

.EXAMPLE
$routeValues = Set-PodeOpenApiRouteValue -Route $route -DefinitionTag 'myTag'

Sets OpenAPI specifications for the given route using the definition tag 'myTag'.

.NOTES
This is an internal function and may change in future releases of Pode.
#>
function Set-PodeOpenApiRouteValue {
    param(
        [Parameter(Mandatory = $true)]
        [hashtable]
        $Route,

        [Parameter(Mandatory = $true)]
        [string]
        $DefinitionTag
    )
    # Initialize an ordered hashtable to store route properties
    $pm = [ordered]@{}

    # Process various OpenAPI attributes for the route
    if ($Route.OpenApi.Deprecated) {
        $pm.deprecated = $Route.OpenApi.Deprecated
    }
    if ($Route.OpenApi.Tags) {
        $pm.tags = $Route.OpenApi.Tags
    }
    if ($Route.OpenApi.Summary) {
        $pm.summary = $Route.OpenApi.Summary
    }
    if ($Route.OpenApi.Description) {
        $pm.description = $Route.OpenApi.Description
    }
    if ($Route.OpenApi.OperationId) {
        $pm.operationId = $Route.OpenApi.OperationId
    }
    if ($Route.OpenApi.Parameters) {
        $pm.parameters = $Route.OpenApi.Parameters
    }
    if ($Route.OpenApi.RequestBody.$DefinitionTag) {
        $pm.requestBody = $Route.OpenApi.RequestBody.$DefinitionTag
    }
    if ($Route.OpenApi.CallBacks.$DefinitionTag) {
        $pm.callbacks = $Route.OpenApi.CallBacks.$DefinitionTag
    }
    if ($Route.OpenApi.Servers) {
        $pm.servers = $Route.OpenApi.Servers
    }
    if ($Route.OpenApi.Authentication.Count -gt 0) {
        $pm.security = @()
        foreach ($sct in (Expand-PodeAuthMerge -Names $Route.OpenApi.Authentication.Keys)) {
            if ($PodeContext.Server.Authentications.Methods.$sct.Scheme.Scheme -ieq 'oauth2') {
                if ($Route.AccessMeta.Scope ) {
                    $sctValue = $Route.AccessMeta.Scope
                }
                else {
                    #if scope is empty means 'any role' => assign an empty array
                    $sctValue = @()
                }
                $pm.security += @{ $sct = $sctValue }
            }
            elseif ($sct -eq '%_allowanon_%') {
                #allow anonymous access
                $pm.security += @{}
            }
            else {
                $pm.security += @{$sct = @() }
            }
        }
    }
    if ($Route.OpenApi.Responses.$DefinitionTag ) {
        $pm.responses = $Route.OpenApi.Responses.$DefinitionTag
    }
    else {
        # Set responses or default to '204 No Content' if not specified
        $pm.responses = @{'204' = @{'description' = (Get-PodeStatusDescription -StatusCode 204) } }
    }
    # Return the processed route properties
    return $pm
}


<#
.SYNOPSIS
Generates an internal OpenAPI definition based on the current Pode server context and specific parameters.

.DESCRIPTION
This function constructs an OpenAPI definition by gathering metadata, route information, and API structure based on the provided parameters.
It supports customization of the API documentation through MetaInfo and directly influences the output by including specific server, authentication, and endpoint details.

.PARAMETER EndpointName
The name of the endpoint for which the OpenAPI definition is generated.

.PARAMETER MetaInfo
A hashtable containing metadata for the OpenAPI definition such as the API title, version, and description.

.PARAMETER DefinitionTag
Mandatory. A tag that identifies the specific OpenAPI definition to be generated or manipulated.

.OUTPUTS
Ordered dictionary representing the OpenAPI definition, which can be further processed into JSON or YAML format.

.EXAMPLE
$metaInfo = @{
Title = "My API";
Version = "v1";
Description = "This is my API description."
}
Get-PodeOpenApiDefinitionInternal -Protocol 'HTTPS' -Address 'myapi.example.com' -EndpointName 'MyAPI' -MetaInfo $metaInfo -DefinitionTag 'MyTag'

.NOTES
This is an internal function and may change in future releases of Pode.
#>

function Get-PodeOpenApiDefinitionInternal {
    param(

        [string]
        $EndpointName,

        [hashtable]
        $MetaInfo,

        [Parameter(Mandatory = $true)]
        [string]
        $DefinitionTag
    )


    $Definition = $PodeContext.Server.OpenAPI.Definitions[$DefinitionTag]

    if (!$Definition.Version) {
        throw 'OpenApi openapi field is required'
    }
    $localEndpoint = $null
    # set the openapi version
    $def = [ordered]@{
        openapi = $Definition.Version
    }

    if (Test-PodeOAVersion -Version 3.1 -DefinitionTag $DefinitionTag) {
        $def['jsonSchemaDialect'] = 'https://spec.openapis.org/oas/3.1/dialect/base'
    }

    if ($Definition.info) {
        $def['info'] = $Definition.info
    }

    #overwite default values
    if ($MetaInfo.Title) {
        $def.info.title = $MetaInfo.Title
    }

    if ($MetaInfo.Version) {
        $def.info.version = $MetaInfo.Version
    }

    if ($MetaInfo.Description) {
        $def.info.description = $MetaInfo.Description
    }

    if ($Definition.externalDocs) {
        $def['externalDocs'] = $Definition.externalDocs
    }

    if ($Definition.servers) {
        $def['servers'] = $Definition.servers
        if ($Definition.servers.Count -eq 1 -and $Definition.servers[0].url.StartsWith('/')) {
            $localEndpoint = $Definition.servers[0].url
        }
    }
    elseif (!$MetaInfo.RestrictRoutes -and ($PodeContext.Server.Endpoints.Count -gt 1)) {
        #$def['servers'] = $null
        $def.servers = @(foreach ($endpoint in $PodeContext.Server.Endpoints.Values) {
                @{
                    url         = $endpoint.Url
                    description = (Protect-PodeValue -Value $endpoint.Description -Default $endpoint.Name)
                }
            })
    }
    if ($Definition.tags.Count -gt 0) {
        $def['tags'] = @($Definition.tags.Values)
    }

    # paths
    $def['paths'] = [ordered]@{}
    if ($Definition.webhooks.count -gt 0) {
        if (Test-PodeOAVersion -Version 3.0 -DefinitionTag $DefinitionTag) {
            throw 'Feature webhooks is unsupported in OpenAPI v3.0.x'
        }
        else {
            $keys = [string[]]$Definition.webhooks.Keys
            foreach ($key in $keys) {
                if ($Definition.webhooks[$key].NotPrepared) {
                    $Definition.webhooks[$key] = @{
                        $Definition.webhooks[$key].Method = Set-PodeOpenApiRouteValue -Route $Definition.webhooks[$key] -DefinitionTag $DefinitionTag
                    }
                }
            }
            $def['webhooks'] = $Definition.webhooks
        }
    }
    # components
    $def['components'] = [ordered]@{}#$Definition.components
    $components = $Definition.components

    if ($components.schemas.count -gt 0) {
        $def['components'].schemas = $components.schemas
    }
    if ($components.responses.count -gt 0) {
        $def['components'].responses = $components.responses
    }
    if ($components.parameters.count -gt 0) {
        $def['components'].parameters = $components.parameters
    }
    if ($components.examples.count -gt 0) {
        $def['components'].examples = $components.examples
    }
    if ($components.requestBodies.count -gt 0) {
        $def['components'].requestBodies = $components.requestBodies
    }
    if ($components.headers.count -gt 0) {
        $def['components'].headers = $components.headers
    }
    if ($components.securitySchemes.count -gt 0) {
        $def['components'].securitySchemes = $components.securitySchemes
    }
    if ($components.links.count -gt 0) {
        $def['components'].links = $components.links
    }
    if ($components.callbacks.count -gt 0) {
        $def['components'].callbacks = $components.callbacks
    }
    if ($components.pathItems.count -gt 0) {
        if (Test-PodeOAVersion -Version 3.0 -DefinitionTag $DefinitionTag) {
            throw 'Feature pathItems is unsupported in OpenAPI v3.0.x'
        }
        else {
            $keys = [string[]]$components.pathItems.Keys
            foreach ($key in $keys) {
                if ($components.pathItems[$key].NotPrepared) {
                    $components.pathItems[$key] = @{
                        $components.pathItems[$key].Method = Set-PodeOpenApiRouteValue -Route $components.pathItems[$key] -DefinitionTag $DefinitionTag
                    }
                }
            }
            $def['components'].pathItems = $components.pathItems
        }
    }

    # auth/security components
    if ($PodeContext.Server.Authentications.Methods.Count -gt 0) {
        $authNames = (Expand-PodeAuthMerge -Names $PodeContext.Server.Authentications.Methods.Keys)

        foreach ($authName in $authNames) {
            $authType = (Find-PodeAuth -Name $authName).Scheme
            $_authName = ($authName -replace '\s+', '')

            $_authObj = @{}

            if ($authType.Scheme -ieq 'apikey') {
                $_authObj = [ordered]@{
                    type = $authType.Scheme
                    in   = $authType.Arguments.Location.ToLowerInvariant()
                    name = $authType.Arguments.LocationName
                }
                if ($authType.Arguments.Description) {
                    $_authObj.description = $authType.Arguments.Description
                }
            }
            elseif ($authType.Scheme -ieq 'oauth2') {
                if ($authType.Arguments.Urls.Token -and $authType.Arguments.Urls.Authorise) {
                    $oAuthFlow = 'authorizationCode'
                }
                elseif ($authType.Arguments.Urls.Token ) {
                    if ($null -ne $authType.InnerScheme) {
                        if ($authType.InnerScheme.Name -ieq 'basic' -or $authType.InnerScheme.Name -ieq 'form') {
                            $oAuthFlow = 'password'
                        }
                        else {
                            $oAuthFlow = 'implicit'
                        }
                    }
                }
                $_authObj = [ordered]@{
                    type = $authType.Scheme
                }
                if ($authType.Arguments.Description) {
                    $_authObj.description = $authType.Arguments.Description
                }
                $_authObj.flows = @{
                    $oAuthFlow = [ordered]@{
                    }
                }
                if ($authType.Arguments.Urls.Token) {
                    $_authObj.flows.$oAuthFlow.tokenUrl = $authType.Arguments.Urls.Token
                }

                if ($authType.Arguments.Urls.Authorise) {
                    $_authObj.flows.$oAuthFlow.authorizationUrl = $authType.Arguments.Urls.Authorise
                }
                if ($authType.Arguments.Urls.Refresh) {
                    $_authObj.flows.$oAuthFlow.refreshUrl = $authType.Arguments.Urls.Refresh
                }

                $_authObj.flows.$oAuthFlow.scopes = @{}
                if ($authType.Arguments.Scopes ) {
                    foreach ($scope in $authType.Arguments.Scopes) {
                        if ($PodeContext.Server.Authorisations.Methods.ContainsKey($scope) -and $PodeContext.Server.Authorisations.Methods[$scope].Scheme.Type -ieq 'Scope' -and $PodeContext.Server.Authorisations.Methods[$scope].Description) {
                            $_authObj.flows.$oAuthFlow.scopes[$scope] = $PodeContext.Server.Authorisations.Methods[$scope].Description
                        }
                        else {
                            $_authObj.flows.$oAuthFlow.scopes[$scope] = 'No description.'
                        }
                    }
                }
            }
            else {
                $_authObj = @{
                    type   = $authType.Scheme.ToLowerInvariant()
                    scheme = $authType.Name.ToLowerInvariant()
                }
                if ($authType.Arguments.Description) {
                    $_authObj.description = $authType.Arguments.Description
                }
            }
            if (!$def.components.securitySchemes) {
                $def.components.securitySchemes = [ordered]@{}
            }
            $def.components.securitySchemes[$_authName] = $_authObj
        }

        if ($Definition.Security.Definition -and $Definition.Security.Definition.Length -gt 0) {
            $def['security'] = @($Definition.Security.Definition)
        }
    }

    if ($MetaInfo.RouteFilter) {
        $filter = "^$($MetaInfo.RouteFilter)"
    }
    else {
        $filter = ''
    }

    foreach ($method in $PodeContext.Server.Routes.Keys) {
        foreach ($path in ($PodeContext.Server.Routes[$method].Keys | Sort-Object)) {
            # does it match the route?
            if ($path -inotmatch $filter) {
                continue
            }
            # the current route
            $_routes = @($PodeContext.Server.Routes[$method][$path])
            if ( $MetaInfo -and $MetaInfo.RestrictRoutes) {
                $_routes = @(Get-PodeRouteByUrl -Routes $_routes -EndpointName $EndpointName)
            }

            # continue if no routes
            if (($_routes.Length -eq 0) -or ($null -eq $_routes[0])) {
                continue
            }

            # get the first route for base definition
            $_route = $_routes[0]
            # check if the route has to be published
            if (($_route.OpenApi.Swagger -and $_route.OpenApi.DefinitionTag -contains $DefinitionTag ) -or $Definition.hiddenComponents.enableMinimalDefinitions) {

                #remove the ServerUrl part
                if ( $localEndpoint) {
                    $_route.OpenApi.Path = $_route.OpenApi.Path.replace($localEndpoint, '')
                }
                # do nothing if it has no responses set
                if ($_route.OpenApi.Responses.Count -eq 0) {
                    continue
                }

                # add path to defintion
                if ($null -eq $def.paths[$_route.OpenApi.Path]) {
                    $def.paths[$_route.OpenApi.Path] = @{}
                }
                # add path's http method to defintition

                $pm = Set-PodeOpenApiRouteValue -Route $_route -DefinitionTag $DefinitionTag
                $def.paths[$_route.OpenApi.Path][$method] = $pm

                # add any custom server endpoints for route
                foreach ($_route in $_routes) {

                    if ($_route.OpenApi.Servers.count -gt 0) {
                        if ($null -eq $def.paths[$_route.OpenApi.Path][$method].servers) {
                            $def.paths[$_route.OpenApi.Path][$method].servers = @()
                        }
                        if ($localEndpoint) {
                            $def.paths[$_route.OpenApi.Path][$method].servers += $Definition.servers[0]
                        }
                    }
                    if (![string]::IsNullOrWhiteSpace($_route.Endpoint.Address) -and ($_route.Endpoint.Address -ine '*:*')) {

                        if ($null -eq $def.paths[$_route.OpenApi.Path][$method].servers) {
                            $def.paths[$_route.OpenApi.Path][$method].servers = @()
                        }

                        $serverDef = $null
                        if (![string]::IsNullOrWhiteSpace($_route.Endpoint.Name)) {
                            $serverDef = @{
                                url = (Get-PodeEndpointByName -Name $_route.Endpoint.Name).Url
                            }
                        }
                        else {
                            $serverDef = @{
                                url = "$($_route.Endpoint.Protocol)://$($_route.Endpoint.Address)"
                            }
                        }

                        if ($null -ne $serverDef) {
                            $def.paths[$_route.OpenApi.Path][$method].servers += $serverDef
                        }
                    }
                }
            }
        }
    }

    #deal with the external OpenAPI paths
    if ( $Definition.hiddenComponents.externalPath) {
        foreach ($extPath in $Definition.hiddenComponents.externalPath.values) {
            foreach ($method in $extPath.keys) {
                $_route = $extPath[$method]
                if (! ( $def.paths.keys -ccontains $_route.Path)) {
                    $def.paths[$_route.OpenAPI.Path] = @{}
                }
                $pm = Set-PodeOpenApiRouteValue -Route $_route -DefinitionTag $DefinitionTag
                # add path's http method to defintition
                $def.paths[$_route.OpenAPI.Path][$method.ToLower()] = $pm
            }
        }
    }
    return $def
}

<#
.SYNOPSIS
<<<<<<< HEAD
    Converts a cmdlet parameter to a Pode OpenAPI property.

.DESCRIPTION
    This internal function takes a cmdlet parameter and converts it into an appropriate Pode OpenAPI property based on its type.
    The function supports boolean, integer, float, and string parameter types.

.PARAMETER Parameter
    The cmdlet parameter metadata that needs to be converted. This parameter is mandatory and accepts values from the pipeline.

.EXAMPLE
    $metadata = Get-Command -Name Get-Process | Select-Object -ExpandProperty Parameters
    $metadata.Values | ConvertTo-PodeOAPropertyFromCmdletParameter

.NOTES
    This is an internal function and may change in future releases of Pode.
=======
    Converts a Cmdlet parameter into an OpenAPI-compliant property definition based on its type.

.DESCRIPTION
    This function analyzes the metadata of a Cmdlet parameter and generates an OpenAPI schema property. It supports Boolean, Integer, Number, and defaults to String type properties.

.PARAMETER Parameter
    The metadata of the Cmdlet parameter that is being converted to an OpenAPI property.
>>>>>>> 3618f57e
#>
function ConvertTo-PodeOAPropertyFromCmdletParameter {
    param(
        [Parameter(Mandatory = $true, ValueFromPipeline = $true)]
        [System.Management.Automation.ParameterMetadata]
        $Parameter
    )

    if ($Parameter.SwitchParameter -or ($Parameter.ParameterType.Name -ieq 'boolean')) {
        New-PodeOABoolProperty -Name $Parameter.Name
    }
    else {
        switch ($Parameter.ParameterType.Name) {
            { @('int32', 'int64') -icontains $_ } {
                New-PodeOAIntProperty -Name $Parameter.Name -Format $_
            }

            { @('double', 'float') -icontains $_ } {
                New-PodeOANumberProperty -Name $Parameter.Name -Format $_
            }
        }
    }

    New-PodeOAStringProperty -Name $Parameter.Name
}


<#
.SYNOPSIS
Creates a base OpenAPI object structure.

.DESCRIPTION
The Get-PodeOABaseObject function generates a foundational structure for an OpenAPI object.
This structure includes empty ordered dictionaries for info, paths, webhooks, components, and other OpenAPI elements.
It is used as a base template for building OpenAPI documentation in the Pode framework.

.OUTPUTS
Hashtable
Returns a hashtable representing the base structure of an OpenAPI object.

.EXAMPLE
$baseObject = Get-PodeOABaseObject

This example creates a base OpenAPI object structure.

.NOTES
This is an internal function and may change in future releases of Pode.
#>
function Get-PodeOABaseObject {
    # Returns a base template for an OpenAPI object
    return @{
        info             = [ordered]@{}
        Path             = $null
        webhooks         = [ordered]@{}
        components       = [ordered]@{
            schemas         = [ordered]@{}
            responses       = [ordered]@{}
            parameters      = [ordered]@{}
            examples        = [ordered]@{}
            requestBodies   = [ordered]@{}
            headers         = [ordered]@{}
            securitySchemes = [ordered]@{}
            links           = [ordered]@{}
            callbacks       = [ordered]@{}
            pathItems       = [ordered]@{}
        }
        Security         = @()
        tags             = [ordered]@{}
        hiddenComponents = @{
            enabled          = $false
            schemaValidation = $false
            version          = 3.0
            depth            = 20
            schemaJson       = @{}
            viewer           = @{}
            postValidation   = @{
                schemas         = @{}
                responses       = @{}
                parameters      = @{}
                examples        = @{}
                requestBodies   = @{}
                headers         = @{}
                securitySchemes = @{}
                links           = @{}
                callbacks       = @{}
                pathItems       = @{}
            }
            externalPath     = [ordered]@{}
            defaultResponses = @{
                '200'     = @{ description = 'OK' }
                'default' = @{ description = 'Internal server error' }
            }
            operationId      = @()
        }
    }
}

<#
.SYNOPSIS
Initializes a table to manage OpenAPI definitions.

.DESCRIPTION
The Initialize-PodeOpenApiTable function creates a table to manage OpenAPI definitions within the Pode framework.
It sets up a default definition tag and initializes a dictionary to hold OpenAPI definitions for each tag.
The function is essential for managing OpenAPI documentation across different parts of the application.

.PARAMETER DefaultDefinitionTag
An optional parameter to set the default OpenAPI definition tag. If not provided, 'default' is used.

.OUTPUTS
Hashtable
Returns a hashtable for managing OpenAPI definitions.

.EXAMPLE
$openApiTable = Initialize-PodeOpenApiTable -DefaultDefinitionTag 'api-v1'

Initializes the OpenAPI table with 'api-v1' as the default definition tag.

.EXAMPLE
$openApiTable = Initialize-PodeOpenApiTable

Initializes the OpenAPI table with 'default' as the default definition tag.

.NOTES
This is an internal function and may change in future releases of Pode.
#>
function Initialize-PodeOpenApiTable {
    param(
        [string]
        $DefaultDefinitionTag = $null
    )
    # Initialization of the OpenAPI table with default settings
    $OpenAPI = @{
        DefinitionTagSelectionStack = New-Object 'System.Collections.Generic.Stack[System.Object]'
    }
    # Set the default definition tag
    if ([string]::IsNullOrEmpty($DefaultDefinitionTag)) {
        $OpenAPI['DefaultDefinitionTag'] = 'default'
    }
    else {
        $OpenAPI['DefaultDefinitionTag'] = $DefaultDefinitionTag
    }

    # Set the currently selected definition tag
    $OpenAPI['SelectedDefinitionTag'] = $OpenAPI['DefaultDefinitionTag']

    # Initialize the Definitions dictionary with a base OpenAPI object for the selected definition tag
    $OpenAPI['Definitions'] = @{ $OpenAPI['SelectedDefinitionTag'] = Get-PodeOABaseObject }

    # Return the initialized OpenAPI table
    return $OpenAPI
}

<#
.SYNOPSIS
Sets authentication methods for specific routes in OpenAPI documentation.

.DESCRIPTION
The Set-PodeOAAuth function assigns specified authentication methods to given routes for OpenAPI documentation.
It supports setting multiple authentication methods and optionally allows anonymous access.
The function validates the existence of the authentication methods before applying them to the routes.

.PARAMETER Route
An array of hashtables representing the routes to which the authentication methods will be applied.
Each route should contain an OpenApi key for updating OpenAPI documentation.

.PARAMETER Name
An array of names of the authentication methods to be applied to the routes.
These methods should already be defined in the Pode framework.

.PARAMETER AllowAnon
A switch parameter that, if set, allows anonymous access in addition to the specified authentication methods.

.EXAMPLE
Set-PodeOAAuth -Route $myRoute -Name @('BasicAuth', 'ApiKeyAuth') -AllowAnon

Applies 'BasicAuth' and 'ApiKeyAuth' authentication methods to the specified route and allows anonymous access.

.NOTES
This is an internal function and may change in future releases of Pode.
#>
function Set-PodeOAAuth {
    param(
        [Parameter(Mandatory = $true, ValueFromPipeline = $true)]
        [ValidateNotNullOrEmpty()]
        [hashtable[]]
        $Route,

        [string[]]
        $Name,

        [switch]
        $AllowAnon
    )
    begin {
        # Validate the existence of specified authentication methods
        foreach ($n in @($Name)) {
            if (!(Test-PodeAuthExists -Name $n)) {
                throw "Authentication method does not exist: $($n)"
            }
        }
    }

    process {
        # Iterate over each route to set authentication
        foreach ($r in @($Route)) {
            #exclude static route
            if ($r.Method -ne 'Static') {
                # Set the authentication methods for the route
                $r.OpenApi.Authentication = @(foreach ($n in @($Name)) {
                        @{
                            "$($n -replace '\s+', '')" = @() # Clean up auth name and initialize empty scopes
                        }
                    })
                # Add anonymous access if allowed
                if ($AllowAnon) {
                    $r.OpenApi.Authentication += @{'%_allowanon_%' = '' }
                }
            }
        }
    }
}


<#
.SYNOPSIS
Sets global authentication methods for specified OpenAPI definitions in the Pode framework.

.DESCRIPTION
The Set-PodeOAGlobalAuth function is used to apply authentication methods globally to specified OpenAPI definitions.
It verifies the existence of the authentication methods and then updates the OpenAPI definitions with these methods,
associating them with specific routes.

.PARAMETER Name
The name of the authentication method to apply. This method should already be defined in the Pode framework.

.PARAMETER Route
The route to which the authentication method is to be applied.

.PARAMETER DefinitionTag
An array of definition tags specifying the OpenAPI definitions to which the authentication method should be applied.

.EXAMPLE
Set-PodeOAGlobalAuth -Name 'BasicAuth' -Route '/api/*' -DefinitionTag @('tag1', 'tag2')

Applies 'BasicAuth' authentication method to all routes under '/api/*' in the OpenAPI definitions tagged with 'tag1' and 'tag2'.

.NOTES
This is an internal function and may change in future releases of Pode.
#>
function Set-PodeOAGlobalAuth {
    param(
        [string]
        $Name,

        [string]
        $Route,

        [Parameter(Mandatory = $true)]
        [string[]]
        $DefinitionTag
    )

    # Check if the specified authentication method exists
    if (!(Test-PodeAuthExists -Name $Name)) {
        throw "Authentication method does not exist: $($Name)"
    }

    # Iterate over each definition tag to apply the authentication method
    foreach ($tag in $DefinitionTag) {
        # Initialize security array if it's empty
        if (Test-PodeIsEmpty $PodeContext.Server.OpenAPI.Definitions[$tag].Security) {
            $PodeContext.Server.OpenAPI.Definitions[$tag].Security = @()
        }

        # Apply authentication to each expanded auth name
        foreach ($authName in (Expand-PodeAuthMerge -Names $Name)) {
            $authType = Get-PodeAuth $authName

            # Determine the scopes of the authentication
            if ($authType.Scheme.Arguments.Scopes) {
                $Scopes = @($authType.Scheme.Arguments.Scopes)
            }
            else {
                $Scopes = @()
            }

            # Update the OpenAPI definition with the authentication information
            $PodeContext.Server.OpenAPI.Definitions[$tag].Security += @{
                Definition = @{ "$($authName -replace '\s+', '')" = $Scopes }
                Route      = (ConvertTo-PodeRouteRegex -Path $Route)
            }
        }
    }
}

<#
.SYNOPSIS
    Resolves references in an OpenAPI schema component based on definitions within a specified definition tag context.

.DESCRIPTION
    This function navigates through a schema's properties and resolves `$ref` references to actual schemas defined within the specified definition context.
    It handles complex constructs such as 'allOf', 'oneOf', and 'anyOf', merging properties and ensuring the schema is fully resolved without unresolved references.

.PARAMETER ComponentSchema
    A hashtable representing the schema of a component where references need to be resolved.

.PARAMETER DefinitionTag
    A string identifier for the specific set of schema definitions under which references should be resolved.

.EXAMPLE
    $schema = @{
        type = 'object';
        properties = @{
            name = @{
                type = 'string'
            };
            details = @{
                '$ref' = '#/components/schemas/UserDetails'
            }
        };
    }
    Resolve-PodeOAReference -ComponentSchema $schema -DefinitionTag 'v1'

    This example demonstrates resolving a reference to 'UserDetails' within a given component schema.
#>
function Resolve-PodeOAReference {
    param(
        [Parameter(Mandatory = $true, ValueFromPipeline = $true)]
        [hashtable]
        $ComponentSchema,

        [Parameter(Mandatory = $true)]
        [string]
        $DefinitionTag
    )

    begin {
        # Initialize schema storage and a list to track keys that need resolution
        $Schemas = $PodeContext.Server.OpenAPI.Definitions[$DefinitionTag].hiddenComponents.schemaJson
        $Keys = @()
    }

    process {
        # Gather all keys from properties and directly from the schema that might have references
        if ($ComponentSchema.properties) {
            foreach ($item in $ComponentSchema.properties.Keys) {
                $Keys += $item
            }
        }
        foreach ($item in $ComponentSchema.Keys) {
            if ( @('allof', 'oneof', 'anyof') -icontains $item ) {
                $Keys += $item
            }
        }

        # Process each key to resolve references or merge schema definitions
        foreach ($key in $Keys) {
            if ( @('allof', 'oneof', 'anyof') -icontains $key ) {
                # Handle complex schema constructs like allOf, oneOf, and anyOf
                switch ($key.ToLower()) {
                    'allof' {
                        $tmpProp = @()
                        foreach ( $comp in $ComponentSchema[$key] ) {
                            if ($comp.'$ref') {
                                # Resolve $ref to a schema if it starts with the expected path
                                if (($comp.'$ref').StartsWith('#/components/schemas/')) {
                                    $refName = ($comp.'$ref') -replace '#/components/schemas/', ''
                                    if ($Schemas.ContainsKey($refName)) {
                                        $tmpProp += $Schemas[$refName].schema
                                    }
                                }
                            }
                            elseif ( $comp.properties) {
                                # Recursively resolve nested schemas
                                if ($comp.type -eq 'object') {
                                    $tmpProp += Resolve-PodeOAReference -DefinitionTag $DefinitionTag -ComponentSchema$comp
                                }
                                else {
                                    throw 'Unsupported object'
                                }
                            }
                        }
                        # Update the main schema to be an object and add resolved properties
                        $ComponentSchema.type = 'object'
                        $ComponentSchema.remove('allOf')
                        if ($tmpProp.count -gt 0) {
                            foreach ($t in $tmpProp) {
                                $ComponentSchema.properties += $t.properties
                            }
                        }

                    }
                    'oneof' {
                        # Throw an error for unsupported schema constructs to notify the user
                        throw "Validation of schema with $key is not supported"
                    }
                    'anyof' {
                        # Throw an error for unsupported schema constructs to notify the user
                        throw "Validation of schema with $key is not supported"
                    }
                }
            }
            elseif ($ComponentSchema.properties[$key].type -eq 'object') {
                # Recursively resolve object-type properties
                $ComponentSchema.properties[$key].properties = Resolve-PodeOAReference -DefinitionTag $DefinitionTag -ComponentSchema $ComponentSchema.properties[$key].properties
            }
            elseif ($ComponentSchema.properties[$key].'$ref') {
                # Resolve property references within the main properties of the schema
                if (($ComponentSchema.properties[$key].'$ref').StartsWith('#/components/schemas/')) {
                    $refName = ($ComponentSchema.properties[$key].'$ref') -replace '#/components/schemas/', ''
                    if ($Schemas.ContainsKey($refName)) {
                        $ComponentSchema.properties[$key] = $Schemas[$refName].schema
                    }
                }
            }
            elseif ($ComponentSchema.properties[$key].items -and $ComponentSchema.properties[$key].items.'$ref' ) {
                if (($ComponentSchema.properties[$key].items.'$ref').StartsWith('#/components/schemas/')) {
                    $refName = ($ComponentSchema.properties[$key].items.'$ref') -replace '#/components/schemas/', ''
                    if ($Schemas.ContainsKey($refName)) {
                        $ComponentSchema.properties[$key].items = $schemas[$refName].schema
                    }
                }
            }
        }
    }

    end {
        # Return the fully resolved component schema
        return $ComponentSchema
    }
}

<#
.SYNOPSIS
Creates a new OpenAPI property object based on provided parameters.

.DESCRIPTION
The New-PodeOAPropertyInternal function constructs an OpenAPI property object using parameters like type, name,
description, and various other attributes. It is used internally for building OpenAPI documentation elements in the Pode framework.

.PARAMETER Type
The type of the property. This parameter is optional if the type is specified in the Params hashtable.

.PARAMETER Params
A hashtable containing various attributes of the property such as name, description, format, and constraints like
required, readOnly, writeOnly, etc.

.OUTPUTS
System.Collections.Specialized.OrderedDictionary
An ordered dictionary representing the constructed OpenAPI property object.

.EXAMPLE
$property = New-PodeOAPropertyInternal -Type 'string' -Params $myParams

Demonstrates how to create an OpenAPI property object of type 'string' using the specified parameters.

.NOTES
This is an internal function and may change in future releases of Pode.
#>
function New-PodeOAPropertyInternal {
    [OutputType([System.Collections.Specialized.OrderedDictionary])]
    param (
        [String]
        $Type,

        [Parameter(Mandatory = $true)]
        [hashtable]
        $Params

    )

    # Initialize an ordered dictionary for the property
    $param = [ordered]@{}

    # Set the type of the property
    if ($type) {
        $param.type = $type
    }
    else {
        if ( $Params.type) {
            $param.type = $Params.type
        }
        else {
            throw 'Cannot create the property no type is defined'
        }
    }

    # Set name if provided
    if ($Params.Name) {
        $param.name = $Params.Name
    }

    # Set description if provided
    if ($Params.Description) {
        $param.description = $Params.Description
    }

    # Additional property settings based on provided parameters
    if ($Params.Array.IsPresent) { $param.array = $Params.Array.IsPresent }

    if ($Params.Object.IsPresent) { $param.object = $Params.Object.IsPresent }

    if ($Params.Required.IsPresent) { $param.required = $Params.Required.IsPresent }

    if ($Params.Default) { $param.default = $Params.Default }

    if ($Params.Format) { $param.format = $Params.Format.ToLowerInvariant() }

    if ($Params.Deprecated.IsPresent) { $param.deprecated = $Params.Deprecated.IsPresent }

    if ($Params.Nullable.IsPresent) { $param.nullable = $Params.Nullable.IsPresent }

    if ($Params.WriteOnly.IsPresent) { $param.writeOnly = $Params.WriteOnly.IsPresent }

    if ($Params.ReadOnly.IsPresent) { $param.readOnly = $Params.ReadOnly.IsPresent }

    if ($Params.Example) { $param.example = $Params.Example }

    if ($Params.UniqueItems.IsPresent) { $param.uniqueItems = $Params.UniqueItems.IsPresent }

    if ($Params.MaxItems) { $param.maxItems = $Params.MaxItems }

    if ($Params.MinItems) { $param.minItems = $Params.MinItems }

    if ($Params.Enum) { $param.enum = $Params.Enum }

    if ($Params.Minimum) { $param.minimum = $Params.Minimum }

    if ($Params.Maximum) { $param.maximum = $Params.Maximum }

    if ($Params.ExclusiveMaximum.IsPresent) { $param.exclusiveMaximum = $Params.ExclusiveMaximum.IsPresent }

    if ($Params.ExclusiveMinimum.IsPresent) { $param.exclusiveMinimum = $Params.ExclusiveMinimum.IsPresent }
    if ($Params.MultiplesOf) { $param.multipleOf = $Params.MultiplesOf }

    if ($Params.Pattern) { $param.pattern = $Params.Pattern }

    if ($Params.MinLength) { $param.minLength = $Params.MinLength }

    if ($Params.MaxLength) { $param.maxLength = $Params.MaxLength }

    if ($Params.MinProperties) { $param.minProperties = $Params.MinProperties }

    if ($Params.MaxProperties) { $param.maxProperties = $Params.MaxProperties }

    if ($Params.XmlName -or $Params.XmlNamespace -or $Params.XmlPrefix -or $Params.XmlAttribute.IsPresent -or $Params.XmlWrapped.IsPresent) {

        $param.xml = @{}

        if ($Params.XmlName) { $param.xml.name = $Params.XmlName }

        if ($Params.XmlNamespace) { $param.xml.namespace = $Params.XmlNamespace }

        if ($Params.XmlPrefix) { $param.xml.prefix = $Params.XmlPrefix }

        if ($Params.XmlAttribute.IsPresent) { $param.xml.attribute = $Params.XmlAttribute.IsPresent }

        if ($Params.XmlWrapped.IsPresent) { $param.xml.wrapped = $Params.XmlWrapped.IsPresent }
    }

    if ($Params.XmlItemName) { $param.xmlItemName = $Params.XmlItemName }

    if ($Params.ExternalDocs) { $param.externalDocs = $Params.ExternalDocs }

    if ($Params.NoAdditionalProperties.IsPresent -and $Params.AdditionalProperties) {
        throw 'Params -NoAdditionalProperties and -AdditionalProperties are mutually exclusive'
    }
    else {
        if ($Params.NoAdditionalProperties.IsPresent) { $param.additionalProperties = $false }

        if ($Params.AdditionalProperties) { $param.additionalProperties = $Params.AdditionalProperties }
    }

    return $param
}


<#
.SYNOPSIS
Converts header properties to a format compliant with OpenAPI specifications.

.DESCRIPTION
The ConvertTo-PodeOAHeaderProperty function is designed to take an array of hashtables representing header properties and
convert them into a structure suitable for OpenAPI documentation. It ensures that each header property includes a name and
schema definition and can handle additional attributes like description.

.PARAMETER Headers
An array of hashtables, where each hashtable represents a header property with attributes like name, type, description, etc.

.EXAMPLE
$headerProperties = ConvertTo-PodeOAHeaderProperty -Headers $myHeaders

This example demonstrates how to convert an array of header properties into a format suitable for OpenAPI documentation.

.NOTES
This is an internal function and may change in future releases of Pode.
#>
function ConvertTo-PodeOAHeaderProperty {
    param (
        [Parameter(Mandatory = $true, ValueFromPipeline = $true)]
        [hashtable[]]
        $Headers
    )

    $elems = @{}

    foreach ($e in $Headers) {
        # Ensure each header has a name
        if ($e.name) {
            $elems.$($e.name) = @{}
            # Add description if present
            if ($e.description) {
                $elems.$($e.name).description = $e.description
            }
            # Define the schema, including the type and any additional properties
            $elems.$($e.name).schema = @{
                type = $($e.type)
            }
            foreach ($k in $e.keys) {
                if (@('name', 'description') -notcontains $k) {
                    $elems.$($e.name).schema.$k = $e.$k
                }
            }
        }
        else {
            throw 'Header requires a name when used in an encoding context'
        }
    }

    return $elems
}


<#
.SYNOPSIS
Creates a new OpenAPI callback component for a given definition tag.

.DESCRIPTION
The New-PodeOAComponentCallBackInternal function constructs an OpenAPI callback component based on provided parameters.
This function is designed for internal use within the Pode framework to define callbacks in OpenAPI documentation.
It handles the creation of callback structures including the path, HTTP method, request bodies, and responses
based on the given definition tag.

.PARAMETER Params
A hashtable containing parameters for the callback component, such as Method, Path, RequestBody, and Responses.

.PARAMETER DefinitionTag
A mandatory string parameter that specifies the definition tag in OpenAPI documentation.

.EXAMPLE
$callback = New-PodeOAComponentCallBackInternal -Params $myParams -DefinitionTag 'myTag'

This example demonstrates how to create an OpenAPI callback component for 'myTag' using the provided parameters.

.NOTES
This is an internal function and may change in future releases of Pode.
#>
function New-PodeOAComponentCallBackInternal {
    param(
        [Parameter(Mandatory = $true)]
        [hashtable]
        $Params,

        [Parameter(Mandatory = $true)]
        [string]
        $DefinitionTag
    )

    # Convert HTTP method to lower case
    $_method = $Params.Method.ToLower()

    # Construct the base structure for the callback with the given path and method
    $callBack = [ordered]@{
        "'$($Params.Path)'" = [ordered]@{
            $_method = [ordered]@{}
        }
    }

    # Add request body to the callback if it is specified for the given definition tag
    if ($Params.RequestBody.ContainsKey($DefinitionTag)) {
        $callBack."'$($Params.Path)'".$_method.requestBody = $Params.RequestBody[$DefinitionTag]
    }

    # Add responses to the callback if they are specified for the given definition tag
    if ($Params.Responses.ContainsKey($DefinitionTag)) {
        $callBack."'$($Params.Path)'".$_method.responses = $Params.Responses[$DefinitionTag]
    }

    # Return the constructed callback object
    return $callBack

}




<#
.SYNOPSIS
Creates a new OpenAPI response object based on provided parameters and a definition tag.

.DESCRIPTION
The New-PodeOResponseInternal function constructs an OpenAPI response object using provided parameters.
It sets a description for the status code, references existing components if specified,
and builds content-type and header schemas. This function is intended for internal use within the
Pode framework for API documentation purposes.

.PARAMETER Params
A hashtable containing parameters for building the OpenAPI response object, including description,
status code, content, headers, links, and reference to existing components.

.PARAMETER DefinitionTag
A mandatory string parameter that specifies the definition tag in OpenAPI documentation.

.EXAMPLE
$response = New-PodeOResponseInternal -Params $myParams -DefinitionTag 'myTag'

This example demonstrates how to create an OpenAPI response object for 'myTag' using the provided parameters.

.NOTES
This is an internal function and may change in future releases of Pode.
#>
function New-PodeOResponseInternal {
    param(
        [hashtable]
        $Params,

        [Parameter(Mandatory = $true)]
        [string]
        $DefinitionTag
    )

    # Set a general description for the status code
    if ([string]::IsNullOrWhiteSpace($Params.Description)) {
        if ($Params.Default) {
            $Description = 'Default Response.'
        }
        elseif ($Params.StatusCode) {
            $Description = Get-PodeStatusDescription -StatusCode $Params.StatusCode
        }
        else {
            throw 'A Description is required'
        }
    }
    else {
        $Description = $Params.Description
    }

    # Handle response referencing an existing component
    if ($Params.Reference) {
        Test-PodeOAComponentInternal -Field responses -DefinitionTag $DefinitionTag -Name $Params.Reference -PostValidation
        $response = @{
            '$ref' = "#/components/responses/$($Params.Reference)"
        }
    }
    else {
        # Build content-type schemas if provided
        $_content = $null
        if ($null -ne $Params.Content) {
            $_content = ConvertTo-PodeOAObjectSchema -DefinitionTag $DefinitionTag -Content $Params.Content
        }

        # Build header schemas based on the type of the Headers parameter
        $_headers = $null
        if ($null -ne $Params.Headers) {
            if ($Params.Headers -is [System.Object[]] -or $Params.Headers -is [string] -or $Params.Headers -is [string[]]) {
                if ($Params.Headers -is [System.Object[]] -and $Params.Headers.Count -gt 0 -and ($Params.Headers[0] -is [hashtable] -or $Params.Headers[0] -is [ordered])) {
                    $_headers = ConvertTo-PodeOAHeaderProperty -Headers $Params.Headers
                }
                else {
                    $_headers = @{}
                    foreach ($h in $Params.Headers) {
                        Test-PodeOAComponentInternal -Field headers -DefinitionTag $DefinitionTag -Name $h -PostValidation
                        $_headers[$h] = @{
                            '$ref' = "#/components/headers/$h"
                        }
                    }
                }
            }
            elseif ($Params.Headers -is [hashtable]) {
                $_headers = ConvertTo-PodeOAObjectSchema -DefinitionTag $DefinitionTag -Content $Params.Headers
            }
        }

        # Construct the response object
        $response = [ordered]@{
            description = $Description
        }

        if ($_headers) { $response.headers = $_headers }

        if ($_content) { $response.content = $_content }

        if ($Params.Links) { $response.links = $Params.Links }

    }

    return $response
}




<#
.SYNOPSIS
Creates a new OpenAPI response link object.

.DESCRIPTION
The New-PodeOAResponseLinkInternal function generates an OpenAPI response link object from provided parameters.
This includes setting up descriptions, operation IDs, references, parameters, and request bodies for the link.
This function is designed for internal use within the Pode framework to facilitate the creation of response
link objects in OpenAPI documentation.

.PARAMETER Params
A hashtable of parameters for the OpenAPI response link.

.EXAMPLE
$link = New-PodeOAResponseLinkInternal -Params $myParams

Generates a new OpenAPI response link object using the provided parameters in $myParams.

.NOTES
This is an internal function and may change in future releases of Pode.
#>
function New-PodeOAResponseLinkInternal {
    param(
        [hashtable]
        $Params
    )

    # Initialize an ordered dictionary for the link
    $link = [ordered]@{}

    # Add properties to the link based on the provided parameters
    if ($Params.Description) { $link.description = $Params.Description }
    if ($Params.OperationId) { $link.operationId = $Params.OperationId }
    if ($Params.OperationRef) { $link.operationRef = $Params.OperationRef }
    if ($Params.Parameters) { $link.parameters = $Params.Parameters }
    if ($Params.RequestBody) { $link.requestBody = $Params.RequestBody }

    return $link
}


<#
.SYNOPSIS
Tests the internal OpenAPI definitions for compliance and validity.

.DESCRIPTION
The Test-PodeOADefinitionInternal function validates OpenAPI definitions within the Pode framework.
It checks for various issues like undefined references, mandatory fields (like title and version),
and missing components. If any issues are found, they are displayed with detailed messages, and
the function throws an error indicating non-compliance with OpenAPI document standards.

.EXAMPLE
Test-PodeOADefinitionInternal

This example demonstrates how to call the function to validate OpenAPI definitions.

.NOTES
This is an internal function and may change in future releases of Pode.
#>

function Test-PodeOADefinitionInternal {

    # Validate OpenAPI definitions and store any issues found
    $definitionIssues = Test-PodeOADefinition

    # Check if the validation result indicates issues
    if (! $definitionIssues.valid) {
        # Print a header for undefined OpenAPI references
        Write-PodeHost 'Undefined OpenAPI References :' -ForegroundColor Red

        # Iterate over each issue found in the definitions
        foreach ($tag in $definitionIssues.issues.keys) {
            Write-PodeHost "Definition $tag :" -ForegroundColor Red

            # Check and display issues related to OpenAPI document generation error
            if ($definitionIssues.issues[$tag].definition ) {
                Write-PodeHost ' OpenAPI generation document error: ' -ForegroundColor Red
                Write-PodeHost " $($definitionIssues.issues[$tag].definition)" -ForegroundColor Red
            }

            # Check for missing mandatory 'title' field
            if ($definitionIssues.issues[$tag].title ) {
                Write-PodeHost ' info.title is mandatory' -ForegroundColor Red
            }

            # Check for missing mandatory 'version' field
            if ($definitionIssues.issues[$tag].version ) {
                Write-PodeHost ' info.version is mandatory' -ForegroundColor Red
            }

            # Check for missing components and list them
            if ($definitionIssues.issues[$tag].components ) {
                Write-PodeHost ' Missing component(s)' -ForegroundColor Red
                foreach ($key in $definitionIssues.issues[$tag].components.keys) {
                    $occurences = $definitionIssues.issues[$tag].components[$key]
                    # Adjust occurrence count based on schema validation setting
                    if ( $PodeContext.Server.OpenAPI.Definitions[$tag].hiddenComponents.schemaValidation) {
                        $occurences = $occurences / 2
                    }
                    Write-PodeHost "`$refs : $key ($occurences)" -ForegroundColor Red
                }
            }

            # Add a blank line for readability
            Write-PodeHost
        }

        # Throw an error indicating non-compliance with OpenAPI standards
        throw 'OpenAPI document compliance issues'
    }
}

<#
.SYNOPSIS
Check the OpenAPI component exist (Internal Function)

.DESCRIPTION
Check the OpenAPI component exist (Internal Function)

.PARAMETER Field
The component type

.PARAMETER Name
The component Name

.PARAMETER DefinitionTag
An Array of strings representing the unique tag for the API specification.
This tag helps in distinguishing between different versions or types of API specifications within the application.
You can use this tag to reference the specific API documentation, schema, or version that your function interacts with.

.PARAMETER ThrowException
Generate an exception if the component doesn't exist

.PARAMETER PostValidation
Postpone the check before the server start

.EXAMPLE
Test-PodeOAComponentInternal -Field 'responses' -Name 'myresponse' -DefinitionTag 'default'

.NOTES
This is an internal function and may change in future releases of Pode.
#>
function Test-PodeOAComponentInternal {
    param(
        [Parameter(Mandatory = $true)]
        [ValidateSet( 'schemas' , 'responses' , 'parameters' , 'examples' , 'requestBodies' , 'headers' , 'securitySchemes' , 'links' , 'callbacks' , 'pathItems')]
        [string]
        $Field,

        [Parameter(Mandatory = $true)]
        [ValidateNotNullOrEmpty()]
        [string]
        $Name,

        [string[]]
        $DefinitionTag,

        [switch]
        $ThrowException,

        [switch]
        $PostValidation
    )

    $DefinitionTag = Test-PodeOADefinitionTag -Tag $DefinitionTag
    if ($PostValidation.IsPresent) {
        foreach ($tag in $DefinitionTag) {
            if (! ($PodeContext.Server.OpenAPI.Definitions[$tag].hiddenComponents.postValidation[$field].keys -ccontains $Name)) {
                $PodeContext.Server.OpenAPI.Definitions[$tag].hiddenComponents.postValidation[$field][$name] = 1
            }
            else {
                $PodeContext.Server.OpenAPI.Definitions[$tag].hiddenComponents.postValidation[$field][$name] += 1
            }
        }
    }
    else {
        foreach ($tag in $DefinitionTag) {
            if (!($PodeContext.Server.OpenAPI.Definitions[$tag].components[$field].keys -ccontains $Name)) {
                # If $Name is not found in the current $tag, return $false or throw an exception
                if ($ThrowException.IsPresent ) {
                    throw "No components of type $field named $Name are available in the $tag definition."
                }
                else {
                    return $false
                }
            }
        }
        if (!$ThrowException.IsPresent) {
            return $true
        }
    }
}



<#
.SYNOPSIS
    Resolves references in an OpenAPI schema component based on definitions within a specified definition tag context.

.DESCRIPTION
    This function navigates through a schema's properties and resolves `$ref` references to actual schemas defined within the specified definition context.
    It handles complex constructs such as 'allOf', 'oneOf', and 'anyOf', merging properties and ensuring the schema is fully resolved without unresolved references.

.PARAMETER ComponentSchema
    A hashtable representing the schema of a component where references need to be resolved.

.PARAMETER DefinitionTag
    A string identifier for the specific set of schema definitions under which references should be resolved.

.EXAMPLE
    $schema = @{
        type = 'object';
        properties = @{
            name = @{
                type = 'string'
            };
            details = @{
                '$ref' = '#/components/schemas/UserDetails'
            }
        };
    }
    Resolve-PodeOAReference -ComponentSchema $schema -DefinitionTag 'v1'

    This example demonstrates resolving a reference to 'UserDetails' within a given component schema.
#><|MERGE_RESOLUTION|>--- conflicted
+++ resolved
@@ -1140,7 +1140,6 @@
 
 <#
 .SYNOPSIS
-<<<<<<< HEAD
     Converts a cmdlet parameter to a Pode OpenAPI property.
 
 .DESCRIPTION
@@ -1156,15 +1155,6 @@
 
 .NOTES
     This is an internal function and may change in future releases of Pode.
-=======
-    Converts a Cmdlet parameter into an OpenAPI-compliant property definition based on its type.
-
-.DESCRIPTION
-    This function analyzes the metadata of a Cmdlet parameter and generates an OpenAPI schema property. It supports Boolean, Integer, Number, and defaults to String type properties.
-
-.PARAMETER Parameter
-    The metadata of the Cmdlet parameter that is being converted to an OpenAPI property.
->>>>>>> 3618f57e
 #>
 function ConvertTo-PodeOAPropertyFromCmdletParameter {
     param(

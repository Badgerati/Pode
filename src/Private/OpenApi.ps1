function ConvertTo-PodeOAContentTypeSchema {
    param(
<<<<<<< HEAD
        [Parameter(ValueFromPipeline = $true)] 
=======
        [Parameter(ValueFromPipeline = $true)]
>>>>>>> 3febc776
        [hashtable]
        $Schemas,
        [Parameter(ValueFromPipeline = $false)]
        [switch]
        $Array 
    )

    if (Test-PodeIsEmpty $Schemas) {
        return $null
    }

    # ensure all content types are valid
    foreach ($type in $Schemas.Keys) {
        if ($type -inotmatch '^\w+\/[\w\.\+-]+$') {
            throw "Invalid content-type found for schema: $($type)"
        }
    }

    # convert each schema to openapi format
    return (ConvertTo-PodeOAObjectSchema -Schemas $Schemas -Array:$Array)
}

function ConvertTo-PodeOAHeaderSchema {
    param(
<<<<<<< HEAD
        [Parameter(ValueFromPipeline = $true, Mandatory = $true, Position = 0)]
        [string[]]$Schemas,
        [Parameter(ValueFromPipeline = $false)]
        [switch]
        $Array 
=======
        [Parameter(ValueFromPipeline = $true)]
        [hashtable]
        $Schemas
>>>>>>> 3febc776
    )
    begin { 
        $obj = @{}
    }
    process {
        # convert each schema to openapi format
        #  return (ConvertTo-PodeOAObjectSchema -Schemas $Schemas)
        foreach ($schema in $Schemas) {
            if ( !(Test-PodeOAComponentHeaderSchema -Name $schema)) {
                throw "The OpenApi component schema doesn't exist: $schema"
            }  
            if ($Array) {
                $obj[$schema] = @{ 
                    'description' = $PodeContext.Server.OpenAPI.hiddenComponents.headerSchemas[$schema].description
                    'schema'      = @{
                        'type'  = 'array'
                        'items' = ($PodeContext.Server.OpenAPI.hiddenComponents.headerSchemas[$schema] | ConvertTo-PodeOASchemaProperty -NoDescription )
                    }
                }      
            } else {
                $obj[$schema] = @{ 
                    'description' = $PodeContext.Server.OpenAPI.hiddenComponents.headerSchemas[$schema].description
                    'schema'      = ($PodeContext.Server.OpenAPI.hiddenComponents.headerSchemas[$schema] | ConvertTo-PodeOASchemaProperty -NoDescription ) 
                }            
            } 
        }
    }
    end {
        return $obj
    }
}

function ConvertTo-PodeOAObjectSchema {
    param(
        [Parameter(ValueFromPipeline = $true)]
        [hashtable]
        $Schemas, 
        [Parameter(ValueFromPipeline = $false)]
        [switch]
        $Array 
    )

    # convert each schema to openapi format
    $obj = @{}
    foreach ($type in $Schemas.Keys) {
        $obj[$type] = @{
            schema = $null
        } 
        if ($Array) {
            $obj[$type].schema = @{
                'type'  = 'array'
                'items' = $null
            }
        }
        # add a shared component schema reference
        if ($Schemas[$type] -is [string]) {
            if (@('string', 'integer' , 'number', 'boolean' ) -contains $Schemas[$type]) {
                if ($Array) {
                    $obj[$type].schema.items = @{
                        'type' = $Schemas[$type]
                    }
                } else {
                    $obj[$type].schema = @{
                        'type' = $Schemas[$type]
                    }
                }
            } else {
                if ( !(Test-PodeOAComponentSchema -Name $Schemas[$type])) {
                    throw "The OpenApi component schema doesn't exist: $($Schemas[$type])"
                } 
                if ($Array) {
                    $obj[$type].schema.items = @{
                        '$ref' = "#/components/schemas/$($Schemas[$type])"
                    }
                } else {
                    $obj[$type].schema = @{
                        '$ref' = "#/components/schemas/$($Schemas[$type])"
                    }
                }
            }
        }  
        # add a set schema object
        else {
            $obj[$type].schema = ($Schemas[$type] | ConvertTo-PodeOASchemaProperty)
        } 
    }

    return $obj
}

<<<<<<< HEAD
function Test-PodeOAExternalDoc {
=======
function Test-PodeOAComponentSchema {
>>>>>>> 3febc776
    param(
        [Parameter(Mandatory = $true)]
        [string]
        $Name
    )

    return $PodeContext.Server.OpenAPI.hiddenComponents.externalDocs.ContainsKey($Name)
}

<<<<<<< HEAD
function Test-PodeOAComponentHeaderSchema {
=======
function Test-PodeOAComponentResponse {
>>>>>>> 3febc776
    param(
        [Parameter(Mandatory = $true)]
        [string]
        $Name
    )

    return $PodeContext.Server.OpenAPI.hiddenComponents.headerSchemas.ContainsKey($Name)
}

<<<<<<< HEAD
function Test-PodeOAComponentSchemaJson {
=======
function Test-PodeOAComponentRequestBody {
>>>>>>> 3febc776
    param(
        [Parameter(Mandatory = $true)]
        [string]
        $Name
    )

    return $PodeContext.Server.OpenAPI.hiddenComponents.schemaJson.ContainsKey($Name)
} 

<<<<<<< HEAD
function Test-PodeOAComponentSchema {
=======
function Test-PodeOAComponentParameter {
>>>>>>> 3febc776
    param(
        [Parameter(Mandatory = $true)]
        [string]
        $Name
    )

    return $PodeContext.Server.OpenAPI.components.schemas.ContainsKey($Name)
}

<<<<<<< HEAD
function Test-PodeOAComponentResponse {
    param(
        [Parameter(Mandatory = $true)]
        [string]
        $Name
    )
=======
function ConvertTo-PodeOASchemaProperty {
    param(
        [Parameter(Mandatory = $true, ValueFromPipeline = $true)]
        [hashtable]
        $Property,
>>>>>>> 3febc776

    return $PodeContext.Server.OpenAPI.components.responses.ContainsKey($Name)
}

function Test-PodeOAComponentRequestBody {
    param(
        [Parameter(Mandatory = $true)]
        [string]
        $Name
    )

<<<<<<< HEAD
    return $PodeContext.Server.OpenAPI.components.requestBodies.ContainsKey($Name)
}
=======
    # base schema type
    $schema = @{
        type        = $Property.type
        format      = $Property.format
        description = $Property.description
        default     = $Property.default
    }
>>>>>>> 3febc776

function Test-PodeOAComponentParameter {
    param(
        [Parameter(Mandatory = $true)]
        [string]
        $Name
    ) 
    return $PodeContext.Server.OpenAPI.components.parameters.ContainsKey($Name)
}


function ConvertTo-PodeOAofProperty {
    param (
        [hashtable]
        $Property
    )
    if ( @('allOf', 'oneOf', 'anyOf') -contains $Property.type  ) {
        $schema = [ordered]@{
            $Property.type = @()
        }
        if ($Property.schemas ) {
            foreach ($prop in $Property.schemas ) {
                if ($prop -is [string]) {
                    if ( !(Test-PodeOAComponentSchema -Name $prop)) {
                        throw "The OpenApi component schema doesn't exist: $prop"
                    }  
                    $schema[$Property.type ] += @{ '$ref' = "#/components/schemas/$prop" }
                } else {
                    $schema[$Property.type ] += $prop | ConvertTo-PodeOASchemaProperty
                }
            }  
        }
        if ($Property.discriminator) {
            $schema['discriminator'] = @{'propertyName' = $Property.discriminator }
        }
        return  $schema
    }
    return  @{}
}

function ConvertTo-PodeOASchemaProperty {
    param(
        [Parameter(Mandatory = $true, ValueFromPipeline = $true)]
        [hashtable]
        $Property,
        [switch]
        $NoDescription
    )
    if ( @('allOf', 'oneOf', 'anyOf') -contains $Property.type  ) { 
        $schema = ConvertTo-PodeOAofProperty -Property $Property 
    } else {
        # base schema type
        $schema = [ordered]@{
            type = $Property.type 
        }

        if (!$NoDescription -and $Property.description) {
            $schema['description'] = $Property.description
        } 

<<<<<<< HEAD
        if ($Property.default) {
            $schema['default'] = $Property.default
=======
        $schema = @{
            type  = 'array'
            items = ($Property | ConvertTo-PodeOASchemaProperty)
>>>>>>> 3febc776
        }

        if ($Property.deprecated) {
            $schema['deprecated'] = $Property.deprecated
        } 
        if ($param.xlmName ) {
            $schema['xlm'] = @{ 'name' = $param.xlmName }
        }

<<<<<<< HEAD
        if ($null -ne $Property.meta) {
            foreach ($key in $Property.meta.Keys) {
                if ($Property.meta.$key) {
                    $schema[$key] = $Property.meta[$key]
                }
            }
=======
        $schema = @{
            type       = 'object'
            properties = (ConvertTo-PodeOASchemaObjectProperty -Properties $Property)
>>>>>>> 3febc776
        }

        # are we using an array?
        if ($Property.array) {
            if ($Property.maxItems ) {
                $schema['maxItems'] = $Property.maxItems
            }
    
            if ($Property.minItems ) {
                $schema['minItems'] = $Property.minItems
            }
    
            if ($Property.uniqueItems ) {
                $schema['uniqueItems'] = $Property.uniqueItems
            } 
        
            $schema['type'] = 'array'
            if ($Property.type -ieq 'schema') {
                if ( !(Test-PodeOAComponentSchema -Name $Property['schema'])) {
                    throw "The OpenApi component schema doesn't exist: $($Property['schema'])"
                }  
                $schema['items'] = @{ '$ref' = "#/components/schemas/$($Property['schema'])" }
            } else {
                $Property.array = $false
                $schema['items'] = ($Property | ConvertTo-PodeOASchemaProperty) 
                $Property.array = $true 
            }       
            return $schema
        } else {
            #format is not applicable to array
            if ($Property.format) {
                $schema['format'] = $Property.format
            }

            # schema refs
            if ($Property.type -ieq 'schema') {
                if ( !(Test-PodeOAComponentSchema -Name $Property['schema'])) {
                    throw "The OpenApi component schema doesn't exist: $($Property['schema'])"
                } 
                $schema = @{
                    '$ref' = "#/components/schemas/$($Property['schema'])"
                }
            }
            #only if it's not an array
            if ($Property.enum ) {
                $schema['enum'] = $Property.enum
            } 
        }
    
        if ($Property.object) {
            # are we using an object?
            $Property.object = $false

            $schema = @{
                type       = 'object'
                properties = (ConvertTo-PodeOASchemaObjectProperty -Properties $Property)
            }

            if ($Property.required) {
                $schema['required'] = @($Property.name)
            } 
        }

        if ($Property.type -ieq 'object') {
            foreach ($prop in $Property.properties) {
                if ( @('allOf', 'oneOf', 'anyOf') -contains $prop.type  ) { 
                    $schema += ConvertTo-PodeOAofProperty -Property $prop  
                }
            } 
            $schema['properties'] = (ConvertTo-PodeOASchemaObjectProperty -Properties $Property.properties)

            $RequiredList = @(($Property.properties | Where-Object { $_.required }) )
            if ( $RequiredList.Count -gt 0) {
                $schema['required'] = @($RequiredList.Name) 
            } 

            if ($Property.xml ) { 
                $schema['xml'] = @{} 
                foreach ($key in $Property.xml.Keys) {
                    $schema['xml'].$key = $Property.xml.$key
                } 
            }
        }
    } 
    return $schema
}

function ConvertTo-PodeOASchemaObjectProperty {
    param(
        [Parameter(Mandatory = $true)]
        [hashtable[]]
        $Properties
    ) 
    $schema = @{}  
    foreach ($prop in $Properties) { 
        if ( @('allOf', 'oneOf', 'anyOf') -notcontains $prop.type  ) {  
            $schema[$prop.name] = ($prop | ConvertTo-PodeOASchemaProperty  )
        }
    } 
    return $schema
}

function Get-PodeOpenApiDefinitionInternal {
<<<<<<< HEAD
    param(   
=======
    param(
        [Parameter(Mandatory = $true)]
        [string]
        $Title,

        [Parameter()]
        [string]
        $Version,

        [Parameter()]
        [string]
        $Description,

        [Parameter()]
        [string]
        $RouteFilter,
>>>>>>> 3febc776

        [Parameter()]
        [string]
        $Protocol,

        [Parameter()]
        [string]
        $Address,

        [Parameter()]
        [string]
        $EndpointName,

        [Parameter()]
        [hashtable]
        $MetaInfo 
    ) 

    # set the openapi version
    $def = [ordered]@{
        openapi = $PodeContext.Server.OpenAPI.Version
    }

<<<<<<< HEAD
    if ($PodeContext.Server.OpenAPI.info) {
        $def['info'] = $PodeContext.Server.OpenAPI.info
    }
    if ($PodeContext.Server.OpenAPI.externalDocs) {
        $def['externalDocs'] = $PodeContext.Server.OpenAPI.externalDocs
=======
    # metadata
    $def['info'] = @{
        title       = $Title
        version     = $Version
        description = $Description
>>>>>>> 3febc776
    }

    if ($PodeContext.Server.OpenAPI.servers) {
        $def['servers'] = $PodeContext.Server.OpenAPI.servers
    } elseif (!$MetaInfo.RestrictRoutes -and ($PodeContext.Server.Endpoints.Count -gt 1)) {
        #  $def['servers'] = $null
        $def.servers = @(foreach ($endpoint in $PodeContext.Server.Endpoints.Values) {
                @{
                    url         = $endpoint.Url
                    description = (Protect-PodeValue -Value $endpoint.Description -Default $endpoint.Name)
                }
            })
<<<<<<< HEAD
    }    
    if ($PodeContext.Server.OpenAPI.tags.Count -gt 0) {
        $def['tags'] = @()
        foreach ($tag in $PodeContext.Server.OpenAPI.tags.Values) { 
            $def['tags'] += $tag
        }
    } 
=======
    }
>>>>>>> 3febc776

    # paths
    $def['paths'] = [ordered]@{} 
    # components
    $def['components'] = $PodeContext.Server.OpenAPI.components
    # auth/security components
    if ($PodeContext.Server.Authentications.Methods.Count -gt 0) {
        if ($null -eq $def.components.securitySchemes) {
            $def.components.securitySchemes = @{}
        }

        foreach ($authName in $PodeContext.Server.Authentications.Methods.Keys) {
            $authType = (Find-PodeAuth -Name $authName).Scheme
            if ([string]::IsNullOrWhiteSpace($authType)) {
                continue
            }

            $_authName = ($authName -replace '\s+', '')

            $_authObj = @{}
            if ($authType.Scheme -ieq 'apikey') {
                $_authObj = @{
                    type = $authType.Scheme
                    in   = $authType.Arguments.Location.ToLowerInvariant()
                    name = $authType.Arguments.LocationName
                }
            } else {
                $_authObj = @{
                    type   = $authType.Scheme.ToLowerInvariant()
                    scheme = $authType.Name.ToLowerInvariant()
                }
            }

            $def.components.securitySchemes[$_authName] = $_authObj
        }

        if ($PodeContext.Server.OpenAPI.Security.Definition -and $PodeContext.Server.OpenAPI.Security.Definition.Length -gt 0) {
            $def['security'] = @($PodeContext.Server.OpenAPI.Security.Definition)
        }
    }


    $filter = ($MetaInfo)?"^$($MetaInfo.RouteFilter)":''

    foreach ($method in $PodeContext.Server.Routes.Keys) {
        foreach ($path in ($PodeContext.Server.Routes[$method].Keys | Sort-Object)) { 
            # does it match the route?
            if ($path -inotmatch $filter) {
                continue
            }  
            # the current route
            $_routes = @($PodeContext.Server.Routes[$method][$path])
            if ( $MetaInfo -and $MetaInfo.RestrictRoutes) {
                $_routes = @(Get-PodeRoutesByUrl -Routes $_routes -EndpointName $EndpointName)
            }

            # continue if no routes
            if (($_routes.Length -eq 0) -or ($null -eq $_routes[0])) {
                continue
            }

            # get the first route for base definition
<<<<<<< HEAD
            $_route = $_routes[0] 
            # check if the route has to be published 
            if ($_route.OpenApi.Swagger) {
                #remove the ServerUrl part 
                if ($MetaInfo -and $MetaInfo.ServerUrl) {
                    $_route.OpenApi.Path = $_route.OpenApi.Path.replace($MetaInfo.ServerUrl, '')
=======
            $_route = $_routes[0]

            # do nothing if it has no responses set
            if ($_route.OpenApi.Responses.Count -eq 0) {
                continue
            }

            # add path to defintion
            if ($null -eq $def.paths[$_route.OpenApi.Path]) {
                $def.paths[$_route.OpenApi.Path] = @{}
            }

            # add path's http method to defintition
            $def.paths[$_route.OpenApi.Path][$method] = @{
                summary     = $_route.OpenApi.Summary
                description = $_route.OpenApi.Description
                operationId = $_route.OpenApi.OperationId
                tags        = @($_route.OpenApi.Tags)
                responses   = $_route.OpenApi.Responses
                parameters  = $_route.OpenApi.Parameters
                requestBody = $_route.OpenApi.RequestBody
                servers     = $null
                security    = @($_route.OpenApi.Authentication)
            }

            if ($_route.OpenApi.Deprecated) {
                $def.paths[$_route.OpenApi.Path][$method]['deprecated'] = $_route.OpenApi.Deprecated
            }

            # add global authentication for route
            if (($null -ne $def['security']) -and ($def['security'].Length -gt 0)) {
                foreach ($sec in $PodeContext.Server.OpenAPI.Security) {
                    if ([string]::IsNullOrWhiteSpace($sec.Route) -or ($sec.Route -ieq '/') -or ($sec.Route -ieq $_route.OpenApi.Path) -or ($_route.OpenApi.Path -imatch "^$($sec.Route)$")) {
                        $def.paths[$_route.OpenApi.Path][$method].security += $sec.Definition
                    }
>>>>>>> 3febc776
                }
                # do nothing if it has no responses set
                if ($_route.OpenApi.Responses.Count -eq 0) {
                    continue
                }

                # add path to defintion
                if ($null -eq $def.paths[$_route.OpenApi.Path]) {
                    $def.paths[$_route.OpenApi.Path] = @{}
                } 
                
                $pm = [ordered]@{}
                if ($_route.OpenApi.Deprecated) {
                    $pm.deprecated = $_route.OpenApi.Deprecated
                }
                if ($_route.OpenApi.Tags  ) {
                    $pm.tags = $_route.OpenApi.Tags  
                }
                if ($_route.OpenApi.Summary) {
                    $pm.summary = $_route.OpenApi.Summary
                }
                if ($_route.OpenApi.Description) {
                    $pm.description = $_route.OpenApi.Description
                }
                if ($_route.OpenApi.OperationId  ) {
                    $pm.operationId = $_route.OpenApi.OperationId  
                }
                if ($_route.OpenApi.Parameters) {
                    $pm.parameters = $_route.OpenApi.Parameters
                } 
                if ($_route.OpenApi.RequestBody) {
                    $pm.requestBody = $_route.OpenApi.RequestBody
                } 
                if ($_route.OpenApi.Authentication.Count -gt 0) {
                    $pm.security = @($_route.OpenApi.Authentication)
                }
                $pm.responses = $_route.OpenApi.Responses 
                #servers     = $null 
                # add path's http method to defintition 
                $def.paths[$_route.OpenApi.Path][$method] = $pm
                # add global authentication for route
                if (($null -ne $def['security']) -and ($def['security'].Length -gt 0)) {
                    foreach ($sec in $PodeContext.Server.OpenAPI.Security) {
                        if ([string]::IsNullOrWhiteSpace($sec.Route) -or ($sec.Route -ieq '/') -or ($sec.Route -ieq $_route.OpenApi.Path) -or ($_route.OpenApi.Path -imatch "^$($sec.Route)$")) {
                            if (!$def.paths[$_route.OpenApi.Path][$method].security) {
                                $def.paths[$_route.OpenApi.Path][$method].security = @($sec.Definition)
                            } else {
                                $def.paths[$_route.OpenApi.Path][$method].security += $sec.Definition
                            }
                        }
                    }
                } 

                # add any custom server endpoints for route
                foreach ($_route in $_routes) {
                    if ([string]::IsNullOrWhiteSpace($_route.Endpoint.Address) -or ($_route.Endpoint.Address -ieq '*:*')) {
                        continue
                    }

                    if ($null -eq $def.paths[$_route.OpenApi.Path][$method].servers) {
                        $def.paths[$_route.OpenApi.Path][$method].servers = @()
                    }

                    $serverDef = $null
                    if (![string]::IsNullOrWhiteSpace($_route.Endpoint.Name)) {
                        $serverDef = @{
                            url = (Get-PodeEndpointByName -Name $_route.Endpoint.Name).Url
                        }
                    } else {
                        $serverDef = @{
                            url = "$($_route.Endpoint.Protocol)://$($_route.Endpoint.Address)"
                        }
                    }

                    if ($null -ne $serverDef) {
                        $def.paths[$_route.OpenApi.Path][$method].servers += $serverDef
                    } 

                }
            }
        }
    } 

    # remove all null values (swagger hates them)
    #$def | Remove-PodeNullKeysFromHashtable

    return $def
}

function ConvertTo-PodeOAPropertyFromCmdletParameter {
    param(
        [Parameter(Mandatory = $true, ValueFromPipeline = $true)]
        [System.Management.Automation.ParameterMetadata]
        $Parameter
    )

    if ($Parameter.SwitchParameter -or ($Parameter.ParameterType.Name -ieq 'boolean')) {
        New-PodeOABoolProperty -Name $Parameter.Name
    } else {
        switch ($Parameter.ParameterType.Name) {
            { @('int32', 'int64') -icontains $_ } {
                New-PodeOAIntProperty -Name $Parameter.Name -Format $_
            }

            { @('double', 'float') -icontains $_ } {
                New-PodeOANumberProperty -Name $Parameter.Name -Format $_
            }
        }
    }

    New-PodeOAStringProperty -Name $Parameter.Name
}

function Get-PodeOABaseObject {
    return @{
<<<<<<< HEAD
        Path             = $null
        Title            = $null
        components       = @{
            schemas       = @{}
            responses     = @{}
            requestBodies = @{}
            parameters    = @{}  
        }
        Security         = @() 
        tags             = [ordered]@{}
        hiddenComponents = @{
            headerSchemas = @{}
            externalDocs  = @{}
            schemaJson    = @{} 
        } 
=======
        Path       = $null
        Title      = $null
        components = @{
            schemas       = @{}
            responses     = @{}
            requestBodies = @{}
            parameters    = @{}
        }
        Security   = @()
>>>>>>> 3febc776
    }
}

function Set-PodeOAAuth {
    param(
        [Parameter(Mandatory = $true, ValueFromPipeline = $true)]
        [ValidateNotNullOrEmpty()]
        [hashtable[]]
        $Route,

        [Parameter()]
        [string[]]
        $Name
    )

    foreach ($n in @($Name)) {
        if (!(Test-PodeAuthExists -Name $n)) {
            throw "Authentication method does not exist: $($n)"
        }
    }

    foreach ($r in @($Route)) {
        $r.OpenApi.Authentication = @(foreach ($n in @($Name)) {
                @{
                    "$($n -replace '\s+', '')" = @()
                }
            })
    }
}

function Set-PodeOAGlobalAuth {
    param(
        [Parameter()]
        [string]
        $Name,

        [Parameter()]
        [string]
        $Route
    )

    if (!(Test-PodeAuthExists -Name $Name)) {
        throw "Authentication method does not exist: $($Name)"
    }

    if (Test-PodeIsEmpty $PodeContext.Server.OpenAPI.Security) {
        $PodeContext.Server.OpenAPI.Security = @()
    }

    $PodeContext.Server.OpenAPI.Security += @{
        Definition = @{
            "$($Name -replace '\s+', '')" = @()
        }
        Route      = (ConvertTo-PodeRouteRegex -Path $Route)
    }
}

function Resolve-References ($obj, $schemas) { 
    $Keys = @()
    foreach ($item in $obj.properties.Keys) {
        $Keys += $item
    }
    foreach ($key in $Keys) {
        if ($obj.properties[$key].type -eq 'object') {
            Resolve-References -obj $obj.properties[$key].properties -schemas $schemas
        } elseif ($obj.properties[$key].'$ref') {  
            if (($obj.properties[$key].'$ref').StartsWith('#/components/schemas/')) {
                $refName = ($obj.properties[$key].'$ref') -replace '#/components/schemas/', ''
                if ($schemas.ContainsKey($refName)) {
                    $obj.properties[$key] = $schemas[$refName] 
                }
            }
        } elseif ($obj.properties[$key].items -and $obj.properties[$key].items.'$ref' ) {  
            if (($obj.properties[$key].items.'$ref').StartsWith('#/components/schemas/')) {
                $refName = ($obj.properties[$key].items.'$ref') -replace '#/components/schemas/', ''
                if ($schemas.ContainsKey($refName)) {
                    $obj.properties[$key].items = $schemas[$refName] 
                }
            }
        }
    } 
} <|MERGE_RESOLUTION|>--- conflicted
+++ resolved
@@ -1,15 +1,11 @@
 function ConvertTo-PodeOAContentTypeSchema {
     param(
-<<<<<<< HEAD
-        [Parameter(ValueFromPipeline = $true)] 
-=======
         [Parameter(ValueFromPipeline = $true)]
->>>>>>> 3febc776
         [hashtable]
         $Schemas,
         [Parameter(ValueFromPipeline = $false)]
         [switch]
-        $Array 
+        $Array
     )
 
     if (Test-PodeIsEmpty $Schemas) {
@@ -29,19 +25,13 @@
 
 function ConvertTo-PodeOAHeaderSchema {
     param(
-<<<<<<< HEAD
         [Parameter(ValueFromPipeline = $true, Mandatory = $true, Position = 0)]
         [string[]]$Schemas,
         [Parameter(ValueFromPipeline = $false)]
         [switch]
-        $Array 
-=======
-        [Parameter(ValueFromPipeline = $true)]
-        [hashtable]
-        $Schemas
->>>>>>> 3febc776
-    )
-    begin { 
+        $Array
+    )
+    begin {
         $obj = @{}
     }
     process {
@@ -50,21 +40,21 @@
         foreach ($schema in $Schemas) {
             if ( !(Test-PodeOAComponentHeaderSchema -Name $schema)) {
                 throw "The OpenApi component schema doesn't exist: $schema"
-            }  
+            }
             if ($Array) {
-                $obj[$schema] = @{ 
+                $obj[$schema] = @{
                     'description' = $PodeContext.Server.OpenAPI.hiddenComponents.headerSchemas[$schema].description
                     'schema'      = @{
                         'type'  = 'array'
                         'items' = ($PodeContext.Server.OpenAPI.hiddenComponents.headerSchemas[$schema] | ConvertTo-PodeOASchemaProperty -NoDescription )
                     }
-                }      
+                }
             } else {
-                $obj[$schema] = @{ 
+                $obj[$schema] = @{
                     'description' = $PodeContext.Server.OpenAPI.hiddenComponents.headerSchemas[$schema].description
-                    'schema'      = ($PodeContext.Server.OpenAPI.hiddenComponents.headerSchemas[$schema] | ConvertTo-PodeOASchemaProperty -NoDescription ) 
-                }            
-            } 
+                    'schema'      = ($PodeContext.Server.OpenAPI.hiddenComponents.headerSchemas[$schema] | ConvertTo-PodeOASchemaProperty -NoDescription )
+                }
+            }
         }
     }
     end {
@@ -76,10 +66,10 @@
     param(
         [Parameter(ValueFromPipeline = $true)]
         [hashtable]
-        $Schemas, 
+        $Schemas,
         [Parameter(ValueFromPipeline = $false)]
         [switch]
-        $Array 
+        $Array
     )
 
     # convert each schema to openapi format
@@ -87,7 +77,7 @@
     foreach ($type in $Schemas.Keys) {
         $obj[$type] = @{
             schema = $null
-        } 
+        }
         if ($Array) {
             $obj[$type].schema = @{
                 'type'  = 'array'
@@ -109,7 +99,7 @@
             } else {
                 if ( !(Test-PodeOAComponentSchema -Name $Schemas[$type])) {
                     throw "The OpenApi component schema doesn't exist: $($Schemas[$type])"
-                } 
+                }
                 if ($Array) {
                     $obj[$type].schema.items = @{
                         '$ref' = "#/components/schemas/$($Schemas[$type])"
@@ -120,116 +110,83 @@
                     }
                 }
             }
-        }  
+        }
         # add a set schema object
         else {
             $obj[$type].schema = ($Schemas[$type] | ConvertTo-PodeOASchemaProperty)
-        } 
+        }
     }
 
     return $obj
 }
 
-<<<<<<< HEAD
 function Test-PodeOAExternalDoc {
-=======
+    param(
+        [Parameter(Mandatory = $true)]
+        [string]
+        $Name
+    )
+
+    return $PodeContext.Server.OpenAPI.hiddenComponents.externalDocs.ContainsKey($Name)
+}
+
+function Test-PodeOAComponentHeaderSchema {
+    param(
+        [Parameter(Mandatory = $true)]
+        [string]
+        $Name
+    )
+
+    return $PodeContext.Server.OpenAPI.hiddenComponents.headerSchemas.ContainsKey($Name)
+}
+
+function Test-PodeOAComponentSchemaJson {
+    param(
+        [Parameter(Mandatory = $true)]
+        [string]
+        $Name
+    )
+
+    return $PodeContext.Server.OpenAPI.hiddenComponents.schemaJson.ContainsKey($Name)
+}
+
 function Test-PodeOAComponentSchema {
->>>>>>> 3febc776
-    param(
-        [Parameter(Mandatory = $true)]
-        [string]
-        $Name
-    )
-
-    return $PodeContext.Server.OpenAPI.hiddenComponents.externalDocs.ContainsKey($Name)
-}
-
-<<<<<<< HEAD
-function Test-PodeOAComponentHeaderSchema {
-=======
+    param(
+        [Parameter(Mandatory = $true)]
+        [string]
+        $Name
+    )
+
+    return $PodeContext.Server.OpenAPI.components.schemas.ContainsKey($Name)
+}
+
 function Test-PodeOAComponentResponse {
->>>>>>> 3febc776
-    param(
-        [Parameter(Mandatory = $true)]
-        [string]
-        $Name
-    )
-
-    return $PodeContext.Server.OpenAPI.hiddenComponents.headerSchemas.ContainsKey($Name)
-}
-
-<<<<<<< HEAD
-function Test-PodeOAComponentSchemaJson {
-=======
+function Test-PodeOAComponentResponse {
+    param(
+        [Parameter(Mandatory = $true)]
+        [string]
+        $Name
+    )
+
+    return $PodeContext.Server.OpenAPI.components.responses.ContainsKey($Name)
+}
+
 function Test-PodeOAComponentRequestBody {
->>>>>>> 3febc776
-    param(
-        [Parameter(Mandatory = $true)]
-        [string]
-        $Name
-    )
-
-    return $PodeContext.Server.OpenAPI.hiddenComponents.schemaJson.ContainsKey($Name)
-} 
-
-<<<<<<< HEAD
-function Test-PodeOAComponentSchema {
-=======
+    param(
+        [Parameter(Mandatory = $true)]
+        [string]
+        $Name
+    )
+
+    return $PodeContext.Server.OpenAPI.components.requestBodies.ContainsKey($Name)
+}
+
 function Test-PodeOAComponentParameter {
->>>>>>> 3febc776
-    param(
-        [Parameter(Mandatory = $true)]
-        [string]
-        $Name
-    )
-
-    return $PodeContext.Server.OpenAPI.components.schemas.ContainsKey($Name)
-}
-
-<<<<<<< HEAD
-function Test-PodeOAComponentResponse {
-    param(
-        [Parameter(Mandatory = $true)]
-        [string]
-        $Name
-    )
-=======
-function ConvertTo-PodeOASchemaProperty {
-    param(
-        [Parameter(Mandatory = $true, ValueFromPipeline = $true)]
-        [hashtable]
-        $Property,
->>>>>>> 3febc776
-
-    return $PodeContext.Server.OpenAPI.components.responses.ContainsKey($Name)
-}
-
-function Test-PodeOAComponentRequestBody {
-    param(
-        [Parameter(Mandatory = $true)]
-        [string]
-        $Name
-    )
-
-<<<<<<< HEAD
-    return $PodeContext.Server.OpenAPI.components.requestBodies.ContainsKey($Name)
-}
-=======
-    # base schema type
-    $schema = @{
-        type        = $Property.type
-        format      = $Property.format
-        description = $Property.description
-        default     = $Property.default
-    }
->>>>>>> 3febc776
-
-function Test-PodeOAComponentParameter {
-    param(
-        [Parameter(Mandatory = $true)]
-        [string]
-        $Name
-    ) 
+    param(
+        [Parameter(Mandatory = $true)]
+        [string]
+        $Name
+    )
     return $PodeContext.Server.OpenAPI.components.parameters.ContainsKey($Name)
 }
 
@@ -248,12 +205,12 @@
                 if ($prop -is [string]) {
                     if ( !(Test-PodeOAComponentSchema -Name $prop)) {
                         throw "The OpenApi component schema doesn't exist: $prop"
-                    }  
+                    }
                     $schema[$Property.type ] += @{ '$ref' = "#/components/schemas/$prop" }
                 } else {
                     $schema[$Property.type ] += $prop | ConvertTo-PodeOASchemaProperty
                 }
-            }  
+            }
         }
         if ($Property.discriminator) {
             $schema['discriminator'] = @{'propertyName' = $Property.discriminator }
@@ -271,47 +228,35 @@
         [switch]
         $NoDescription
     )
-    if ( @('allOf', 'oneOf', 'anyOf') -contains $Property.type  ) { 
-        $schema = ConvertTo-PodeOAofProperty -Property $Property 
+    if ( @('allOf', 'oneOf', 'anyOf') -contains $Property.type  ) {
+        $schema = ConvertTo-PodeOAofProperty -Property $Property
     } else {
         # base schema type
         $schema = [ordered]@{
-            type = $Property.type 
+            type = $Property.type
         }
 
         if (!$NoDescription -and $Property.description) {
             $schema['description'] = $Property.description
-        } 
-
-<<<<<<< HEAD
+        }
+
         if ($Property.default) {
             $schema['default'] = $Property.default
-=======
-        $schema = @{
-            type  = 'array'
-            items = ($Property | ConvertTo-PodeOASchemaProperty)
->>>>>>> 3febc776
         }
 
         if ($Property.deprecated) {
             $schema['deprecated'] = $Property.deprecated
-        } 
+        }
         if ($param.xlmName ) {
             $schema['xlm'] = @{ 'name' = $param.xlmName }
         }
 
-<<<<<<< HEAD
         if ($null -ne $Property.meta) {
             foreach ($key in $Property.meta.Keys) {
                 if ($Property.meta.$key) {
                     $schema[$key] = $Property.meta[$key]
                 }
             }
-=======
-        $schema = @{
-            type       = 'object'
-            properties = (ConvertTo-PodeOASchemaObjectProperty -Properties $Property)
->>>>>>> 3febc776
         }
 
         # are we using an array?
@@ -319,26 +264,26 @@
             if ($Property.maxItems ) {
                 $schema['maxItems'] = $Property.maxItems
             }
-    
+
             if ($Property.minItems ) {
                 $schema['minItems'] = $Property.minItems
             }
-    
+
             if ($Property.uniqueItems ) {
                 $schema['uniqueItems'] = $Property.uniqueItems
-            } 
-        
+            }
+
             $schema['type'] = 'array'
             if ($Property.type -ieq 'schema') {
                 if ( !(Test-PodeOAComponentSchema -Name $Property['schema'])) {
                     throw "The OpenApi component schema doesn't exist: $($Property['schema'])"
-                }  
+                }
                 $schema['items'] = @{ '$ref' = "#/components/schemas/$($Property['schema'])" }
             } else {
                 $Property.array = $false
-                $schema['items'] = ($Property | ConvertTo-PodeOASchemaProperty) 
-                $Property.array = $true 
-            }       
+                $schema['items'] = ($Property | ConvertTo-PodeOASchemaProperty)
+                $Property.array = $true
+            }
             return $schema
         } else {
             #format is not applicable to array
@@ -350,7 +295,7 @@
             if ($Property.type -ieq 'schema') {
                 if ( !(Test-PodeOAComponentSchema -Name $Property['schema'])) {
                     throw "The OpenApi component schema doesn't exist: $($Property['schema'])"
-                } 
+                }
                 $schema = @{
                     '$ref' = "#/components/schemas/$($Property['schema'])"
                 }
@@ -358,9 +303,9 @@
             #only if it's not an array
             if ($Property.enum ) {
                 $schema['enum'] = $Property.enum
-            } 
-        }
-    
+            }
+        }
+
         if ($Property.object) {
             # are we using an object?
             $Property.object = $false
@@ -372,69 +317,51 @@
 
             if ($Property.required) {
                 $schema['required'] = @($Property.name)
-            } 
+            }
         }
 
         if ($Property.type -ieq 'object') {
             foreach ($prop in $Property.properties) {
-                if ( @('allOf', 'oneOf', 'anyOf') -contains $prop.type  ) { 
-                    $schema += ConvertTo-PodeOAofProperty -Property $prop  
-                }
-            } 
+                if ( @('allOf', 'oneOf', 'anyOf') -contains $prop.type  ) {
+                    $schema += ConvertTo-PodeOAofProperty -Property $prop
+                }
+            }
             $schema['properties'] = (ConvertTo-PodeOASchemaObjectProperty -Properties $Property.properties)
 
             $RequiredList = @(($Property.properties | Where-Object { $_.required }) )
             if ( $RequiredList.Count -gt 0) {
-                $schema['required'] = @($RequiredList.Name) 
-            } 
-
-            if ($Property.xml ) { 
-                $schema['xml'] = @{} 
+                $schema['required'] = @($RequiredList.Name)
+            }
+
+            if ($Property.xml ) {
+                $schema['xml'] = @{}
                 foreach ($key in $Property.xml.Keys) {
                     $schema['xml'].$key = $Property.xml.$key
-                } 
-            }
-        }
-    } 
+                }
+            }
+        }
+    }
     return $schema
 }
 
+function ConvertTo-PodeOASchemaObjectProperty {
 function ConvertTo-PodeOASchemaObjectProperty {
     param(
         [Parameter(Mandatory = $true)]
         [hashtable[]]
         $Properties
-    ) 
-    $schema = @{}  
-    foreach ($prop in $Properties) { 
-        if ( @('allOf', 'oneOf', 'anyOf') -notcontains $prop.type  ) {  
+    )
+    $schema = @{}
+    foreach ($prop in $Properties) {
+        if ( @('allOf', 'oneOf', 'anyOf') -notcontains $prop.type  ) {
             $schema[$prop.name] = ($prop | ConvertTo-PodeOASchemaProperty  )
         }
-    } 
+    }
     return $schema
 }
 
 function Get-PodeOpenApiDefinitionInternal {
-<<<<<<< HEAD
-    param(   
-=======
-    param(
-        [Parameter(Mandatory = $true)]
-        [string]
-        $Title,
-
-        [Parameter()]
-        [string]
-        $Version,
-
-        [Parameter()]
-        [string]
-        $Description,
-
-        [Parameter()]
-        [string]
-        $RouteFilter,
->>>>>>> 3febc776
+    param(
 
         [Parameter()]
         [string]
@@ -450,27 +377,19 @@
 
         [Parameter()]
         [hashtable]
-        $MetaInfo 
-    ) 
+        $MetaInfo
+    )
 
     # set the openapi version
     $def = [ordered]@{
         openapi = $PodeContext.Server.OpenAPI.Version
     }
 
-<<<<<<< HEAD
     if ($PodeContext.Server.OpenAPI.info) {
         $def['info'] = $PodeContext.Server.OpenAPI.info
     }
     if ($PodeContext.Server.OpenAPI.externalDocs) {
         $def['externalDocs'] = $PodeContext.Server.OpenAPI.externalDocs
-=======
-    # metadata
-    $def['info'] = @{
-        title       = $Title
-        version     = $Version
-        description = $Description
->>>>>>> 3febc776
     }
 
     if ($PodeContext.Server.OpenAPI.servers) {
@@ -483,20 +402,16 @@
                     description = (Protect-PodeValue -Value $endpoint.Description -Default $endpoint.Name)
                 }
             })
-<<<<<<< HEAD
-    }    
+    }
     if ($PodeContext.Server.OpenAPI.tags.Count -gt 0) {
         $def['tags'] = @()
-        foreach ($tag in $PodeContext.Server.OpenAPI.tags.Values) { 
+        foreach ($tag in $PodeContext.Server.OpenAPI.tags.Values) {
             $def['tags'] += $tag
         }
-    } 
-=======
-    }
->>>>>>> 3febc776
+    }
 
     # paths
-    $def['paths'] = [ordered]@{} 
+    $def['paths'] = [ordered]@{}
     # components
     $def['components'] = $PodeContext.Server.OpenAPI.components
     # auth/security components
@@ -518,11 +433,13 @@
                 $_authObj = @{
                     type = $authType.Scheme
                     in   = $authType.Arguments.Location.ToLowerInvariant()
+                    in   = $authType.Arguments.Location.ToLowerInvariant()
                     name = $authType.Arguments.LocationName
                 }
             } else {
                 $_authObj = @{
                     type   = $authType.Scheme.ToLowerInvariant()
+                    type   = $authType.Scheme.ToLowerInvariant()
                     scheme = $authType.Name.ToLowerInvariant()
                 }
             }
@@ -539,11 +456,11 @@
     $filter = ($MetaInfo)?"^$($MetaInfo.RouteFilter)":''
 
     foreach ($method in $PodeContext.Server.Routes.Keys) {
-        foreach ($path in ($PodeContext.Server.Routes[$method].Keys | Sort-Object)) { 
+        foreach ($path in ($PodeContext.Server.Routes[$method].Keys | Sort-Object)) {
             # does it match the route?
             if ($path -inotmatch $filter) {
                 continue
-            }  
+            }
             # the current route
             $_routes = @($PodeContext.Server.Routes[$method][$path])
             if ( $MetaInfo -and $MetaInfo.RestrictRoutes) {
@@ -556,50 +473,12 @@
             }
 
             # get the first route for base definition
-<<<<<<< HEAD
-            $_route = $_routes[0] 
-            # check if the route has to be published 
+            $_route = $_routes[0]
+            # check if the route has to be published
             if ($_route.OpenApi.Swagger) {
-                #remove the ServerUrl part 
+                #remove the ServerUrl part
                 if ($MetaInfo -and $MetaInfo.ServerUrl) {
                     $_route.OpenApi.Path = $_route.OpenApi.Path.replace($MetaInfo.ServerUrl, '')
-=======
-            $_route = $_routes[0]
-
-            # do nothing if it has no responses set
-            if ($_route.OpenApi.Responses.Count -eq 0) {
-                continue
-            }
-
-            # add path to defintion
-            if ($null -eq $def.paths[$_route.OpenApi.Path]) {
-                $def.paths[$_route.OpenApi.Path] = @{}
-            }
-
-            # add path's http method to defintition
-            $def.paths[$_route.OpenApi.Path][$method] = @{
-                summary     = $_route.OpenApi.Summary
-                description = $_route.OpenApi.Description
-                operationId = $_route.OpenApi.OperationId
-                tags        = @($_route.OpenApi.Tags)
-                responses   = $_route.OpenApi.Responses
-                parameters  = $_route.OpenApi.Parameters
-                requestBody = $_route.OpenApi.RequestBody
-                servers     = $null
-                security    = @($_route.OpenApi.Authentication)
-            }
-
-            if ($_route.OpenApi.Deprecated) {
-                $def.paths[$_route.OpenApi.Path][$method]['deprecated'] = $_route.OpenApi.Deprecated
-            }
-
-            # add global authentication for route
-            if (($null -ne $def['security']) -and ($def['security'].Length -gt 0)) {
-                foreach ($sec in $PodeContext.Server.OpenAPI.Security) {
-                    if ([string]::IsNullOrWhiteSpace($sec.Route) -or ($sec.Route -ieq '/') -or ($sec.Route -ieq $_route.OpenApi.Path) -or ($_route.OpenApi.Path -imatch "^$($sec.Route)$")) {
-                        $def.paths[$_route.OpenApi.Path][$method].security += $sec.Definition
-                    }
->>>>>>> 3febc776
                 }
                 # do nothing if it has no responses set
                 if ($_route.OpenApi.Responses.Count -eq 0) {
@@ -609,14 +488,14 @@
                 # add path to defintion
                 if ($null -eq $def.paths[$_route.OpenApi.Path]) {
                     $def.paths[$_route.OpenApi.Path] = @{}
-                } 
-                
+                }
+
                 $pm = [ordered]@{}
                 if ($_route.OpenApi.Deprecated) {
                     $pm.deprecated = $_route.OpenApi.Deprecated
                 }
                 if ($_route.OpenApi.Tags  ) {
-                    $pm.tags = $_route.OpenApi.Tags  
+                    $pm.tags = $_route.OpenApi.Tags
                 }
                 if ($_route.OpenApi.Summary) {
                     $pm.summary = $_route.OpenApi.Summary
@@ -625,20 +504,20 @@
                     $pm.description = $_route.OpenApi.Description
                 }
                 if ($_route.OpenApi.OperationId  ) {
-                    $pm.operationId = $_route.OpenApi.OperationId  
+                    $pm.operationId = $_route.OpenApi.OperationId
                 }
                 if ($_route.OpenApi.Parameters) {
                     $pm.parameters = $_route.OpenApi.Parameters
-                } 
+                }
                 if ($_route.OpenApi.RequestBody) {
                     $pm.requestBody = $_route.OpenApi.RequestBody
-                } 
+                }
                 if ($_route.OpenApi.Authentication.Count -gt 0) {
                     $pm.security = @($_route.OpenApi.Authentication)
                 }
-                $pm.responses = $_route.OpenApi.Responses 
-                #servers     = $null 
-                # add path's http method to defintition 
+                $pm.responses = $_route.OpenApi.Responses
+                #servers     = $null
+                # add path's http method to defintition
                 $def.paths[$_route.OpenApi.Path][$method] = $pm
                 # add global authentication for route
                 if (($null -ne $def['security']) -and ($def['security'].Length -gt 0)) {
@@ -651,7 +530,7 @@
                             }
                         }
                     }
-                } 
+                }
 
                 # add any custom server endpoints for route
                 foreach ($_route in $_routes) {
@@ -676,12 +555,12 @@
 
                     if ($null -ne $serverDef) {
                         $def.paths[$_route.OpenApi.Path][$method].servers += $serverDef
-                    } 
-
-                }
-            }
-        }
-    } 
+                    }
+
+                }
+            }
+        }
+    }
 
     # remove all null values (swagger hates them)
     #$def | Remove-PodeNullKeysFromHashtable
@@ -715,33 +594,21 @@
 
 function Get-PodeOABaseObject {
     return @{
-<<<<<<< HEAD
         Path             = $null
         Title            = $null
         components       = @{
             schemas       = @{}
             responses     = @{}
             requestBodies = @{}
-            parameters    = @{}  
-        }
-        Security         = @() 
+            parameters    = @{}
+        }
+        Security         = @()
         tags             = [ordered]@{}
         hiddenComponents = @{
             headerSchemas = @{}
             externalDocs  = @{}
-            schemaJson    = @{} 
-        } 
-=======
-        Path       = $null
-        Title      = $null
-        components = @{
-            schemas       = @{}
-            responses     = @{}
-            requestBodies = @{}
-            parameters    = @{}
-        }
-        Security   = @()
->>>>>>> 3febc776
+            schemaJson    = @{}
+        }
     }
 }
 
@@ -799,7 +666,7 @@
     }
 }
 
-function Resolve-References ($obj, $schemas) { 
+function Resolve-References ($obj, $schemas) {
     $Keys = @()
     foreach ($item in $obj.properties.Keys) {
         $Keys += $item
@@ -807,20 +674,20 @@
     foreach ($key in $Keys) {
         if ($obj.properties[$key].type -eq 'object') {
             Resolve-References -obj $obj.properties[$key].properties -schemas $schemas
-        } elseif ($obj.properties[$key].'$ref') {  
+        } elseif ($obj.properties[$key].'$ref') {
             if (($obj.properties[$key].'$ref').StartsWith('#/components/schemas/')) {
                 $refName = ($obj.properties[$key].'$ref') -replace '#/components/schemas/', ''
                 if ($schemas.ContainsKey($refName)) {
-                    $obj.properties[$key] = $schemas[$refName] 
-                }
-            }
-        } elseif ($obj.properties[$key].items -and $obj.properties[$key].items.'$ref' ) {  
+                    $obj.properties[$key] = $schemas[$refName]
+                }
+            }
+        } elseif ($obj.properties[$key].items -and $obj.properties[$key].items.'$ref' ) {
             if (($obj.properties[$key].items.'$ref').StartsWith('#/components/schemas/')) {
                 $refName = ($obj.properties[$key].items.'$ref') -replace '#/components/schemas/', ''
                 if ($schemas.ContainsKey($refName)) {
-                    $obj.properties[$key].items = $schemas[$refName] 
-                }
-            }
-        }
-    } 
-} +                    $obj.properties[$key].items = $schemas[$refName]
+                }
+            }
+        }
+    }
+}
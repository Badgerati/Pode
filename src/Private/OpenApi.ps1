<#
.SYNOPSIS
Converts content into an OpenAPI schema object format.

.DESCRIPTION
The ConvertTo-PodeOAObjectSchema function takes a hashtable representing content and converts it into a format suitable for OpenAPI schema objects.
It validates the content types, processes array structures, and converts each property or reference into the appropriate OpenAPI schema format.
The function is designed to handle complex content structures for OpenAPI documentation within the Pode framework.

.PARAMETER Content
A hashtable representing the content to be converted into an OpenAPI schema object. The content can include various types and structures.

.PARAMETER Properties
A switch to indicate if the content represents properties of an object schema.

.PARAMETER DefinitionTag
A string representing the definition tag to be used in the conversion process. This tag is essential for correctly formatting the content according to OpenAPI specifications.

.EXAMPLE
$schemaObject = ConvertTo-PodeOAObjectSchema -Content $myContent -DefinitionTag 'myTag'

Converts a hashtable of content into an OpenAPI schema object using the definition tag 'myTag'.

.NOTES
This is an internal function and may change in future releases of Pode.
#>
function ConvertTo-PodeOAObjectSchema {
    param(
        [Parameter(ValueFromPipeline = $true)]
        [hashtable]
        $Content,

        [Parameter(ValueFromPipeline = $false)]
        [switch]
        $Properties,

        [Parameter(Mandatory = $true)]
        [string ]
        $DefinitionTag

    )

    # Ensure all content types are valid MIME types
    foreach ($type in $Content.Keys) {
        if ($type -inotmatch '^(application|audio|image|message|model|multipart|text|video|\*)\/[\w\.\-\*]+(;[\s]*(charset|boundary)=[\w\.\-\*]+)*$|^"\*\/\*"$') {
            throw ($PodeLocale.invalidContentTypeForSchemaExceptionMessage -f $type) #"Invalid content-type found for schema: $($type)"
        }
    }
    # manage generic schema json conversion issue
    if ( $Content.ContainsKey('*/*')) {
        $Content['"*/*"'] = $Content['*/*']
        $Content.Remove('*/*')
    }
    # convert each schema to OpenAPI format
    # Initialize an empty hashtable for the schema
    $obj = @{}

    # Process each content type
    $types = [string[]]$Content.Keys
    foreach ($type in $types) {
        # Initialize schema structure for the type
        $obj[$type] = @{ }

        # Handle upload content, array structures, and shared component schema references
        if ($Content[$type].__upload) {
            if ($Content[$type].__array) {
                $upload = $Content[$type].__content.__upload
            }
            else {
                $upload = $Content[$type].__upload
            }

            if ($type -ieq 'multipart/form-data' -and $upload.content ) {
                if ((Test-PodeOAVersion -Version 3.1 -DefinitionTag $DefinitionTag ) -and $upload.partContentMediaType) {
                    foreach ($key in $upload.content.Properties ) {
                        if ($key.type -eq 'string' -and $key.format -and $key.format -ieq 'binary' -or $key.format -ieq 'base64') {
                            $key.ContentMediaType = $PartContentMediaType
                            $key.remove('format')
                            break
                        }
                    }
                }
                $newContent = $upload.content
            }
            else {
                if (Test-PodeOAVersion -Version 3.0 -DefinitionTag $DefinitionTag) {
                    $newContent = [ordered]@{
                        'type'   = 'string'
                        'format' = $upload.contentEncoding
                    }
                }
                else {
                    if ($ContentEncoding -ieq 'Base64') {
                        $newContent = [ordered]@{
                            'type'            = 'string'
                            'contentEncoding' = $upload.contentEncoding
                        }
                    }
                }
            }
            if ($Content[$type].__array) {
                $Content[$type].__content = $newContent
            }
            else {
                $Content[$type] = $newContent
            }
        }

        if ($Content[$type].__array) {
            $isArray = $true
            $item = $Content[$type].__content
            $obj[$type].schema = [ordered]@{
                'type'  = 'array'
                'items' = $null
            }
            if ( $Content[$type].__title) {
                $obj[$type].schema.title = $Content[$type].__title
            }
            if ( $Content[$type].__uniqueItems) {
                $obj[$type].schema.uniqueItems = $Content[$type].__uniqueItems
            }
            if ( $Content[$type].__maxItems) {
                $obj[$type].schema.__maxItems = $Content[$type].__maxItems
            }
            if ( $Content[$type].minItems) {
                $obj[$type].schema.minItems = $Content[$type].__minItems
            }
        }
        else {
            $item = $Content[$type]
            $isArray = $false
        }
        # Add set schema objects or empty content
        if ($item -is [string]) {
            if (![string]::IsNullOrEmpty($item )) {
                #Check for empty reference
                if (@('string', 'integer' , 'number', 'boolean' ) -icontains $item) {
                    if ($isArray) {
                        $obj[$type].schema.items = @{
                            'type' = $item.ToLower()
                        }
                    }
                    else {
                        $obj[$type].schema = @{
                            'type' = $item.ToLower()
                        }
                    }
                }
                else {
                    Test-PodeOAComponentInternal -Field schemas -DefinitionTag $DefinitionTag -Name $item -PostValidation
                    if ($isArray) {
                        $obj[$type].schema.items = @{
                            '$ref' = "#/components/schemas/$($item)"
                        }
                    }
                    else {
                        $obj[$type].schema = @{
                            '$ref' = "#/components/schemas/$($item)"
                        }
                    }
                }
            }
            else {
                # Create an empty content
                $obj[$type] = @{}
            }
        }
        else {
            if ($item.Count -eq 0) {
                $result = @{}
            }
            else {
                $result = ($item | ConvertTo-PodeOASchemaProperty -DefinitionTag $DefinitionTag)
            }
            if ($Properties) {
                if ($item.Name) {
                    $obj[$type].schema = @{
                        'properties' = @{
                            $item.Name = $result
                        }
                    }
                }
                else {
                    # The Properties parameters cannot be used if the Property has no name
                    throw ($PodeLocale.propertiesParameterWithoutNameExceptionMessage)
                }
            }
            else {
                if ($isArray) {
                    $obj[$type].schema.items = $result
                }
                else {
                    $obj[$type].schema = $result
                }
            }
        }
    }

    return $obj
}

<#
.SYNOPSIS
Check if an ComponentSchemaJson reference exist.

.DESCRIPTION
Check if an ComponentSchemaJson reference with a given name exist.

.PARAMETER Name
The Name of the ComponentSchemaJson reference.

.NOTES
This is an internal function and may change in future releases of Pode.
#>


function Test-PodeOAComponentSchemaJson {
    param(
        [Parameter(Mandatory = $true)]
        [ValidateNotNullOrEmpty()]
        [string]
        $Name,

        [Parameter(Mandatory = $true)]
        [string[]]
        $DefinitionTag
    )

    foreach ($tag in $DefinitionTag) {
        if (!($PodeContext.Server.OpenAPI.Definitions[$tag].hiddenComponents.schemaJson.keys -ccontains $Name)) {
            # If $Name is not found in the current $tag, return $false
            return $false
        }
    }
    return $true
}

<#
.SYNOPSIS
Tests if a given name exists in the external path keys of OpenAPI definitions for specified definition tags.

.DESCRIPTION
The Test-PodeOAComponentExternalPath function iterates over a list of definition tags and checks if a given name
is present in the external path keys of OpenAPI definitions within the Pode server context. This function is typically
used to validate if a specific component name is already defined in the external paths of the OpenAPI documentation.

.PARAMETER Name
The name of the external path component to be checked within the OpenAPI definitions.

.PARAMETER DefinitionTag
An array of definition tags against which the existence of the name will be checked in the OpenAPI definitions.

.EXAMPLE
$exists = Test-PodeOAComponentExternalPath -Name 'MyComponentName' -DefinitionTag @('tag1', 'tag2')

Checks if 'MyComponentName' exists in the external path keys of OpenAPI definitions for 'tag1' and 'tag2'.

.NOTES
This is an internal function and may change in future releases of Pode.
#>
function Test-PodeOAComponentExternalPath {
    param(
        [Parameter(Mandatory = $true)]
        [ValidateNotNullOrEmpty()]
        [string]
        $Name,

        [Parameter(Mandatory = $true)]
        [string[]]
        $DefinitionTag
    )

    # Iterate over each definition tag
    foreach ($tag in $DefinitionTag) {
        # Check if the name exists in the external path keys of the current definition tag
        if (!($PodeContext.Server.OpenAPI.Definitions[$tag].hiddenComponents.externalPath.keys -ccontains $Name)) {
            # If the name is not found in the current tag, return false
            return $false
        }
    }
    # If the name exists in all specified tags, return true
    return $true
}


<#
.SYNOPSIS
Converts a property into an OpenAPI 'Of' property structure based on a given definition tag.

.DESCRIPTION
The ConvertTo-PodeOAOfProperty function is used to convert a given property into one of the OpenAPI 'Of' properties:
allOf, oneOf, or anyOf. These structures are used in OpenAPI documentation to define complex types. The function
constructs the appropriate structure based on the type of the property and the definition tag provided.

.PARAMETER Property
A hashtable representing the property to be converted. It should contain the type (allOf, oneOf, or anyOf) and
potentially a list of schemas.

.PARAMETER DefinitionTag
A mandatory string parameter specifying the definition tag in OpenAPI documentation, used for validating components.

.EXAMPLE
$ofProperty = ConvertTo-PodeOAOfProperty -Property $myProperty -DefinitionTag 'myTag'

Converts a given property into an OpenAPI 'Of' structure using the specified definition tag.

.NOTES
This is an internal function and may change in future releases of Pode.
#>
function ConvertTo-PodeOAOfProperty {
    param (
        [hashtable]
        $Property,

        [Parameter(Mandatory = $true)]
        [string]
        $DefinitionTag
    )

    # Check if the property type is one of the supported 'Of' types
    if (@('allOf', 'oneOf', 'anyOf') -inotcontains $Property.type) {
        return @{}
    }

    # Initialize the schema with the 'Of' type
    $schema = [ordered]@{
        $Property.type = @()
    }

    # Process each schema defined in the property
    if ($Property.schemas) {
        foreach ($prop in $Property.schemas) {
            if ($prop -is [string]) {
                # Validate the schema component and add a reference to it
                Test-PodeOAComponentInternal -Field schemas -DefinitionTag $DefinitionTag -Name $prop -PostValidation
                $schema[$Property.type] += @{ '$ref' = "#/components/schemas/$prop" }
            }
            else {
                # Convert the property to an OpenAPI schema property
                $schema[$Property.type] += $prop | ConvertTo-PodeOASchemaProperty -DefinitionTag $DefinitionTag
            }
        }
    }

    # Add discriminator if present
    if ($Property.discriminator) {
        $schema['discriminator'] = $Property.discriminator
    }

    # Return the constructed 'Of' property schema
    return $schema
}

<#
.SYNOPSIS
    Converts a hashtable representing a property into a schema property format compliant with the OpenAPI Specification (OAS).

.DESCRIPTION
    This function takes a hashtable input representing a property and converts it into a schema property format based on the OpenAPI Specification.
    It handles various property types including primitives, arrays, and complex types with allOf, oneOf, anyOf constructs.

.PARAMETER Property
    A hashtable containing property details that need to be converted to an OAS schema property.

.PARAMETER NoDescription
    A switch parameter. If set, the description of the property will not be included in the output schema.

.PARAMETER DefinitionTag
    A mandatory string parameter specifying the definition context used for schema validation and compatibility checks with OpenAPI versions.

.EXAMPLE
    $propertyDetails = @{
        type = 'string';
        description = 'A sample property';
    }
    ConvertTo-PodeOASchemaProperty -Property $propertyDetails -DefinitionTag 'v1'

    This example will convert a simple string property into an OpenAPI schema property.
#>
function ConvertTo-PodeOASchemaProperty {
    param(
        [Parameter(Mandatory = $true, ValueFromPipeline = $true)]
        [hashtable]
        $Property,

        [switch]
        $NoDescription,

        [Parameter(Mandatory = $true)]
        [string]
        $DefinitionTag
    )

    if ( @('allof', 'oneof', 'anyof') -icontains $Property.type) {
        $schema = ConvertTo-PodeOAofProperty -DefinitionTag $DefinitionTag -Property $Property
    }
    else {
        # base schema type
        $schema = [ordered]@{ }
        if (Test-PodeOAVersion -Version 3.0 -DefinitionTag $DefinitionTag ) {
            if ($Property.type -is [string[]]) {
                # Multi type properties requeired OpenApi Version 3.1 or above
                throw ($PodeLocale.multiTypePropertiesRequireOpenApi31ExceptionMessage)
            }
            $schema['type'] = $Property.type.ToLower()
        }
        else {
            $schema.type = @($Property.type.ToLower())
            if ($Property.nullable) {
                $schema.type += 'null'
            }
        }
    }

    if ($Property.externalDocs) {
        $schema['externalDocs'] = $Property.externalDocs
    }

    if (!$NoDescription -and $Property.description) {
        $schema['description'] = $Property.description
    }

    if ($Property.default) {
        $schema['default'] = $Property.default
    }

    if ($Property.deprecated) {
        $schema['deprecated'] = $Property.deprecated
    }
    if ($Property.nullable -and (Test-PodeOAVersion -Version 3.0 -DefinitionTag $DefinitionTag )) {
        $schema['nullable'] = $Property.nullable
    }

    if ($Property.writeOnly) {
        $schema['writeOnly'] = $Property.writeOnly
    }

    if ($Property.readOnly) {
        $schema['readOnly'] = $Property.readOnly
    }

    if ($Property.example) {
        if (Test-PodeOAVersion -Version 3.0 -DefinitionTag $DefinitionTag ) {
            $schema['example'] = $Property.example
        }
        else {
            if ($Property.example -is [Array]) {
                $schema['examples'] = $Property.example
            }
            else {
                $schema['examples'] = @( $Property.example)
            }
        }
    }
    if (Test-PodeOAVersion -Version 3.0 -DefinitionTag $DefinitionTag ) {
        if ($Property.minimum) {
            $schema['minimum'] = $Property.minimum
        }

        if ($Property.maximum) {
            $schema['maximum'] = $Property.maximum
        }

        if ($Property.exclusiveMaximum) {
            $schema['exclusiveMaximum'] = $Property.exclusiveMaximum
        }

        if ($Property.exclusiveMinimum) {
            $schema['exclusiveMinimum'] = $Property.exclusiveMinimum
        }
    }
    else {
        if ($Property.maximum) {
            if ($Property.exclusiveMaximum) {
                $schema['exclusiveMaximum'] = $Property.maximum
            }
            else {
                $schema['maximum'] = $Property.maximum
            }
        }
        if ($Property.minimum) {
            if ($Property.exclusiveMinimum) {
                $schema['exclusiveMinimum'] = $Property.minimum
            }
            else {
                $schema['minimum'] = $Property.minimum
            }
        }
    }
    if ($Property.multipleOf) {
        $schema['multipleOf'] = $Property.multipleOf
    }

    if ($Property.pattern) {
        $schema['pattern'] = $Property.pattern
    }

    if ($Property.minLength) {
        $schema['minLength'] = $Property.minLength
    }

    if ($Property.maxLength) {
        $schema['maxLength'] = $Property.maxLength
    }

    if ($Property.xml ) {
        $schema['xml'] = $Property.xml
    }

    if (Test-PodeOAVersion -Version 3.1 -DefinitionTag $DefinitionTag ) {
        if ($Property.ContentMediaType) {
            $schema['contentMediaType'] = $Property.ContentMediaType
        }
        if ($Property.ContentEncoding) {
            $schema['contentEncoding'] = $Property.ContentEncoding
        }
    }

    # are we using an array?
    if ($Property.array) {
        if ($Property.maxItems ) {
            $schema['maxItems'] = $Property.maxItems
        }

        if ($Property.minItems ) {
            $schema['minItems'] = $Property.minItems
        }

        if ($Property.uniqueItems ) {
            $schema['uniqueItems'] = $Property.uniqueItems
        }

        $schema['type'] = 'array'
        if ($Property.type -ieq 'schema') {
            Test-PodeOAComponentInternal -Field schemas -DefinitionTag $DefinitionTag -Name $Property['schema'] -PostValidation
            $schema['items'] = @{ '$ref' = "#/components/schemas/$($Property['schema'])" }
        }
        else {
            $Property.array = $false
            if ($Property.xml) {
                $xmlFromProperties = $Property.xml
                $Property.Remove('xml')
            }
            $schema['items'] = ($Property | ConvertTo-PodeOASchemaProperty -DefinitionTag $DefinitionTag)
            $Property.array = $true
            if ($xmlFromProperties) {
                $Property.xml = $xmlFromProperties
            }

            if ($Property.xmlItemName) {
                $schema.items.xml = @{'name' = $Property.xmlItemName }
            }
        }
        return $schema
    }
    else {
        #format is not applicable to array
        if ($Property.format) {
            $schema['format'] = $Property.format
        }

        # schema refs
        if ($Property.type -ieq 'schema') {
            Test-PodeOAComponentInternal -Field schemas -DefinitionTag $DefinitionTag -Name $Property['schema'] -PostValidation
            $schema = @{
                '$ref' = "#/components/schemas/$($Property['schema'])"
            }
        }
        #only if it's not an array
        if ($Property.enum ) {
            $schema['enum'] = $Property.enum
        }
    }

    if ($Property.object) {
        # are we using an object?
        $Property.object = $false

        $schema = @{
            type       = 'object'
            properties = (ConvertTo-PodeOASchemaObjectProperty -DefinitionTag $DefinitionTag -Properties $Property)
        }
        $Property.object = $true
        if ($Property.required) {
            $schema['required'] = @($Property.name)
        }
    }

    if ($Property.type -ieq 'object') {
        foreach ($prop in $Property.properties) {
            if ( @('allOf', 'oneOf', 'anyOf') -icontains $prop.type) {
                switch ($prop.type.ToLower()) {
                    'allof' { $prop.type = 'allOf' }
                    'oneof' { $prop.type = 'oneOf' }
                    'anyof' { $prop.type = 'anyOf' }
                }
                $schema += ConvertTo-PodeOAofProperty -DefinitionTag $DefinitionTag -Property $prop

            }
        }
        if ($Property.properties) {
            $schema['properties'] = (ConvertTo-PodeOASchemaObjectProperty -DefinitionTag $DefinitionTag -Properties $Property.properties)
            $RequiredList = @(($Property.properties | Where-Object { $_.required }) )
            if ( $RequiredList.Count -gt 0) {
                $schema['required'] = @($RequiredList.name)
            }
        }
        else {
            #if noproperties parameter create an empty properties
            if ( $Property.properties.Count -eq 1 -and $null -eq $Property.properties[0]) {
                $schema['properties'] = @{}
            }
        }


        if ($Property.minProperties) {
            $schema['minProperties'] = $Property.minProperties
        }

        if ($Property.maxProperties) {
            $schema['maxProperties'] = $Property.maxProperties
        }
        #Fix an issue when additionalProperties has an assigned value of $false
        if ($Property.ContainsKey('additionalProperties')) {
            $schema['additionalProperties'] = $Property.additionalProperties
        }

        if ($Property.discriminator) {
            $schema['discriminator'] = $Property.discriminator
        }
    }

    return $schema

}

<#
.SYNOPSIS
Converts a collection of properties into an OpenAPI schema object format.

.DESCRIPTION
The ConvertTo-PodeOASchemaObjectProperty function takes an array of property hashtables and converts them into
a format suitable for OpenAPI schema objects. It specifically processes properties that are not 'allOf', 'oneOf',
or 'anyOf' types, using the ConvertTo-PodeOASchemaProperty function for conversion based on a given definition tag.

.PARAMETER Properties
An array of hashtables representing properties to be converted. Each hashtable should contain the property's details.

.PARAMETER DefinitionTag
A string representing the definition tag to be used in the conversion process. This tag is crucial for correctly
formatting the properties according to OpenAPI specifications.

.EXAMPLE
$schemaObject = ConvertTo-PodeOASchemaObjectProperty -Properties $myProperties -DefinitionTag 'myTag'

Converts an array of property hashtables into an OpenAPI schema object using the definition tag 'myTag'.

.NOTES
This is an internal function and may change in future releases of Pode.
#>
function ConvertTo-PodeOASchemaObjectProperty {
    param(
        [Parameter(Mandatory = $true)]
        [hashtable[]]
        $Properties,

        [Parameter(Mandatory = $true)]
        [string]
        $DefinitionTag
    )

    # Initialize an empty hashtable for the schema
    $schema = @{}

    # Iterate over each property and convert to OpenAPI schema property if applicable
    foreach ($prop in $Properties) {
        # Exclude properties of type 'allOf', 'oneOf', or 'anyOf'
        if (@('allOf', 'oneOf', 'anyOf') -inotcontains $prop.type) {
            # Convert the property to an OpenAPI schema property and add to the schema hashtable
            $schema[$prop.name] = ($prop | ConvertTo-PodeOASchemaProperty -DefinitionTag $DefinitionTag)
        }
    }

    # Return the constructed schema object
    return $schema
}

<#
.SYNOPSIS
Sets OpenAPI specifications for a given route.

.DESCRIPTION
The Set-PodeOpenApiRouteValue function processes and sets various OpenAPI specifications for a given route based on the provided definition tag.
It handles route attributes such as deprecated status, tags, summary, description, operation ID, parameters, request body, callbacks, authentication,
and responses to build a complete OpenAPI specification for the route.

.PARAMETER Route
A hashtable representing the route for which OpenAPI specifications are being set.

.PARAMETER DefinitionTag
A string representing the definition tag used for specifying OpenAPI documentation details for the route.

.EXAMPLE
$routeValues = Set-PodeOpenApiRouteValue -Route $route -DefinitionTag 'myTag'

Sets OpenAPI specifications for the given route using the definition tag 'myTag'.

.NOTES
This is an internal function and may change in future releases of Pode.
#>
function Set-PodeOpenApiRouteValue {
    param(
        [Parameter(Mandatory = $true)]
        [hashtable]
        $Route,

        [Parameter(Mandatory = $true)]
        [string]
        $DefinitionTag
    )
    # Initialize an ordered hashtable to store route properties
    $pm = [ordered]@{}

    # Process various OpenAPI attributes for the route
    if ($Route.OpenApi.Deprecated) {
        $pm.deprecated = $Route.OpenApi.Deprecated
    }
    if ($Route.OpenApi.Tags) {
        $pm.tags = $Route.OpenApi.Tags
    }
    if ($Route.OpenApi.Summary) {
        $pm.summary = $Route.OpenApi.Summary
    }
    if ($Route.OpenApi.Description) {
        $pm.description = $Route.OpenApi.Description
    }
    if ($Route.OpenApi.OperationId) {
        $pm.operationId = $Route.OpenApi.OperationId
    }
    if ($Route.OpenApi.Parameters) {
        $pm.parameters = $Route.OpenApi.Parameters
    }
    if ($Route.OpenApi.RequestBody.$DefinitionTag) {
        $pm.requestBody = $Route.OpenApi.RequestBody.$DefinitionTag
    }
    if ($Route.OpenApi.CallBacks.$DefinitionTag) {
        $pm.callbacks = $Route.OpenApi.CallBacks.$DefinitionTag
    }
    if ($Route.OpenApi.Servers) {
        $pm.servers = $Route.OpenApi.Servers
    }
    if ($Route.OpenApi.Authentication.Count -gt 0) {
        $pm.security = @()
        foreach ($sct in (Expand-PodeAuthMerge -Names $Route.OpenApi.Authentication.Keys)) {
            if ($PodeContext.Server.Authentications.Methods.$sct.Scheme.Scheme -ieq 'oauth2') {
                if ($Route.AccessMeta.Scope ) {
                    $sctValue = $Route.AccessMeta.Scope
                }
                else {
                    #if scope is empty means 'any role' => assign an empty array
                    $sctValue = @()
                }
                $pm.security += @{ $sct = $sctValue }
            }
            elseif ($sct -eq '%_allowanon_%') {
                #allow anonymous access
                $pm.security += @{}
            }
            else {
                $pm.security += @{$sct = @() }
            }
        }
    }
    if ($Route.OpenApi.Responses.$DefinitionTag ) {
        $pm.responses = $Route.OpenApi.Responses.$DefinitionTag
    }
    else {
        # Set responses or default to '204 No Content' if not specified
        $pm.responses = @{'204' = @{'description' = (Get-PodeStatusDescription -StatusCode 204) } }
    }
    # Return the processed route properties
    return $pm
}


<#
.SYNOPSIS
Generates an internal OpenAPI definition based on the current Pode server context and specific parameters.

.DESCRIPTION
This function constructs an OpenAPI definition by gathering metadata, route information, and API structure based on the provided parameters.
It supports customization of the API documentation through MetaInfo and directly influences the output by including specific server, authentication, and endpoint details.

.PARAMETER EndpointName
The name of the endpoint for which the OpenAPI definition is generated.

.PARAMETER MetaInfo
A hashtable containing metadata for the OpenAPI definition such as the API title, version, and description.

.PARAMETER DefinitionTag
Mandatory. A tag that identifies the specific OpenAPI definition to be generated or manipulated.

.OUTPUTS
Ordered dictionary representing the OpenAPI definition, which can be further processed into JSON or YAML format.

.EXAMPLE
$metaInfo = @{
Title = "My API";
Version = "v1";
Description = "This is my API description."
}
Get-PodeOpenApiDefinitionInternal -Protocol 'HTTPS' -Address 'myapi.example.com' -EndpointName 'MyAPI' -MetaInfo $metaInfo -DefinitionTag 'MyTag'

.NOTES
This is an internal function and may change in future releases of Pode.
#>

function Get-PodeOpenApiDefinitionInternal {
    param(

        [string]
        $EndpointName,

        [hashtable]
        $MetaInfo,

        [Parameter(Mandatory = $true)]
        [string]
        $DefinitionTag
    )


    $Definition = $PodeContext.Server.OpenAPI.Definitions[$DefinitionTag]

    if (!$Definition.Version) {
        # OpenApi Version property is mandatory
        throw ($PodeLocale.openApiVersionPropertyMandatoryExceptionMessage)
    }
    $localEndpoint = $null
    # set the openapi version
    $def = [ordered]@{
        openapi = $Definition.Version
    }

    if (Test-PodeOAVersion -Version 3.1 -DefinitionTag $DefinitionTag) {
        $def['jsonSchemaDialect'] = 'https://spec.openapis.org/oas/3.1/dialect/base'
    }

    if ($Definition.info) {
        $def['info'] = $Definition.info
    }

    #overwite default values
    if ($MetaInfo.Title) {
        $def.info.title = $MetaInfo.Title
    }

    if ($MetaInfo.Version) {
        $def.info.version = $MetaInfo.Version
    }

    if ($MetaInfo.Description) {
        $def.info.description = $MetaInfo.Description
    }

    if ($Definition.externalDocs) {
        $def['externalDocs'] = $Definition.externalDocs
    }

    if ($Definition.servers) {
        $def['servers'] = $Definition.servers
        if ($Definition.servers.Count -eq 1 -and $Definition.servers[0].url.StartsWith('/')) {
            $localEndpoint = $Definition.servers[0].url
        }
    }
    elseif (!$MetaInfo.RestrictRoutes -and ($PodeContext.Server.Endpoints.Count -gt 1)) {
        #$def['servers'] = $null
        $def.servers = @(foreach ($endpoint in $PodeContext.Server.Endpoints.Values) {
                @{
                    url         = $endpoint.Url
                    description = (Protect-PodeValue -Value $endpoint.Description -Default $endpoint.Name)
                }
            })
    }
    if ($Definition.tags.Count -gt 0) {
        $def['tags'] = @($Definition.tags.Values)
    }

    # paths
    $def['paths'] = [ordered]@{}
    if ($Definition.webhooks.count -gt 0) {
        if (Test-PodeOAVersion -Version 3.0 -DefinitionTag $DefinitionTag) {
            # Webhooks feature is unsupported in OpenAPI v3.0.x
            throw ($PodeLocale.webhooksFeatureNotSupportedInOpenApi30ExceptionMessage)
        }
        else {
            $keys = [string[]]$Definition.webhooks.Keys
            foreach ($key in $keys) {
                if ($Definition.webhooks[$key].NotPrepared) {
                    $Definition.webhooks[$key] = @{
                        $Definition.webhooks[$key].Method = Set-PodeOpenApiRouteValue -Route $Definition.webhooks[$key] -DefinitionTag $DefinitionTag
                    }
                }
            }
            $def['webhooks'] = $Definition.webhooks
        }
    }
    # components
    $def['components'] = [ordered]@{}#$Definition.components
    $components = $Definition.components

    if ($components.schemas.count -gt 0) {
        $def['components'].schemas = $components.schemas
    }
    if ($components.responses.count -gt 0) {
        $def['components'].responses = $components.responses
    }
    if ($components.parameters.count -gt 0) {
        $def['components'].parameters = $components.parameters
    }
    if ($components.examples.count -gt 0) {
        $def['components'].examples = $components.examples
    }
    if ($components.requestBodies.count -gt 0) {
        $def['components'].requestBodies = $components.requestBodies
    }
    if ($components.headers.count -gt 0) {
        $def['components'].headers = $components.headers
    }
    if ($components.securitySchemes.count -gt 0) {
        $def['components'].securitySchemes = $components.securitySchemes
    }
    if ($components.links.count -gt 0) {
        $def['components'].links = $components.links
    }
    if ($components.callbacks.count -gt 0) {
        $def['components'].callbacks = $components.callbacks
    }
    if ($components.pathItems.count -gt 0) {
        if (Test-PodeOAVersion -Version 3.0 -DefinitionTag $DefinitionTag) {
            # Feature pathItems is unsupported in OpenAPI v3.0.x
            throw ($PodeLocale.pathItemsFeatureNotSupportedInOpenApi30ExceptionMessage)
        }
        else {
            $keys = [string[]]$components.pathItems.Keys
            foreach ($key in $keys) {
                if ($components.pathItems[$key].NotPrepared) {
                    $components.pathItems[$key] = @{
                        $components.pathItems[$key].Method = Set-PodeOpenApiRouteValue -Route $components.pathItems[$key] -DefinitionTag $DefinitionTag
                    }
                }
            }
            $def['components'].pathItems = $components.pathItems
        }
    }

    # auth/security components
    if ($PodeContext.Server.Authentications.Methods.Count -gt 0) {
        $authNames = (Expand-PodeAuthMerge -Names $PodeContext.Server.Authentications.Methods.Keys)

        foreach ($authName in $authNames) {
            $authType = (Find-PodeAuth -Name $authName).Scheme
            $_authName = ($authName -replace '\s+', '')

            $_authObj = @{}

            if ($authType.Scheme -ieq 'apikey') {
                $_authObj = [ordered]@{
                    type = $authType.Scheme
                    in   = $authType.Arguments.Location.ToLowerInvariant()
                    name = $authType.Arguments.LocationName
                }
                if ($authType.Arguments.Description) {
                    $_authObj.description = $authType.Arguments.Description
                }
            }
            elseif ($authType.Scheme -ieq 'oauth2') {
                if ($authType.Arguments.Urls.Token -and $authType.Arguments.Urls.Authorise) {
                    $oAuthFlow = 'authorizationCode'
                }
                elseif ($authType.Arguments.Urls.Token ) {
                    if ($null -ne $authType.InnerScheme) {
                        if ($authType.InnerScheme.Name -ieq 'basic' -or $authType.InnerScheme.Name -ieq 'form') {
                            $oAuthFlow = 'password'
                        }
                        else {
                            $oAuthFlow = 'implicit'
                        }
                    }
                }
                $_authObj = [ordered]@{
                    type = $authType.Scheme
                }
                if ($authType.Arguments.Description) {
                    $_authObj.description = $authType.Arguments.Description
                }
                $_authObj.flows = @{
                    $oAuthFlow = [ordered]@{
                    }
                }
                if ($authType.Arguments.Urls.Token) {
                    $_authObj.flows.$oAuthFlow.tokenUrl = $authType.Arguments.Urls.Token
                }

                if ($authType.Arguments.Urls.Authorise) {
                    $_authObj.flows.$oAuthFlow.authorizationUrl = $authType.Arguments.Urls.Authorise
                }
                if ($authType.Arguments.Urls.Refresh) {
                    $_authObj.flows.$oAuthFlow.refreshUrl = $authType.Arguments.Urls.Refresh
                }

                $_authObj.flows.$oAuthFlow.scopes = @{}
                if ($authType.Arguments.Scopes ) {
                    foreach ($scope in $authType.Arguments.Scopes) {
                        if ($PodeContext.Server.Authorisations.Methods.ContainsKey($scope) -and $PodeContext.Server.Authorisations.Methods[$scope].Scheme.Type -ieq 'Scope' -and $PodeContext.Server.Authorisations.Methods[$scope].Description) {
                            $_authObj.flows.$oAuthFlow.scopes[$scope] = $PodeContext.Server.Authorisations.Methods[$scope].Description
                        }
                        else {
                            $_authObj.flows.$oAuthFlow.scopes[$scope] = 'No description.'
                        }
                    }
                }
            }
            else {
                $_authObj = @{
                    type   = $authType.Scheme.ToLowerInvariant()
                    scheme = $authType.Name.ToLowerInvariant()
                }
                if ($authType.Arguments.Description) {
                    $_authObj.description = $authType.Arguments.Description
                }
            }
            if (!$def.components.securitySchemes) {
                $def.components.securitySchemes = [ordered]@{}
            }
            $def.components.securitySchemes[$_authName] = $_authObj
        }

        if ($Definition.Security.Definition -and $Definition.Security.Definition.Length -gt 0) {
            $def['security'] = @($Definition.Security.Definition)
        }
    }

    if ($MetaInfo.RouteFilter) {
        $filter = "^$($MetaInfo.RouteFilter)"
    }
    else {
        $filter = ''
    }

    foreach ($method in $PodeContext.Server.Routes.Keys) {
        foreach ($path in ($PodeContext.Server.Routes[$method].Keys | Sort-Object)) {
            # does it match the route?
            if ($path -inotmatch $filter) {
                continue
            }
            # the current route
            $_routes = @($PodeContext.Server.Routes[$method][$path])
            if ( $MetaInfo -and $MetaInfo.RestrictRoutes) {
                $_routes = @(Get-PodeRouteByUrl -Routes $_routes -EndpointName $EndpointName)
            }

            # continue if no routes
            if (($_routes.Length -eq 0) -or ($null -eq $_routes[0])) {
                continue
            }

            # get the first route for base definition
            $_route = $_routes[0]
            # check if the route has to be published
            if (($_route.OpenApi.Swagger -and $_route.OpenApi.DefinitionTag -contains $DefinitionTag ) -or $Definition.hiddenComponents.enableMinimalDefinitions) {

                #remove the ServerUrl part
                if ( $localEndpoint) {
                    $_route.OpenApi.Path = $_route.OpenApi.Path.replace($localEndpoint, '')
                }
                # do nothing if it has no responses set
                if ($_route.OpenApi.Responses.Count -eq 0) {
                    continue
                }

                # add path to defintion
                if ($null -eq $def.paths[$_route.OpenApi.Path]) {
                    $def.paths[$_route.OpenApi.Path] = @{}
                }
                # add path's http method to defintition

                $pm = Set-PodeOpenApiRouteValue -Route $_route -DefinitionTag $DefinitionTag
                $def.paths[$_route.OpenApi.Path][$method] = $pm

                # add any custom server endpoints for route
                foreach ($_route in $_routes) {

                    if ($_route.OpenApi.Servers.count -gt 0) {
                        if ($null -eq $def.paths[$_route.OpenApi.Path][$method].servers) {
                            $def.paths[$_route.OpenApi.Path][$method].servers = @()
                        }
                        if ($localEndpoint) {
                            $def.paths[$_route.OpenApi.Path][$method].servers += $Definition.servers[0]
                        }
                    }
                    if (![string]::IsNullOrWhiteSpace($_route.Endpoint.Address) -and ($_route.Endpoint.Address -ine '*:*')) {

                        if ($null -eq $def.paths[$_route.OpenApi.Path][$method].servers) {
                            $def.paths[$_route.OpenApi.Path][$method].servers = @()
                        }

                        $serverDef = $null
                        if (![string]::IsNullOrWhiteSpace($_route.Endpoint.Name)) {
                            $serverDef = @{
                                url = (Get-PodeEndpointByName -Name $_route.Endpoint.Name).Url
                            }
                        }
                        else {
                            $serverDef = @{
                                url = "$($_route.Endpoint.Protocol)://$($_route.Endpoint.Address)"
                            }
                        }

                        if ($null -ne $serverDef) {
                            $def.paths[$_route.OpenApi.Path][$method].servers += $serverDef
                        }
                    }
                }
            }
        }
    }

    #deal with the external OpenAPI paths
    if ( $Definition.hiddenComponents.externalPath) {
        foreach ($extPath in $Definition.hiddenComponents.externalPath.values) {
            foreach ($method in $extPath.keys) {
                $_route = $extPath[$method]
                if (! ( $def.paths.keys -ccontains $_route.Path)) {
                    $def.paths[$_route.OpenAPI.Path] = @{}
                }
                $pm = Set-PodeOpenApiRouteValue -Route $_route -DefinitionTag $DefinitionTag
                # add path's http method to defintition
                $def.paths[$_route.OpenAPI.Path][$method.ToLower()] = $pm
            }
        }
    }
    return $def
}

<#
.SYNOPSIS
    Converts a cmdlet parameter to a Pode OpenAPI property.

.DESCRIPTION
    This internal function takes a cmdlet parameter and converts it into an appropriate Pode OpenAPI property based on its type.
    The function supports boolean, integer, float, and string parameter types.

.PARAMETER Parameter
    The cmdlet parameter metadata that needs to be converted. This parameter is mandatory and accepts values from the pipeline.

.EXAMPLE
    $metadata = Get-Command -Name Get-Process | Select-Object -ExpandProperty Parameters
    $metadata.Values | ConvertTo-PodeOAPropertyFromCmdletParameter

.NOTES
    This is an internal function and may change in future releases of Pode.
#>
function ConvertTo-PodeOAPropertyFromCmdletParameter {
    param(
        [Parameter(Mandatory = $true, ValueFromPipeline = $true)]
        [System.Management.Automation.ParameterMetadata]
        $Parameter
    )

    if ($Parameter.SwitchParameter -or ($Parameter.ParameterType.Name -ieq 'boolean')) {
        New-PodeOABoolProperty -Name $Parameter.Name
    }
    else {
        switch ($Parameter.ParameterType.Name) {
            { @('int32', 'int64') -icontains $_ } {
                New-PodeOAIntProperty -Name $Parameter.Name -Format $_
            }

            { @('double', 'float') -icontains $_ } {
                New-PodeOANumberProperty -Name $Parameter.Name -Format $_
            }
        }
    }

    New-PodeOAStringProperty -Name $Parameter.Name
}


<#
.SYNOPSIS
Creates a base OpenAPI object structure.

.DESCRIPTION
The Get-PodeOABaseObject function generates a foundational structure for an OpenAPI object.
This structure includes empty ordered dictionaries for info, paths, webhooks, components, and other OpenAPI elements.
It is used as a base template for building OpenAPI documentation in the Pode framework.

.OUTPUTS
Hashtable
Returns a hashtable representing the base structure of an OpenAPI object.

.EXAMPLE
$baseObject = Get-PodeOABaseObject

This example creates a base OpenAPI object structure.

.NOTES
This is an internal function and may change in future releases of Pode.
#>
function Get-PodeOABaseObject {
    # Returns a base template for an OpenAPI object
    return @{
        info             = [ordered]@{}
        Path             = $null
        webhooks         = [ordered]@{}
        components       = [ordered]@{
            schemas         = [ordered]@{}
            responses       = [ordered]@{}
            parameters      = [ordered]@{}
            examples        = [ordered]@{}
            requestBodies   = [ordered]@{}
            headers         = [ordered]@{}
            securitySchemes = [ordered]@{}
            links           = [ordered]@{}
            callbacks       = [ordered]@{}
            pathItems       = [ordered]@{}
        }
        Security         = @()
        tags             = [ordered]@{}
        hiddenComponents = @{
            enabled          = $false
            schemaValidation = $false
            version          = 3.0
            depth            = 20
            schemaJson       = @{}
            viewer           = @{}
            postValidation   = @{
                schemas         = @{}
                responses       = @{}
                parameters      = @{}
                examples        = @{}
                requestBodies   = @{}
                headers         = @{}
                securitySchemes = @{}
                links           = @{}
                callbacks       = @{}
                pathItems       = @{}
            }
            externalPath     = [ordered]@{}
            defaultResponses = @{
                '200'     = @{ description = 'OK' }
                'default' = @{ description = 'Internal server error' }
            }
            operationId      = @()
        }
    }
}

<#
.SYNOPSIS
Initializes a table to manage OpenAPI definitions.

.DESCRIPTION
The Initialize-PodeOpenApiTable function creates a table to manage OpenAPI definitions within the Pode framework.
It sets up a default definition tag and initializes a dictionary to hold OpenAPI definitions for each tag.
The function is essential for managing OpenAPI documentation across different parts of the application.

.PARAMETER DefaultDefinitionTag
An optional parameter to set the default OpenAPI definition tag. If not provided, 'default' is used.

.OUTPUTS
Hashtable
Returns a hashtable for managing OpenAPI definitions.

.EXAMPLE
$openApiTable = Initialize-PodeOpenApiTable -DefaultDefinitionTag 'api-v1'

Initializes the OpenAPI table with 'api-v1' as the default definition tag.

.EXAMPLE
$openApiTable = Initialize-PodeOpenApiTable

Initializes the OpenAPI table with 'default' as the default definition tag.

.NOTES
This is an internal function and may change in future releases of Pode.
#>
function Initialize-PodeOpenApiTable {
    param(
        [string]
        $DefaultDefinitionTag = 'default'
    )

    # Initialization of the OpenAPI table with default settings
    $OpenAPI = @{
        DefinitionTagSelectionStack = New-Object 'System.Collections.Generic.Stack[System.Object]'
    }
<<<<<<< HEAD

    #$OpenAPI['DefaultDefinitionTag'] = $DefaultDefinitionTag

    # Set the currently selected definition tag
    $OpenAPI['SelectedDefinitionTag'] = $DefaultDefinitionTag #$OpenAPI['DefaultDefinitionTag']
=======

    # Set the currently selected definition tag
    $OpenAPI['SelectedDefinitionTag'] = $DefaultDefinitionTag
>>>>>>> 357b2d48

    # Initialize the Definitions dictionary with a base OpenAPI object for the selected definition tag
    $OpenAPI['Definitions'] = @{ $OpenAPI['SelectedDefinitionTag'] = Get-PodeOABaseObject }

    # Return the initialized OpenAPI table
    return $OpenAPI
}

<#
.SYNOPSIS
Sets authentication methods for specific routes in OpenAPI documentation.

.DESCRIPTION
The Set-PodeOAAuth function assigns specified authentication methods to given routes for OpenAPI documentation.
It supports setting multiple authentication methods and optionally allows anonymous access.
The function validates the existence of the authentication methods before applying them to the routes.

.PARAMETER Route
An array of hashtables representing the routes to which the authentication methods will be applied.
Each route should contain an OpenApi key for updating OpenAPI documentation.

.PARAMETER Name
An array of names of the authentication methods to be applied to the routes.
These methods should already be defined in the Pode framework.

.PARAMETER AllowAnon
A switch parameter that, if set, allows anonymous access in addition to the specified authentication methods.

.EXAMPLE
Set-PodeOAAuth -Route $myRoute -Name @('BasicAuth', 'ApiKeyAuth') -AllowAnon

Applies 'BasicAuth' and 'ApiKeyAuth' authentication methods to the specified route and allows anonymous access.

.NOTES
This is an internal function and may change in future releases of Pode.
#>
function Set-PodeOAAuth {
    param(
        [Parameter(Mandatory = $true, ValueFromPipeline = $true)]
        [ValidateNotNullOrEmpty()]
        [hashtable[]]
        $Route,

        [string[]]
        $Name,

        [switch]
        $AllowAnon
    )
    begin {
        # Validate the existence of specified authentication methods
        foreach ($n in @($Name)) {
            if (!(Test-PodeAuthExists -Name $n)) {
                throw ($PodeLocale.authenticationMethodDoesNotExistExceptionMessage -f $n) #"Authentication method does not exist: $($n)"
            }
        }
    }

    process {
        # Iterate over each route to set authentication
        foreach ($r in @($Route)) {
            #exclude static route
            if ($r.Method -ne 'Static') {
                # Set the authentication methods for the route
                $r.OpenApi.Authentication = @(foreach ($n in @($Name)) {
                        @{
                            "$($n -replace '\s+', '')" = @() # Clean up auth name and initialize empty scopes
                        }
                    })
                # Add anonymous access if allowed
                if ($AllowAnon) {
                    $r.OpenApi.Authentication += @{'%_allowanon_%' = '' }
                }
            }
        }
    }
}


<#
.SYNOPSIS
Sets global authentication methods for specified OpenAPI definitions in the Pode framework.

.DESCRIPTION
The Set-PodeOAGlobalAuth function is used to apply authentication methods globally to specified OpenAPI definitions.
It verifies the existence of the authentication methods and then updates the OpenAPI definitions with these methods,
associating them with specific routes.

.PARAMETER Name
The name of the authentication method to apply. This method should already be defined in the Pode framework.

.PARAMETER Route
The route to which the authentication method is to be applied.

.PARAMETER DefinitionTag
An array of definition tags specifying the OpenAPI definitions to which the authentication method should be applied.

.EXAMPLE
Set-PodeOAGlobalAuth -Name 'BasicAuth' -Route '/api/*' -DefinitionTag @('tag1', 'tag2')

Applies 'BasicAuth' authentication method to all routes under '/api/*' in the OpenAPI definitions tagged with 'tag1' and 'tag2'.

.NOTES
This is an internal function and may change in future releases of Pode.
#>
function Set-PodeOAGlobalAuth {
    param(
        [string]
        $Name,

        [string]
        $Route,

        [Parameter(Mandatory = $true)]
        [string[]]
        $DefinitionTag
    )

    # Check if the specified authentication method exists
    if (!(Test-PodeAuthExists -Name $Name)) {
        throw ($PodeLocale.authenticationMethodDoesNotExistExceptionMessage -f $Name) #"Authentication method does not exist: $($Name)"
    }

    # Iterate over each definition tag to apply the authentication method
    foreach ($tag in $DefinitionTag) {
        # Initialize security array if it's empty
        if (Test-PodeIsEmpty $PodeContext.Server.OpenAPI.Definitions[$tag].Security) {
            $PodeContext.Server.OpenAPI.Definitions[$tag].Security = @()
        }

        # Apply authentication to each expanded auth name
        foreach ($authName in (Expand-PodeAuthMerge -Names $Name)) {
            $authType = Get-PodeAuth $authName

            # Determine the scopes of the authentication
            if ($authType.Scheme.Arguments.Scopes) {
                $Scopes = @($authType.Scheme.Arguments.Scopes)
            }
            else {
                $Scopes = @()
            }

            # Update the OpenAPI definition with the authentication information
            $PodeContext.Server.OpenAPI.Definitions[$tag].Security += @{
                Definition = @{ "$($authName -replace '\s+', '')" = $Scopes }
                Route      = (ConvertTo-PodeRouteRegex -Path $Route)
            }
        }
    }
}

<#
.SYNOPSIS
    Resolves references in an OpenAPI schema component based on definitions within a specified definition tag context.

.DESCRIPTION
    This function navigates through a schema's properties and resolves `$ref` references to actual schemas defined within the specified definition context.
    It handles complex constructs such as 'allOf', 'oneOf', and 'anyOf', merging properties and ensuring the schema is fully resolved without unresolved references.

.PARAMETER ComponentSchema
    A hashtable representing the schema of a component where references need to be resolved.

.PARAMETER DefinitionTag
    A string identifier for the specific set of schema definitions under which references should be resolved.

.EXAMPLE
    $schema = @{
        type = 'object';
        properties = @{
            name = @{
                type = 'string'
            };
            details = @{
                '$ref' = '#/components/schemas/UserDetails'
            }
        };
    }
    Resolve-PodeOAReference -ComponentSchema $schema -DefinitionTag 'v1'

    This example demonstrates resolving a reference to 'UserDetails' within a given component schema.
#>
function Resolve-PodeOAReference {
    param(
        [Parameter(Mandatory = $true, ValueFromPipeline = $true)]
        [hashtable]
        $ComponentSchema,

        [Parameter(Mandatory = $true)]
        [string]
        $DefinitionTag
    )

    begin {
        # Initialize schema storage and a list to track keys that need resolution
        $Schemas = $PodeContext.Server.OpenAPI.Definitions[$DefinitionTag].hiddenComponents.schemaJson
        $Keys = @()
    }

    process {
        # Gather all keys from properties and directly from the schema that might have references
        if ($ComponentSchema.properties) {
            foreach ($item in $ComponentSchema.properties.Keys) {
                $Keys += $item
            }
        }
        foreach ($item in $ComponentSchema.Keys) {
            if ( @('allof', 'oneof', 'anyof') -icontains $item ) {
                $Keys += $item
            }
        }

        # Process each key to resolve references or merge schema definitions
        foreach ($key in $Keys) {
            if ( @('allof', 'oneof', 'anyof') -icontains $key ) {
                # Handle complex schema constructs like allOf, oneOf, and anyOf
                switch ($key.ToLower()) {
                    'allof' {
                        $tmpProp = @()
                        foreach ( $comp in $ComponentSchema[$key] ) {
                            if ($comp.'$ref') {
                                # Resolve $ref to a schema if it starts with the expected path
                                if (($comp.'$ref').StartsWith('#/components/schemas/')) {
                                    $refName = ($comp.'$ref') -replace '#/components/schemas/', ''
                                    if ($Schemas.ContainsKey($refName)) {
                                        $tmpProp += $Schemas[$refName].schema
                                    }
                                }
                            }
                            elseif ( $comp.properties) {
                                # Recursively resolve nested schemas
                                if ($comp.type -eq 'object') {
                                    $tmpProp += Resolve-PodeOAReference -DefinitionTag $DefinitionTag -ComponentSchema$comp
                                }
                                else {
                                    # Unsupported object
                                    throw ($PodeLocale.unsupportedObjectExceptionMessage)
                                }
                            }
                        }
                        # Update the main schema to be an object and add resolved properties
                        $ComponentSchema.type = 'object'
                        $ComponentSchema.remove('allOf')
                        if ($tmpProp.count -gt 0) {
                            foreach ($t in $tmpProp) {
                                $ComponentSchema.properties += $t.properties
                            }
                        }

                    }
                    'oneof' {
                        # Throw an error for unsupported schema constructs to notify the user
                        # Validation of schema with oneof is not supported
                        throw ($PodeLocale.validationOfOneOfSchemaNotSupportedExceptionMessage)
                    }
                    'anyof' {
                        # Throw an error for unsupported schema constructs to notify the user
                        # Validation of schema with anyof is not supported
                        throw ($PodeLocale.validationOfAnyOfSchemaNotSupportedExceptionMessage)
                    }
                }
            }
            elseif ($ComponentSchema.properties[$key].type -eq 'object') {
                # Recursively resolve object-type properties
                $ComponentSchema.properties[$key].properties = Resolve-PodeOAReference -DefinitionTag $DefinitionTag -ComponentSchema $ComponentSchema.properties[$key].properties
            }
            elseif ($ComponentSchema.properties[$key].'$ref') {
                # Resolve property references within the main properties of the schema
                if (($ComponentSchema.properties[$key].'$ref').StartsWith('#/components/schemas/')) {
                    $refName = ($ComponentSchema.properties[$key].'$ref') -replace '#/components/schemas/', ''
                    if ($Schemas.ContainsKey($refName)) {
                        $ComponentSchema.properties[$key] = $Schemas[$refName].schema
                    }
                }
            }
            elseif ($ComponentSchema.properties[$key].items -and $ComponentSchema.properties[$key].items.'$ref' ) {
                if (($ComponentSchema.properties[$key].items.'$ref').StartsWith('#/components/schemas/')) {
                    $refName = ($ComponentSchema.properties[$key].items.'$ref') -replace '#/components/schemas/', ''
                    if ($Schemas.ContainsKey($refName)) {
                        $ComponentSchema.properties[$key].items = $schemas[$refName].schema
                    }
                }
            }
        }
    }

    end {
        # Return the fully resolved component schema
        return $ComponentSchema
    }
}

<#
.SYNOPSIS
Creates a new OpenAPI property object based on provided parameters.

.DESCRIPTION
The New-PodeOAPropertyInternal function constructs an OpenAPI property object using parameters like type, name,
description, and various other attributes. It is used internally for building OpenAPI documentation elements in the Pode framework.

.PARAMETER Type
The type of the property. This parameter is optional if the type is specified in the Params hashtable.

.PARAMETER Params
A hashtable containing various attributes of the property such as name, description, format, and constraints like
required, readOnly, writeOnly, etc.

.OUTPUTS
System.Collections.Specialized.OrderedDictionary
An ordered dictionary representing the constructed OpenAPI property object.

.EXAMPLE
$property = New-PodeOAPropertyInternal -Type 'string' -Params $myParams

Demonstrates how to create an OpenAPI property object of type 'string' using the specified parameters.

.NOTES
This is an internal function and may change in future releases of Pode.
#>
function New-PodeOAPropertyInternal {
    [OutputType([System.Collections.Specialized.OrderedDictionary])]
    param (
        [String]
        $Type,

        [Parameter(Mandatory = $true)]
        [hashtable]
        $Params

    )

    # Initialize an ordered dictionary for the property
    $param = [ordered]@{}

    # Set the type of the property
    if ($type) {
        $param.type = $type
    }
    else {
        if ( $Params.type) {
            $param.type = $Params.type
        }
        else {
            # Cannot create the property no type is defined
            throw ($PodeLocale.cannotCreatePropertyWithoutTypeExceptionMessage)
        }
    }

    # Set name if provided
    if ($Params.Name) {
        $param.name = $Params.Name
    }

    # Set description if provided
    if ($Params.Description) {
        $param.description = $Params.Description
    }

    # Additional property settings based on provided parameters
    if ($Params.Array.IsPresent) { $param.array = $Params.Array.IsPresent }

    if ($Params.Object.IsPresent) { $param.object = $Params.Object.IsPresent }

    if ($Params.Required.IsPresent) { $param.required = $Params.Required.IsPresent }

    if ($Params.Default) { $param.default = $Params.Default }

    if ($Params.Format) { $param.format = $Params.Format.ToLowerInvariant() }

    if ($Params.Deprecated.IsPresent) { $param.deprecated = $Params.Deprecated.IsPresent }

    if ($Params.Nullable.IsPresent) { $param.nullable = $Params.Nullable.IsPresent }

    if ($Params.WriteOnly.IsPresent) { $param.writeOnly = $Params.WriteOnly.IsPresent }

    if ($Params.ReadOnly.IsPresent) { $param.readOnly = $Params.ReadOnly.IsPresent }

    if ($Params.Example) { $param.example = $Params.Example }

    if ($Params.UniqueItems.IsPresent) { $param.uniqueItems = $Params.UniqueItems.IsPresent }

    if ($Params.MaxItems) { $param.maxItems = $Params.MaxItems }

    if ($Params.MinItems) { $param.minItems = $Params.MinItems }

    if ($Params.Enum) { $param.enum = $Params.Enum }

    if ($Params.Minimum) { $param.minimum = $Params.Minimum }

    if ($Params.Maximum) { $param.maximum = $Params.Maximum }

    if ($Params.ExclusiveMaximum.IsPresent) { $param.exclusiveMaximum = $Params.ExclusiveMaximum.IsPresent }

    if ($Params.ExclusiveMinimum.IsPresent) { $param.exclusiveMinimum = $Params.ExclusiveMinimum.IsPresent }
    if ($Params.MultiplesOf) { $param.multipleOf = $Params.MultiplesOf }

    if ($Params.Pattern) { $param.pattern = $Params.Pattern }

    if ($Params.MinLength) { $param.minLength = $Params.MinLength }

    if ($Params.MaxLength) { $param.maxLength = $Params.MaxLength }

    if ($Params.MinProperties) { $param.minProperties = $Params.MinProperties }

    if ($Params.MaxProperties) { $param.maxProperties = $Params.MaxProperties }

    if ($Params.XmlName -or $Params.XmlNamespace -or $Params.XmlPrefix -or $Params.XmlAttribute.IsPresent -or $Params.XmlWrapped.IsPresent) {

        $param.xml = @{}

        if ($Params.XmlName) { $param.xml.name = $Params.XmlName }

        if ($Params.XmlNamespace) { $param.xml.namespace = $Params.XmlNamespace }

        if ($Params.XmlPrefix) { $param.xml.prefix = $Params.XmlPrefix }

        if ($Params.XmlAttribute.IsPresent) { $param.xml.attribute = $Params.XmlAttribute.IsPresent }

        if ($Params.XmlWrapped.IsPresent) { $param.xml.wrapped = $Params.XmlWrapped.IsPresent }
    }

    if ($Params.XmlItemName) { $param.xmlItemName = $Params.XmlItemName }

    if ($Params.ExternalDocs) { $param.externalDocs = $Params.ExternalDocs }

    if ($Params.NoAdditionalProperties.IsPresent -and $Params.AdditionalProperties) {
        # Parameters 'NoAdditionalProperties' and 'AdditionalProperties' are mutually exclusive
        throw ($PodeLocale.parametersMutuallyExclusiveExceptionMessage -f 'NoAdditionalProperties', 'AdditionalProperties')
    }
    else {
        if ($Params.NoAdditionalProperties.IsPresent) { $param.additionalProperties = $false }

        if ($Params.AdditionalProperties) { $param.additionalProperties = $Params.AdditionalProperties }
    }

    return $param
}


<#
.SYNOPSIS
Converts header properties to a format compliant with OpenAPI specifications.

.DESCRIPTION
The ConvertTo-PodeOAHeaderProperty function is designed to take an array of hashtables representing header properties and
convert them into a structure suitable for OpenAPI documentation. It ensures that each header property includes a name and
schema definition and can handle additional attributes like description.

.PARAMETER Headers
An array of hashtables, where each hashtable represents a header property with attributes like name, type, description, etc.

.EXAMPLE
$headerProperties = ConvertTo-PodeOAHeaderProperty -Headers $myHeaders

This example demonstrates how to convert an array of header properties into a format suitable for OpenAPI documentation.

.NOTES
This is an internal function and may change in future releases of Pode.
#>
function ConvertTo-PodeOAHeaderProperty {
    param (
        [Parameter(Mandatory = $true, ValueFromPipeline = $true)]
        [hashtable[]]
        $Headers
    )

    $elems = @{}

    foreach ($e in $Headers) {
        # Ensure each header has a name
        if ($e.name) {
            $elems.$($e.name) = @{}
            # Add description if present
            if ($e.description) {
                $elems.$($e.name).description = $e.description
            }
            # Define the schema, including the type and any additional properties
            $elems.$($e.name).schema = @{
                type = $($e.type)
            }
            foreach ($k in $e.keys) {
                if (@('name', 'description') -notcontains $k) {
                    $elems.$($e.name).schema.$k = $e.$k
                }
            }
        }
        else {
            # Header requires a name when used in an encoding context
            throw ($PodeLocale.headerMustHaveNameInEncodingContextExceptionMessage)
        }
    }

    return $elems
}


<#
.SYNOPSIS
Creates a new OpenAPI callback component for a given definition tag.

.DESCRIPTION
The New-PodeOAComponentCallBackInternal function constructs an OpenAPI callback component based on provided parameters.
This function is designed for internal use within the Pode framework to define callbacks in OpenAPI documentation.
It handles the creation of callback structures including the path, HTTP method, request bodies, and responses
based on the given definition tag.

.PARAMETER Params
A hashtable containing parameters for the callback component, such as Method, Path, RequestBody, and Responses.

.PARAMETER DefinitionTag
A mandatory string parameter that specifies the definition tag in OpenAPI documentation.

.EXAMPLE
$callback = New-PodeOAComponentCallBackInternal -Params $myParams -DefinitionTag 'myTag'

This example demonstrates how to create an OpenAPI callback component for 'myTag' using the provided parameters.

.NOTES
This is an internal function and may change in future releases of Pode.
#>
function New-PodeOAComponentCallBackInternal {
    param(
        [Parameter(Mandatory = $true)]
        [hashtable]
        $Params,

        [Parameter(Mandatory = $true)]
        [string]
        $DefinitionTag
    )

    # Convert HTTP method to lower case
    $_method = $Params.Method.ToLower()

    # Construct the base structure for the callback with the given path and method
    $callBack = [ordered]@{
        "'$($Params.Path)'" = [ordered]@{
            $_method = [ordered]@{}
        }
    }

    # Add request body to the callback if it is specified for the given definition tag
    if ($Params.RequestBody.ContainsKey($DefinitionTag)) {
        $callBack."'$($Params.Path)'".$_method.requestBody = $Params.RequestBody[$DefinitionTag]
    }

    # Add responses to the callback if they are specified for the given definition tag
    if ($Params.Responses.ContainsKey($DefinitionTag)) {
        $callBack."'$($Params.Path)'".$_method.responses = $Params.Responses[$DefinitionTag]
    }

    # Return the constructed callback object
    return $callBack

}




<#
.SYNOPSIS
Creates a new OpenAPI response object based on provided parameters and a definition tag.

.DESCRIPTION
The New-PodeOResponseInternal function constructs an OpenAPI response object using provided parameters.
It sets a description for the status code, references existing components if specified,
and builds content-type and header schemas. This function is intended for internal use within the
Pode framework for API documentation purposes.

.PARAMETER Params
A hashtable containing parameters for building the OpenAPI response object, including description,
status code, content, headers, links, and reference to existing components.

.PARAMETER DefinitionTag
A mandatory string parameter that specifies the definition tag in OpenAPI documentation.

.EXAMPLE
$response = New-PodeOResponseInternal -Params $myParams -DefinitionTag 'myTag'

This example demonstrates how to create an OpenAPI response object for 'myTag' using the provided parameters.

.NOTES
This is an internal function and may change in future releases of Pode.
#>
function New-PodeOResponseInternal {
    param(
        [hashtable]
        $Params,

        [Parameter(Mandatory = $true)]
        [string]
        $DefinitionTag
    )

    # Set a general description for the status code
    if ([string]::IsNullOrWhiteSpace($Params.Description)) {
        if ($Params.Default) {
            $Description = 'Default Response.'
        }
        elseif ($Params.StatusCode) {
            $Description = Get-PodeStatusDescription -StatusCode $Params.StatusCode
        }
        else {
            # A Description is required
            throw ($PodeLocale.descriptionRequiredExceptionMessage)
        }
    }
    else {
        $Description = $Params.Description
    }

    # Handle response referencing an existing component
    if ($Params.Reference) {
        Test-PodeOAComponentInternal -Field responses -DefinitionTag $DefinitionTag -Name $Params.Reference -PostValidation
        $response = @{
            '$ref' = "#/components/responses/$($Params.Reference)"
        }
    }
    else {
        # Build content-type schemas if provided
        $_content = $null
        if ($null -ne $Params.Content) {
            $_content = ConvertTo-PodeOAObjectSchema -DefinitionTag $DefinitionTag -Content $Params.Content
        }

        # Build header schemas based on the type of the Headers parameter
        $_headers = $null
        if ($null -ne $Params.Headers) {
            if ($Params.Headers -is [System.Object[]] -or $Params.Headers -is [string] -or $Params.Headers -is [string[]]) {
                if ($Params.Headers -is [System.Object[]] -and $Params.Headers.Count -gt 0 -and ($Params.Headers[0] -is [hashtable] -or $Params.Headers[0] -is [ordered])) {
                    $_headers = ConvertTo-PodeOAHeaderProperty -Headers $Params.Headers
                }
                else {
                    $_headers = @{}
                    foreach ($h in $Params.Headers) {
                        Test-PodeOAComponentInternal -Field headers -DefinitionTag $DefinitionTag -Name $h -PostValidation
                        $_headers[$h] = @{
                            '$ref' = "#/components/headers/$h"
                        }
                    }
                }
            }
            elseif ($Params.Headers -is [hashtable]) {
                $_headers = ConvertTo-PodeOAObjectSchema -DefinitionTag $DefinitionTag -Content $Params.Headers
            }
        }

        # Construct the response object
        $response = [ordered]@{
            description = $Description
        }

        if ($_headers) { $response.headers = $_headers }

        if ($_content) { $response.content = $_content }

        if ($Params.Links) { $response.links = $Params.Links }

    }

    return $response
}




<#
.SYNOPSIS
Creates a new OpenAPI response link object.

.DESCRIPTION
The New-PodeOAResponseLinkInternal function generates an OpenAPI response link object from provided parameters.
This includes setting up descriptions, operation IDs, references, parameters, and request bodies for the link.
This function is designed for internal use within the Pode framework to facilitate the creation of response
link objects in OpenAPI documentation.

.PARAMETER Params
A hashtable of parameters for the OpenAPI response link.

.EXAMPLE
$link = New-PodeOAResponseLinkInternal -Params $myParams

Generates a new OpenAPI response link object using the provided parameters in $myParams.

.NOTES
This is an internal function and may change in future releases of Pode.
#>
function New-PodeOAResponseLinkInternal {
    param(
        [hashtable]
        $Params
    )

    # Initialize an ordered dictionary for the link
    $link = [ordered]@{}

    # Add properties to the link based on the provided parameters
    if ($Params.Description) { $link.description = $Params.Description }
    if ($Params.OperationId) { $link.operationId = $Params.OperationId }
    if ($Params.OperationRef) { $link.operationRef = $Params.OperationRef }
    if ($Params.Parameters) { $link.parameters = $Params.Parameters }
    if ($Params.RequestBody) { $link.requestBody = $Params.RequestBody }

    return $link
}


<#
.SYNOPSIS
Tests the internal OpenAPI definitions for compliance and validity.

.DESCRIPTION
The Test-PodeOADefinitionInternal function validates OpenAPI definitions within the Pode framework.
It checks for various issues like undefined references, mandatory fields (like title and version),
and missing components. If any issues are found, they are displayed with detailed messages, and
the function throws an error indicating non-compliance with OpenAPI document standards.

.EXAMPLE
Test-PodeOADefinitionInternal

This example demonstrates how to call the function to validate OpenAPI definitions.

.NOTES
This is an internal function and may change in future releases of Pode.
#>

function Test-PodeOADefinitionInternal {

    # Validate OpenAPI definitions and store any issues found
    $definitionIssues = Test-PodeOADefinition

    # Check if the validation result indicates issues
    if (! $definitionIssues.valid) {
        # Print a header for undefined OpenAPI references
        # Undefined OpenAPI References
        Write-PodeHost $PodeLocale.undefinedOpenApiReferencesMessage -ForegroundColor Red

        # Iterate over each issue found in the definitions
        foreach ($tag in $definitionIssues.issues.keys) {
            # Definition tag
            Write-PodeHost ($PodeLocale.definitionTagMessage -f $tag) -ForegroundColor Red

            # Check and display issues related to OpenAPI document generation error
            if ($definitionIssues.issues[$tag].definition ) {
                # OpenAPI generation document error
                Write-PodeHost $PodeLocale.openApiGenerationDocumentErrorMessage -ForegroundColor Red
                Write-PodeHost " $($definitionIssues.issues[$tag].definition)" -ForegroundColor Red
            }

            # Check for missing mandatory 'title' field
            if ($definitionIssues.issues[$tag].title ) {
                # info.title is mandatory
                Write-PodeHost $PodeLocale.infoTitleMandatoryMessage -ForegroundColor Red
            }

            # Check for missing mandatory 'version' field
            if ($definitionIssues.issues[$tag].version ) {
                # info.version is mandatory
                Write-PodeHost $PodeLocale.infoVersionMandatoryMessage -ForegroundColor Red
            }

            # Check for missing components and list them
            if ($definitionIssues.issues[$tag].components ) {
                # Missing component(s)
                Write-PodeHost $PodeLocale.missingComponentsMessage -ForegroundColor Red
                foreach ($key in $definitionIssues.issues[$tag].components.keys) {
                    $occurences = $definitionIssues.issues[$tag].components[$key]
                    # Adjust occurrence count based on schema validation setting
                    if ( $PodeContext.Server.OpenAPI.Definitions[$tag].hiddenComponents.schemaValidation) {
                        $occurences = $occurences / 2
                    }
                    Write-PodeHost "`$refs : $key ($occurences)" -ForegroundColor Red
                }
            }

            # Add a blank line for readability
            Write-PodeHost
        }

        # Throw an error indicating non-compliance with OpenAPI standards
        # OpenAPI document compliance issues
        throw ($PodeLocale.openApiDocumentNotCompliantExceptionMessage)
    }
}

<#
.SYNOPSIS
Check the OpenAPI component exist (Internal Function)

.DESCRIPTION
Check the OpenAPI component exist (Internal Function)

.PARAMETER Field
The component type

.PARAMETER Name
The component Name

.PARAMETER DefinitionTag
An Array of strings representing the unique tag for the API specification.
This tag helps in distinguishing between different versions or types of API specifications within the application.
You can use this tag to reference the specific API documentation, schema, or version that your function interacts with.

.PARAMETER ThrowException
Generate an exception if the component doesn't exist

.PARAMETER PostValidation
Postpone the check before the server start

.EXAMPLE
Test-PodeOAComponentInternal -Field 'responses' -Name 'myresponse' -DefinitionTag 'default'

.NOTES
This is an internal function and may change in future releases of Pode.
#>
function Test-PodeOAComponentInternal {
    param(
        [Parameter(Mandatory = $true)]
        [ValidateSet( 'schemas' , 'responses' , 'parameters' , 'examples' , 'requestBodies' , 'headers' , 'securitySchemes' , 'links' , 'callbacks' , 'pathItems')]
        [string]
        $Field,

        [Parameter(Mandatory = $true)]
        [ValidateNotNullOrEmpty()]
        [string]
        $Name,

        [string[]]
        $DefinitionTag,

        [switch]
        $ThrowException,

        [switch]
        $PostValidation
    )

    $DefinitionTag = Test-PodeOADefinitionTag -Tag $DefinitionTag
    if ($PostValidation.IsPresent) {
        foreach ($tag in $DefinitionTag) {
            if (! ($PodeContext.Server.OpenAPI.Definitions[$tag].hiddenComponents.postValidation[$field].keys -ccontains $Name)) {
                $PodeContext.Server.OpenAPI.Definitions[$tag].hiddenComponents.postValidation[$field][$name] = 1
            }
            else {
                $PodeContext.Server.OpenAPI.Definitions[$tag].hiddenComponents.postValidation[$field][$name] += 1
            }
        }
    }
    else {
        foreach ($tag in $DefinitionTag) {
            if (!($PodeContext.Server.OpenAPI.Definitions[$tag].components[$field].keys -ccontains $Name)) {
                # If $Name is not found in the current $tag, return $false or throw an exception
                if ($ThrowException.IsPresent ) {
                    throw ($PodeLocale.noComponentInDefinitionExceptionMessage -f $field, $Name, $tag) #"No component of type $field named $Name is available in the $tag definition."
                }
                else {
                    return $false
                }
            }
        }
        if (!$ThrowException.IsPresent) {
            return $true
        }
    }
}<|MERGE_RESOLUTION|>--- conflicted
+++ resolved
@@ -1296,17 +1296,9 @@
     $OpenAPI = @{
         DefinitionTagSelectionStack = New-Object 'System.Collections.Generic.Stack[System.Object]'
     }
-<<<<<<< HEAD
-
-    #$OpenAPI['DefaultDefinitionTag'] = $DefaultDefinitionTag
-
-    # Set the currently selected definition tag
-    $OpenAPI['SelectedDefinitionTag'] = $DefaultDefinitionTag #$OpenAPI['DefaultDefinitionTag']
-=======
 
     # Set the currently selected definition tag
     $OpenAPI['SelectedDefinitionTag'] = $DefaultDefinitionTag
->>>>>>> 357b2d48
 
     # Initialize the Definitions dictionary with a base OpenAPI object for the selected definition tag
     $OpenAPI['Definitions'] = @{ $OpenAPI['SelectedDefinitionTag'] = Get-PodeOABaseObject }

--- conflicted
+++ resolved
@@ -459,7 +459,6 @@
                 }
             }
         }
-<<<<<<< HEAD
 
         if ($Property.externalDocs) {
             $schema['externalDocs'] = $Property.externalDocs
@@ -467,7 +466,39 @@
 
         if (!$NoDescription -and $Property.description) {
             $schema['description'] = $Property.description
-=======
+        }
+
+        if ($Property.default) {
+            $schema['default'] = $Property.default
+        }
+
+        if ($Property.deprecated) {
+            $schema['deprecated'] = $Property.deprecated
+        }
+        if ($Property.nullable -and (Test-PodeOAVersion -Version 3.0 -DefinitionTag $DefinitionTag )) {
+            $schema['nullable'] = $Property.nullable
+        }
+
+        if ($Property.writeOnly) {
+            $schema['writeOnly'] = $Property.writeOnly
+        }
+
+        if ($Property.readOnly) {
+            $schema['readOnly'] = $Property.readOnly
+        }
+
+    if ($Property.example) {
+        if (Test-PodeOAVersion -Version 3.0 -DefinitionTag $DefinitionTag ) {
+            $schema['example'] = $Property.example
+        }
+        else {
+            if ($Property.example -is [Array]) {
+                $schema['examples'] = $Property.example
+            }
+            else {
+                $schema['examples'] = @( $Property.example)
+            }
+        }
     }
     if (Test-PodeOAVersion -Version 3.0 -DefinitionTag $DefinitionTag ) {
         if ($Property.ContainsKey('minimum')) {
@@ -476,67 +507,42 @@
 
         if ($Property.ContainsKey('maximum')) {
             $schema['maximum'] = $Property.maximum
->>>>>>> b364ec4b
-        }
-
-        if ($Property.default) {
-            $schema['default'] = $Property.default
-        }
-
-        if ($Property.deprecated) {
-            $schema['deprecated'] = $Property.deprecated
-        }
-<<<<<<< HEAD
-        if ($Property.nullable -and (Test-PodeOAVersion -Version 3.0 -DefinitionTag $DefinitionTag )) {
-            $schema['nullable'] = $Property.nullable
-        }
-
-        if ($Property.writeOnly) {
-            $schema['writeOnly'] = $Property.writeOnly
-        }
-
-        if ($Property.readOnly) {
-            $schema['readOnly'] = $Property.readOnly
-        }
-
-        if ($Property.example) {
-            if (Test-PodeOAVersion -Version 3.0 -DefinitionTag $DefinitionTag ) {
-                $schema['example'] = $Property.example
-=======
+        }
+
+            if ($Property.exclusiveMaximum) {
+                $schema['exclusiveMaximum'] = $Property.exclusiveMaximum
+            }
+
+        if ($Property.exclusiveMinimum) {
+            $schema['exclusiveMinimum'] = $Property.exclusiveMinimum
+        }
     }
     else {
         if ($Property.ContainsKey('maximum')) {
             if ($Property.exclusiveMaximum) {
                 $schema['exclusiveMaximum'] = $Property.maximum
->>>>>>> b364ec4b
             }
             else {
-                if ($Property.example -is [Array]) {
-                    $schema['examples'] = $Property.example
-                }
-                else {
-                    $schema['examples'] = @( $Property.example)
-                }
-            }
-        }
-<<<<<<< HEAD
-        if (Test-PodeOAVersion -Version 3.0 -DefinitionTag $DefinitionTag ) {
-            if ($Property.minimum) {
-=======
+                $schema['maximum'] = $Property.maximum
+            }
+        }
         if ($Property.ContainsKey('minimum')) {
             if ($Property.exclusiveMinimum) {
                 $schema['exclusiveMinimum'] = $Property.minimum
             }
             else {
->>>>>>> b364ec4b
                 $schema['minimum'] = $Property.minimum
             }
-
-<<<<<<< HEAD
-            if ($Property.maximum) {
-                $schema['maximum'] = $Property.maximum
-            }
-=======
+        }
+    }
+    if ($Property.multipleOf) {
+        $schema['multipleOf'] = $Property.multipleOf
+    }
+
+        if ($Property.pattern) {
+            $schema['pattern'] = $Property.pattern
+        }
+
     if ($Property.ContainsKey('minLength')) {
         $schema['minLength'] = $Property.minLength
     }
@@ -544,46 +550,20 @@
     if ($Property.ContainsKey('maxLength')) {
         $schema['maxLength'] = $Property.maxLength
     }
->>>>>>> b364ec4b
-
-            if ($Property.exclusiveMaximum) {
-                $schema['exclusiveMaximum'] = $Property.exclusiveMaximum
-            }
-
-            if ($Property.exclusiveMinimum) {
-                $schema['exclusiveMinimum'] = $Property.exclusiveMinimum
-            }
-        }
-        else {
-            if ($Property.maximum) {
-                if ($Property.exclusiveMaximum) {
-                    $schema['exclusiveMaximum'] = $Property.maximum
-                }
-                else {
-                    $schema['maximum'] = $Property.maximum
-                }
-            }
-            if ($Property.minimum) {
-                if ($Property.exclusiveMinimum) {
-                    $schema['exclusiveMinimum'] = $Property.minimum
-                }
-                else {
-                    $schema['minimum'] = $Property.minimum
-                }
-            }
-        }
-        if ($Property.multipleOf) {
-            $schema['multipleOf'] = $Property.multipleOf
-        }
-
-<<<<<<< HEAD
-        if ($Property.pattern) {
-            $schema['pattern'] = $Property.pattern
-        }
-
-        if ($Property.minLength) {
-            $schema['minLength'] = $Property.minLength
-=======
+
+        if ($Property.xml ) {
+            $schema['xml'] = $Property.xml
+        }
+
+        if (Test-PodeOAVersion -Version 3.1 -DefinitionTag $DefinitionTag ) {
+            if ($Property.ContentMediaType) {
+                $schema['contentMediaType'] = $Property.ContentMediaType
+            }
+            if ($Property.ContentEncoding) {
+                $schema['contentEncoding'] = $Property.ContentEncoding
+            }
+        }
+
     # are we using an array?
     if ($Property.array) {
         if ($Property.ContainsKey('maxItems') ) {
@@ -592,41 +572,12 @@
 
         if ($Property.ContainsKey('minItems') ) {
             $schema['minItems'] = $Property.minItems
->>>>>>> b364ec4b
-        }
-
-        if ($Property.maxLength) {
-            $schema['maxLength'] = $Property.maxLength
-        }
-
-        if ($Property.xml ) {
-            $schema['xml'] = $Property.xml
-        }
-
-        if (Test-PodeOAVersion -Version 3.1 -DefinitionTag $DefinitionTag ) {
-            if ($Property.ContentMediaType) {
-                $schema['contentMediaType'] = $Property.ContentMediaType
-            }
-            if ($Property.ContentEncoding) {
-                $schema['contentEncoding'] = $Property.ContentEncoding
-            }
-        }
-
-        # are we using an array?
-        if ($Property.array) {
-            if ($Property.maxItems ) {
-                $schema['maxItems'] = $Property.maxItems
-            }
-
-            if ($Property.minItems ) {
-                $schema['minItems'] = $Property.minItems
-            }
+        }
 
             if ($Property.uniqueItems ) {
                 $schema['uniqueItems'] = $Property.uniqueItems
             }
 
-<<<<<<< HEAD
             $schema['type'] = 'array'
             if ($Property.type -ieq 'schema') {
                 Test-PodeOAComponentInternal -Field schemas -DefinitionTag $DefinitionTag -Name $Property['schema'] -PostValidation
@@ -643,7 +594,46 @@
                 if ($xmlFromProperties) {
                     $Property.xml = $xmlFromProperties
                 }
-=======
+
+                if ($Property.xmlItemName) {
+                    $schema.items.xml = @{'name' = $Property.xmlItemName }
+                }
+            }
+            return $schema
+        }
+        else {
+            #format is not applicable to array
+            if ($Property.format) {
+                $schema['format'] = $Property.format
+            }
+
+            # schema refs
+            if ($Property.type -ieq 'schema') {
+                Test-PodeOAComponentInternal -Field schemas -DefinitionTag $DefinitionTag -Name $Property['schema'] -PostValidation
+                $schema = @{
+                    '$ref' = "#/components/schemas/$($Property['schema'])"
+                }
+            }
+            #only if it's not an array
+            if ($Property.enum ) {
+                $schema['enum'] = $Property.enum
+            }
+        }
+
+        if ($Property.object) {
+            # are we using an object?
+            $Property.object = $false
+
+            $schema = @{
+                type       = 'object'
+                properties = (ConvertTo-PodeOASchemaObjectProperty -DefinitionTag $DefinitionTag -Properties $Property)
+            }
+            $Property.object = $true
+            if ($Property.required) {
+                $schema['required'] = @($Property.name)
+            }
+        }
+
     if ($Property.type -ieq 'object') {
         $schema['properties'] = @{}
         foreach ($prop in $Property.properties) {
@@ -659,67 +649,6 @@
                 else {
                     $schema += ConvertTo-PodeOAofProperty -DefinitionTag $DefinitionTag -Property $prop
                 }
->>>>>>> b364ec4b
-
-                if ($Property.xmlItemName) {
-                    $schema.items.xml = @{'name' = $Property.xmlItemName }
-                }
-            }
-<<<<<<< HEAD
-            return $schema
-        }
-        else {
-            #format is not applicable to array
-            if ($Property.format) {
-                $schema['format'] = $Property.format
-            }
-
-            # schema refs
-            if ($Property.type -ieq 'schema') {
-                Test-PodeOAComponentInternal -Field schemas -DefinitionTag $DefinitionTag -Name $Property['schema'] -PostValidation
-                $schema = @{
-                    '$ref' = "#/components/schemas/$($Property['schema'])"
-                }
-            }
-            #only if it's not an array
-            if ($Property.enum ) {
-                $schema['enum'] = $Property.enum
-            }
-        }
-
-        if ($Property.object) {
-            # are we using an object?
-            $Property.object = $false
-=======
-        }
-        if ($Property.properties) {
-            $schema['properties'] += (ConvertTo-PodeOASchemaObjectProperty -DefinitionTag $DefinitionTag -Properties $Property.properties)
-            $RequiredList = @(($Property.properties | Where-Object { $_.required }) )
-            if ( $RequiredList.Count -gt 0) {
-                $schema['required'] = @($RequiredList.name)
-            }
-        }
->>>>>>> b364ec4b
-
-            $schema = @{
-                type       = 'object'
-                properties = (ConvertTo-PodeOASchemaObjectProperty -DefinitionTag $DefinitionTag -Properties $Property)
-            }
-            $Property.object = $true
-            if ($Property.required) {
-                $schema['required'] = @($Property.name)
-            }
-        }
-
-        if ($Property.type -ieq 'object') {
-            foreach ($prop in $Property.properties) {
-                if ( @('allOf', 'oneOf', 'anyOf') -icontains $prop.type) {
-                    switch ($prop.type.ToLower()) {
-                        'allof' { $prop.type = 'allOf' }
-                        'oneof' { $prop.type = 'oneOf' }
-                        'anyof' { $prop.type = 'anyOf' }
-                    }
-                    $schema += ConvertTo-PodeOAofProperty -DefinitionTag $DefinitionTag -Property $prop
 
                 }
             }

<#
.SYNOPSIS
    Converts content into an OpenAPI schema object format.

.DESCRIPTION
    The ConvertTo-PodeOAObjectSchema function takes a hashtable representing content and converts it into a format suitable for OpenAPI schema objects.
    It validates the content types, processes array structures, and converts each property or reference into the appropriate OpenAPI schema format.
    The function is designed to handle complex content structures for OpenAPI documentation within the Pode framework.

.PARAMETER Content
    A hashtable representing the content to be converted into an OpenAPI schema object. The content can include various types and structures.

.PARAMETER Properties
    A switch to indicate if the content represents properties of an object schema.

.PARAMETER DefinitionTag
    A string representing the definition tag to be used in the conversion process. This tag is essential for correctly formatting the content according to OpenAPI specifications.

.EXAMPLE
    $schemaObject = ConvertTo-PodeOAObjectSchema -Content $myContent -DefinitionTag 'myTag'

    Converts a hashtable of content into an OpenAPI schema object using the definition tag 'myTag'.

.NOTES
    This is an internal function and may change in future releases of Pode.
#>
function ConvertTo-PodeOAObjectSchema {
    param(
        [Parameter( Mandatory = $true, Position = 0, ValueFromPipeline = $true)]
        [hashtable]
        $Content,

        [Parameter()]
        [switch]
        $Properties,

        [Parameter(Mandatory = $true)]
        [string ]
        $DefinitionTag

    )
    begin {
        $pipelineItemCount = 0  # Initialize counter to track items in the pipeline.
    }

    process {
        $pipelineItemCount++  # Increment the counter for each item in the pipeline.
    }

    end {
        # Throw an error if more than one item is passed in the pipeline.
        if ($pipelineItemCount -gt 1) {
            throw ($PodeLocale.fnDoesNotAcceptArrayAsPipelineInputExceptionMessage -f $($MyInvocation.MyCommand.Name))
        }

        # Ensure all content types are valid MIME types.
        foreach ($type in $Content.Keys) {
            if ($type -inotmatch '^(application|audio|image|message|model|multipart|text|video|\*)\/[\w\.\-\*]+(;[\s]*(charset|boundary)=[\w\.\-\*]+)*$|^"\*\/\*"$') {
                # Invalid content-type found for schema: $($type)
                throw ($PodeLocale.invalidContentTypeForSchemaExceptionMessage -f $type)
            }
        }

        # Manage a specific case where a generic schema conversion issue may arise.
        if ($Content.ContainsKey('*/*')) {
            $Content['"*/*"'] = $Content['*/*']  # Adjust the key format for schema compatibility.
            $Content.Remove('*/*')
        }

        # Initialize an empty hashtable for the schema object.
        $obj = [ordered]@{}

        # Get all the content keys (MIME types) to iterate through.
        $types = [string[]]$Content.Keys
        foreach ($type in $types) {
            # Initialize schema structure for each type.
            $obj[$type] = [ordered]@{}

            # Handle file upload content, arrays, and shared component schema references.
            if ($Content[$type].__upload) {
                # Check if the content is an array.
                if ($Content[$type].__array) {
                    $upload = $Content[$type].__content.__upload
                }
                else {
                    $upload = $Content[$type].__upload
                }

                # Handle specific multipart/form-data content processing.
                if ($type -ieq 'multipart/form-data' -and $upload.content) {
                    if ((Test-PodeOAVersion -Version 3.1 -DefinitionTag $DefinitionTag) -and $upload.partContentMediaType) {
                        # Iterate through properties to set content media type and remove format for binaries.
                        foreach ($key in $upload.content.Properties) {
                            if ($key.type -eq 'string' -and ($key.format -ieq 'binary' -or $key.format -ieq 'base64')) {
                                $key.ContentMediaType = $PartContentMediaType
                                $key.remove('format')
                                break
                            }
                        }
                    }
                    $newContent = $upload.content
                }
                else {
                    # Handle OpenAPI v3.0 specific content encoding.
                    if (Test-PodeOAVersion -Version 3.0 -DefinitionTag $DefinitionTag) {
                        $newContent = [ordered]@{
                            'type'   = 'string'
                            'format' = $upload.contentEncoding
                        }
                    }
                    else {
                        # Handle Base64 content encoding.
                        if ($ContentEncoding -ieq 'Base64') {
                            $newContent = [ordered]@{
                                'type'            = 'string'
                                'contentEncoding' = $upload.contentEncoding
                            }
                        }
                    }
                }

                # Update the content with the new encoding information.
                if ($Content[$type].__array) {
                    $Content[$type].__content = $newContent
                }
                else {
                    $Content[$type] = $newContent
                }
            }

            # Process arrays and object properties based on content type.
            if ($Content[$type].__array) {
                $isArray = $true
                $item = $Content[$type].__content
                $obj[$type].schema = [ordered]@{
                    'type'  = 'array'
                    'items' = $null
                }
                # Include additional metadata if present.
                if ($Content[$type].__title) {
                    $obj[$type].schema.title = $Content[$type].__title
                }
                if ($Content[$type].__uniqueItems) {
                    $obj[$type].schema.uniqueItems = $Content[$type].__uniqueItems
                }
                if ($Content[$type].__maxItems) {
                    $obj[$type].schema.__maxItems = $Content[$type].__maxItems
                }
                if ($Content[$type].minItems) {
                    $obj[$type].schema.minItems = $Content[$type].__minItems
                }
            }
            else {
                $item = $Content[$type]
                $isArray = $false
            }

            # Add schema objects or handle empty content.
            if ($item -is [string]) {
                if (![string]::IsNullOrEmpty($item)) {
                    # Handle basic type definitions or references.
                    if (@('string', 'integer', 'number', 'boolean') -icontains $item) {
                        if ($isArray) {
                            $obj[$type].schema.items = [ordered]@{
                                'type' = $item.ToLower()
                            }
                        }
                        else {
                            $obj[$type].schema = [ordered]@{
                                'type' = $item.ToLower()
                            }
                        }
                    }
                    else {
                        # Handle component references.
                        Test-PodeOAComponentInternal -Field schemas -DefinitionTag $DefinitionTag -Name $item -PostValidation
                        if ($isArray) {
                            $obj[$type].schema.items = [ordered]@{
                                '$ref' = "#/components/schemas/$($item)"
                            }
                        }
                        else {
                            $obj[$type].schema = [ordered]@{
                                '$ref' = "#/components/schemas/$($item)"
                            }
                        }
                    }
                }
                else {
                    # Create an empty content entry.
                    $obj[$type] = [ordered]@{}
                }
            }
            else {
                if ($item.Count -eq 0) {
                    $result = [ordered]@{}  # Create an empty object if the item count is zero.
                }
                else {
                    # Convert each property to a PodeOpenAPI schema property.
                    $result = ($item | ConvertTo-PodeOASchemaProperty -DefinitionTag $DefinitionTag)
                }

                # Handle the Properties parameter case.
                if ($Properties) {
                    if ($item.Name) {
                        $obj[$type].schema = [ordered]@{
                            'properties' = [ordered]@{
                                $item.Name = $result
                            }
                        }
                    }
                    else {
                        # Throw an error if Properties parameter is used without a name.
                        throw ($PodeLocale.propertiesParameterWithoutNameExceptionMessage)
                    }
                }
                else {
                    # Assign the resulting schema to the correct array or object location.
                    if ($isArray) {
                        $obj[$type].schema.items = $result
                    }
                    else {
                        $obj[$type].schema = $result
                    }
                }
            }
        }

        return $obj  # Return the final OpenAPI schema object.
    }
}

<#
.SYNOPSIS
Check if an ComponentSchemaJson reference exist.

.DESCRIPTION
Check if an ComponentSchemaJson reference with a given name exist.

.PARAMETER Name
The Name of the ComponentSchemaJson reference.

.NOTES
This is an internal function and may change in future releases of Pode.
#>


function Test-PodeOAComponentSchemaJson {
    param(
        [Parameter(Mandatory = $true)]
        [ValidateNotNullOrEmpty()]
        [string]
        $Name,

        [Parameter(Mandatory = $true)]
        [string[]]
        $DefinitionTag
    )

    foreach ($tag in $DefinitionTag) {
        if (!($PodeContext.Server.OpenAPI.Definitions[$tag].hiddenComponents.schemaJson.keys -ccontains $Name)) {
            # If $Name is not found in the current $tag, return $false
            return $false
        }
    }
    return $true
}

<#
.SYNOPSIS
    Tests if a given name exists in the external path keys of OpenAPI definitions for specified definition tags.

.DESCRIPTION
    The Test-PodeOAComponentExternalPath function iterates over a list of definition tags and checks if a given name
    is present in the external path keys of OpenAPI definitions within the Pode server context. This function is typically
    used to validate if a specific component name is already defined in the external paths of the OpenAPI documentation.

.PARAMETER Name
    The name of the external path component to be checked within the OpenAPI definitions.

.PARAMETER DefinitionTag
    An array of definition tags against which the existence of the name will be checked in the OpenAPI definitions.

.EXAMPLE
    $exists = Test-PodeOAComponentExternalPath -Name 'MyComponentName' -DefinitionTag @('tag1', 'tag2')

    Checks if 'MyComponentName' exists in the external path keys of OpenAPI definitions for 'tag1' and 'tag2'.

.NOTES
    This is an internal function and may change in future releases of Pode.
#>
function Test-PodeOAComponentExternalPath {
    param(
        [Parameter(Mandatory = $true)]
        [ValidateNotNullOrEmpty()]
        [string]
        $Name,

        [Parameter(Mandatory = $true)]
        [string[]]
        $DefinitionTag
    )

    # Iterate over each definition tag
    foreach ($tag in $DefinitionTag) {
        # Check if the name exists in the external path keys of the current definition tag
        if (!($PodeContext.Server.OpenAPI.Definitions[$tag].hiddenComponents.externalPath.keys -ccontains $Name)) {
            # If the name is not found in the current tag, return false
            return $false
        }
    }
    # If the name exists in all specified tags, return true
    return $true
}


<#
.SYNOPSIS
    Converts a property into an OpenAPI 'Of' property structure based on a given definition tag.

.DESCRIPTION
    The ConvertTo-PodeOAOfProperty function is used to convert a given property into one of the OpenAPI 'Of' properties:
    allOf, oneOf, or anyOf. These structures are used in OpenAPI documentation to define complex types. The function
    constructs the appropriate structure based on the type of the property and the definition tag provided.

.PARAMETER Property
    A hashtable representing the property to be converted. It should contain the type (allOf, oneOf, or anyOf) and
    potentially a list of schemas.

.PARAMETER DefinitionTag
    A mandatory string parameter specifying the definition tag in OpenAPI documentation, used for validating components.

.EXAMPLE
    $ofProperty = ConvertTo-PodeOAOfProperty -Property $myProperty -DefinitionTag 'myTag'

    Converts a given property into an OpenAPI 'Of' structure using the specified definition tag.

.NOTES
    This is an internal function and may change in future releases of Pode.
#>
function ConvertTo-PodeOAOfProperty {
    param (
        [hashtable]
        $Property,

        [Parameter(Mandatory = $true)]
        [string]
        $DefinitionTag
    )

    # Check if the property type is one of the supported 'Of' types
    if (@('allOf', 'oneOf', 'anyOf') -inotcontains $Property.type) {
        return @{}
    }
    # Initialize the schema with the 'Of' type
    if ($Property.name) {
        $schema = [ordered]@{
            $Property.name = [ordered]@{
                $Property.type = @()
            }
        }
        if ($Property.description) {
            $schema[$Property.name].description = $Property.description
        }
    }
    else {
        $schema = [ordered]@{
            $Property.type = @()
        }
    }

    # Process each schema defined in the property
    if ($Property.schemas) {
        foreach ($prop in $Property.schemas) {
            if ($prop -is [string]) {
                # Validate the schema component and add a reference to it
                Test-PodeOAComponentInternal -Field schemas -DefinitionTag $DefinitionTag -Name $prop -PostValidation
                if ($Property.name) {
                    $schema[$Property.name][$Property.type] += [ordered]@{ '$ref' = "#/components/schemas/$prop" }
                }
                else {
                    $schema[$Property.type] += [ordered]@{ '$ref' = "#/components/schemas/$prop" }
                }
            }
            else {
                # Convert the property to an OpenAPI schema property
                if ($Property.name) {
                    $schema[$Property.name][$Property.type] += $prop | ConvertTo-PodeOASchemaProperty -DefinitionTag $DefinitionTag
                }
                else {
                    $schema[$Property.type] += $prop | ConvertTo-PodeOASchemaProperty -DefinitionTag $DefinitionTag
                }
            }
        }
    }

    # Add discriminator if present
    if ($Property.discriminator) {
        $schema['discriminator'] = $Property.discriminator
    }

    # Return the constructed 'Of' property schema
    return $schema
}

<#
.SYNOPSIS
    Converts a hashtable representing a property into a schema property format compliant with the OpenAPI Specification (OAS).

.DESCRIPTION
    This function takes a hashtable input representing a property and converts it into a schema property format based on the OpenAPI Specification.
    It handles various property types including primitives, arrays, and complex types with allOf, oneOf, anyOf constructs.

.PARAMETER Property
    A hashtable containing property details that need to be converted to an OAS schema property.

.PARAMETER NoDescription
    A switch parameter. If set, the description of the property will not be included in the output schema.

.PARAMETER DefinitionTag
    A mandatory string parameter specifying the definition context used for schema validation and compatibility checks with OpenAPI versions.

.EXAMPLE
    $propertyDetails = [ordered]@{
        type = 'string';
        description = 'A sample property';
    }
    ConvertTo-PodeOASchemaProperty -Property $propertyDetails -DefinitionTag 'v1'

    This example will convert a simple string property into an OpenAPI schema property.
#>
function ConvertTo-PodeOASchemaProperty {
    param(
        [Parameter(Mandatory = $true, Position = 0, ValueFromPipeline = $true)]
        [hashtable]
        $Property,

        [switch]
        $NoDescription,

        [Parameter(Mandatory = $true)]
        [string]
        $DefinitionTag
    )
    begin {
        $pipelineItemCount = 0
    }

    process {

        $pipelineItemCount++
    }

    end {
        if ($pipelineItemCount -gt 1) {
            throw ($PodeLocale.fnDoesNotAcceptArrayAsPipelineInputExceptionMessage -f $($MyInvocation.MyCommand.Name))
        }

        if ( @('allof', 'oneof', 'anyof') -icontains $Property.type) {
            $schema = ConvertTo-PodeOAofProperty -DefinitionTag $DefinitionTag -Property $Property
        }
        else {
            # base schema type
            $schema = [ordered]@{ }
            if (Test-PodeOAVersion -Version 3.0 -DefinitionTag $DefinitionTag ) {
                if ($Property.type -is [string[]]) {
                    # Multi type properties requeired OpenApi Version 3.1 or above
                    throw ($PodeLocale.multiTypePropertiesRequireOpenApi31ExceptionMessage)
                }
                $schema['type'] = $Property.type.ToLower()
            }
            else {
                $schema.type = @($Property.type.ToLower())
                if ($Property.nullable) {
                    $schema.type += 'null'
                }
            }
        }

        if ($Property.externalDocs) {
            $schema['externalDocs'] = $Property.externalDocs
        }

        if (!$NoDescription -and $Property.description) {
            $schema['description'] = $Property.description
        }

        if ($Property.default) {
            $schema['default'] = $Property.default
        }

        if ($Property.deprecated) {
            $schema['deprecated'] = $Property.deprecated
        }
        if ($Property.nullable -and (Test-PodeOAVersion -Version 3.0 -DefinitionTag $DefinitionTag )) {
            $schema['nullable'] = $Property.nullable
        }

        if ($Property.writeOnly) {
            $schema['writeOnly'] = $Property.writeOnly
        }

        if ($Property.readOnly) {
            $schema['readOnly'] = $Property.readOnly
        }

        if ($Property.example) {
            if (Test-PodeOAVersion -Version 3.0 -DefinitionTag $DefinitionTag ) {
                $schema['example'] = $Property.example
            }
            else {
                if ($Property.example -is [Array]) {
                    $schema['examples'] = $Property.example
                }
                else {
                    $schema['examples'] = @( $Property.example)
                }
            }
        }
        if (Test-PodeOAVersion -Version 3.0 -DefinitionTag $DefinitionTag ) {
            if ($Property.ContainsKey('minimum')) {
                $schema['minimum'] = $Property.minimum
            }

            if ($Property.ContainsKey('maximum')) {
                $schema['maximum'] = $Property.maximum
            }

            if ($Property.exclusiveMaximum) {
                $schema['exclusiveMaximum'] = $Property.exclusiveMaximum
            }

            if ($Property.exclusiveMinimum) {
                $schema['exclusiveMinimum'] = $Property.exclusiveMinimum
            }
        }
        else {
            if ($Property.ContainsKey('maximum')) {
                if ($Property.exclusiveMaximum) {
                    $schema['exclusiveMaximum'] = $Property.maximum
                }
                else {
                    $schema['maximum'] = $Property.maximum
                }
            }
            if ($Property.ContainsKey('minimum')) {
                if ($Property.exclusiveMinimum) {
                    $schema['exclusiveMinimum'] = $Property.minimum
                }
                else {
                    $schema['minimum'] = $Property.minimum
                }
            }
        }
        if ($Property.multipleOf) {
            $schema['multipleOf'] = $Property.multipleOf
        }

        if ($Property.pattern) {
            $schema['pattern'] = $Property.pattern
        }

        if ($Property.ContainsKey('minLength')) {
            $schema['minLength'] = $Property.minLength
        }

        if ($Property.ContainsKey('maxLength')) {
            $schema['maxLength'] = $Property.maxLength
        }

        if ($Property.xml ) {
            $schema['xml'] = $Property.xml
        }

        if (Test-PodeOAVersion -Version 3.1 -DefinitionTag $DefinitionTag ) {
            if ($Property.ContentMediaType) {
                $schema['contentMediaType'] = $Property.ContentMediaType
            }
            if ($Property.ContentEncoding) {
                $schema['contentEncoding'] = $Property.ContentEncoding
            }
        }

        # are we using an array?
        if ($Property.array) {
            if ($Property.ContainsKey('maxItems') ) {
                $schema['maxItems'] = $Property.maxItems
            }

            if ($Property.ContainsKey('minItems') ) {
                $schema['minItems'] = $Property.minItems
            }

            if ($Property.uniqueItems ) {
                $schema['uniqueItems'] = $Property.uniqueItems
            }

            $schema['type'] = 'array'
            if ($Property.type -ieq 'schema') {
                Test-PodeOAComponentInternal -Field schemas -DefinitionTag $DefinitionTag -Name $Property['schema'] -PostValidation
                $schema['items'] = [ordered]@{ '$ref' = "#/components/schemas/$($Property['schema'])" }
            }
            else {
                $Property.array = $false
                if ($Property.xml) {
                    $xmlFromProperties = $Property.xml
                    $Property.Remove('xml')
                }
                $schema['items'] = ($Property | ConvertTo-PodeOASchemaProperty -DefinitionTag $DefinitionTag)
                $Property.array = $true
                if ($xmlFromProperties) {
                    $Property.xml = $xmlFromProperties
                }

                if ($Property.xmlItemName) {
                    $schema.items.xml = [ordered]@{'name' = $Property.xmlItemName }
                }
            }
            return $schema
        }
        else {
            #format is not applicable to array
            if ($Property.format) {
                $schema['format'] = $Property.format
            }

            # schema refs
            if ($Property.type -ieq 'schema') {
                Test-PodeOAComponentInternal -Field schemas -DefinitionTag $DefinitionTag -Name $Property['schema'] -PostValidation
                $schema = [ordered]@{
                    '$ref' = "#/components/schemas/$($Property['schema'])"
                }
            }
            #only if it's not an array
            if ($Property.enum ) {
                $schema['enum'] = $Property.enum
            }
        }

        if ($Property.object) {
            # are we using an object?
            $Property.object = $false

            $schema = [ordered]@{
                type       = 'object'
                properties = (ConvertTo-PodeOASchemaObjectProperty -DefinitionTag $DefinitionTag -Properties $Property)
            }
            $Property.object = $true
            if ($Property.required) {
                $schema['required'] = @($Property.name)
            }
        }

        if ($Property.type -ieq 'object') {
            $schema['properties'] = [ordered]@{}
            foreach ($prop in $Property.properties) {
                if ( @('allOf', 'oneOf', 'anyOf') -icontains $prop.type) {
                    switch ($prop.type.ToLower()) {
                        'allof' { $prop.type = 'allOf' }
                        'oneof' { $prop.type = 'oneOf' }
                        'anyof' { $prop.type = 'anyOf' }
                    }
                    if ($prop.name) {
                        $schema['properties'] += ConvertTo-PodeOAofProperty -DefinitionTag $DefinitionTag -Property $prop
                    }
                    else {
                        $schema += ConvertTo-PodeOAofProperty -DefinitionTag $DefinitionTag -Property $prop
                    }

                }
            }
            if ($Property.properties) {
                $schema['properties'] = (ConvertTo-PodeOASchemaObjectProperty -DefinitionTag $DefinitionTag -Properties $Property.properties)
                $RequiredList = @(($Property.properties | Where-Object { $_.required }) )
                if ( $RequiredList.Count -gt 0) {
                    $schema['required'] = @($RequiredList.name)
                }
            }
            else {
                #if noproperties parameter create an empty properties
                if ( $Property.properties.Count -eq 1 -and $null -eq $Property.properties[0]) {
                    $schema['properties'] = @{}
                }
            }


            if ($Property.minProperties) {
                $schema['minProperties'] = $Property.minProperties
            }

            if ($Property.maxProperties) {
                $schema['maxProperties'] = $Property.maxProperties
            }
            #Fix an issue when additionalProperties has an assigned value of $false
            if ($Property.ContainsKey('additionalProperties')) {
                if ($Property.additionalProperties) {
                    $schema['additionalProperties'] = $Property.additionalProperties | ConvertTo-PodeOASchemaProperty -DefinitionTag $DefinitionTag
                }
                else {
                    #the value is $false
                    $schema['additionalProperties'] = $false
                }
            }

            if ($Property.discriminator) {
                $schema['discriminator'] = $Property.discriminator
            }
        }

        return $schema
    }
}

<#
.SYNOPSIS
Converts a collection of properties into an OpenAPI schema object format.

.DESCRIPTION
The ConvertTo-PodeOASchemaObjectProperty function takes an array of property hashtables and converts them into
a format suitable for OpenAPI schema objects. It specifically processes properties that are not 'allOf', 'oneOf',
or 'anyOf' types, using the ConvertTo-PodeOASchemaProperty function for conversion based on a given definition tag.

.PARAMETER Properties
An array of hashtables representing properties to be converted. Each hashtable should contain the property's details.

.PARAMETER DefinitionTag
A string representing the definition tag to be used in the conversion process. This tag is crucial for correctly
formatting the properties according to OpenAPI specifications.

.EXAMPLE
$schemaObject = ConvertTo-PodeOASchemaObjectProperty -Properties $myProperties -DefinitionTag 'myTag'

Converts an array of property hashtables into an OpenAPI schema object using the definition tag 'myTag'.

.NOTES
This is an internal function and may change in future releases of Pode.
#>
function ConvertTo-PodeOASchemaObjectProperty {
    param(
        [Parameter(Mandatory = $true)]
        [hashtable[]]
        $Properties,

        [Parameter(Mandatory = $true)]
        [string]
        $DefinitionTag
    )

    # Initialize an empty hashtable for the schema
    $schema = [ordered]@{}

    # Iterate over each property and convert to OpenAPI schema property if applicable
    foreach ($prop in $Properties) {
        # Exclude properties of type 'allOf', 'oneOf', or 'anyOf'
        if (@('allOf', 'oneOf', 'anyOf') -inotcontains $prop.type) {
            # Convert the property to an OpenAPI schema property and add to the schema hashtable
            $schema[$prop.name] = ($prop | ConvertTo-PodeOASchemaProperty -DefinitionTag $DefinitionTag)
        }
    }

    # Return the constructed schema object
    return $schema
}

<#
.SYNOPSIS
Sets OpenAPI specifications for a given route.

.DESCRIPTION
The Set-PodeOpenApiRouteValue function processes and sets various OpenAPI specifications for a given route based on the provided definition tag.
It handles route attributes such as deprecated status, tags, summary, description, operation ID, parameters, request body, callbacks, authentication,
and responses to build a complete OpenAPI specification for the route.

.PARAMETER Route
A hashtable representing the route for which OpenAPI specifications are being set.

.PARAMETER DefinitionTag
A string representing the definition tag used for specifying OpenAPI documentation details for the route.

.EXAMPLE
$routeValues = Set-PodeOpenApiRouteValue -Route $route -DefinitionTag 'myTag'

Sets OpenAPI specifications for the given route using the definition tag 'myTag'.

.NOTES
This is an internal function and may change in future releases of Pode.
#>
function Set-PodeOpenApiRouteValue {
    param(
        [Parameter(Mandatory = $true)]
        [hashtable]
        $Route,

        [Parameter(Mandatory = $true)]
        [string]
        $DefinitionTag
    )
    # Initialize an ordered hashtable to store route properties
    $pm = [ordered]@{}

    # Process various OpenAPI attributes for the route
    if ($Route.OpenApi.Deprecated) {
        $pm.deprecated = $Route.OpenApi.Deprecated
    }
    if ($Route.OpenApi.Tags) {
        $pm.tags = $Route.OpenApi.Tags
    }
    if ($Route.OpenApi.Summary) {
        $pm.summary = $Route.OpenApi.Summary
    }
    if ($Route.OpenApi.Description) {
        $pm.description = $Route.OpenApi.Description
    }
    if ($Route.OpenApi.OperationId) {
        $pm.operationId = $Route.OpenApi.OperationId
    }
    if ($Route.OpenApi.Parameters.$DefinitionTag) {
        $pm.parameters = $Route.OpenApi.Parameters.$DefinitionTag
    }
    if ($Route.OpenApi.RequestBody.$DefinitionTag) {
        $pm.requestBody = $Route.OpenApi.RequestBody.$DefinitionTag
    }
    if ($Route.OpenApi.CallBacks.$DefinitionTag) {
        $pm.callbacks = $Route.OpenApi.CallBacks.$DefinitionTag
    }
    if ($Route.OpenApi.Servers) {
        $pm.servers = $Route.OpenApi.Servers
    }
    if ($Route.OpenApi.Authentication.Count -gt 0) {
        $pm.security = @()
        foreach ($sct in (Expand-PodeAuthMerge -Names $Route.OpenApi.Authentication.Keys)) {
            if ($PodeContext.Server.Authentications.Methods.$sct.Scheme.Scheme -ieq 'oauth2') {
                if ($Route.AccessMeta.Scope ) {
                    $sctValue = $Route.AccessMeta.Scope
                }
                else {
                    #if scope is empty means 'any role' => assign an empty array
                    $sctValue = @()
                }
                $pm.security += [ordered]@{ $sct = $sctValue }
            }
            elseif ($sct -eq '%_allowanon_%') {
                #allow anonymous access
                $pm.security += [ordered]@{}
            }
            else {
                $pm.security += [ordered]@{$sct = @() }
            }
        }
    }
    if ($Route.OpenApi.Responses.$DefinitionTag ) {
        $pm.responses = $Route.OpenApi.Responses.$DefinitionTag
    }
    else {
        # Set responses or default to '204 No Content' if not specified
        $pm.responses = [ordered]@{'204' = [ordered]@{'description' = (Get-PodeStatusDescription -StatusCode 204) } }
    }
    # Return the processed route properties
    return $pm
}


<#
.SYNOPSIS
Generates an internal OpenAPI definition based on the current Pode server context and specific parameters.

.DESCRIPTION
This function constructs an OpenAPI definition by gathering metadata, route information, and API structure based on the provided parameters.
It supports customization of the API documentation through MetaInfo and directly influences the output by including specific server, authentication, and endpoint details.

.PARAMETER EndpointName
The name of the endpoint for which the OpenAPI definition is generated.

.PARAMETER MetaInfo
A hashtable containing metadata for the OpenAPI definition such as the API title, version, and description.

.PARAMETER DefinitionTag
Mandatory. A tag that identifies the specific OpenAPI definition to be generated or manipulated.

.OUTPUTS
Ordered dictionary representing the OpenAPI definition, which can be further processed into JSON or YAML format.

.EXAMPLE
$metaInfo = [ordered]@{
Title = "My API";
Version = "v1";
Description = "This is my API description."
}
Get-PodeOpenApiDefinitionInternal -Protocol 'HTTPS' -Address 'myapi.example.com' -EndpointName 'MyAPI' -MetaInfo $metaInfo -DefinitionTag 'MyTag'

.NOTES
This is an internal function and may change in future releases of Pode.
#>

function Get-PodeOpenApiDefinitionInternal {
    param(

        [string]
        $EndpointName,

        [hashtable]
        $MetaInfo,

        [Parameter(Mandatory = $true)]
        [string]
        $DefinitionTag
    )


    $Definition = $PodeContext.Server.OpenAPI.Definitions[$DefinitionTag]

    if (!$Definition.Version) {
        # OpenApi Version property is mandatory
        throw ($PodeLocale.openApiVersionPropertyMandatoryExceptionMessage)
    }
    $localEndpoint = $null
    # set the openapi version
    $def = [ordered]@{
        openapi = $Definition.Version
    }

    if (Test-PodeOAVersion -Version 3.1 -DefinitionTag $DefinitionTag) {
        $def['jsonSchemaDialect'] = 'https://spec.openapis.org/oas/3.1/dialect/base'
    }

    if ($Definition.info) {
        $def['info'] = $Definition.info
    }

    #overwite default values
    if ($MetaInfo.Title) {
        $def.info.title = $MetaInfo.Title
    }

    if ($MetaInfo.Version) {
        $def.info.version = $MetaInfo.Version
    }

    if ($MetaInfo.Description) {
        $def.info.description = $MetaInfo.Description
    }

    if ($Definition.externalDocs) {
        $def['externalDocs'] = $Definition.externalDocs
    }

    if ($Definition.servers) {
        $def['servers'] = $Definition.servers
        if ($Definition.servers.Count -eq 1 -and $Definition.servers[0].url.StartsWith('/')) {
            $localEndpoint = $Definition.servers[0].url
        }
    }
    elseif (!$MetaInfo.RestrictRoutes -and ($PodeContext.Server.Endpoints.Count -gt 1)) {
        #$def['servers'] = $null
        $def.servers = @(foreach ($endpoint in $PodeContext.Server.Endpoints.Values) {
                @{
                    url         = $endpoint.Url
                    description = (Protect-PodeValue -Value $endpoint.Description -Default $endpoint.Name)
                }
            })
    }
    if ($Definition.tags.Count -gt 0) {
        $def['tags'] = @($Definition.tags.Values)
    }

    # paths
    $def['paths'] = [ordered]@{}
    if ($Definition.webhooks.count -gt 0) {
        if (Test-PodeOAVersion -Version 3.0 -DefinitionTag $DefinitionTag) {
            # Webhooks feature is unsupported in OpenAPI v3.0.x
            throw ($PodeLocale.webhooksFeatureNotSupportedInOpenApi30ExceptionMessage)
        }
        else {
            $keys = [string[]]$Definition.webhooks.Keys
            foreach ($key in $keys) {
                if ($Definition.webhooks[$key].NotPrepared) {
                    $Definition.webhooks[$key] = [ordered]@{
                        $Definition.webhooks[$key].Method = Set-PodeOpenApiRouteValue -Route $Definition.webhooks[$key] -DefinitionTag $DefinitionTag
                    }
                }
            }
            $def['webhooks'] = $Definition.webhooks
        }
    }
    # components
    $def['components'] = [ordered]@{}#$Definition.components
    $components = $Definition.components

    if ($components.schemas.count -gt 0) {
        $def['components'].schemas = $components.schemas
    }
    if ($components.responses.count -gt 0) {
        $def['components'].responses = $components.responses
    }
    if ($components.parameters.count -gt 0) {
        $def['components'].parameters = $components.parameters
    }
    if ($components.examples.count -gt 0) {
        $def['components'].examples = $components.examples
    }
    if ($components.requestBodies.count -gt 0) {
        $def['components'].requestBodies = $components.requestBodies
    }
    if ($components.headers.count -gt 0) {
        $def['components'].headers = $components.headers
    }
    if ($components.securitySchemes.count -gt 0) {
        $def['components'].securitySchemes = $components.securitySchemes
    }
    if ($components.links.count -gt 0) {
        $def['components'].links = $components.links
    }
    if ($components.callbacks.count -gt 0) {
        $def['components'].callbacks = $components.callbacks
    }
    if ($components.pathItems.count -gt 0) {
        if (Test-PodeOAVersion -Version 3.0 -DefinitionTag $DefinitionTag) {
            # Feature pathItems is unsupported in OpenAPI v3.0.x
            throw ($PodeLocale.pathItemsFeatureNotSupportedInOpenApi30ExceptionMessage)
        }
        else {
            $keys = [string[]]$components.pathItems.Keys
            foreach ($key in $keys) {
                if ($components.pathItems[$key].NotPrepared) {
                    $components.pathItems[$key] = [ordered]@{
                        $components.pathItems[$key].Method = Set-PodeOpenApiRouteValue -Route $components.pathItems[$key] -DefinitionTag $DefinitionTag
                    }
                }
            }
            $def['components'].pathItems = $components.pathItems
        }
    }

    # auth/security components
    if ($PodeContext.Server.Authentications.Methods.Count -gt 0) {
        $authNames = (Expand-PodeAuthMerge -Names $PodeContext.Server.Authentications.Methods.Keys)

        foreach ($authName in $authNames) {
            $authType = (Find-PodeAuth -Name $authName).Scheme
            $_authName = ($authName -replace '\s+', '')

            $_authObj = [ordered]@{}

            if ($authType.Scheme -ieq 'apikey') {
                $_authObj = [ordered]@{
                    type = $authType.Scheme
                    in   = $authType.Arguments.Location.ToLowerInvariant()
                    name = $authType.Arguments.LocationName
                }
                if ($authType.Arguments.Description) {
                    $_authObj.description = $authType.Arguments.Description
                }
            }
            elseif ($authType.Scheme -ieq 'oauth2') {
                if ($authType.Arguments.Urls.Token -and $authType.Arguments.Urls.Authorise) {
                    $oAuthFlow = 'authorizationCode'
                }
                elseif ($authType.Arguments.Urls.Token ) {
                    if ($null -ne $authType.InnerScheme) {
                        if ($authType.InnerScheme.Name -ieq 'basic' -or $authType.InnerScheme.Name -ieq 'form') {
                            $oAuthFlow = 'password'
                        }
                        else {
                            $oAuthFlow = 'implicit'
                        }
                    }
                }
                $_authObj = [ordered]@{
                    type = $authType.Scheme
                }
                if ($authType.Arguments.Description) {
                    $_authObj.description = $authType.Arguments.Description
                }
                $_authObj.flows = [ordered]@{
                    $oAuthFlow = [ordered]@{
                    }
                }
                if ($authType.Arguments.Urls.Token) {
                    $_authObj.flows.$oAuthFlow.tokenUrl = $authType.Arguments.Urls.Token
                }

                if ($authType.Arguments.Urls.Authorise) {
                    $_authObj.flows.$oAuthFlow.authorizationUrl = $authType.Arguments.Urls.Authorise
                }
                if ($authType.Arguments.Urls.Refresh) {
                    $_authObj.flows.$oAuthFlow.refreshUrl = $authType.Arguments.Urls.Refresh
                }

                $_authObj.flows.$oAuthFlow.scopes = [ordered]@{}
                if ($authType.Arguments.Scopes ) {
                    foreach ($scope in $authType.Arguments.Scopes) {
                        if ($PodeContext.Server.Authorisations.Methods.ContainsKey($scope) -and $PodeContext.Server.Authorisations.Methods[$scope].Scheme.Type -ieq 'Scope' -and $PodeContext.Server.Authorisations.Methods[$scope].Description) {
                            $_authObj.flows.$oAuthFlow.scopes[$scope] = $PodeContext.Server.Authorisations.Methods[$scope].Description
                        }
                        else {
                            $_authObj.flows.$oAuthFlow.scopes[$scope] = 'No description.'
                        }
                    }
                }
            }
            else {
                $_authObj = [ordered]@{
                    type   = $authType.Scheme.ToLowerInvariant()
                    scheme = $authType.Name.ToLowerInvariant()
                }
                if ($authType.Arguments.Description) {
                    $_authObj.description = $authType.Arguments.Description
                }
            }
            if (!$def.components.securitySchemes) {
                $def.components.securitySchemes = [ordered]@{}
            }
            $def.components.securitySchemes[$_authName] = $_authObj
        }

        if ($Definition.Security.Definition -and $Definition.Security.Definition.Length -gt 0) {
            $def['security'] = @($Definition.Security.Definition)
        }
    }

    if ($MetaInfo.RouteFilter) {
        $filter = "^$($MetaInfo.RouteFilter)"
    }
    else {
        $filter = ''
    }

    foreach ($method in $PodeContext.Server.Routes.Keys) {
        foreach ($path in ($PodeContext.Server.Routes[$method].Keys | Sort-Object)) {
            # does it match the route?
            if ($path -inotmatch $filter) {
                continue
            }
            # the current route
            $_routes = @($PodeContext.Server.Routes[$method][$path])
            if ( $MetaInfo -and $MetaInfo.RestrictRoutes) {
                $_routes = @(Get-PodeRouteByUrl -Routes $_routes -EndpointName $EndpointName)
            }

            # continue if no routes
            if (($_routes.Length -eq 0) -or ($null -eq $_routes[0])) {
                continue
            }

            # get the first route for base definition
            $_route = $_routes[0]
            # check if the route has to be published
            if (($_route.OpenApi.Swagger -and $_route.OpenApi.DefinitionTag -contains $DefinitionTag ) -or $Definition.hiddenComponents.enableMinimalDefinitions) {

                #remove the ServerUrl part
                if ( $localEndpoint) {
                    $_route.OpenApi.Path = $_route.OpenApi.Path.replace($localEndpoint, '')
                }
                # do nothing if it has no responses set
                if ($_route.OpenApi.Responses.Count -eq 0) {
                    continue
                }

                # add path to defintion
                if ($null -eq $def.paths[$_route.OpenApi.Path]) {
                    $def.paths[$_route.OpenApi.Path] = [ordered]@{}
                }
                # add path's http method to defintition

                $pm = Set-PodeOpenApiRouteValue -Route $_route -DefinitionTag $DefinitionTag
                if ($pm.responses.Count -eq 0) {
                    $pm.responses += [ordered]@{
                        'default' = [ordered]@{'description' = 'No description' }
                    }
                }
                $def.paths[$_route.OpenApi.Path][$method] = $pm

                # add any custom server endpoints for route
                foreach ($_route in $_routes) {

                    if ($_route.OpenApi.Servers.count -gt 0) {
                        if ($null -eq $def.paths[$_route.OpenApi.Path][$method].servers) {
                            $def.paths[$_route.OpenApi.Path][$method].servers = @()
                        }
                        if ($localEndpoint) {
                            $def.paths[$_route.OpenApi.Path][$method].servers += $Definition.servers[0]
                        }
                    }
                    if (![string]::IsNullOrWhiteSpace($_route.Endpoint.Address) -and ($_route.Endpoint.Address -ine '*:*')) {

                        if ($null -eq $def.paths[$_route.OpenApi.Path][$method].servers) {
                            $def.paths[$_route.OpenApi.Path][$method].servers = @()
                        }

                        $serverDef = $null
                        if (![string]::IsNullOrWhiteSpace($_route.Endpoint.Name)) {
                            $serverDef = [ordered]@{
                                url = (Get-PodeEndpointByName -Name $_route.Endpoint.Name).Url
                            }
                        }
                        else {
                            $serverDef = [ordered]@{
                                url = "$($_route.Endpoint.Protocol)://$($_route.Endpoint.Address)"
                            }
                        }

                        if ($null -ne $serverDef) {
                            $def.paths[$_route.OpenApi.Path][$method].servers += $serverDef
                        }
                    }
                }
            }
        }
    }

    #deal with the external OpenAPI paths
    if ( $Definition.hiddenComponents.externalPath) {
        foreach ($extPath in $Definition.hiddenComponents.externalPath.values) {
            foreach ($method in $extPath.keys) {
                $_route = $extPath[$method]
                if (! ( $def.paths.keys -ccontains $_route.Path)) {
                    $def.paths[$_route.OpenAPI.Path] = [ordered]@{}
                }
                $pm = Set-PodeOpenApiRouteValue -Route $_route -DefinitionTag $DefinitionTag
                # add path's http method to defintition
                $def.paths[$_route.OpenAPI.Path][$method.ToLower()] = $pm
            }
        }
    }
    return $def
}

<#
.SYNOPSIS
    Converts a cmdlet parameter to a Pode OpenAPI property.

.DESCRIPTION
    This internal function takes a cmdlet parameter and converts it into an appropriate Pode OpenAPI property based on its type.
    The function supports boolean, integer, float, and string parameter types.

.PARAMETER Parameter
    The cmdlet parameter metadata that needs to be converted. This parameter is mandatory and accepts values from the pipeline.

.EXAMPLE
    $metadata = Get-Command -Name Get-Process | Select-Object -ExpandProperty Parameters
    $metadata.Values | ConvertTo-PodeOAPropertyFromCmdletParameter

.NOTES
    This is an internal function and may change in future releases of Pode.
#>
function ConvertTo-PodeOAPropertyFromCmdletParameter {
    param(
        [Parameter(Mandatory = $true, ValueFromPipeline = $true)]
        [System.Management.Automation.ParameterMetadata]
        $Parameter
    )
    process {
        if ($Parameter.SwitchParameter -or ($Parameter.ParameterType.Name -ieq 'boolean')) {
            New-PodeOABoolProperty -Name $Parameter.Name
        }
        else {
            switch ($Parameter.ParameterType.Name) {
                { @('int32', 'int64') -icontains $_ } {
                    New-PodeOAIntProperty -Name $Parameter.Name -Format $_
                }

                { @('double', 'float') -icontains $_ } {
                    New-PodeOANumberProperty -Name $Parameter.Name -Format $_
                }
            }
        }

        New-PodeOAStringProperty -Name $Parameter.Name
    }
}


<#
.SYNOPSIS
    Creates a base OpenAPI object structure.

.DESCRIPTION
    The Get-PodeOABaseObject function generates a foundational structure for an OpenAPI object.
    This structure includes empty ordered dictionaries for info, paths, webhooks, components, and other OpenAPI elements.
    It is used as a base template for building OpenAPI documentation in the Pode framework.

.OUTPUTS
    Hashtable
    Returns a hashtable representing the base structure of an OpenAPI object.

.EXAMPLE
    $baseObject = Get-PodeOABaseObject

    This example creates a base OpenAPI object structure.

.NOTES
    This is an internal function and may change in future releases of Pode.
#>
function Get-PodeOABaseObject {
    # Returns a base template for an OpenAPI object
    return @{
        info             = [ordered]@{}
        Path             = $null
        webhooks         = [ordered]@{}
        components       = [ordered]@{
            schemas         = [ordered]@{}
            responses       = [ordered]@{}
            parameters      = [ordered]@{}
            examples        = [ordered]@{}
            requestBodies   = [ordered]@{}
            headers         = [ordered]@{}
            securitySchemes = [ordered]@{}
            links           = [ordered]@{}
            callbacks       = [ordered]@{}
            pathItems       = [ordered]@{}
        }
        Security         = @()
        tags             = [ordered]@{}
        hiddenComponents = @{
            enabled          = $false
            schemaValidation = $false
            version          = 3.0
            depth            = 20
            schemaJson       = @{}
            viewer           = @{}
            postValidation   = @{
                schemas         = [ordered]@{}
                responses       = [ordered]@{}
                parameters      = [ordered]@{}
                examples        = [ordered]@{}
                requestBodies   = [ordered]@{}
                headers         = [ordered]@{}
                securitySchemes = [ordered]@{}
                links           = [ordered]@{}
                callbacks       = [ordered]@{}
                pathItems       = [ordered]@{}
            }
            externalPath     = [ordered]@{}
            defaultResponses = [ordered]@{
                '200'     = [ordered]@{ description = 'OK' }
                'default' = [ordered]@{ description = 'Internal server error' }
            }
            operationId      = @()
            #Async Route OpenAPI names
            AsyncRoute       = Get-PodeAsyncRouteOASchemaNameInternal
        }
    }
}

<#
.SYNOPSIS
Initializes a table to manage OpenAPI definitions.

.DESCRIPTION
The Initialize-PodeOpenApiTable function creates a table to manage OpenAPI definitions within the Pode framework.
It sets up a default definition tag and initializes a dictionary to hold OpenAPI definitions for each tag.
The function is essential for managing OpenAPI documentation across different parts of the application.

.PARAMETER DefaultDefinitionTag
An optional parameter to set the default OpenAPI definition tag. If not provided, 'default' is used.

.OUTPUTS
Hashtable
Returns a hashtable for managing OpenAPI definitions.

.EXAMPLE
$openApiTable = Initialize-PodeOpenApiTable -DefaultDefinitionTag 'api-v1'

Initializes the OpenAPI table with 'api-v1' as the default definition tag.

.EXAMPLE
$openApiTable = Initialize-PodeOpenApiTable

Initializes the OpenAPI table with 'default' as the default definition tag.

.NOTES
This is an internal function and may change in future releases of Pode.
#>
function Initialize-PodeOpenApiTable {
    param(
        [string]
        $DefaultDefinitionTag
    )
    # Check if the provided definition tag is null or empty. If so, set it to 'default'.
    if ([string]::IsNullOrEmpty($DefaultDefinitionTag)) {
        $DefaultDefinitionTag = 'default'
    }

    # Initialization of the OpenAPI table with default settings
    # Create a hashtable named $OpenAPI to hold various OpenAPI-related configurations and data.
    $OpenAPI = @{
        # Initialize a stack to manage the Definition Tag selection.
        DefinitionTagSelectionStack = [System.Collections.Generic.Stack[System.Object]]::new()
    }

    # Set the currently selected definition tag to the provided or default tag.
    $OpenAPI['SelectedDefinitionTag'] = $DefaultDefinitionTag

    # Initialize the Definitions dictionary with a base OpenAPI object for the selected definition tag.
    # The base OpenAPI object is created using the Get-PodeOABaseObject function.
    $OpenAPI['Definitions'] = @{ $OpenAPI['SelectedDefinitionTag'] = Get-PodeOABaseObject }

    # Return the initialized OpenAPI table
    return $OpenAPI
}

<#
.SYNOPSIS
Sets authentication methods for specific routes in OpenAPI documentation.

.DESCRIPTION
The Set-PodeOAAuth function assigns specified authentication methods to given routes for OpenAPI documentation.
It supports setting multiple authentication methods and optionally allows anonymous access.
The function validates the existence of the authentication methods before applying them to the routes.

.PARAMETER Route
An array of hashtables representing the routes to which the authentication methods will be applied.
Each route should contain an OpenApi key for updating OpenAPI documentation.

.PARAMETER Name
An array of names of the authentication methods to be applied to the routes.
These methods should already be defined in the Pode framework.

.PARAMETER AllowAnon
A switch parameter that, if set, allows anonymous access in addition to the specified authentication methods.

.EXAMPLE
Set-PodeOAAuth -Route $myRoute -Name @('BasicAuth', 'ApiKeyAuth') -AllowAnon

Applies 'BasicAuth' and 'ApiKeyAuth' authentication methods to the specified route and allows anonymous access.

.NOTES
This is an internal function and may change in future releases of Pode.
#>
function Set-PodeOAAuth {
    param(
        [Parameter(Mandatory = $true, ValueFromPipeline = $true)]
        [ValidateNotNullOrEmpty()]
        [hashtable[]]
        $Route,

        [string[]]
        $Name,

        [switch]
        $AllowAnon
    )
    begin {
        # Validate the existence of specified authentication methods
        foreach ($n in @($Name)) {
            if (!(Test-PodeAuthExists -Name $n)) {
                throw ($PodeLocale.authenticationMethodDoesNotExistExceptionMessage -f $n) #"Authentication method does not exist: $($n)"
            }
        }
    }

    process {
        # Iterate over each route to set authentication
        foreach ($r in @($Route)) {
            #exclude static route
            if ($r.Method -ne 'Static') {
                # Set the authentication methods for the route
                $r.OpenApi.Authentication = @(foreach ($n in @($Name)) {
                        @{
                            "$($n -replace '\s+', '')" = @() # Clean up auth name and initialize empty scopes
                        }
                    })
                # Add anonymous access if allowed
                if ($AllowAnon) {
                    $r.OpenApi.Authentication += [ordered]@{'%_allowanon_%' = '' }
                }
            }
        }
    }
}


<#
.SYNOPSIS
Sets global authentication methods for specified OpenAPI definitions in the Pode framework.

.DESCRIPTION
The Set-PodeOAGlobalAuth function is used to apply authentication methods globally to specified OpenAPI definitions.
It verifies the existence of the authentication methods and then updates the OpenAPI definitions with these methods,
associating them with specific routes.

.PARAMETER Name
The name of the authentication method to apply. This method should already be defined in the Pode framework.

.PARAMETER Route
The route to which the authentication method is to be applied.

.PARAMETER DefinitionTag
An array of definition tags specifying the OpenAPI definitions to which the authentication method should be applied.

.EXAMPLE
Set-PodeOAGlobalAuth -Name 'BasicAuth' -Route '/api/*' -DefinitionTag @('tag1', 'tag2')

Applies 'BasicAuth' authentication method to all routes under '/api/*' in the OpenAPI definitions tagged with 'tag1' and 'tag2'.

.NOTES
This is an internal function and may change in future releases of Pode.
#>
function Set-PodeOAGlobalAuth {
    param(
        [string]
        $Name,

        [string]
        $Route,

        [Parameter(Mandatory = $true)]
        [string[]]
        $DefinitionTag
    )

    # Check if the specified authentication method exists
    if (!(Test-PodeAuthExists -Name $Name)) {
        throw ($PodeLocale.authenticationMethodDoesNotExistExceptionMessage -f $Name) #"Authentication method does not exist: $($Name)"
    }

    # Iterate over each definition tag to apply the authentication method
    foreach ($tag in $DefinitionTag) {
        # Initialize security array if it's empty
        if (Test-PodeIsEmpty $PodeContext.Server.OpenAPI.Definitions[$tag].Security) {
            $PodeContext.Server.OpenAPI.Definitions[$tag].Security = @()
        }

        # Apply authentication to each expanded auth name
        foreach ($authName in (Expand-PodeAuthMerge -Names $Name)) {
            $authType = Get-PodeAuth $authName

            # Determine the scopes of the authentication
            if ($authType.Scheme.Arguments.Scopes) {
                $Scopes = @($authType.Scheme.Arguments.Scopes)
            }
            else {
                $Scopes = @()
            }

            # Update the OpenAPI definition with the authentication information
            $PodeContext.Server.OpenAPI.Definitions[$tag].Security += [ordered]@{
                Definition = [ordered]@{ "$($authName -replace '\s+', '')" = $Scopes }
                Route      = (ConvertTo-PodeRouteRegex -Path $Route)
            }
        }
    }
}

<#
.SYNOPSIS
    Resolves references in an OpenAPI schema component based on definitions within a specified definition tag context.

.DESCRIPTION
    This function navigates through a schema's properties and resolves `$ref` references to actual schemas defined within the specified definition context.
    It handles complex constructs such as 'allOf', 'oneOf', and 'anyOf', merging properties and ensuring the schema is fully resolved without unresolved references.

.PARAMETER ComponentSchema
    A hashtable representing the schema of a component where references need to be resolved.

.PARAMETER DefinitionTag
    A string identifier for the specific set of schema definitions under which references should be resolved.

.EXAMPLE
    $schema = [ordered]@{
        type = 'object';
        properties = [ordered]@{
            name = [ordered]@{
                type = 'string'
            };
            details = [ordered]@{
                '$ref' = '#/components/schemas/UserDetails'
            }
        };
    }
    Resolve-PodeOAReference -ComponentSchema $schema -DefinitionTag 'v1'

    This example demonstrates resolving a reference to 'UserDetails' within a given component schema.
#>
function Resolve-PodeOAReference {
    param(
        [Parameter(Mandatory = $true, ValueFromPipeline = $true)]
        [hashtable]
        $ComponentSchema,

        [Parameter(Mandatory = $true)]
        [string]
        $DefinitionTag
    )

    begin {
        # Initialize schema storage and a list to track keys that need resolution
        $Schemas = $PodeContext.Server.OpenAPI.Definitions[$DefinitionTag].hiddenComponents.schemaJson
        $Keys = @()
    }

    process {
        # Gather all keys from properties and directly from the schema that might have references
        if ($ComponentSchema.properties) {
            foreach ($item in $ComponentSchema.properties.Keys) {
                $Keys += $item
            }
        }
        foreach ($item in $ComponentSchema.Keys) {
            if ( @('allof', 'oneof', 'anyof') -icontains $item ) {
                $Keys += $item
            }
        }

        # Process each key to resolve references or merge schema definitions
        foreach ($key in $Keys) {
            if ( @('allof', 'oneof', 'anyof') -icontains $key ) {
                # Handle complex schema constructs like allOf, oneOf, and anyOf
                switch ($key.ToLower()) {
                    'allof' {
                        $tmpProp = @()
                        foreach ( $comp in $ComponentSchema[$key] ) {
                            if ($comp.'$ref') {
                                # Resolve $ref to a schema if it starts with the expected path
                                if (($comp.'$ref').StartsWith('#/components/schemas/')) {
                                    $refName = ($comp.'$ref') -replace '#/components/schemas/', ''
                                    if ($Schemas.ContainsKey($refName)) {
                                        $tmpProp += $Schemas[$refName].schema
                                    }
                                }
                            }
                            elseif ( $comp.properties) {
                                # Recursively resolve nested schemas
                                if ($comp.type -eq 'object') {
                                    $tmpProp += Resolve-PodeOAReference -DefinitionTag $DefinitionTag -ComponentSchema$comp
                                }
                                else {
                                    # Unsupported object
                                    throw ($PodeLocale.unsupportedObjectExceptionMessage)
                                }
                            }
                        }
                        # Update the main schema to be an object and add resolved properties
                        $ComponentSchema.type = 'object'
                        $ComponentSchema.remove('allOf')
                        if ($tmpProp.count -gt 0) {
                            foreach ($t in $tmpProp) {
                                $ComponentSchema.properties += $t.properties
                            }
                        }

                    }
                    'oneof' {
                        # Throw an error for unsupported schema constructs to notify the user
                        # Validation of schema with oneof is not supported
                        throw ($PodeLocale.validationOfOneOfSchemaNotSupportedExceptionMessage)
                    }
                    'anyof' {
                        # Throw an error for unsupported schema constructs to notify the user
                        # Validation of schema with anyof is not supported
                        throw ($PodeLocale.validationOfAnyOfSchemaNotSupportedExceptionMessage)
                    }
                }
            }
            elseif ($ComponentSchema.properties[$key].type -eq 'object') {
                # Recursively resolve object-type properties
                $ComponentSchema.properties[$key].properties = Resolve-PodeOAReference -DefinitionTag $DefinitionTag -ComponentSchema $ComponentSchema.properties[$key].properties
            }
            elseif ($ComponentSchema.properties[$key].'$ref') {
                # Resolve property references within the main properties of the schema
                if (($ComponentSchema.properties[$key].'$ref').StartsWith('#/components/schemas/')) {
                    $refName = ($ComponentSchema.properties[$key].'$ref') -replace '#/components/schemas/', ''
                    if ($Schemas.ContainsKey($refName)) {
                        $ComponentSchema.properties[$key] = $Schemas[$refName].schema
                    }
                }
            }
            elseif ($ComponentSchema.properties[$key].items -and $ComponentSchema.properties[$key].items.'$ref' ) {
                if (($ComponentSchema.properties[$key].items.'$ref').StartsWith('#/components/schemas/')) {
                    $refName = ($ComponentSchema.properties[$key].items.'$ref') -replace '#/components/schemas/', ''
                    if ($Schemas.ContainsKey($refName)) {
                        $ComponentSchema.properties[$key].items = $schemas[$refName].schema
                    }
                }
            }
        }
    }

    end {
        # Return the fully resolved component schema
        return $ComponentSchema
    }
}

<#
.SYNOPSIS
    Creates a new OpenAPI property object based on provided parameters.

.DESCRIPTION
    The New-PodeOAPropertyInternal function constructs an OpenAPI property object using parameters like type, name,
    description, and various other attributes. It is used internally for building OpenAPI documentation elements in the Pode framework.

.PARAMETER Type
    The type of the property. This parameter is optional if the type is specified in the Params hashtable.

.PARAMETER Params
    A hashtable containing various attributes of the property such as name, description, format, and constraints like
    required, readOnly, writeOnly, etc.

.OUTPUTS
    System.Collections.Specialized.OrderedDictionary
    An ordered dictionary representing the constructed OpenAPI property object.

.EXAMPLE
    $property = New-PodeOAPropertyInternal -Type 'string' -Params $myParams

    Demonstrates how to create an OpenAPI property object of type 'string' using the specified parameters.

.NOTES
    This is an internal function and may change in future releases of Pode.
#>
function New-PodeOAPropertyInternal {
    [OutputType([System.Collections.Specialized.OrderedDictionary])]
    param (
        [String]
        $Type,

        [Parameter(Mandatory = $true)]
        [hashtable]
        $Params

    )

    # Initialize an ordered dictionary for the property
    $param = [ordered]@{}

    # Set the type of the property
    if ($type) {
        $param.type = $type
    }
    else {
        if ( $Params.type) {
            $param.type = $Params.type
        }
        else {
            # Cannot create the property no type is defined
            throw ($PodeLocale.cannotCreatePropertyWithoutTypeExceptionMessage)
        }
    }

    # Set name if provided
    if ($Params.Name) {
        $param.name = $Params.Name
    }

    # Set description if provided
    if ($Params.Description) {
        $param.description = $Params.Description
    }

    # Additional property settings based on provided parameters
    if ($Params.Array.IsPresent) { $param.array = $Params.Array.IsPresent }

    if ($Params.Object.IsPresent) { $param.object = $Params.Object.IsPresent }

    if ($Params.Required.IsPresent) { $param.required = $Params.Required.IsPresent }

    if ($Params.Default) { $param.default = $Params.Default }

    if ($Params.Format) { $param.format = $Params.Format.ToLowerInvariant() }

    if ($Params.Deprecated.IsPresent) { $param.deprecated = $Params.Deprecated.IsPresent }

    if ($Params.Nullable.IsPresent) { $param.nullable = $Params.Nullable.IsPresent }

    if ($Params.WriteOnly.IsPresent) { $param.writeOnly = $Params.WriteOnly.IsPresent }

    if ($Params.ReadOnly.IsPresent) { $param.readOnly = $Params.ReadOnly.IsPresent }

    if ($Params.Example) { $param.example = $Params.Example }

    if ($Params.UniqueItems.IsPresent) { $param.uniqueItems = $Params.UniqueItems.IsPresent }

    if ($Params.ContainsKey('MaxItems')) { $param.maxItems = $Params.MaxItems }

    if ($Params.ContainsKey('MinItems')) { $param.minItems = $Params.MinItems }

    if ($Params.Enum) { $param.enum = $Params.Enum }

    if ($Params.ContainsKey('Minimum')) { $param.minimum = $Params.Minimum }

    if ($Params.ContainsKey('Maximum')) { $param.maximum = $Params.Maximum }

    if ($Params.ExclusiveMaximum.IsPresent) { $param.exclusiveMaximum = $Params.ExclusiveMaximum.IsPresent }

    if ($Params.ExclusiveMinimum.IsPresent) { $param.exclusiveMinimum = $Params.ExclusiveMinimum.IsPresent }
    if ($Params.MultiplesOf) { $param.multipleOf = $Params.MultiplesOf }

    if ($Params.Pattern) { $param.pattern = $Params.Pattern }

    if ($Params.ContainsKey('MinLength')) { $param.minLength = $Params.MinLength }

    if ($Params.ContainsKey('MaxLength')) { $param.maxLength = $Params.MaxLength }

    if ($Params.ContainsKey('MinProperties')) { $param.minProperties = $Params.MinProperties }

    if ($Params.ContainsKey('MaxProperties')) { $param.maxProperties = $Params.MaxProperties }

    if ($Params.XmlName -or $Params.XmlNamespace -or $Params.XmlPrefix -or $Params.XmlAttribute.IsPresent -or $Params.XmlWrapped.IsPresent) {

        $param.xml = [ordered]@{}

        if ($Params.XmlName) { $param.xml.name = $Params.XmlName }

        if ($Params.XmlNamespace) { $param.xml.namespace = $Params.XmlNamespace }

        if ($Params.XmlPrefix) { $param.xml.prefix = $Params.XmlPrefix }

        if ($Params.XmlAttribute.IsPresent) { $param.xml.attribute = $Params.XmlAttribute.IsPresent }

        if ($Params.XmlWrapped.IsPresent) { $param.xml.wrapped = $Params.XmlWrapped.IsPresent }
    }

    if ($Params.XmlItemName) { $param.xmlItemName = $Params.XmlItemName }

    if ($Params.ExternalDocs) { $param.externalDocs = $Params.ExternalDocs }

    if ($Params.NoAdditionalProperties.IsPresent -and $Params.AdditionalProperties) {
        # Parameters 'NoAdditionalProperties' and 'AdditionalProperties' are mutually exclusive
        throw ($PodeLocale.parametersMutuallyExclusiveExceptionMessage -f 'NoAdditionalProperties', 'AdditionalProperties')
    }
    else {
        if ($Params.NoAdditionalProperties.IsPresent) { $param.additionalProperties = $false }

        if ($Params.AdditionalProperties) { $param.additionalProperties = $Params.AdditionalProperties }
    }

    return $param
}


<#
.SYNOPSIS
    Converts header properties to a format compliant with OpenAPI specifications.

.DESCRIPTION
    The ConvertTo-PodeOAHeaderProperty function is designed to take an array of hashtables representing header properties and
    convert them into a structure suitable for OpenAPI documentation. It ensures that each header property includes a name and
    schema definition and can handle additional attributes like description.

.PARAMETER Headers
    An array of hashtables, where each hashtable represents a header property with attributes like name, type, description, etc.

.EXAMPLE
    $headerProperties = ConvertTo-PodeOAHeaderProperty -Headers $myHeaders

    This example demonstrates how to convert an array of header properties into a format suitable for OpenAPI documentation.

.NOTES
    This is an internal function and may change in future releases of Pode.
#>
function ConvertTo-PodeOAHeaderProperty {
    param (
        [Parameter(Mandatory = $true, ValueFromPipeline = $true)]
        [hashtable[]]
        $Headers
    )

    begin {
        # Initialize an array to hold piped-in values
        $pipelineValue = @()
        $elems = [ordered]@{}
    }

    process {
        # Add the current piped-in value to the array
        $pipelineValue += $_
    }

    end {
        # Set Headers to the array of values
        if ($pipelineValue.Count -gt 1) {
            $Headers = $pipelineValue
        }

        foreach ($e in $Headers) {
            # Ensure each header has a name
            if ($e.name) {
                $elems.$($e.name) = @{}
                # Add description if present
                if ($e.description) {
                    $elems.$($e.name).description = $e.description
                }
                # Define the schema, including the type and any additional properties
                $elems.$($e.name).schema = @{
                    type = $($e.type)
                }
                foreach ($k in $e.keys) {
                    if (@('name', 'description') -notcontains $k) {
                        $elems.$($e.name).schema.$k = $e.$k
                    }
                }
            }
            else {
                # Header requires a name when used in an encoding context
                throw ($PodeLocale.headerMustHaveNameInEncodingContextExceptionMessage)
            }
        }

        return $elems
    }
}


<#
.SYNOPSIS
    Creates a new OpenAPI callback component for a given definition tag.

.DESCRIPTION
    The New-PodeOAComponentCallBackInternal function constructs an OpenAPI callback component based on provided parameters.
    This function is designed for internal use within the Pode framework to define callbacks in OpenAPI documentation.
    It handles the creation of callback structures including the path, HTTP method, request bodies, and responses
    based on the given definition tag.

.PARAMETER Params
    A hashtable containing parameters for the callback component, such as Method, Path, RequestBody, and Responses.

.PARAMETER DefinitionTag
    A mandatory string parameter that specifies the definition tag in OpenAPI documentation.

.EXAMPLE
    $callback = New-PodeOAComponentCallBackInternal -Params $myParams -DefinitionTag 'myTag'

    This example demonstrates how to create an OpenAPI callback component for 'myTag' using the provided parameters.

.NOTES
    This is an internal function and may change in future releases of Pode.
#>
function New-PodeOAComponentCallBackInternal {
    param(
        [Parameter(Mandatory = $true)]
        [hashtable]
        $Params,

        [Parameter(Mandatory = $true)]
        [string]
        $DefinitionTag
    )

    # Convert HTTP method to lower case
    $_method = $Params.Method.ToLower()

    # Construct the base structure for the callback with the given path and method
    $callBack = [ordered]@{
        "'$($Params.Path)'" = [ordered]@{
            $_method = [ordered]@{}
        }
    }

    # Add request body to the callback if it is specified for the given definition tag
    if ($Params.RequestBody.ContainsKey($DefinitionTag)) {
        $callBack."'$($Params.Path)'".$_method.requestBody = $Params.RequestBody[$DefinitionTag]
    }

    # Add responses to the callback if they are specified for the given definition tag
    if ($Params.Responses.ContainsKey($DefinitionTag)) {
        $callBack."'$($Params.Path)'".$_method.responses = $Params.Responses[$DefinitionTag]
    }

    # Return the constructed callback object
    return $callBack

}

<#
.SYNOPSIS
        Creates a new OpenAPI response object based on provided parameters and a definition tag.

    .DESCRIPTION
        The New-PodeOResponseInternal function constructs an OpenAPI response object using provided parameters.
        It sets a description for the status code, references existing components if specified,
        and builds content-type and header schemas. This function is intended for internal use within the
        Pode framework for API documentation purposes.

    .PARAMETER Params
        A hashtable containing parameters for building the OpenAPI response object, including description,
        status code, content, headers, links, and reference to existing components.

    .PARAMETER DefinitionTag
        A mandatory string parameter that specifies the definition tag in OpenAPI documentation.

    .EXAMPLE
        $response = New-PodeOResponseInternal -Params $myParams -DefinitionTag 'myTag'

        This example demonstrates how to create an OpenAPI response object for 'myTag' using the provided parameters.

    .NOTES
        This is an internal function and may change in future releases of Pode.
#>
function New-PodeOResponseInternal {
    param(
        [hashtable]
        $Params,

        [Parameter(Mandatory = $true)]
        [string]
        $DefinitionTag
    )

    # Set a general description for the status code
    if ([string]::IsNullOrWhiteSpace($Params.Description)) {
        if ($Params.Default) {
            $Description = 'Default Response.'
        }
        elseif ([int]::TryParse($Params.StatusCode, [ref]$null)) {
            $Description = Get-PodeStatusDescription -StatusCode $Params.StatusCode
        }
        else {
            # A Description is required
            throw ($PodeLocale.descriptionRequiredExceptionMessage -f $params.Route.path, $Params.StatusCode )
        }
    }
    else {
        $Description = $Params.Description
    }

    # Handle response referencing an existing component
    if ($Params.Reference) {
        Test-PodeOAComponentInternal -Field responses -DefinitionTag $DefinitionTag -Name $Params.Reference -PostValidation
        $response = [ordered]@{
            '$ref' = "#/components/responses/$($Params.Reference)"
        }
    }
    else {
        # Build content-type schemas if provided
        $_content = $null
        if ($null -ne $Params.Content) {
            $_content = ConvertTo-PodeOAObjectSchema -DefinitionTag $DefinitionTag -Content $Params.Content
        }

        # Build header schemas based on the type of the Headers parameter
        $_headers = $null
        if ($null -ne $Params.Headers) {
            if ($Params.Headers -is [System.Object[]] -or $Params.Headers -is [string] -or $Params.Headers -is [string[]]) {
                if ($Params.Headers -is [System.Object[]] -and $Params.Headers.Count -gt 0 -and ($Params.Headers[0] -is [hashtable] -or $Params.Headers[0] -is [System.Collections.Specialized.OrderedDictionary])) {
                    $_headers = ConvertTo-PodeOAHeaderProperty -Headers $Params.Headers
                }
                else {
                    $_headers = [ordered]@{}
                    foreach ($h in $Params.Headers) {
                        Test-PodeOAComponentInternal -Field headers -DefinitionTag $DefinitionTag -Name $h -PostValidation
                        $_headers[$h] = [ordered]@{
                            '$ref' = "#/components/headers/$h"
                        }
                    }
                }
            }
            elseif ($Params.Headers -is [hashtable]) {
                $_headers = ConvertTo-PodeOAObjectSchema -DefinitionTag $DefinitionTag -Content $Params.Headers
            }
        }

        # Construct the response object
        $response = [ordered]@{
            description = $Description
        }

        if ($_headers) { $response.headers = $_headers }

        if ($_content) { $response.content = $_content }

        if ($Params.Links) { $response.links = $Params.Links }

    }

    return $response
}




<#
.SYNOPSIS
    Creates a new OpenAPI response link object.

.DESCRIPTION
    The New-PodeOAResponseLinkInternal function generates an OpenAPI response link object from provided parameters.
    This includes setting up descriptions, operation IDs, references, parameters, and request bodies for the link.
    This function is designed for internal use within the Pode framework to facilitate the creation of response
    link objects in OpenAPI documentation.

.PARAMETER Params
    A hashtable of parameters for the OpenAPI response link.

.EXAMPLE
    $link = New-PodeOAResponseLinkInternal -Params $myParams

    Generates a new OpenAPI response link object using the provided parameters in $myParams.

.NOTES
    This is an internal function and may change in future releases of Pode.
#>
function New-PodeOAResponseLinkInternal {
    param(
        [hashtable]
        $Params
    )

    # Initialize an ordered dictionary for the link
    $link = [ordered]@{}

    # Add properties to the link based on the provided parameters
    if ($Params.Description) { $link.description = $Params.Description }
    if ($Params.OperationId) { $link.operationId = $Params.OperationId }
    if ($Params.OperationRef) { $link.operationRef = $Params.OperationRef }
    if ($Params.Parameters) { $link.parameters = $Params.Parameters }
    if ($Params.RequestBody) { $link.requestBody = $Params.RequestBody }

    return $link
}


<#
.SYNOPSIS
Tests the internal OpenAPI definitions for compliance and validity.

.DESCRIPTION
The Test-PodeOADefinitionInternal function validates OpenAPI definitions within the Pode framework.
It checks for various issues like undefined references, mandatory fields (like title and version),
and missing components. If any issues are found, they are displayed with detailed messages, and
the function throws an error indicating non-compliance with OpenAPI document standards.

.EXAMPLE
Test-PodeOADefinitionInternal

This example demonstrates how to call the function to validate OpenAPI definitions.

.NOTES
This is an internal function and may change in future releases of Pode.
#>

function Test-PodeOADefinitionInternal {

    # Validate OpenAPI definitions and store any issues found
    $definitionIssues = Test-PodeOADefinition

    # Check if the validation result indicates issues
    if (! $definitionIssues.valid) {
        # Print a header for undefined OpenAPI references
        # Undefined OpenAPI References
        Write-PodeHost $PodeLocale.undefinedOpenApiReferencesMessage -ForegroundColor Red

        # Iterate over each issue found in the definitions
        foreach ($tag in $definitionIssues.issues.keys) {
            # Definition tag
            Write-PodeHost ($PodeLocale.definitionTagMessage -f $tag) -ForegroundColor Red

            # Check and display issues related to OpenAPI document generation error
            if ($definitionIssues.issues[$tag].definition ) {
                # OpenAPI generation document error
                Write-PodeHost $PodeLocale.openApiGenerationDocumentErrorMessage -ForegroundColor Red
                Write-PodeHost " $($definitionIssues.issues[$tag].definition)" -ForegroundColor Red
            }

            # Check for missing mandatory 'title' field
            if ($definitionIssues.issues[$tag].title ) {
                # info.title is mandatory
                Write-PodeHost $PodeLocale.infoTitleMandatoryMessage -ForegroundColor Red
            }

            # Check for missing mandatory 'version' field
            if ($definitionIssues.issues[$tag].version ) {
                # info.version is mandatory
                Write-PodeHost $PodeLocale.infoVersionMandatoryMessage -ForegroundColor Red
            }

            # Check for missing components and list them
            if ($definitionIssues.issues[$tag].components ) {
                # Missing component(s)
                Write-PodeHost $PodeLocale.missingComponentsMessage -ForegroundColor Red
                foreach ($key in $definitionIssues.issues[$tag].components.keys) {
                    $occurences = $definitionIssues.issues[$tag].components[$key]
                    # Adjust occurrence count based on schema validation setting
                    if ( $PodeContext.Server.OpenAPI.Definitions[$tag].hiddenComponents.schemaValidation) {
                        $occurences = $occurences / 2
                    }
                    Write-PodeHost "`$refs : $key ($occurences)" -ForegroundColor Red
                }
            }

            # Add a blank line for readability
            Write-PodeHost
        }

        # Throw an error indicating non-compliance with OpenAPI standards
        # OpenAPI document compliance issues
        throw ($PodeLocale.openApiDocumentNotCompliantExceptionMessage)
    }
}

<#
.SYNOPSIS
    Check the OpenAPI component exist (Internal Function)

.DESCRIPTION
    Check the OpenAPI component exist (Internal Function)

.PARAMETER Field
    The component type

.PARAMETER Name
    The component Name

.PARAMETER DefinitionTag
    An Array of strings representing the unique tag for the API specification.
    This tag helps in distinguishing between different versions or types of API specifications within the application.
    You can use this tag to reference the specific API documentation, schema, or version that your function interacts with.

.PARAMETER ThrowException
    Generate an exception if the component doesn't exist

.PARAMETER PostValidation
    Postpone the check before the server start

.EXAMPLE
    Test-PodeOAComponentInternal -Field 'responses' -Name 'myresponse' -DefinitionTag 'default'

.NOTES
    This is an internal function and may change in future releases of Pode.
#>
function Test-PodeOAComponentInternal {
    param(
        [Parameter(Mandatory = $true)]
        [ValidateSet( 'schemas' , 'responses' , 'parameters' , 'examples' , 'requestBodies' , 'headers' , 'securitySchemes' , 'links' , 'callbacks' , 'pathItems')]
        [string]
        $Field,

        [Parameter(Mandatory = $true)]
        [ValidateNotNullOrEmpty()]
        [string]
        $Name,

        [string[]]
        $DefinitionTag,

        [switch]
        $ThrowException,

        [switch]
        $PostValidation
    )

    $DefinitionTag = Test-PodeOADefinitionTag -Tag $DefinitionTag
    if ($PostValidation.IsPresent) {
        foreach ($tag in $DefinitionTag) {
            if (! ($PodeContext.Server.OpenAPI.Definitions[$tag].hiddenComponents.postValidation[$field].keys -ccontains $Name)) {
                $PodeContext.Server.OpenAPI.Definitions[$tag].hiddenComponents.postValidation[$field][$name] = 1
            }
            else {
                $PodeContext.Server.OpenAPI.Definitions[$tag].hiddenComponents.postValidation[$field][$name] += 1
            }
        }
    }
    else {
        foreach ($tag in $DefinitionTag) {
            if (!($PodeContext.Server.OpenAPI.Definitions[$tag].components[$field].keys -ccontains $Name)) {
                # If $Name is not found in the current $tag, return $false or throw an exception
                if ($ThrowException.IsPresent ) {
                    throw ($PodeLocale.noComponentInDefinitionExceptionMessage -f $field, $Name, $tag) #"No component of type $field named $Name is available in the $tag definition."
                }
                else {
                    return $false
                }
            }
        }
        if (!$ThrowException.IsPresent) {
            return $true
        }
    }
}

<<<<<<< HEAD
function Test-PodeRouteOADefinitionTag {
    param(
        [Parameter(Mandatory = $true )]
        [ValidateNotNullOrEmpty()]
        [hashtable ]
        $Route,

        [string[]]
        $DefinitionTag
    )
    # Check if the OpenAPI Definition Tag is already configured
    if ($Route.OpenApi.IsDefTagConfigured) {
        # If a DefinitionTag is provided
        if ($DefinitionTag) {
            # Loop through each element in $DefinitionTag
            if ($DefinitionTag | ForEach-Object {

                    # Check if the current element exists in the already configured DefinitionTag
                    if (!($Route.OpenApi.DefinitionTag -contains $_)) {
                        # If any element in $DefinitionTag is not present in the configured DefinitionTag, throw an exception
                        throw ($PodeLocale.definitionTagChangeNotAllowedExceptionMessage)
                    }
                    # Return $true for each element to continue the check
                    $true
                }
            ) {
                # If all elements in $DefinitionTag are present in the configured DefinitionTag, assign it to $oaDefinitionTag
                return $DefinitionTag
            }
        }


        return $Route.OpenApi.DefinitionTag
    }
    # If the OpenAPI Definition Tag is not configured yet

    # Validate the provided DefinitionTag and assign it to $oaDefinitionTag
    $oaDefinitionTag = Test-PodeOADefinitionTag -Tag $DefinitionTag
    # Set the validated DefinitionTag as the OpenAPI DefinitionTag
    $Route.OpenApi.DefinitionTag = $oaDefinitionTag
    # Mark the OpenAPI DefinitionTag as configured
    $Route.OpenApi.IsDefTagConfigured = $true


    return  $oaDefinitionTag
=======



<#
.SYNOPSIS
    Converts a Pode route path into an OpenAPI-compliant route path format.

.DESCRIPTION
    This internal function takes a Pode route path and replaces placeholders with OpenAPI-style placeholders.
    Specifically, it converts Pode route placeholders (e.g., `:id`) to OpenAPI placeholders (e.g., `{id}`).

.PARAMETER Path
    The Pode route path that contains placeholders to be converted to the OpenAPI format.

.RETURNS
    The converted OpenAPI-compliant route path as a string.

.NOTES
    This is an internal function and may change in future releases of Pode.
#>
function ConvertTo-PodeOARoutePath {
    param(
        [Parameter(Mandatory = $true)]
        [string]
        $Path
    )

    return ([regex]::Unescape((Resolve-PodePlaceholder -Path $Path -Pattern '\:(?<tag>[\w]+)' -Prepend '{' -Append '}')))
>>>>>>> 04115807
}<|MERGE_RESOLUTION|>--- conflicted
+++ resolved
@@ -2269,7 +2269,36 @@
     }
 }
 
-<<<<<<< HEAD
+
+
+
+<#
+.SYNOPSIS
+    Converts a Pode route path into an OpenAPI-compliant route path format.
+
+.DESCRIPTION
+    This internal function takes a Pode route path and replaces placeholders with OpenAPI-style placeholders.
+    Specifically, it converts Pode route placeholders (e.g., `:id`) to OpenAPI placeholders (e.g., `{id}`).
+
+.PARAMETER Path
+    The Pode route path that contains placeholders to be converted to the OpenAPI format.
+
+.RETURNS
+    The converted OpenAPI-compliant route path as a string.
+
+.NOTES
+    This is an internal function and may change in future releases of Pode.
+#>
+function ConvertTo-PodeOARoutePath {
+    param(
+        [Parameter(Mandatory = $true)]
+        [string]
+        $Path
+    )
+
+    return ([regex]::Unescape((Resolve-PodePlaceholder -Path $Path -Pattern '\:(?<tag>[\w]+)' -Prepend '{' -Append '}')))
+}
+
 function Test-PodeRouteOADefinitionTag {
     param(
         [Parameter(Mandatory = $true )]
@@ -2315,34 +2344,4 @@
 
 
     return  $oaDefinitionTag
-=======
-
-
-
-<#
-.SYNOPSIS
-    Converts a Pode route path into an OpenAPI-compliant route path format.
-
-.DESCRIPTION
-    This internal function takes a Pode route path and replaces placeholders with OpenAPI-style placeholders.
-    Specifically, it converts Pode route placeholders (e.g., `:id`) to OpenAPI placeholders (e.g., `{id}`).
-
-.PARAMETER Path
-    The Pode route path that contains placeholders to be converted to the OpenAPI format.
-
-.RETURNS
-    The converted OpenAPI-compliant route path as a string.
-
-.NOTES
-    This is an internal function and may change in future releases of Pode.
-#>
-function ConvertTo-PodeOARoutePath {
-    param(
-        [Parameter(Mandatory = $true)]
-        [string]
-        $Path
-    )
-
-    return ([regex]::Unescape((Resolve-PodePlaceholder -Path $Path -Pattern '\:(?<tag>[\w]+)' -Prepend '{' -Append '}')))
->>>>>>> 04115807
 }
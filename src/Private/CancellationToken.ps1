--- conflicted
+++ resolved
@@ -411,15 +411,10 @@
 #>
 
 function Resolve-PodeCancellationToken {
-<<<<<<< HEAD
+
     #Retrieve the current state of the Pode server
     $serverState = Get-PodeServerState
-=======
-
-    #Retrieve the current state of the Pode server
-    $serverState = Get-PodeServerState
-
->>>>>>> 6b23fc33
+
     if ($PodeContext.Server.AllowedActions.Restart -and (Test-PodeCancellationTokenRequest -Type Restart)) {
         Restart-PodeInternalServer
         return
@@ -445,17 +440,9 @@
     # Handle suspend/resume actions
     if ($PodeContext.Server.AllowedActions.Suspend) {
         if ((Test-PodeCancellationTokenRequest -Type Resume) -and ($ServerState -eq [Pode.PodeServerState]::Resuming)) {
-<<<<<<< HEAD
-            #    if ((Test-PodeCancellationTokenRequest -Type Resume) -and (($ServerState -eq [Pode.PodeServerState]::Suspended) -or ($ServerState -eq [Pode.PodeServerState]::Resuming))) {
             Resume-PodeServerInternal -Timeout $PodeContext.Server.AllowedActions.Timeout.Resume
             return
         }
-        #elseif ((Test-PodeCancellationTokenRequest -Type Suspend) -and (($ServerState -eq [Pode.PodeServerState]::Running) -or ($ServerState -eq [Pode.PodeServerState]::Suspending))) {
-=======
-            Resume-PodeServerInternal -Timeout $PodeContext.Server.AllowedActions.Timeout.Resume
-            return
-        }
->>>>>>> 6b23fc33
         elseif ((Test-PodeCancellationTokenRequest -Type Suspend) -and ($ServerState -eq [Pode.PodeServerState]::Suspending)) {
             Suspend-PodeServerInternal -Timeout $PodeContext.Server.AllowedActions.Timeout.Suspend
             return

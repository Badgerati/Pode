using namespace System.Security.Cryptography

function Invoke-PodeMiddleware {
    param(
        [Parameter()]
        $Middleware,

        [Parameter()]
        [string]
        $Route
    )

    # if there's no middleware, do nothing
    if (($null -eq $Middleware) -or ($Middleware.Length -eq 0)) {
        return $true
    }

    # filter the middleware down by route (retaining order)
    if (![string]::IsNullOrWhiteSpace($Route)) {
        $Middleware = @(foreach ($mware in $Middleware) {
                if ($null -eq $mware) {
                    continue
                }

                if ([string]::IsNullOrWhiteSpace($mware.Route) -or ($mware.Route -ieq '/') -or ($mware.Route -ieq $Route) -or ($Route -imatch "^$($mware.Route)$")) {
                    $mware
                }
            })
    }

    # continue or halt?
    $continue = $true

    # loop through each of the middleware, invoking the next if it returns true
    foreach ($midware in @($Middleware)) {
        if (($null -eq $midware) -or ($null -eq $midware.Logic)) {
            continue
        }

        try {
            $continue = Invoke-PodeScriptBlock -ScriptBlock $midware.Logic -Arguments $midware.Arguments -UsingVariables $midware.UsingVariables -Return -Scoped -Splat
            if ($null -eq $continue) {
                $continue = $true
            }
        }
        catch {
            Set-PodeResponseStatus -Code 500 -Exception $_
            $continue = $false
            $_ | Write-PodeErrorLog
        }

        if (!$continue) {
            break
        }
    }

    return $continue
}

function New-PodeMiddlewareInternal {
    [OutputType([hashtable])]
    param(
        [Parameter(Mandatory = $true)]
        [scriptblock]
        $ScriptBlock,

        [Parameter()]
        [string]
        $Route,

        [Parameter()]
        [object[]]
        $ArgumentList,

        [Parameter(Mandatory = $true)]
        [System.Management.Automation.SessionState]
        $PSSession
    )

    if (Test-PodeIsEmpty $ScriptBlock) {
        throw '[Middleware]: No ScriptBlock supplied'
    }

    # if route is empty, set it to root
    $Route = ConvertTo-PodeRouteRegex -Path $Route

    # check for scoped vars
    $ScriptBlock, $usingVars = Convert-PodeScopedVariables -ScriptBlock $ScriptBlock -PSSession $PSSession

    # create the middleware hashtable from a scriptblock
    $HashTable = @{
        Route          = $Route
        Logic          = $ScriptBlock
        Arguments      = $ArgumentList
        UsingVariables = $usingVars
    }

    # return the middleware, so it can be cached/added at a later date
    return $HashTable
}

function Get-PodeInbuiltMiddleware {
    param(
        [Parameter(Mandatory = $true)]
        [ValidateNotNullOrEmpty()]
        [string]
        $Name,

        [Parameter(Mandatory = $true)]
        [ValidateNotNull()]
        [scriptblock]
        $ScriptBlock
    )

    # check if middleware contains an override
    $override = ($PodeContext.Server.Middleware | Where-Object { $_.Name -ieq $Name })

    # if override there, remove it from middleware
    if ($override) {
        $PodeContext.Server.Middleware = @($PodeContext.Server.Middleware | Where-Object { $_.Name -ine $Name })
        $ScriptBlock = $override.Logic
    }

    # return the script
    return @{
        Name  = $Name
        Logic = $ScriptBlock
    }
}

function Get-PodeAccessMiddleware {
    return (Get-PodeInbuiltMiddleware -Name '__pode_mw_access__' -ScriptBlock {
            # are there any rules?
            if (($PodeContext.Server.Access.Allow.Count -eq 0) -and ($PodeContext.Server.Access.Deny.Count -eq 0)) {
                return $true
            }

            # ensure the request IP address is allowed
            if (!(Test-PodeIPAccess -IP $WebEvent.Request.RemoteEndPoint.Address)) {
                Set-PodeResponseStatus -Code 403
                return $false
            }

            # request is allowed
            return $true
        })
}

function Get-PodeLimitMiddleware {
    return (Get-PodeInbuiltMiddleware -Name '__pode_mw_rate_limit__' -ScriptBlock {
            # are there any rules?
            if ($PodeContext.Server.Limits.Rules.Count -eq 0) {
                return $true
            }

            # check the request IP address has not hit a rate limit
            if (!(Test-PodeIPLimit -IP $WebEvent.Request.RemoteEndPoint.Address)) {
                Set-PodeResponseStatus -Code 429
                return $false
            }

            # check the route
            if (!(Test-PodeRouteLimit -Path $WebEvent.Path)) {
                Set-PodeResponseStatus -Code 429
                return $false
            }

            # check the endpoint
            if (!(Test-PodeEndpointLimit -EndpointName $WebEvent.Endpoint.Name)) {
                Set-PodeResponseStatus -Code 429
                return $false
            }

            # request is allowed
            return $true
        })
}

<#
.SYNOPSIS
    Middleware function to validate the route for an incoming web request.

.DESCRIPTION
    This function is used as middleware to validate the route for an incoming web request. It checks if the route exists for the requested method and path. If the route does not exist, it sets the appropriate response status code (404 for not found, 405 for method not allowed) and returns false to halt further processing. If the route exists, it sets various properties on the WebEvent object, such as parameters, content type, and transfer encoding, and returns true to continue processing.

.PARAMETER None

.EXAMPLE
    $middleware = Get-PodeRouteValidateMiddleware
    Add-PodeMiddleware -Middleware $middleware

.NOTES
    This function is part of the internal Pode server logic and is typically not called directly by users.

#>
function Get-PodePublicMiddleware {
    return (Get-PodeInbuiltMiddleware -Name '__pode_mw_static_content__' -ScriptBlock {
            # only find public static content here
            $path = Find-PodePublicRoute -Path $WebEvent.Path
            if ([string]::IsNullOrWhiteSpace($path)) {
                return $true
            }

            # check current state of caching
            $cachable = Test-PodeRouteValidForCaching -Path $WebEvent.Path

            # write the file to the response
            Write-PodeFileResponse -Path $path -MaxAge $PodeContext.Server.Web.Static.Cache.MaxAge -Cache:$cachable

            # public static content found, stop
            return $false
        })
}

<#
.SYNOPSIS
    Middleware function to validate the route for an incoming web request.

.DESCRIPTION
    This function is used as middleware to validate the route for an incoming web request. It checks if the route exists for the requested method and path. If the route does not exist, it sets the appropriate response status code (404 for not found, 405 for method not allowed) and returns false to halt further processing. If the route exists, it sets various properties on the WebEvent object, such as parameters, content type, and transfer encoding, and returns true to continue processing.

.PARAMETER None

.EXAMPLE
    $middleware = Get-PodeRouteValidateMiddleware
    Add-PodeMiddleware -Middleware $middleware

.NOTES
    This function is part of the internal Pode server logic and is typically not called directly by users.

#>
function Get-PodeRouteValidateMiddleware {
    return @{
        Name  = '__pode_mw_route_validation__'
        Logic = {
<<<<<<< HEAD
            if ($Server.Configuration.Server.RouteOrderMainBeforeStatic) {
=======
            if ($PodeContext.Server.Web.Static.ValidateLast) {
>>>>>>> c4184424
                #  check the main routes and check the static routes
                $route = Find-PodeRoute -Method $WebEvent.Method -Path $WebEvent.Path -EndpointName $WebEvent.Endpoint.Name -CheckWildMethod
                if ($null -eq $route) {
                    $route = Find-PodeStaticRoute -Path $WebEvent.Path -EndpointName $WebEvent.Endpoint.Name
                }
            }
            else {
                # check if the path is static route first, then check the main routes
                $route = Find-PodeStaticRoute -Path $WebEvent.Path -EndpointName $WebEvent.Endpoint.Name
                if ($null -eq $route) {
                    $route = Find-PodeRoute -Method $WebEvent.Method -Path $WebEvent.Path -EndpointName $WebEvent.Endpoint.Name -CheckWildMethod
                }
            }

            # if there's no route defined, it's a 404 - or a 405 if a route exists for any other method
            if ($null -eq $route) {
                # check if a route exists for another method
                $methods = @('CONNECT', 'DELETE', 'GET', 'HEAD', 'MERGE', 'OPTIONS', 'PATCH', 'POST', 'PUT', 'TRACE')
                $diff_route = @(foreach ($method in $methods) {
                        $r = Find-PodeRoute -Method $method -Path $WebEvent.Path -EndpointName $WebEvent.Endpoint.Name
                        if ($null -ne $r) {
                            $r
                            break
                        }
                    })[0]

                if ($null -ne $diff_route) {
                    Set-PodeResponseStatus -Code 405
                    return $false
                }

                # otheriwse, it's a 404
                Set-PodeResponseStatus -Code 404
                return $false
            }

            # check if static and split
            if ($null -ne $route.Content) {
                $WebEvent.StaticContent = $route.Content
                $route = $route.Route
            }

            # set the route parameters
            $WebEvent.Parameters = @{}
            if ($WebEvent.Path -imatch "$($route.Path)$") {
                $WebEvent.Parameters = $Matches
            }

            # set the route on the WebEvent
            $WebEvent.Route = $route

            # override the content type from the route if it's not empty
            if (![string]::IsNullOrWhiteSpace($route.ContentType)) {
                $WebEvent.ContentType = $route.ContentType
            }

            # override the transfer encoding from the route if it's not empty
            if (![string]::IsNullOrWhiteSpace($route.TransferEncoding)) {
                $WebEvent.TransferEncoding = $route.TransferEncoding
            }

            # set the content type for any pages for the route if it's not empty
            $WebEvent.ErrorType = $route.ErrorType

            # route exists
            return $true
        }
    }
}

function Get-PodeBodyMiddleware {
    return (Get-PodeInbuiltMiddleware -Name '__pode_mw_body_parsing__' -ScriptBlock {
            try {
                # attempt to parse that data
                $result = ConvertFrom-PodeRequestContent -Request $WebEvent.Request -ContentType $WebEvent.ContentType -TransferEncoding $WebEvent.TransferEncoding

                # set session data
                $WebEvent.Data = $result.Data
                $WebEvent.Files = $result.Files

                # payload parsed
                return $true
            }
            catch {
                Set-PodeResponseStatus -Code 400 -Exception $_
                return $false
            }
        })
}

function Get-PodeQueryMiddleware {
    return (Get-PodeInbuiltMiddleware -Name '__pode_mw_query_parsing__' -ScriptBlock {
            try {
                # set the query string from the request
                $WebEvent.Query = (ConvertFrom-PodeNameValueToHashTable -Collection $WebEvent.Request.QueryString)
                return $true
            }
            catch {
                Set-PodeResponseStatus -Code 400 -Exception $_
                return $false
            }
        })
}

function Get-PodeCookieMiddleware {
    return (Get-PodeInbuiltMiddleware -Name '__pode_mw_cookie_parsing__' -ScriptBlock {
            # if cookies already set, return
            if ($WebEvent.Cookies.Count -gt 0) {
                return $true
            }

            # if the request's header has no cookies, return
            $h_cookie = (Get-PodeHeader -Name 'Cookie')
            if ([string]::IsNullOrWhiteSpace($h_cookie)) {
                return $true
            }

            # parse the cookies from the header
            $cookies = @($h_cookie -split '; ')
            $WebEvent.Cookies = @{}

            foreach ($cookie in $cookies) {
                $atoms = $cookie.Split('=', 2)

                $value = [string]::Empty
                if ($atoms.Length -gt 1) {
                    foreach ($atom in $atoms[1..($atoms.Length - 1)]) {
                        $value += $atom
                    }
                }

                $WebEvent.Cookies[$atoms[0]] = [System.Net.Cookie]::new($atoms[0], $value)
            }

            return $true
        })
}

function Get-PodeSecurityMiddleware {
    return (Get-PodeInbuiltMiddleware -Name '__pode_mw_security__' -ScriptBlock {
            # are there any security headers setup?
            if ($PodeContext.Server.Security.Headers.Count -eq 0) {
                return $true
            }

            # add security headers
            Set-PodeHeaderBulk -Value $PodeContext.Server.Security.Headers

            # continue to next middleware/route
            return $true
        })
}

function Initialize-PodeIISMiddleware {
    # do nothing if not iis
    if (!$PodeContext.Server.IsIIS) {
        return
    }

    # fail if no iis token - because there should be!
    if ([string]::IsNullOrWhiteSpace($PodeContext.Server.IIS.Token)) {
        throw 'IIS ASPNETCORE_TOKEN is missing'
    }

    # add middleware to check every request has the token
    Add-PodeMiddleware -Name '__pode_iis_token_check__' -ScriptBlock {
        $token = Get-PodeHeader -Name 'MS-ASPNETCORE-TOKEN'
        if ($token -ne $PodeContext.Server.IIS.Token) {
            Set-PodeResponseStatus -Code 400 -Description 'MS-ASPNETCORE-TOKEN header missing'
            return $false
        }

        return $true
    }

    # add middleware to check if there's a client cert
    Add-PodeMiddleware -Name '__pode_iis_clientcert_check__' -ScriptBlock {
        if (!$WebEvent.Request.AllowClientCertificate -or ($null -ne $WebEvent.Request.ClientCertificate)) {
            return $true
        }

        $headers = @('MS-ASPNETCORE-CLIENTCERT', 'X-ARR-ClientCert')
        foreach ($header in $headers) {
            if (!(Test-PodeHeader -Name $header)) {
                continue
            }

            try {
                $value = Get-PodeHeader -Name $header
                $WebEvent.Request.ClientCertificate = [X509Certificates.X509Certificate2]::new([Convert]::FromBase64String($value))
            }
            catch {
                $WebEvent.Request.ClientCertificateErrors = [System.Net.Security.SslPolicyErrors]::RemoteCertificateNotAvailable
            }
        }

        return $true
    }

    # add route to gracefully shutdown server for iis
    Add-PodeRoute -Method Post -Path '/iisintegration' -ScriptBlock {
        $eventType = Get-PodeHeader -Name 'MS-ASPNETCORE-EVENT'

        # no x-forward
        if (Test-PodeHeader -Name 'X-Forwarded-For') {
            Set-PodeResponseStatus -Code 400
            return
        }

        # no user-agent
        if (Test-PodeHeader -Name 'User-Agent') {
            Set-PodeResponseStatus -Code 400
            return
        }

        # valid local Host
        $hostValue = Get-PodeHeader -Name 'Host'
        if ($hostValue -ine "127.0.0.1:$($PodeContext.Server.IIS.Port)") {
            Set-PodeResponseStatus -Code 400
            return
        }

        # no content-length
        if ($WebEvent.Request.ContentLength -gt 0) {
            Set-PodeResponseStatus -Code 400
            return
        }

        # valid event type
        if ($eventType -ine 'shutdown') {
            Set-PodeResponseStatus -Code 400
            return
        }

        # shutdown
        $PodeContext.Server.IIS.Shutdown = $true
        Close-PodeServer
        Set-PodeResponseStatus -Code 202
    }
}<|MERGE_RESOLUTION|>--- conflicted
+++ resolved
@@ -233,11 +233,7 @@
     return @{
         Name  = '__pode_mw_route_validation__'
         Logic = {
-<<<<<<< HEAD
-            if ($Server.Configuration.Server.RouteOrderMainBeforeStatic) {
-=======
             if ($PodeContext.Server.Web.Static.ValidateLast) {
->>>>>>> c4184424
                 #  check the main routes and check the static routes
                 $route = Find-PodeRoute -Method $WebEvent.Method -Path $WebEvent.Path -EndpointName $WebEvent.Endpoint.Name -CheckWildMethod
                 if ($null -eq $route) {

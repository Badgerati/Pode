function Add-PodeScopedVariableInternal {
    [CmdletBinding(DefaultParameterSetName = 'Replace')]
    param(
        [Parameter(Mandatory = $true)]
        [string]
        $Name,

        [Parameter(Mandatory = $true, ParameterSetName = 'Replace')]
        [string]
        $GetReplace,

        [Parameter(ParameterSetName = 'Replace')]
        [string]
        $SetReplace = $null,

        [Parameter(Mandatory = $true, ParameterSetName = 'ScriptBlock')]
        [scriptblock]
        $ScriptBlock,

        [Parameter(ParameterSetName = 'Internal')]
        [switch]
        $InternalFunction
    )

    # lowercase the name
    $Name = $Name.ToLowerInvariant()

    # check if var already defined
    if (Test-PodeScopedVariable -Name $Name) {
        throw "Scoped Variable already defined: $($Name)"
    }

    # add scoped var definition
    $PodeContext.Server.ScopedVariables[$Name] = @{
        Name             = $Name
        Type             = $PSCmdlet.ParameterSetName.ToLowerInvariant()
        ScriptBlock      = $ScriptBlock
        Get              = @{
            Pattern = "(?<full>\`$$($Name)\:(?<name>[a-z0-9_\?]+))"
            Replace = $GetReplace
        }
        Set              = @{
            Pattern = "(?<full>\`$$($Name)\:(?<name>[a-z0-9_\?]+)\s*=)"
            Replace = $SetReplace
        }
        InternalFunction = $InternalFunction.IsPresent
    }
}

function Add-PodeScopedVariablesInbuilt {
    Add-PodeScopedVariableInbuiltUsing
    Add-PodeScopedVariableInbuiltCache
    Add-PodeScopedVariableInbuiltSecret
    Add-PodeScopedVariableInbuiltSession
    Add-PodeScopedVariableInbuiltState
}

function Add-PodeScopedVariableInbuiltCache {
    Add-PodeScopedVariable -Name 'cache' `
        -SetReplace "Set-PodeCache -Key '{{name}}' -InputObject " `
        -GetReplace "Get-PodeCache -Key '{{name}}'"
}

function Add-PodeScopedVariableInbuiltSecret {
    Add-PodeScopedVariable -Name 'secret' `
        -SetReplace "Update-PodeSecret -Name '{{name}}' -InputObject " `
        -GetReplace "Get-PodeSecret -Name '{{name}}'"
}

function Add-PodeScopedVariableInbuiltSession {
    Add-PodeScopedVariable -Name 'session' `
        -SetReplace "`$WebEvent.Session.Data.'{{name}}'" `
        -GetReplace "`$WebEvent.Session.Data.'{{name}}'"
}

function Add-PodeScopedVariableInbuiltState {
    Add-PodeScopedVariable -Name 'state' `
        -SetReplace "Set-PodeState -Name '{{name}}' -Value " `
        -GetReplace "`$PodeContext.Server.State.'{{name}}'.Value"
}

function Add-PodeScopedVariableInbuiltUsing {
    Add-PodeScopedVariableInternal -Name 'using' -InternalFunction
}

function Convert-PodeScopedVariableInbuiltUsing {
    param(
        [Parameter(ValueFromPipeline = $true)]
        [scriptblock]
        $ScriptBlock,

        [Parameter()]
        [System.Management.Automation.SessionState]
        $PSSession
    )

    # do nothing if no script or session
    if (($null -eq $ScriptBlock) -or ($null -eq $PSSession)) {
        return $ScriptBlock, $null
    }

    # rename any __using_ vars for inner timers, etcs
    $strScriptBlock = "$($ScriptBlock)"
    $foundInnerUsing = $false

<<<<<<< HEAD
        # get any using variables
        $usingVars = Get-PodeScopedVariableUsingVariable -ScriptBlock $ScriptBlock
        if (($null -eq $usingVars) -or ($usingVars.Count -eq 0)) {
            return $ScriptBlock, $null
        }

        # convert any using vars to use new names
        $usingVars = Find-PodeScopedVariableUsingVariableValue -UsingVariable $usingVars -PSSession $PSSession

        # now convert the script
        $newScriptBlock = Convert-PodeScopedVariableUsingVariable -ScriptBlock $ScriptBlock -UsingVariables $usingVars
=======
    while ($strScriptBlock -imatch '(?<full>\$__using_(?<name>[a-z0-9_\?]+))') {
        $foundInnerUsing = $true
        $strScriptBlock = $strScriptBlock.Replace($Matches['full'], "`$using:$($Matches['name'])")
    }

    # just return if there are no $using:
    if ($strScriptBlock -inotmatch '\$using:') {
        return $ScriptBlock, $null
    }

    # if we found any inner usings, recreate the scriptblock
    if ($foundInnerUsing) {
        $ScriptBlock = [scriptblock]::Create($strScriptBlock)
    }
>>>>>>> a8a0e12b

    # get any using variables
    $usingVars = Get-PodeScopedVariableUsingVariables -ScriptBlock $ScriptBlock
    if (($null -eq $usingVars) -or ($usingVars.Count -eq 0)) {
        return $ScriptBlock, $null
    }

    # convert any using vars to use new names
    $usingVars = Find-PodeScopedVariableUsingVariableValues -UsingVariables $usingVars -PSSession $PSSession

    # now convert the script
    $newScriptBlock = Convert-PodeScopedVariableUsingVariables -ScriptBlock $ScriptBlock -UsingVariables $usingVars

    # return converted script
    return $newScriptBlock, $usingVars
}

<#
.SYNOPSIS
    Retrieves all occurrences of using variables within a given script block.

.DESCRIPTION
    The `Get-PodeScopedVariableUsingVariable` function analyzes a script block and identifies all instances of using variables.
    It returns an array of `UsingExpressionAst` objects representing these occurrences.

.PARAMETER ScriptBlock
    Specifies the script block to analyze. This parameter is mandatory.

.OUTPUTS
    Returns an array of `UsingExpressionAst` objects representing using variables found in the script block.

.EXAMPLE
    # Example usage:
    $scriptBlock = {
        $usingVar1 = "Hello"
        $usingVar2 = "World"
        Write-Host "Using variables: $usingVar1, $usingVar2"
    }

    $usingVariables = Get-PodeScopedVariableUsingVariable -ScriptBlock $scriptBlock
    # Process the identified using variables as needed.

.NOTES
    This is an internal function and may change in future releases of Pode.
#>
function Get-PodeScopedVariableUsingVariable {
    param(
        [Parameter(Mandatory = $true)]
        [scriptblock]
        $ScriptBlock
    )

    # Analyze the script block AST to find using variables
    return $ScriptBlock.Ast.FindAll({ $args[0] -is [System.Management.Automation.Language.UsingExpressionAst] }, $true)
}

<#
.SYNOPSIS
    Finds and maps using variables within a given script block to their corresponding values.

.DESCRIPTION
    The `Find-PodeScopedVariableUsingVariableValue` function analyzes a collection of using variables
    (represented as `UsingExpressionAst` objects) within a script block. It retrieves the values of these
    variables from the specified session state (`$PSSession`) and maps them for further processing.

.PARAMETER UsingVariable
    Specifies an array of `UsingExpressionAst` objects representing using variables found in the script block.
    This parameter is mandatory.

.PARAMETER PSSession
    Specifies the session state from which to retrieve variable values. This parameter is mandatory.

.OUTPUTS
    Returns an array of custom objects, each containing the following properties:
    - `OldName`: The original expression text for the using variable.
    - `NewName`: The modified name for the using variable (prefixed with "__using_").
    - `NewNameWithDollar`: The modified name with a dollar sign prefix (e.g., `$__using_VariableName`).
    - `SubExpressions`: An array of sub-expressions associated with the using variable.
    - `Value`: The value of the using variable retrieved from the session state.

.EXAMPLE
    # Example usage:
    $usingVariables = Get-PodeScopedVariableUsingVariable -ScriptBlock $scriptBlock
    $mappedVariables = Find-PodeScopedVariableUsingVariableValue -UsingVariable $usingVariables -PSSession $sessionState
    # Process the mapped variables as needed.

.NOTES
    - The function handles both direct using variables and child script using variables (prefixed with "__using_").
    - This is an internal function and may change in future releases of Pode.
#>
function Find-PodeScopedVariableUsingVariableValue {
    param(
        [Parameter(Mandatory = $true)]
        $UsingVariable,

        [Parameter(Mandatory = $true)]
        [System.Management.Automation.SessionState]
        $PSSession
    )

    $mapped = @{}

    foreach ($usingVar in $UsingVariable) {
        # Extract variable name
        $varName = $usingVar.SubExpression.VariablePath.UserPath

        # only retrieve value if new var
        if (!$mapped.ContainsKey($varName)) {
            # get value, or get __using_ value for child scripts
            $value = $PSSession.PSVariable.Get($varName)
            if ([string]::IsNullOrEmpty($value)) {
                $value = $PSSession.PSVariable.Get("__using_$($varName)")
            }

            if ([string]::IsNullOrEmpty($value)) {
                throw "Value for `$using:$($varName) could not be found"
            }

            # Add to mapped variables
            $mapped[$varName] = @{
                OldName           = $usingVar.SubExpression.Extent.Text
                NewName           = "__using_$($varName)"
                NewNameWithDollar = "`$__using_$($varName)"
                SubExpressions    = @()
                Value             = $value.Value
            }
        }

        # Add the variable's sub-expression for later replacement
        $mapped[$varName].SubExpressions += $usingVar.SubExpression
    }

    return @($mapped.Values)
}

<#
.SYNOPSIS
    Converts a script block by replacing using variables with their corresponding values.

.DESCRIPTION
    The `Convert-PodeScopedVariableUsingVariable` function takes a script block and a collection of using variables.
    It replaces the using variables within the script block with their associated values.

.PARAMETER ScriptBlock
    Specifies the script block to convert. This parameter is mandatory.

.PARAMETER UsingVariables
    Specifies an array of custom objects representing using variables and their values.
    Each object should have the following properties:
    - `OldName`: The original expression text for the using variable.
    - `NewNameWithDollar`: The modified name with a dollar sign prefix (e.g., `$__using_VariableName`).
    - `SubExpressions`: An array of sub-expressions associated with the using variable.
    - `Value`: The value of the using variable.

.OUTPUTS
    Returns a new script block with replaced using variables.

.EXAMPLE
    # Example usage:
    $usingVariables = @(
        @{
            OldName           = '$usingVar1'
            NewNameWithDollar = '$__using_usingVar1'
            SubExpressions    = @($usingVar1.SubExpression1, $usingVar1.SubExpression2)
            Value             = 'SomeValue1'
        },
        # Add other using variables here...
    )

    $convertedScriptBlock = Convert-PodeScopedVariableUsingVariable -ScriptBlock $originalScriptBlock -UsingVariables $usingVariables
    # Use the converted script block as needed.

.NOTES
    This is an internal function and may change in future releases of Pode.
#>
function Convert-PodeScopedVariableUsingVariable {
    [CmdletBinding()]
    [OutputType([scriptblock])]
    param(
        [Parameter(Mandatory = $true)]
        [scriptblock]
        $ScriptBlock,

        [Parameter(Mandatory = $true)]
        [hashtable[]]
        $UsingVariables
    )
    # Create a list of variable expressions for replacement
    $varsList = New-Object 'System.Collections.Generic.List`1[System.Management.Automation.Language.VariableExpressionAst]'
    $newParams = New-Object System.Collections.ArrayList

    foreach ($usingVar in $UsingVariables) {
        foreach ($subExp in $usingVar.SubExpressions) {
            $null = $varsList.Add($subExp)
        }
    }

    # Create a comma-separated list of new parameters
    $null = $newParams.AddRange(@($UsingVariables.NewNameWithDollar))
    $newParams = ($newParams -join ', ')
    $tupleParams = [tuple]::Create($varsList, $newParams)

    # Invoke the internal method to replace variables in the script block
    $bindingFlags = [System.Reflection.BindingFlags]'Default, NonPublic, Instance'
    $_varReplacerMethod = $ScriptBlock.Ast.GetType().GetMethod('GetWithInputHandlingForInvokeCommandImpl', $bindingFlags)
    $convertedScriptBlockStr = $_varReplacerMethod.Invoke($ScriptBlock.Ast, @($tupleParams))

    if (!$ScriptBlock.Ast.ParamBlock) {
        $convertedScriptBlockStr = "param($($newParams))`n$($convertedScriptBlockStr)"
    }

    $convertedScriptBlock = [scriptblock]::Create($convertedScriptBlockStr)

    # Handle cases where the script block starts with '$input |'
    if ($convertedScriptBlock.Ast.EndBlock[0].Statements.Extent.Text.StartsWith('$input |')) {
        $convertedScriptBlockStr = ($convertedScriptBlockStr -ireplace '\$input \|')
        $convertedScriptBlock = [scriptblock]::Create($convertedScriptBlockStr)
    }

    return $convertedScriptBlock
}<|MERGE_RESOLUTION|>--- conflicted
+++ resolved
@@ -103,7 +103,21 @@
     $strScriptBlock = "$($ScriptBlock)"
     $foundInnerUsing = $false
 
-<<<<<<< HEAD
+    while ($strScriptBlock -imatch '(?<full>\$__using_(?<name>[a-z0-9_\?]+))') {
+        $foundInnerUsing = $true
+        $strScriptBlock = $strScriptBlock.Replace($Matches['full'], "`$using:$($Matches['name'])")
+    }
+
+    # just return if there are no $using:
+    if ($strScriptBlock -inotmatch '\$using:') {
+        return $ScriptBlock, $null
+    }
+
+    # if we found any inner usings, recreate the scriptblock
+    if ($foundInnerUsing) {
+        $ScriptBlock = [scriptblock]::Create($strScriptBlock)
+    }
+
         # get any using variables
         $usingVars = Get-PodeScopedVariableUsingVariable -ScriptBlock $ScriptBlock
         if (($null -eq $usingVars) -or ($usingVars.Count -eq 0)) {
@@ -115,37 +129,9 @@
 
         # now convert the script
         $newScriptBlock = Convert-PodeScopedVariableUsingVariable -ScriptBlock $ScriptBlock -UsingVariables $usingVars
-=======
-    while ($strScriptBlock -imatch '(?<full>\$__using_(?<name>[a-z0-9_\?]+))') {
-        $foundInnerUsing = $true
-        $strScriptBlock = $strScriptBlock.Replace($Matches['full'], "`$using:$($Matches['name'])")
-    }
-
-    # just return if there are no $using:
-    if ($strScriptBlock -inotmatch '\$using:') {
-        return $ScriptBlock, $null
-    }
-
-    # if we found any inner usings, recreate the scriptblock
-    if ($foundInnerUsing) {
-        $ScriptBlock = [scriptblock]::Create($strScriptBlock)
-    }
->>>>>>> a8a0e12b
-
-    # get any using variables
-    $usingVars = Get-PodeScopedVariableUsingVariables -ScriptBlock $ScriptBlock
-    if (($null -eq $usingVars) -or ($usingVars.Count -eq 0)) {
-        return $ScriptBlock, $null
-    }
-
-    # convert any using vars to use new names
-    $usingVars = Find-PodeScopedVariableUsingVariableValues -UsingVariables $usingVars -PSSession $PSSession
-
-    # now convert the script
-    $newScriptBlock = Convert-PodeScopedVariableUsingVariables -ScriptBlock $ScriptBlock -UsingVariables $usingVars
-
-    # return converted script
-    return $newScriptBlock, $usingVars
+
+        # return converted script
+        return $newScriptBlock, $usingVars
 }
 
 <#

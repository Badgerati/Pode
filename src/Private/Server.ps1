--- conflicted
+++ resolved
@@ -213,15 +213,12 @@
                     }
                 }
             }
-<<<<<<< HEAD
 
             # Displays startup information for the Pode Watchdog service.
             Write-PodeWatchdogStartupMessage
 
             # Marking the Watchdog client as 'Running' now that the process is stable
             Set-PodeWatchdogHearthbeatStatus -Status 'Running'
-=======
->>>>>>> 308035d8
         }
 
     }

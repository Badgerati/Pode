--- conflicted
+++ resolved
@@ -40,16 +40,14 @@
     try {
         $null = Test-PodeVersionPwshEOL -ReportUntested
 
-<<<<<<< HEAD
+        #Show starting console
+        Show-PodeConsoleInfo -ShowTopSeparator
+
+        # run start event hooks
+        Invoke-PodeEvent -Type Starting
+
         # Indicating that the Watchdog client is starting
         Set-PodeWatchdogHearthbeatStatus -Status 'Starting'
-=======
-        #Show starting console
-        Show-PodeConsoleInfo -ShowTopSeparator
-
-        # run start event hooks
-        Invoke-PodeEvent -Type Starting
->>>>>>> 6b23fc33
 
         # setup temp drives for internal dirs
         Add-PodePSInbuiltDrive
@@ -189,11 +187,6 @@
             }
         }
 
-<<<<<<< HEAD
-        # Start Watchdog heartbeat if enabled
-        Start-PodeWatchdog
-=======
->>>>>>> 6b23fc33
 
         # set the start time of the server (start and after restart)
         $PodeContext.Metrics.Server.StartTime = [datetime]::UtcNow
@@ -206,74 +199,13 @@
         # run running event hooks
         Invoke-PodeEvent -Type Running
 
-
-<<<<<<< HEAD
-            # Listening on the following $endpoints.Length endpoint(s) [$PodeContext.Threads.General thread(s)]
-            Write-PodeHost ($PodeLocale.listeningOnEndpointsMessage -f $endpoints.Length, $PodeContext.Threads.General) -ForegroundColor Yellow
-            $endpoints | ForEach-Object {
-                $flags = @()
-                if ($_.DualMode) {
-                    $flags += 'DualMode'
-                }
-
-                if ($flags.Length -eq 0) {
-                    $flags = [string]::Empty
-                }
-                else {
-                    $flags = "[$($flags -join ',')]"
-                }
-
-                Write-PodeHost "`t- $($_.Url) $($flags)" -ForegroundColor Yellow
-            }
-            # state the OpenAPI endpoints for each definition
-            foreach ($key in  $PodeContext.Server.OpenAPI.Definitions.keys) {
-                $bookmarks = $PodeContext.Server.OpenAPI.Definitions[$key].hiddenComponents.bookmarks
-                if ( $bookmarks) {
-                    Write-PodeHost
-                    if (!$OpenAPIHeader) {
-                        # OpenAPI Info
-                        Write-PodeHost $PodeLocale.openApiInfoMessage -ForegroundColor Yellow
-                        $OpenAPIHeader = $true
-                    }
-                    Write-PodeHost " '$key':" -ForegroundColor Yellow
-
-                    if ($bookmarks.route.count -gt 1 -or $bookmarks.route.Endpoint.Name) {
-                        # Specification
-                        Write-PodeHost "   - $($PodeLocale.specificationMessage):" -ForegroundColor Yellow
-                        foreach ($endpoint in   $bookmarks.route.Endpoint) {
-                            Write-PodeHost "     . $($endpoint.Protocol)://$($endpoint.Address)$($bookmarks.openApiUrl)" -ForegroundColor Yellow
-                        }
-                        # Documentation
-                        Write-PodeHost "   - $($PodeLocale.documentationMessage):" -ForegroundColor Yellow
-                        foreach ($endpoint in   $bookmarks.route.Endpoint) {
-                            Write-PodeHost "     . $($endpoint.Protocol)://$($endpoint.Address)$($bookmarks.path)" -ForegroundColor Yellow
-                        }
-                    }
-                    else {
-                        # Specification
-                        Write-PodeHost "   - $($PodeLocale.specificationMessage):" -ForegroundColor Yellow
-                        $endpoints | ForEach-Object {
-                            $url = [System.Uri]::new( [System.Uri]::new($_.Url), $bookmarks.openApiUrl)
-                            Write-PodeHost "     . $url" -ForegroundColor Yellow
-                        }
-                        Write-PodeHost "   - $($PodeLocale.documentationMessage):" -ForegroundColor Yellow
-                        $endpoints | ForEach-Object {
-                            $url = [System.Uri]::new( [System.Uri]::new($_.Url), $bookmarks.path)
-                            Write-PodeHost "     . $url" -ForegroundColor Yellow
-                        }
-                    }
-                }
-            }
-
-            # Displays startup information for the Pode Watchdog service.
-            Write-PodeWatchdogStartupMessage
-
-            # Marking the Watchdog client as 'Running' now that the process is stable
-            Set-PodeWatchdogHearthbeatStatus -Status 'Running'
-        }
-
-=======
->>>>>>> 6b23fc33
+        # Displays startup information for the Pode Watchdog service.
+        Write-PodeWatchdogStartupMessage
+
+        # Marking the Watchdog client as 'Running' now that the process is stable
+        Set-PodeWatchdogHearthbeatStatus -Status 'Running'
+
+
     }
     catch {
         throw
@@ -307,16 +239,11 @@
         # Restarting server...
         Show-PodeConsoleInfo
 
-<<<<<<< HEAD
         # Setting the Watchdog status to 'Restarting' as part of the process recovery
         Set-PodeWatchdogHearthbeatStatus -Status 'Restarting'
 
-        # run restart event hooks
-        Invoke-PodeEvent -Type Restart
-=======
         # run restarting event hooks
         Invoke-PodeEvent -Type Restarting
->>>>>>> 6b23fc33
 
         # cancel the session token
         Close-PodeCancellationTokenRequest -Type Cancellation, Terminate
@@ -484,55 +411,6 @@
     return $true
 }
 
-<<<<<<< HEAD
-
-function Close-PodeServerInternal {
-    param(
-        [switch]
-        $ShowDoneMessage
-    )
-
-    # ensure the token is cancelled
-    if ($null -ne $PodeContext.Tokens.Cancellation) {
-        Write-Verbose 'Cancelling main cancellation token'
-        $PodeContext.Tokens.Cancellation.Cancel()
-    }
-
-    # stop the watchdog if it's running
-    Write-Verbose 'Stopping watchdog'
-    Stop-PodeWatchdog
-
-    # stop all current runspaces
-    Write-Verbose 'Closing runspaces'
-    Close-PodeRunspace -ClosePool
-
-    # stop the file monitor if it's running
-    Write-Verbose 'Stopping file monitor'
-    Stop-PodeFileMonitor
-
-    try {
-        # remove all the cancellation tokens
-        Write-Verbose 'Disposing cancellation tokens'
-        Close-PodeDisposable -Disposable $PodeContext.Tokens.Cancellation
-        Close-PodeDisposable -Disposable $PodeContext.Tokens.Restart
-
-        # dispose mutex/semaphores
-        Write-Verbose 'Diposing mutex and semaphores'
-        Clear-PodeMutexes
-        Clear-PodeSemaphores
-    }
-    catch {
-        $_ | Out-Default
-    }
-
-    # remove all of the pode temp drives
-    Write-Verbose 'Removing internal PSDrives'
-    Remove-PodePSDrive
-
-    if ($ShowDoneMessage -and ($PodeContext.Server.Types.Length -gt 0) -and !$PodeContext.Server.IsServerless) {
-        Write-PodeHost $PodeLocale.doneMessage -ForegroundColor Green
-    }
-=======
 <#
 .SYNOPSIS
     Suspends the Pode server and its associated runspaces.
@@ -780,5 +658,53 @@
 
 function Test-PodeServerIsEnabled {
     return !(Test-PodeMiddleware -Name $PodeContext.Server.AllowedActions.DisableSettings.MiddlewareName)
->>>>>>> 6b23fc33
+}
+
+
+function Close-PodeServerInternal {
+    param(
+        [switch]
+        $ShowDoneMessage
+    )
+
+    # ensure the token is cancelled
+    if ($null -ne $PodeContext.Tokens.Cancellation) {
+        Write-Verbose 'Cancelling main cancellation token'
+        $PodeContext.Tokens.Cancellation.Cancel()
+    }
+
+    # stop the watchdog if it's running
+    Write-Verbose 'Stopping watchdog'
+    Stop-PodeWatchdog
+
+    # stop all current runspaces
+    Write-Verbose 'Closing runspaces'
+    Close-PodeRunspace -ClosePool
+
+    # stop the file monitor if it's running
+    Write-Verbose 'Stopping file monitor'
+    Stop-PodeFileMonitor
+
+    try {
+        # remove all the cancellation tokens
+        Write-Verbose 'Disposing cancellation tokens'
+        Close-PodeDisposable -Disposable $PodeContext.Tokens.Cancellation
+        Close-PodeDisposable -Disposable $PodeContext.Tokens.Restart
+
+        # dispose mutex/semaphores
+        Write-Verbose 'Diposing mutex and semaphores'
+        Clear-PodeMutexes
+        Clear-PodeSemaphores
+    }
+    catch {
+        $_ | Out-Default
+    }
+
+    # remove all of the pode temp drives
+    Write-Verbose 'Removing internal PSDrives'
+    Remove-PodePSDrive
+
+    if ($ShowDoneMessage -and ($PodeContext.Server.Types.Length -gt 0) -and !$PodeContext.Server.IsServerless) {
+        Write-PodeHost $PodeLocale.doneMessage -ForegroundColor Green
+    }
 }
--- conflicted
+++ resolved
@@ -149,15 +149,10 @@
         Write-PodeMainLog -Message "Pode $(Get-PodeVersion) (PID: $($PID))"
         # state what endpoints are being listened on
         if ($endpoints.Length -gt 0) {
-<<<<<<< HEAD
-            $msg = "Listening on the following $($endpoints.Length) endpoint(s) [$($PodeContext.Threads.General) thread(s)]:"
+            # Listening on the following $endpoints.Length endpoint(s) [$PodeContext.Threads.General thread(s)]
+            $msg = ($PodeLocale.listeningOnEndpointsMessage -f $endpoints.Length, $PodeContext.Threads.General)
             Write-PodeHost $msg -ForegroundColor Yellow
             $urlAndFlags = @()
-=======
-
-            # Listening on the following $endpoints.Length endpoint(s) [$PodeContext.Threads.General thread(s)]
-            Write-PodeHost ($PodeLocale.listeningOnEndpointsMessage -f $endpoints.Length, $PodeContext.Threads.General) -ForegroundColor Yellow
->>>>>>> b94e28d1
             $endpoints | ForEach-Object {
                 $flags = @()
                 if ($_.DualMode) {

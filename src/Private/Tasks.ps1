function Test-PodeTasksExist {
    return (($null -ne $PodeContext.Tasks) -and (($PodeContext.Tasks.Enabled) -or ($PodeContext.Tasks.Items.Count -gt 0)))
}

function Start-PodeTaskHousekeeper {
    if (!(Test-PodeTasksExist)) {
        return
    }

    Add-PodeTimer -Name '__pode_task_housekeeper__' -Interval 30 -ScriptBlock {
<<<<<<< HEAD
        if ($PodeContext.Tasks.Results.Count -eq 0) {
            return
        }
        # Sets the name of the current runspace
        Set-PodeCurrentRunspaceName -Name '__pode_task_housekeeper__'

        $now = [datetime]::UtcNow

        foreach ($key in $PodeContext.Tasks.Results.Keys.Clone()) {
            $result = $PodeContext.Tasks.Results[$key]

            # has it force expired?
            if ($result.ExpireTime -lt $now) {
                Close-PodeTaskInternal -Result $result
                continue
=======
        try {
            if ($PodeContext.Tasks.Processes.Count -eq 0) {
                return
>>>>>>> 9a99c962
            }

            $now = [datetime]::UtcNow

            foreach ($key in $PodeContext.Tasks.Processes.Keys.Clone()) {
                try {
                    $process = $PodeContext.Tasks.Processes[$key]

                    # has it completed or expire? then dispose and remove
                    if ((($null -ne $process.CompletedTime) -and ($process.CompletedTime.AddMinutes(1) -lt $now)) -or ($process.ExpireTime -lt $now)) {
                        Close-PodeTaskInternal -Process $process
                        continue
                    }

                    # if completed, and no completed time, set it
                    if ($process.Runspace.Handler.IsCompleted -and ($null -eq $process.CompletedTime)) {
                        $process.CompletedTime = $now
                    }
                }
                catch {
                    $_ | Write-PodeErrorLog
                }
            }

            $process = $null
        }
        catch {
            $_ | Write-PodeErrorLog
        }
    }
}

function Close-PodeTaskInternal {
    param(
        [Parameter()]
        [hashtable]
        $Process
    )

    if ($null -eq $Process) {
        return
    }

    Close-PodeDisposable -Disposable $Process.Runspace.Pipeline
    Close-PodeDisposable -Disposable $Process.Result
    $null = $PodeContext.Tasks.Processes.Remove($Process.ID)
}

function Invoke-PodeInternalTask {
    param(
        [Parameter(Mandatory = $true)]
        [hashtable]
        $Task,

        [Parameter()]
        [hashtable]
        $ArgumentList = $null,

        [Parameter()]
        [int]
        $Timeout = -1,

        [Parameter()]
        [ValidateSet('Default', 'Create', 'Start')]
        [string]
        $TimeoutFrom = 'Default'
    )

    try {
        # generate processId for task
        $processId = New-PodeGuid

        # setup event param
        $parameters = @{
            ProcessId    = $processId
            ArgumentList = $ArgumentList
        }

        # what's the timeout values to use?
        if ($TimeoutFrom -eq 'Default') {
            $TimeoutFrom = $Task.Timeout.From
        }

        if ($Timeout -eq -1) {
            $Timeout = $Task.Timeout.Value
        }

        # what is the expire time if using "create" timeout?
        $expireTime = [datetime]::MaxValue
        $createTime = [datetime]::UtcNow

        if (($TimeoutFrom -ieq 'Create') -and ($Timeout -ge 0)) {
            $expireTime = $createTime.AddSeconds($Timeout)
        }

        # add task process
        $result = [System.Management.Automation.PSDataCollection[psobject]]::new()
        $PodeContext.Tasks.Processes[$processId] = @{
            ID            = $processId
            Task          = $Task.Name
            Runspace      = $null
            Result        = $result
            CreateTime    = $createTime
            StartTime     = $null
            CompletedTime = $null
            ExpireTime    = $expireTime
            Timeout       = @{
                Value = $Timeout
                From  = $TimeoutFrom
            }
            State         = 'Pending'
        }

        # start the task runspace
        $scriptblock = Get-PodeTaskScriptBlock
        $runspace = Add-PodeRunspace -Type Tasks -ScriptBlock $scriptblock -Parameters $parameters -OutputStream $result -PassThru

        # add runspace to process
        $PodeContext.Tasks.Processes[$processId].Runspace = $runspace

        # return the task process
        return $PodeContext.Tasks.Processes[$processId]
    }
    catch {
        $_ | Write-PodeErrorLog
    }
}

function Get-PodeTaskScriptBlock {
    return {
        param($ProcessId, $ArgumentList)

        try {
            $process = $PodeContext.Tasks.Processes[$ProcessId]
            if ($null -eq $process) {
                # Task process does not exist: $ProcessId
                throw ($PodeLocale.taskProcessDoesNotExistExceptionMessage -f $ProcessId)
            }

            # set the start time and state
            $process.StartTime = [datetime]::UtcNow
            $process.State = 'Running'

            # set the expire time of timeout based on "start" time
            if (($process.Timeout.From -ieq 'Start') -and ($process.Timeout.Value -ge 0)) {
                $process.ExpireTime = $process.StartTime.AddSeconds($process.Timeout.Value)
            }

            # get the task, error if not found
            $task = $PodeContext.Tasks.Items[$process.Task]
            if ($null -eq $task) {
                # Task does not exist
                throw ($PodeLocale.taskDoesNotExistExceptionMessage -f $process.Task)
            }

            # build the script arguments
            $TaskEvent = @{
                Lockable  = $PodeContext.Threading.Lockables.Global
                Sender    = $task
                Timestamp = [DateTime]::UtcNow
                Metadata  = @{}
            }

            $_args = @{ Event = $TaskEvent }

            if ($null -ne $task.Arguments) {
                foreach ($key in $task.Arguments.Keys) {
                    $_args[$key] = $task.Arguments[$key]
                }
            }

            if ($null -ne $ArgumentList) {
                foreach ($key in $ArgumentList.Keys) {
                    $_args[$key] = $ArgumentList[$key]
                }
            }

            # add any using variables
            if ($null -ne $task.UsingVariables) {
                foreach ($usingVar in $task.UsingVariables) {
                    $_args[$usingVar.NewName] = $usingVar.Value
                }
            }

            # invoke the script from the task
            Invoke-PodeScriptBlock -ScriptBlock $task.Script -Arguments $_args -Scoped -Splat -Return

            # set the state to completed
            $process.State = 'Completed'
        }
        catch {
            # update the state
            if ($null -ne $process) {
                $process.State = 'Failed'
            }

            # log the error
            $_ | Write-PodeErrorLog
        }
        finally {
            Invoke-PodeGC
        }
    }
}

function Wait-PodeNetTaskInternal {
    [CmdletBinding()]
    [OutputType([object])]
    param(
        [Parameter(Mandatory = $true)]
        [System.Threading.Tasks.Task]
        $Task,

        [Parameter()]
        [int]
        $Timeout = -1
    )

    # do we need a timeout?
    $timeoutTask = $null
    if ($Timeout -gt 0) {
        $timeoutTask = [System.Threading.Tasks.Task]::Delay($Timeout)
    }

    # set the check task
    if ($null -eq $timeoutTask) {
        $checkTask = $Task
    }
    else {
        $checkTask = [System.Threading.Tasks.Task]::WhenAny($Task, $timeoutTask)
    }

    # is there a cancel token to supply?
    if (($null -eq $PodeContext) -or ($null -eq $PodeContext.Tokens.Cancellation.Token)) {
        $checkTask.Wait()
    }
    else {
        $checkTask.Wait($PodeContext.Tokens.Cancellation.Token)
    }

    # if the main task isnt complete, it timed out
    if (($null -ne $timeoutTask) -and (!$Task.IsCompleted)) {
        # "Task has timed out after $($Timeout)ms")
        throw [System.TimeoutException]::new($PodeLocale.taskTimedOutExceptionMessage -f $Timeout)
    }

    # only return a value if the result has one
    if ($null -ne $Task.Result) {
        return $Task.Result
    }
}

function Wait-PodeTaskInternal {
    [CmdletBinding()]
    [OutputType([object])]
    param(
        [Parameter(Mandatory = $true)]
        [hashtable]
        $Task,

        [Parameter()]
        [int]
        $Timeout = -1
    )

    # timeout needs to be in milliseconds
    if ($Timeout -gt 0) {
        $Timeout *= 1000
    }

    # wait for the pipeline to finish processing
    $null = $Task.Runspace.Handler.AsyncWaitHandle.WaitOne($Timeout)

    # get the current result
    $result = $Task.Result.ReadAll()

    # close the task
    Close-PodeTask -Task $Task

    # only return a value if the result has one
    if (($null -ne $result) -and ($result.Count -gt 0)) {
        return $result
    }
}<|MERGE_RESOLUTION|>--- conflicted
+++ resolved
@@ -8,28 +8,12 @@
     }
 
     Add-PodeTimer -Name '__pode_task_housekeeper__' -Interval 30 -ScriptBlock {
-<<<<<<< HEAD
-        if ($PodeContext.Tasks.Results.Count -eq 0) {
-            return
-        }
-        # Sets the name of the current runspace
-        Set-PodeCurrentRunspaceName -Name '__pode_task_housekeeper__'
-
-        $now = [datetime]::UtcNow
-
-        foreach ($key in $PodeContext.Tasks.Results.Keys.Clone()) {
-            $result = $PodeContext.Tasks.Results[$key]
-
-            # has it force expired?
-            if ($result.ExpireTime -lt $now) {
-                Close-PodeTaskInternal -Result $result
-                continue
-=======
         try {
             if ($PodeContext.Tasks.Processes.Count -eq 0) {
                 return
->>>>>>> 9a99c962
-            }
+            }
+            # Sets the name of the current runspace
+            Set-PodeCurrentRunspaceName -Name '__pode_task_housekeeper__'
 
             $now = [datetime]::UtcNow
 

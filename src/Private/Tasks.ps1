function Test-PodeTasksExist {
    return (($null -ne $PodeContext.Tasks) -and (($PodeContext.Tasks.Enabled) -or ($PodeContext.Tasks.Items.Count -gt 0)))
}

function Start-PodeTaskHousekeeper {
    if (!(Test-PodeTasksExist)) {
        return
    }

<<<<<<< HEAD
    Add-PodeTimer -Name '__pode_task_housekeeper__' -Interval $PodeContext.Tasks.HouseKeeping.TimerInterval -ScriptBlock {
=======
    Add-PodeTimer -Name '__pode_task_housekeeper__' -Interval 20 -ScriptBlock {
>>>>>>> a236a1a0
        try {
            # return if no task processes
            if ($PodeContext.Tasks.Processes.Count -eq 0) {
                return
            }
<<<<<<< HEAD
        $RetentionMinutes = $PodeContext.Tasks.HouseKeeping.RetentionMinutes
=======

            # get the current time
>>>>>>> a236a1a0
            $now = [datetime]::UtcNow

            # loop through each process
            foreach ($key in $PodeContext.Tasks.Processes.Keys.Clone()) {
                try {
                    # get the process and the task
                    $process = $PodeContext.Tasks.Processes[$key]
                    $task = $PodeContext.Tasks.Items[$process.Task]

<<<<<<< HEAD
                    # has it completed or expire? then dispose and remove
                    if ((($null -ne $process.CompletedTime) -and ($process.CompletedTime.AddMinutes($RetentionMinutes) -lt $now)) -or ($process.ExpireTime -lt $now)) {
=======
                    # if completed, and no completed time set, then set one and continue
                    if ($process.Runspace.Handler.IsCompleted -and ($null -eq $process.CompletedTime)) {
                        $process.CompletedTime = $now
                        $process.State = 'Completed'
                        continue
                    }

                    # if the process is completed, then close and remove
                    if (($process.State -ieq 'Completed') -and ($process.CompletedTime.AddMinutes(1) -lt $now)) {
>>>>>>> a236a1a0
                        Close-PodeTaskInternal -Process $process
                        continue
                    }

                    # has the process failed?
                    if ($process.State -ieq 'Failed') {
                        # if we have hit the max retries, then close and remove
                        if ($process.Retry.Count -ge $task.Retry.Max) {
                            Close-PodeTaskInternal -Process $process
                            continue
                        }

                        # if we aren't auto-retrying, then continue
                        if (!$task.Retry.AutoRetry) {
                            continue
                        }

                        # if the retry delay hasn't passed, then continue
                        if (($null -eq $process.Retry.From) -or ($process.Retry.From -gt $now)) {
                            continue
                        }

                        # restart the process
                        Restart-PodeTaskInternal -ProcessId $process.ID
                        continue
                    }

                    # if the process is running, and the expire time has passed, then close and remove
                    if ($process.ExpireTime -lt $now) {
                        Close-PodeTaskInternal -Process $process
                        continue
                    }
                }
                catch {
                    $_ | Write-PodeErrorLog
                }
            }

            $process = $null
        }
        catch {
            $_ | Write-PodeErrorLog
        }
    }
}

function Close-PodeTaskInternal {
    param(
        [Parameter()]
        [hashtable]
        $Process,

        [switch]
        $Keep
    )

    # return if no process
    if ($null -eq $Process) {
        return
    }

    # close the runspace
    Close-PodeDisposable -Disposable $Process.Runspace.Pipeline
    Close-PodeDisposable -Disposable $Process.Result

    # remove the process
    if (!$Keep) {
        $null = $PodeContext.Tasks.Processes.Remove($Process.ID)
    }
}

function Invoke-PodeTaskInternal {
    param(
        [Parameter(Mandatory = $true)]
        [hashtable]
        $Task,

        [Parameter()]
        [hashtable]
        $ArgumentList = $null,

        [Parameter()]
        [int]
        $Timeout = -1,

        [Parameter()]
        [ValidateSet('Default', 'Create', 'Start')]
        [string]
        $TimeoutFrom = 'Default'
    )

    try {
        # generate processId for task
        $processId = New-PodeGuid

        # setup event param
        $parameters = @{
            ProcessId    = $processId
            ArgumentList = $ArgumentList
        }

        # what's the timeout values to use?
        if ($TimeoutFrom -eq 'Default') {
            $TimeoutFrom = $Task.Timeout.From
        }

        if ($Timeout -eq -1) {
            $Timeout = $Task.Timeout.Value
        }

        # what is the expire time if using "create" timeout?
        $expireTime = [datetime]::MaxValue
        $createTime = [datetime]::UtcNow

        if (($TimeoutFrom -ieq 'Create') -and ($Timeout -ge 0)) {
            $expireTime = $createTime.AddSeconds($Timeout)
        }

        # add task process
        $result = [System.Management.Automation.PSDataCollection[psobject]]::new()
        $PodeContext.Tasks.Processes[$processId] = @{
            ID            = $processId
            Task          = $Task.Name
            Parameters    = $parameters
            Runspace      = $null
            Result        = $result
            CreateTime    = $createTime
            StartTime     = $null
            CompletedTime = $null
            ExpireTime    = $expireTime
            Exception     = $null
            Timeout       = @{
                Value = $Timeout
                From  = $TimeoutFrom
            }
            Retry         = @{
                Count = 0
                From  = $null
            }
            State         = 'Pending'
        }

        # start the task runspace
        $scriptblock = Get-PodeTaskScriptBlock
        $runspace = Add-PodeRunspace -Type Tasks -Name $Task.Name -ScriptBlock $scriptblock -Parameters $parameters -OutputStream $result -PassThru

        # add runspace to process
        $PodeContext.Tasks.Processes[$processId].Runspace = $runspace

        # return the task process
        return $PodeContext.Tasks.Processes[$processId]
    }
    catch {
        $_ | Write-PodeErrorLog
    }
}

function Restart-PodeTaskInternal {
    param(
        [Parameter(Mandatory = $true)]
        [string]
        $ProcessId
    )

    try {
        # get the process, and return if not found or not failed
        $process = $PodeContext.Tasks.Processes[$ProcessId]
        if (($null -eq $process) -or ($process.State -ine 'Failed')) {
            return
        }

        # get the task
        $task = $PodeContext.Tasks.Items[$process.Task]

        # dispose of the old runspace
        Close-PodeTaskInternal -Process $process -Keep

        # return if we have hit the max retries
        if ($process.Retry.Count -ge $task.Retry.Max) {
            return
        }

        # what is the expire time if using "create" timeout?
        $expireTime = [datetime]::MaxValue
        $createTime = [datetime]::UtcNow

        if (($process.Timeout.From -ieq 'Create') -and ($process.Timeout.Value -ge 0)) {
            $expireTime = $createTime.AddSeconds($process.Timeout.Value)
        }

        $process.CreateTime = $createTime
        $process.ExpireTime = $expireTime
        $process.StartTime = $null
        $process.CompletedTime = $null

        # reset the process result
        $result = [System.Management.Automation.PSDataCollection[psobject]]::new()
        $process.Result = $result

        # reset the process state
        $process.State = 'Pending'
        $process.Exception = $null
        $process.Retry.Count++
        $process.Retry.From = $null

        # start the task runspace
        $scriptblock = Get-PodeTaskScriptBlock
        $runspace = Add-PodeRunspace -Type Tasks -Name $process.Task -ScriptBlock $scriptblock -Parameters $process.Parameters -OutputStream $result -PassThru

        # add runspace to process
        $process.Runspace = $runspace

        # return the task process
        return $process
    }
    catch {
        $_ | Write-PodeErrorLog
    }
}

function Get-PodeTaskScriptBlock {
    return {
        param($ProcessId, $ArgumentList)

        try {
            $process = $PodeContext.Tasks.Processes[$ProcessId]
            if ($null -eq $process) {
                # Task process does not exist: $ProcessId
                throw ($PodeLocale.taskProcessDoesNotExistExceptionMessage -f $ProcessId)
            }

            # set the start time and state
            $process.StartTime = [datetime]::UtcNow
            $process.State = 'Running'

            # set the expire time of timeout based on "start" time
            if (($process.Timeout.From -ieq 'Start') -and ($process.Timeout.Value -ge 0)) {
                $process.ExpireTime = $process.StartTime.AddSeconds($process.Timeout.Value)
            }

            # get the task, error if not found
            $task = $PodeContext.Tasks.Items[$process.Task]
            if ($null -eq $task) {
                # Task does not exist
                throw ($PodeLocale.taskDoesNotExistExceptionMessage -f $process.Task)
            }

            # build the script arguments
            $TaskEvent = @{
                Lockable  = $PodeContext.Threading.Lockables.Global
                Sender    = $task
                Timestamp = [DateTime]::UtcNow
                Count     = $process.Retry.Count
                Metadata  = @{}
            }

            $_args = @{ Event = $TaskEvent }

            if ($null -ne $task.Arguments) {
                foreach ($key in $task.Arguments.Keys) {
                    $_args[$key] = $task.Arguments[$key]
                }
            }

            if ($null -ne $ArgumentList) {
                foreach ($key in $ArgumentList.Keys) {
                    $_args[$key] = $ArgumentList[$key]
                }
            }

            # add any using variables
            if ($null -ne $task.UsingVariables) {
                foreach ($usingVar in $task.UsingVariables) {
                    $_args[$usingVar.NewName] = $usingVar.Value
                }
            }

            # invoke the script from the task
            Invoke-PodeScriptBlock -ScriptBlock $task.Script -Arguments $_args -Scoped -Splat -Return

            # set the state to completed
            $process.State = 'Completed'
        }
        catch {
            # update the state
            if ($null -ne $process) {
                $process.State = 'Failed'
                $process.ExpireTime = $null
                $process.Retry.From = [datetime]::UtcNow.AddMinutes($task.Retry.Delay)
                $process.Exception = $_
            }

            # log the error
            $_ | Write-PodeErrorLog
        }
        finally {
            $process.CompletedTime = [datetime]::UtcNow
            Reset-PodeRunspaceName
            Invoke-PodeGC
        }
    }
}

function Wait-PodeTaskNetInternal {
    [CmdletBinding()]
    [OutputType([object])]
    param(
        [Parameter(Mandatory = $true)]
        [System.Threading.Tasks.Task]
        $Task,

        [Parameter()]
        [int]
        $Timeout = -1
    )

    # do we need a timeout?
    $timeoutTask = $null
    if ($Timeout -gt 0) {
        $timeoutTask = [System.Threading.Tasks.Task]::Delay($Timeout)
    }

    # set the check task
    if ($null -eq $timeoutTask) {
        $checkTask = $Task
    }
    else {
        $checkTask = [System.Threading.Tasks.Task]::WhenAny($Task, $timeoutTask)
    }

    # is there a cancel token to supply?
    if (($null -eq $PodeContext) -or ($null -eq $PodeContext.Tokens.Cancellation.Token)) {
        $checkTask.Wait()
    }
    else {
        $checkTask.Wait($PodeContext.Tokens.Cancellation.Token)
    }

    # if the main task isn't complete, it timed out
    if (($null -ne $timeoutTask) -and (!$Task.IsCompleted)) {
        # "Task has timed out after $($Timeout)ms")
        throw [System.TimeoutException]::new($PodeLocale.taskTimedOutExceptionMessage -f $Timeout)
    }

    # only return a value if the result has one
    if ($null -ne $Task.Result) {
        return $Task.Result
    }
}

function Wait-PodeTaskProcessInternal {
    [CmdletBinding()]
    [OutputType([object])]
    param(
        [Parameter(Mandatory = $true)]
        [hashtable]
        $Process,

        [Parameter()]
        [int]
        $Timeout = -1
    )

    # timeout needs to be in milliseconds
    if ($Timeout -gt 0) {
        $Timeout *= 1000
    }

    # wait for the pipeline to finish processing
    $null = $Process.Runspace.Handler.AsyncWaitHandle.WaitOne($Timeout)

    # get the current result
    $result = $Process.Result.ReadAll()

    # close the task
    Close-PodeTask -Process $Process

    # only return a value if the result has one
    if (($null -ne $result) -and ($result.Count -gt 0)) {
        return $result
    }
}<|MERGE_RESOLUTION|>--- conflicted
+++ resolved
@@ -7,22 +7,13 @@
         return
     }
 
-<<<<<<< HEAD
     Add-PodeTimer -Name '__pode_task_housekeeper__' -Interval $PodeContext.Tasks.HouseKeeping.TimerInterval -ScriptBlock {
-=======
-    Add-PodeTimer -Name '__pode_task_housekeeper__' -Interval 20 -ScriptBlock {
->>>>>>> a236a1a0
         try {
             # return if no task processes
             if ($PodeContext.Tasks.Processes.Count -eq 0) {
                 return
             }
-<<<<<<< HEAD
         $RetentionMinutes = $PodeContext.Tasks.HouseKeeping.RetentionMinutes
-=======
-
-            # get the current time
->>>>>>> a236a1a0
             $now = [datetime]::UtcNow
 
             # loop through each process
@@ -32,10 +23,6 @@
                     $process = $PodeContext.Tasks.Processes[$key]
                     $task = $PodeContext.Tasks.Items[$process.Task]
 
-<<<<<<< HEAD
-                    # has it completed or expire? then dispose and remove
-                    if ((($null -ne $process.CompletedTime) -and ($process.CompletedTime.AddMinutes($RetentionMinutes) -lt $now)) -or ($process.ExpireTime -lt $now)) {
-=======
                     # if completed, and no completed time set, then set one and continue
                     if ($process.Runspace.Handler.IsCompleted -and ($null -eq $process.CompletedTime)) {
                         $process.CompletedTime = $now
@@ -45,7 +32,6 @@
 
                     # if the process is completed, then close and remove
                     if (($process.State -ieq 'Completed') -and ($process.CompletedTime.AddMinutes(1) -lt $now)) {
->>>>>>> a236a1a0
                         Close-PodeTaskInternal -Process $process
                         continue
                     }

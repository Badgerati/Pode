--- conflicted
+++ resolved
@@ -348,13 +348,8 @@
     # is the server running under Heroku?
     $ctx.Server.IsHeroku = (!$isServerless -and (!(Test-PodeIsEmpty $env:PORT)) -and (!(Test-PodeIsEmpty $env:DYNO)))
 
-<<<<<<< HEAD
-    # Check if the current session is running in a console-like environment
-    if (Test-PodeHasConsole -and ! $Daemon) {
-=======
     # Check if the current session is running in a console-like environment and it's not marked as Daemon
     if ((Test-PodeHasConsole) -and ! $Daemon) {
->>>>>>> 47cb891b
         try {
             if (! (Test-PodeIsISEHost)) {
                 # If the session is not configured for quiet mode, modify console behavior

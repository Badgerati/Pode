using namespace Pode

function New-PodeContext {
    [CmdletBinding()]
    param(
        [Parameter()]
        [scriptblock]
        $ScriptBlock,

        [Parameter()]
        [string]
        $FilePath,

        [Parameter()]
        [int]
        $Threads = 1,

        [Parameter()]
        [int]
        $Interval = 0,

        [Parameter()]
        [string]
        $ServerRoot,

        [Parameter()]
        [string]
        $Name = $null,

        [Parameter()]
        [string]
        $ServerlessType,

        [Parameter()]
        [string]
        $StatusPageExceptions,

        [Parameter()]
        [string]
        $ListenerType,

        [Parameter()]
        [string[]]
        $EnablePool,

        [switch]
        $DisableTermination,

        [switch]
        $Quiet,

        [switch]
        $EnableBreakpoints
    )

    # set a random server name if one not supplied
    if (Test-PodeIsEmpty $Name) {
        $Name = Get-PodeRandomName
    }

    # are we running in a serverless context
    $isServerless = ![string]::IsNullOrWhiteSpace($ServerlessType)

    # ensure threads are always >0, for to 1 if we're serverless
    if (($Threads -le 0) -or $isServerless) {
        $Threads = 1
    }

    # basic context object
    $ctx = New-Object -TypeName psobject |
        Add-Member -MemberType NoteProperty -Name Threads -Value @{} -PassThru |
        Add-Member -MemberType NoteProperty -Name Timers -Value @{} -PassThru |
        Add-Member -MemberType NoteProperty -Name Schedules -Value @{} -PassThru |
        Add-Member -MemberType NoteProperty -Name Tasks -Value @{} -PassThru |
        Add-Member -MemberType NoteProperty -Name AsyncRoutes -Value @{} -PassThru |
        Add-Member -MemberType NoteProperty -Name RunspacePools -Value $null -PassThru |
        Add-Member -MemberType NoteProperty -Name Runspaces -Value $null -PassThru |
        Add-Member -MemberType NoteProperty -Name RunspaceState -Value $null -PassThru |
        Add-Member -MemberType NoteProperty -Name Tokens -Value @{} -PassThru |
        Add-Member -MemberType NoteProperty -Name LogsToProcess -Value $null -PassThru |
        Add-Member -MemberType NoteProperty -Name Threading -Value @{} -PassThru |
        Add-Member -MemberType NoteProperty -Name Server -Value @{} -PassThru |
        Add-Member -MemberType NoteProperty -Name Metrics -Value @{} -PassThru |
        Add-Member -MemberType NoteProperty -Name Listeners -Value @() -PassThru |
        Add-Member -MemberType NoteProperty -Name Receivers -Value @() -PassThru |
        Add-Member -MemberType NoteProperty -Name Watchers -Value @() -PassThru |
        Add-Member -MemberType NoteProperty -Name Fim -Value @{} -PassThru

    # set the server name, logic and root, and other basic properties
    $ctx.Server.Name = $Name
    $ctx.Server.Logic = $ScriptBlock
    $ctx.Server.LogicPath = $FilePath
    $ctx.Server.Interval = $Interval
    $ctx.Server.PodeModule = (Get-PodeModuleInfo)
    $ctx.Server.DisableTermination = $DisableTermination.IsPresent
    $ctx.Server.Quiet = $Quiet.IsPresent
    $ctx.Server.ComputerName = [System.Net.DNS]::GetHostName()

    # list of created listeners/receivers
    $ctx.Listeners = @()
    $ctx.Receivers = @()
    $ctx.Watchers = @()

    # default secret that can used when needed, and a secret isn't supplied
    $ctx.Server.DefaultSecret = New-PodeGuid -Secure

    # list of timers/schedules/tasks/fim
    $ctx.Timers = @{
        Enabled = ($EnablePool -icontains 'timers')
        Items   = @{}
    }

    $ctx.Schedules = @{
        Enabled   = ($EnablePool -icontains 'schedules')
        Items     = @{}
        Processes = @{}
    }

    $ctx.Tasks = @{
<<<<<<< HEAD
        Enabled      = ($EnablePool -icontains 'tasks')
        Items        = @{}
        Results      = @{}
        HouseKeeping = @{
            TimerInterval    = 30
            RetentionMinutes = 1
        }
    }

    $ctx.AsyncRoutes = @{
        Enabled             = $true
        Items               = [System.Collections.Concurrent.ConcurrentDictionary[string, PSObject]]::new()
        Results             = [System.Collections.Concurrent.ConcurrentDictionary[string, PSObject]]::new()
        HouseKeeping        = @{
            TimerInterval    = 30
            RetentionMinutes = 10
        }
        UserFieldIdentifier = 'Id'
=======
        Enabled   = ($EnablePool -icontains 'tasks')
        Items     = @{}
        Processes = @{}
>>>>>>> 9a99c962
    }

    $ctx.Fim = @{
        Enabled = ($EnablePool -icontains 'files')
        Items   = @{}
    }

    # auto importing (modules, funcs, snap-ins)
    $ctx.Server.AutoImport = Initialize-PodeAutoImportConfiguration

    # basic logging setup
    $ctx.Server.Logging = @{
        Enabled = $true
        Types   = @{}
    }

    # set thread counts
    $ctx.Threads = @{
<<<<<<< HEAD
        General     = $Threads
        Schedules   = 10
        Files       = 1
        Tasks       = 2
        WebSockets  = 2
        AsyncRoutes = 0
=======
        General    = $Threads
        Schedules  = 10
        Files      = 1
        Tasks      = 2
        WebSockets = 2
        Timers     = 1
>>>>>>> 9a99c962
    }

    # set socket details for pode server
    $ctx.Server.Sockets = @{
        Ssl            = @{
            Protocols = Get-PodeDefaultSslProtocol
        }
        ReceiveTimeout = 100
    }

    $ctx.Server.Signals = @{
        Enabled  = $false
        Listener = $null
    }

    $ctx.Server.Http = @{
        Listener = $null
    }

    $ctx.Server.Sse = @{
        Signed         = $false
        Secret         = $null
        Strict         = $false
        DefaultScope   = 'Global'
        BroadcastLevel = @{}
    }

    $ctx.Server.WebSockets = @{
        Enabled     = ($EnablePool -icontains 'websockets')
        Receiver    = $null
        Connections = @{}
    }

    # set default request config
    $ctx.Server.Request = @{
        Timeout  = 30
        BodySize = 100MB
    }

    # default Folders
    $ctx.Server.DefaultFolders = @{
        'Views'  = 'views'
        'Public' = 'public'
        'Errors' = 'errors'
    }

    # check if there is any global configuration
    $ctx.Server.Configuration = Open-PodeConfiguration -ServerRoot $ServerRoot -Context $ctx

    # over status page exceptions
    if (!(Test-PodeIsEmpty $StatusPageExceptions)) {
        if ($null -eq $ctx.Server.Web) {
            $ctx.Server.Web = @{ ErrorPages = @{} }
        }

        $ctx.Server.Web.ErrorPages.ShowExceptions = ($StatusPageExceptions -eq 'show')
    }

    # configure the server's root path
    $ctx.Server.Root = $ServerRoot
    if (!(Test-PodeIsEmpty $ctx.Server.Configuration.Server.Root)) {
        $ctx.Server.Root = Get-PodeRelativePath -Path $ctx.Server.Configuration.Server.Root -RootPath $ctx.Server.Root -JoinRoot -Resolve -TestPath
    }

    if (Test-PodeIsEmpty $ctx.Server.Root) {
        $ctx.Server.Root = $PWD.Path
    }

    # debugging
    if ($EnableBreakpoints) {
        if ($null -eq $ctx.Server.Debug) {
            $ctx.Server.Debug = @{ Breakpoints = @{} }
        }

        $ctx.Server.Debug.Breakpoints.Enabled = $EnableBreakpoints.IsPresent
    }

    # set the server's listener type
    $ctx.Server.ListenerType = $ListenerType

    # set serverless info
    $ctx.Server.ServerlessType = $ServerlessType
    $ctx.Server.IsServerless = $isServerless
    if ($isServerless) {
        $ctx.Server.DisableTermination = $true
    }

    # set the server types
    $ctx.Server.IsService = ($Interval -gt 0)
    $ctx.Server.Types = @()

    # is the server running under IIS? (also, disable termination)
    $ctx.Server.IsIIS = (!$isServerless -and (!(Test-PodeIsEmpty $env:ASPNETCORE_PORT)) -and (!(Test-PodeIsEmpty $env:ASPNETCORE_TOKEN)))
    if ($ctx.Server.IsIIS) {
        $ctx.Server.DisableTermination = $true

        # if under IIS and Azure Web App, force quiet
        if (!(Test-PodeIsEmpty $env:WEBSITE_IIS_SITE_NAME)) {
            $ctx.Server.Quiet = $true
        }

        # set iis token/settings
        $ctx.Server.IIS = @{
            Token    = $env:ASPNETCORE_TOKEN
            Port     = $env:ASPNETCORE_PORT
            Path     = @{
                Raw       = '/'
                Pattern   = '^/'
                IsNonRoot = $false
            }
            Shutdown = $false
        }

        if (![string]::IsNullOrWhiteSpace($env:ASPNETCORE_APPL_PATH) -and ($env:ASPNETCORE_APPL_PATH -ne '/')) {
            $ctx.Server.IIS.Path.Raw = $env:ASPNETCORE_APPL_PATH
            $ctx.Server.IIS.Path.Pattern = "^$($env:ASPNETCORE_APPL_PATH)"
            $ctx.Server.IIS.Path.IsNonRoot = $true
        }
    }

    # is the server running under Heroku?
    $ctx.Server.IsHeroku = (!$isServerless -and (!(Test-PodeIsEmpty $env:PORT)) -and (!(Test-PodeIsEmpty $env:DYNO)))

    # if we're inside a remote host, stop termination
    if ($Host.Name -ieq 'ServerRemoteHost') {
        $ctx.Server.DisableTermination = $true
    }

    # set the IP address details
    $ctx.Server.Endpoints = @{}
    $ctx.Server.EndpointsMap = @{}

    # general encoding for the server
    $ctx.Server.Encoding = New-Object System.Text.UTF8Encoding

    # setup gui details
    $ctx.Server.Gui = @{}

    # shared temp drives
    $ctx.Server.Drives = @{}
    $ctx.Server.InbuiltDrives = @{}

    # shared state between runspaces
    $ctx.Server.State = @{}

    # setup caching
    $ctx.Server.Cache = @{
        Items          = @{}
        Storage        = @{}
        DefaultStorage = $null
        DefaultTtl     = 3600 # 1hr
    }

    # output details, like variables, to be set once the server stops
    $ctx.Server.Output = @{
        Variables = @{}
    }

    # view engine for rendering pages
    $ctx.Server.ViewEngine = @{
        Type           = 'html'
        Extension      = 'html'
        ScriptBlock    = $null
        UsingVariables = $null
        IsDynamic      = $false
    }

    # pode default preferences
    $ctx.Server.Preferences = @{
        Routes = @{
            IfExists = $null
        }
    }

    # routes for pages and api
    $ctx.Server.Routes = @{
        'connect' = [ordered]@{}
        'delete'  = [ordered]@{}
        'get'     = [ordered]@{}
        'head'    = [ordered]@{}
        'merge'   = [ordered]@{}
        'options' = [ordered]@{}
        'patch'   = [ordered]@{}
        'post'    = [ordered]@{}
        'put'     = [ordered]@{}
        'trace'   = [ordered]@{}
        'static'  = [ordered]@{}
        'signal'  = [ordered]@{}
        '*'       = [ordered]@{}
    }

    # verbs for tcp
    $ctx.Server.Verbs = @{}

    # secrets
    $ctx.Server.Secrets = @{
        Vaults = @{}
        Keys   = @{}
    }

    # custom view paths
    $ctx.Server.Views = @{}

    # handlers for tcp
    $ctx.Server.Handlers = @{
        smtp    = @{}
        service = @{}
    }

    # setup basic access placeholders
    $ctx.Server.Access = @{
        Allow = @{}
        Deny  = @{}
    }

    # setup basic limit rules
    $ctx.Server.Limits = @{
        Rules  = @{}
        Active = @{}
    }

    # cookies and session logic
    $ctx.Server.Cookies = @{
        Csrf    = @{}
        Secrets = @{}
    }

    # sessions
    $ctx.Server.Sessions = @{}

    #OpenApi Definition Tag
    $ctx.Server.OpenAPI = Initialize-PodeOpenApiTable -DefaultDefinitionTag $ctx.Server.Web.OpenApi.DefaultDefinitionTag

    # server metrics
    $ctx.Metrics = @{
        Server   = @{
            InitialLoadTime = [datetime]::UtcNow
            StartTime       = [datetime]::UtcNow
            RestartCount    = 0
        }
        Requests = @{
            Total       = 0
            StatusCodes = @{}
        }
        Signals  = @{
            Total = 0
        }
    }

    # authentication and authorisation methods
    $ctx.Server.Authentications = @{
        Methods = @{}
    }

    $ctx.Server.Authorisations = @{
        Methods = @{}
    }

    # create new cancellation tokens
    $ctx.Tokens = @{
        Cancellation = New-Object System.Threading.CancellationTokenSource
        Restart      = New-Object System.Threading.CancellationTokenSource
    }

    # requests that should be logged
    $ctx.LogsToProcess = New-Object System.Collections.ArrayList

    # middleware that needs to run
    $ctx.Server.Middleware = @()
    $ctx.Server.BodyParsers = @{}

    # common support values
    $ctx.Server.Compression = @{
        Encodings = @('gzip', 'deflate', 'x-gzip')
    }

    # endware that needs to run
    $ctx.Server.Endware = @()

    # runspace pools
<<<<<<< HEAD
    $ctx.RunspacePools = [System.Collections.Concurrent.ConcurrentDictionary[string, PSObject]]::new()
    $ctx.RunspacePools['Main'] = $null
    $ctx.RunspacePools['Web'] = $null
    $ctx.RunspacePools['Smtp'] = $null
    $ctx.RunspacePools['Tcp'] = $null
    $ctx.RunspacePools['Signals'] = $null
    $ctx.RunspacePools['Schedules'] = $null
    $ctx.RunspacePools['Gui'] = $null
    $ctx.RunspacePools['Tasks'] = $null
    $ctx.RunspacePools['Files'] = $null
=======
    $ctx.RunspacePools = @{
        Main      = $null
        Web       = $null
        Smtp      = $null
        Tcp       = $null
        Signals   = $null
        Schedules = $null
        Gui       = $null
        Tasks     = $null
        Files     = $null
        Timers    = $null
    }
>>>>>>> 9a99c962

    # threading locks, etc.
    $ctx.Threading.Lockables = @{
        Global = [hashtable]::Synchronized(@{})
        Cache  = [hashtable]::Synchronized(@{})
        Custom = @{}
    }

    $ctx.Threading.Mutexes = @{}
    $ctx.Threading.Semaphores = @{}

    # setup runspaces
    $ctx.Runspaces = @()

    # setup events
    $ctx.Server.Events = @{
        Start     = [ordered]@{}
        Terminate = [ordered]@{}
        Restart   = [ordered]@{}
        Browser   = [ordered]@{}
        Crash     = [ordered]@{}
        Stop      = [ordered]@{}
        Running   = [ordered]@{}
    }

    # modules
    $ctx.Server.Modules = [ordered]@{}

    # setup security
    $ctx.Server.Security = @{
        ServerDetails = $true
        Headers       = @{}
        Cache         = @{
            ContentSecurity   = @{}
            PermissionsPolicy = @{}
        }
    }

    # scoped variables
    $ctx.Server.ScopedVariables = [ordered]@{}

    # an internal cache for adhoc values, such as module importing checks
    $ctx.Server.InternalCache = @{
        YamlModuleImported = $null
    }

    # return the new context
    return $ctx
}

function New-PodeRunspaceState {
    # create the state, and add the pode modules
    $state = [initialsessionstate]::CreateDefault()
    $state.ImportPSModule($PodeContext.Server.PodeModule.DataPath)
    $state.ImportPSModule($PodeContext.Server.PodeModule.InternalPath)

    # load the vars into the share state
    $session = New-PodeStateContext -Context $PodeContext

    $variables = @(
        (New-Object System.Management.Automation.Runspaces.SessionStateVariableEntry -ArgumentList 'PodeLocale', $PodeLocale, $null),
        (New-Object System.Management.Automation.Runspaces.SessionStateVariableEntry -ArgumentList 'PodeContext', $session, $null),
        (New-Object System.Management.Automation.Runspaces.SessionStateVariableEntry -ArgumentList 'Console', $Host, $null),
        (New-Object System.Management.Automation.Runspaces.SessionStateVariableEntry -ArgumentList 'PODE_SCOPE_RUNSPACE', $true, $null)
    )

    foreach ($var in $variables) {
        $state.Variables.Add($var)
    }

    $PodeContext.RunspaceState = $state
}

<#
.SYNOPSIS
    Creates and initializes runspace pools for various Pode components.

.DESCRIPTION
    This function sets up runspace pools for different Pode components, such as timers, schedules, web endpoints, web sockets, SMTP, TCP, and more. It dynamically adjusts the thread counts based on the presence of specific components and their configuration.

.OUTPUTS
    Initializes and configures runspace pools for various Pode components.
#>
function New-PodeRunspacePool {
    if ($PodeContext.Server.IsServerless) {
        return
    }

    # setup main runspace pool
    $threadsCounts = @{
        Default  = 3
        Log      = 1
        Schedule = 1
        Misc     = 1
    }

    if (!(Test-PodeSchedulesExist)) {
        $threadsCounts.Schedule = 0
    }

    if (!(Test-PodeLoggersExist)) {
        $threadsCounts.Log = 0
    }

    # main runspace - for timers, schedules, etc
    $totalThreadCount = ($threadsCounts.Values | Measure-Object -Sum).Sum
    $PodeContext.RunspacePools.Main = @{
        Pool  = New-PodeRunspacePoolNetWrapper  -MaxRunspaces $totalThreadCount -RunspaceState $PodeContext.RunspaceState
        State = 'Waiting'
    }

    # web runspace - if we have any http/s endpoints
    if (Test-PodeEndpointByProtocolType -Type Http) {
        $PodeContext.RunspacePools.Web = @{
            Pool  = [runspacefactory]::CreateRunspacePool(1, ($PodeContext.Threads.General + 1), $PodeContext.RunspaceState, $Host)
            State = 'Waiting'
        }
    }

    # smtp runspace - if we have any smtp endpoints
    if (Test-PodeEndpointByProtocolType -Type Smtp) {
        $PodeContext.RunspacePools.Smtp = @{
            Pool  = New-PodeRunspacePoolNetWrapper -MaxRunspaces ($PodeContext.Threads.General + 1) -RunspaceState $PodeContext.RunspaceState
            State = 'Waiting'
        }
    }

    # tcp runspace - if we have any tcp endpoints
    if (Test-PodeEndpointByProtocolType -Type Tcp) {
        $PodeContext.RunspacePools.Tcp = @{
            Pool  = New-PodeRunspacePoolNetWrapper -MaxRunspaces ($PodeContext.Threads.General + 1) -RunspaceState $PodeContext.RunspaceState
            State = 'Waiting'
        }
    }

    # signals runspace - if we have any ws/s endpoints
    if (Test-PodeEndpointByProtocolType -Type Ws) {
        $PodeContext.RunspacePools.Signals = @{
            Pool  = New-PodeRunspacePoolNetWrapper -MaxRunspaces ($PodeContext.Threads.General + 2) -RunspaceState $PodeContext.RunspaceState
            State = 'Waiting'
        }
    }

    # web socket connections runspace - for receiving data for external sockets
    if (Test-PodeWebSocketsExist) {
        $PodeContext.RunspacePools.WebSockets = @{
            Pool  = New-PodeRunspacePoolNetWrapper -MaxRunspaces ($PodeContext.Threads.WebSockets + 1) -RunspaceState $PodeContext.RunspaceState
            State = 'Waiting'
        }

        New-PodeWebSocketReceiver
    }

    # setup timer runspace pool -if we have any timers
    if (Test-PodeTimersExist) {
        $PodeContext.RunspacePools.Timers = @{
            Pool  = [runspacefactory]::CreateRunspacePool(1, $PodeContext.Threads.Timers, $PodeContext.RunspaceState, $Host)
            State = 'Waiting'
        }
    }

    # setup schedule runspace pool -if we have any schedules
    if (Test-PodeSchedulesExist) {
        $PodeContext.RunspacePools.Schedules = @{
            Pool  = New-PodeRunspacePoolNetWrapper -MaxRunspaces $PodeContext.Threads.Schedules -RunspaceState $PodeContext.RunspaceState
            State = 'Waiting'
        }
    }

    # setup tasks runspace pool -if we have any tasks
    if (Test-PodeTasksExist) {
        $PodeContext.RunspacePools.Tasks = @{
            Pool  = New-PodeRunspacePoolNetWrapper -MaxRunspaces $PodeContext.Threads.Tasks -RunspaceState $PodeContext.RunspaceState
            State = 'Waiting'
        }
    }

    # setup files runspace pool -if we have any file watchers
    if (Test-PodeFileWatchersExist) {
        $PodeContext.RunspacePools.Files = @{
            Pool  = New-PodeRunspacePoolNetWrapper -MaxRunspaces ($PodeContext.Threads.Files + 1) -RunspaceState $PodeContext.RunspaceState
            State = 'Waiting'
        }
    }

    # setup gui runspace pool (only for non-ps-core) - if gui enabled
    if (Test-PodeGuiEnabled) {
        $PodeContext.RunspacePools.Gui = @{
            Pool  = New-PodeRunspacePoolNetWrapper -MaxRunspaces 1 -RunspaceState $PodeContext.RunspaceState
            State = 'Waiting'
        }

        $PodeContext.RunspacePools.Gui.Pool.ApartmentState = 'STA'
    }
}

<#
.SYNOPSIS
    Opens and initializes runspace pools for various Pode components.

.DESCRIPTION
    This function opens and initializes runspace pools for different Pode components, such as timers, schedules, web endpoints, web sockets, SMTP, TCP, and more. It asynchronously opens the pools and waits for them to be in the 'Opened' state. If any pool fails to open, it reports an error.

.OUTPUTS
    Opens and initializes runspace pools for various Pode components.
#>
function Open-PodeRunspacePool {
    if ($PodeContext.Server.IsServerless) {
        return
    }

    $start = [datetime]::Now
    Write-Verbose 'Opening RunspacePools'

    # open pools async
    foreach ($key in $PodeContext.RunspacePools.Keys) {
        $item = $PodeContext.RunspacePools[$key]
        if ($null -eq $item) {
            continue
        }

        $item.Pool.ThreadOptions = [System.Management.Automation.Runspaces.PSThreadOptions]::ReuseThread
        $item.Pool.CleanupInterval = [timespan]::FromMinutes(5)
        $item.Result = $item.Pool.BeginOpen($null, $null)
    }

    # wait for them all to open
    $queue = @($PodeContext.RunspacePools.Keys)

    while ($queue.Length -gt 0) {
        foreach ($key in $queue) {
            $item = $PodeContext.RunspacePools[$key]
            if ($null -eq $item) {
                $queue = ($queue | Where-Object { $_ -ine $key })
                continue
            }

            if ($item.Pool.RunspacePoolStateInfo.State -iin @('Opened', 'Broken')) {
                $queue = ($queue | Where-Object { $_ -ine $key })
                Write-Verbose "RunspacePool for $($key): $($item.Pool.RunspacePoolStateInfo.State) [duration: $(([datetime]::Now - $start).TotalSeconds)s]"
            }
        }

        if ($queue.Length -gt 0) {
            Start-Sleep -Milliseconds 100
        }
    }

    # report errors for failed pools
    foreach ($key in $PodeContext.RunspacePools.Keys) {
        $item = $PodeContext.RunspacePools[$key]
        if ($null -eq $item) {
            continue
        }

        if ($item.Pool.RunspacePoolStateInfo.State -ieq 'broken') {
            $item.Pool.EndOpen($item.Result) | Out-Default
            throw ($PodeLocale.failedToOpenRunspacePoolExceptionMessage -f $key) #"Failed to open RunspacePool: $($key)"
        }
    }

    Write-Verbose "RunspacePools opened [duration: $(([datetime]::Now - $start).TotalSeconds)s]"
}

<#
.SYNOPSIS
    Closes and disposes runspace pools for various Pode components.

.DESCRIPTION
    This function closes and disposes runspace pools for different Pode components, such as timers, schedules, web endpoints, web sockets, SMTP, TCP, and more. It asynchronously closes the pools and waits for them to be in the 'Closed' state. If any pool fails to close, it reports an error.

.OUTPUTS
    Closes and disposes runspace pools for various Pode components.
#>
function Close-PodeRunspacePool {
    if ($PodeContext.Server.IsServerless -or ($null -eq $PodeContext.RunspacePools)) {
        return
    }

    $start = [datetime]::Now
    Write-Verbose 'Closing RunspacePools'

    # close pools async
    foreach ($key in $PodeContext.RunspacePools.Keys) {
        $item = $PodeContext.RunspacePools[$key]
        if (($null -eq $item) -or ($item.Pool.IsDisposed)) {
            continue
        }

        $item.Result = $item.Pool.BeginClose($null, $null)
    }

    # wait for them all to close
    $queue = @($PodeContext.RunspacePools.Keys)

    while ($queue.Length -gt 0) {
        foreach ($key in $queue) {
            $item = $PodeContext.RunspacePools[$key]
            if ($null -eq $item) {
                $queue = ($queue | Where-Object { $_ -ine $key })
                continue
            }

            if ($item.Pool.RunspacePoolStateInfo.State -iin @('Closed', 'Broken')) {
                $queue = ($queue | Where-Object { $_ -ine $key })
                Write-Verbose "RunspacePool for $($key): $($item.Pool.RunspacePoolStateInfo.State) [duration: $(([datetime]::Now - $start).TotalSeconds)s]"
            }
        }

        if ($queue.Length -gt 0) {
            Start-Sleep -Milliseconds 100
        }
    }

    # report errors for failed pools
    foreach ($key in $PodeContext.RunspacePools.Keys) {
        $item = $PodeContext.RunspacePools[$key]
        if ($null -eq $item) {
            continue
        }

        if ($item.Pool.RunspacePoolStateInfo.State -ieq 'broken') {
            $item.Pool.EndClose($item.Result) | Out-Default
            # Failed to close RunspacePool
            throw ($PodeLocale.failedToCloseRunspacePoolExceptionMessage -f $key)
        }
    }

    # dispose pools
    foreach ($key in $PodeContext.RunspacePools.Keys) {
        $item = $PodeContext.RunspacePools[$key]
        if (($null -eq $item) -or ($item.Pool.IsDisposed)) {
            continue
        }

        Close-PodeDisposable -Disposable $item.Pool
    }

    Write-Verbose "RunspacePools closed [duration: $(([datetime]::Now - $start).TotalSeconds)s]"
}

function New-PodeStateContext {
    param(
        [Parameter(Mandatory = $true)]
        [ValidateNotNull()]
        $Context
    )

    return (New-Object -TypeName psobject |
            Add-Member -MemberType NoteProperty -Name Threads -Value $Context.Threads -PassThru |
            Add-Member -MemberType NoteProperty -Name Timers -Value $Context.Timers -PassThru |
            Add-Member -MemberType NoteProperty -Name Schedules -Value $Context.Schedules -PassThru |
            Add-Member -MemberType NoteProperty -Name Tasks -Value $Context.Tasks -PassThru |
            Add-Member -MemberType NoteProperty -Name AsyncRoutes -Value $Context.AsyncRoutes -PassThru |
            Add-Member -MemberType NoteProperty -Name Fim -Value $Context.Fim -PassThru |
            Add-Member -MemberType NoteProperty -Name RunspacePools -Value $Context.RunspacePools -PassThru |
            Add-Member -MemberType NoteProperty -Name Tokens -Value $Context.Tokens -PassThru |
            Add-Member -MemberType NoteProperty -Name Metrics -Value $Context.Metrics -PassThru |
            Add-Member -MemberType NoteProperty -Name LogsToProcess -Value $Context.LogsToProcess -PassThru |
            Add-Member -MemberType NoteProperty -Name Threading -Value $Context.Threading -PassThru |
            Add-Member -MemberType NoteProperty -Name Server -Value $Context.Server -PassThru)
}

function Open-PodeConfiguration {
    param(
        [Parameter()]
        [string]
        $ServerRoot = $null,

        [Parameter()]
        $Context
    )

    $config = @{}

    # set the path to the root config file
    $configPath = (Join-PodeServerRoot -Folder '.' -FilePath 'server.psd1' -Root $ServerRoot)

    # check to see if an environmental config exists (if the env var is set)
    if (!(Test-PodeIsEmpty $env:PODE_ENVIRONMENT)) {
        $_path = (Join-PodeServerRoot -Folder '.' -FilePath "server.$($env:PODE_ENVIRONMENT).psd1" -Root $ServerRoot)
        if (Test-PodePath -Path $_path -NoStatus) {
            $configPath = $_path
        }
    }

    # check the path exists, and load the config
    if (Test-PodePath -Path $configPath -NoStatus) {
        $config = Import-PowerShellDataFile -Path $configPath -ErrorAction Stop
        Set-PodeServerConfiguration -Configuration $config.Server -Context $Context
        Set-PodeWebConfiguration -Configuration $config.Web -Context $Context
    }

    return $config
}

function Set-PodeServerConfiguration {
    param(
        [Parameter()]
        [hashtable]
        $Configuration,

        [Parameter()]
        $Context
    )

    # file monitoring
    $Context.Server.FileMonitor = @{
        Enabled   = [bool]$Configuration.FileMonitor.Enable
        Exclude   = (Convert-PodePathPatternsToRegex -Paths @($Configuration.FileMonitor.Exclude))
        Include   = (Convert-PodePathPatternsToRegex -Paths @($Configuration.FileMonitor.Include))
        ShowFiles = [bool]$Configuration.FileMonitor.ShowFiles
        Files     = @()
    }

    # logging
    $Context.Server.Logging = @{
        Enabled = (($null -eq $Configuration.Logging.Enable) -or [bool]$Configuration.Logging.Enable)
        Masking = @{
            Patterns = (Remove-PodeEmptyItemsFromArray -Array @($Configuration.Logging.Masking.Patterns))
            Mask     = (Protect-PodeValue -Value $Configuration.Logging.Masking.Mask -Default '********')
        }
        Types   = @{}
    }

    # sockets
    if (!(Test-PodeIsEmpty $Configuration.Ssl.Protocols)) {
        $Context.Server.Sockets.Ssl.Protocols = (ConvertTo-PodeSslProtocol -Protocol $Configuration.Ssl.Protocols)
    }

    if ([int]$Configuration.ReceiveTimeout -gt 0) {
        $Context.Server.Sockets.ReceiveTimeout = (Protect-PodeValue -Value $Configuration.ReceiveTimeout $Context.Server.Sockets.ReceiveTimeout)
    }

    # auto-import
    $Context.Server.AutoImport = Read-PodeAutoImportConfiguration -Configuration $Configuration

    # request
    if ([int]$Configuration.Request.Timeout -gt 0) {
        $Context.Server.Request.Timeout = [int]$Configuration.Request.Timeout
    }

    if ([long]$Configuration.Request.BodySize -gt 0) {
        $Context.Server.Request.BodySize = [long]$Configuration.Request.BodySize
    }

    # default folders
    if ($Configuration.DefaultFolders) {
        if ($Configuration.DefaultFolders.Public) {
            $Context.Server.DefaultFolders.Public = $Configuration.DefaultFolders.Public
        }
        if ($Configuration.DefaultFolders.Views) {
            $Context.Server.DefaultFolders.Views = $Configuration.DefaultFolders.Views
        }
        if ($Configuration.DefaultFolders.Errors) {
            $Context.Server.DefaultFolders.Errors = $Configuration.DefaultFolders.Errors
        }
    }

    # debug
    $Context.Server.Debug = @{
        Breakpoints = @{
            Enabled = [bool]$Configuration.Debug.Breakpoints.Enable
        }
    }

    $Context.AsyncRoutes.HouseKeeping = @{
        TimerInterval    = Protect-PodeValue -Value $Configuration.AsyncRoutes.HouseKeeping.TimerInterval -Default $Context.AsyncRoutes.HouseKeeping.TimerInterval
        RetentionMinutes = Protect-PodeValue -Value $Configuration.AsyncRoutes.HouseKeeping.RetentionMinutes -Default $Context.AsyncRoutes.HouseKeeping.RetentionMinutes
    }

    $Context.AsyncRoutes.UserFieldIdentifier = Protect-PodeValue -Value $Configuration.AsyncRoutes.UserFieldIdentifier -Default $Context.AsyncRoutes.UserFieldIdentifier

    $Context.Tasks.HouseKeeping = @{
        TimerInterval    = Protect-PodeValue -Value $Configuration.Tasks.HouseKeeping.TimerInterval -Default $Context.Tasks.HouseKeeping.TimerInterval
        RetentionMinutes = Protect-PodeValue -Value $Configuration.Tasks.HouseKeeping.RetentionMinutes -Default $Context.Tasks.HouseKeeping.RetentionMinutes
    }
}

function Set-PodeWebConfiguration {
    param(
        [Parameter()]
        [hashtable]
        $Configuration,

        [Parameter()]
        $Context
    )

    # setup the main web config
    $Context.Server.Web = @{
        Static           = @{
            Defaults          = $Configuration.Static.Defaults
            RedirectToDefault = [bool]$Configuration.Static.RedirectToDefault
            Cache             = @{
                Enabled = [bool]$Configuration.Static.Cache.Enable
                MaxAge  = [int](Protect-PodeValue -Value $Configuration.Static.Cache.MaxAge -Default 3600)
                Include = (Convert-PodePathPatternsToRegex -Paths @($Configuration.Static.Cache.Include) -NotSlashes)
                Exclude = (Convert-PodePathPatternsToRegex -Paths @($Configuration.Static.Cache.Exclude) -NotSlashes)
            }
            ValidateLast      = [bool]$Configuration.Static.ValidateLast
        }
        ErrorPages       = @{
            ShowExceptions      = [bool]$Configuration.ErrorPages.ShowExceptions
            StrictContentTyping = [bool]$Configuration.ErrorPages.StrictContentTyping
            Default             = $Configuration.ErrorPages.Default
            Routes              = @{}
        }
        ContentType      = @{
            Default = $Configuration.ContentType.Default
            Routes  = @{}
        }
        TransferEncoding = @{
            Default = $Configuration.TransferEncoding.Default
            Routes  = @{}
        }
        Compression      = @{
            Enabled = [bool]$Configuration.Compression.Enable
        }
        OpenApi          = @{
            DefaultDefinitionTag = [string](Protect-PodeValue -Value $Configuration.OpenApi.DefaultDefinitionTag -Default 'default')
        }
    }

    if ($Configuration.OpenApi -and $Configuration.OpenApi.ContainsKey('UsePodeYamlInternal')) {
        $Context.Server.Web.OpenApi.UsePodeYamlInternal = $Configuration.OpenApi.UsePodeYamlInternal
    }

    # setup content type route patterns for forced content types
    $Configuration.ContentType.Routes.Keys | Where-Object { ![string]::IsNullOrWhiteSpace($_) } | ForEach-Object {
        $_type = $Configuration.ContentType.Routes[$_]
        $_pattern = (Convert-PodePathPatternToRegex -Path $_ -NotSlashes)
        $Context.Server.Web.ContentType.Routes[$_pattern] = $_type
    }

    # setup transfer encoding route patterns for forced transfer encodings
    $Configuration.TransferEncoding.Routes.Keys | Where-Object { ![string]::IsNullOrWhiteSpace($_) } | ForEach-Object {
        $_type = $Configuration.TransferEncoding.Routes[$_]
        $_pattern = (Convert-PodePathPatternToRegex -Path $_ -NotSlashes)
        $Context.Server.Web.TransferEncoding.Routes[$_pattern] = $_type
    }

    # setup content type route patterns for error pages
    $Configuration.ErrorPages.Routes.Keys | Where-Object { ![string]::IsNullOrWhiteSpace($_) } | ForEach-Object {
        $_type = $Configuration.ErrorPages.Routes[$_]
        $_pattern = (Convert-PodePathPatternToRegex -Path $_ -NotSlashes)
        $Context.Server.Web.ErrorPages.Routes[$_pattern] = $_type
    }
}

function New-PodeAutoRestartServer {
    [Diagnostics.CodeAnalysis.SuppressMessageAttribute('PSPossibleIncorrectComparisonWithNull', '')]
    [CmdletBinding()]
    param()
    # don't configure if not supplied, or running as serverless
    $config = (Get-PodeConfig)
    if (($null -eq $config) -or ($null -eq $config.Server.Restart) -or $PodeContext.Server.IsServerless) {
        return
    }

    $restart = $config.Server.Restart

    # period - setup a timer
    $period = [int]$restart.period
    if ($period -gt 0) {
        Add-PodeTimer -Name '__pode_restart_period__' -Interval ($period * 60) -ScriptBlock {
            $PodeContext.Tokens.Restart.Cancel()
        }
    }

    # times - convert into cron expressions
    $times = @(@($restart.times) -ne $null)
    if (($times | Measure-Object).Count -gt 0) {
        $crons = @()

        @($times) | ForEach-Object {
            $atoms = $_ -split '\:'
            $crons += "$([int]$atoms[1]) $([int]$atoms[0]) * * *"
        }

        Add-PodeSchedule -Name '__pode_restart_times__' -Cron @($crons) -ScriptBlock {
            $PodeContext.Tokens.Restart.Cancel()
        }
    }

    # crons - setup schedules
    $crons = @(@($restart.crons) -ne $null)
    if (($crons | Measure-Object).Count -gt 0) {
        Add-PodeSchedule -Name '__pode_restart_crons__' -Cron @($crons) -ScriptBlock {
            $PodeContext.Tokens.Restart.Cancel()
        }
    }
}

<#
.SYNOPSIS
    Sets global output variables based on the Pode server context.

.DESCRIPTION
    This function sets global output variables based on the Pode server context. It retrieves output variables from the server context and assigns them as global variables. These output variables can be accessed and used in other parts of your code.

.OUTPUTS
    Sets global output variables based on the Pode server context.

#>
function Set-PodeOutputVariable {
    if (Test-PodeIsEmpty $PodeContext.Server.Output.Variables) {
        return
    }

    foreach ($key in $PodeContext.Server.Output.Variables.Keys) {
        try {
            Set-Variable -Name $key -Value $PodeContext.Server.Output.Variables[$key] -Force -Scope Global
        }
        catch {
            $_ | Write-PodeErrorLog
        }
    }
}<|MERGE_RESOLUTION|>--- conflicted
+++ resolved
@@ -117,10 +117,9 @@
     }
 
     $ctx.Tasks = @{
-<<<<<<< HEAD
-        Enabled      = ($EnablePool -icontains 'tasks')
-        Items        = @{}
-        Results      = @{}
+        Enabled        = ($EnablePool -icontains 'tasks')
+        Items          = @{}
+        Processes      = @{}
         HouseKeeping = @{
             TimerInterval    = 30
             RetentionMinutes = 1
@@ -136,11 +135,6 @@
             RetentionMinutes = 10
         }
         UserFieldIdentifier = 'Id'
-=======
-        Enabled   = ($EnablePool -icontains 'tasks')
-        Items     = @{}
-        Processes = @{}
->>>>>>> 9a99c962
     }
 
     $ctx.Fim = @{
@@ -159,21 +153,13 @@
 
     # set thread counts
     $ctx.Threads = @{
-<<<<<<< HEAD
         General     = $Threads
         Schedules   = 10
         Files       = 1
         Tasks       = 2
         WebSockets  = 2
         AsyncRoutes = 0
-=======
-        General    = $Threads
-        Schedules  = 10
-        Files      = 1
-        Tasks      = 2
-        WebSockets = 2
         Timers     = 1
->>>>>>> 9a99c962
     }
 
     # set socket details for pode server
@@ -454,7 +440,6 @@
     $ctx.Server.Endware = @()
 
     # runspace pools
-<<<<<<< HEAD
     $ctx.RunspacePools = [System.Collections.Concurrent.ConcurrentDictionary[string, PSObject]]::new()
     $ctx.RunspacePools['Main'] = $null
     $ctx.RunspacePools['Web'] = $null
@@ -465,20 +450,7 @@
     $ctx.RunspacePools['Gui'] = $null
     $ctx.RunspacePools['Tasks'] = $null
     $ctx.RunspacePools['Files'] = $null
-=======
-    $ctx.RunspacePools = @{
-        Main      = $null
-        Web       = $null
-        Smtp      = $null
-        Tcp       = $null
-        Signals   = $null
-        Schedules = $null
-        Gui       = $null
-        Tasks     = $null
-        Files     = $null
-        Timers    = $null
-    }
->>>>>>> 9a99c962
+    $ctx.RunspacePools['Timers'] = $null
 
     # threading locks, etc.
     $ctx.Threading.Lockables = @{

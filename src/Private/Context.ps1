--- conflicted
+++ resolved
@@ -950,13 +950,10 @@
         OpenApi          = @{
             DefaultDefinitionTag = [string](Protect-PodeValue -Value $Configuration.OpenApi.DefaultDefinitionTag -Default 'default')
         }
-<<<<<<< HEAD
     }
 
     if ($Configuration.OpenApi -and $Configuration.OpenApi.ContainsKey('UsePodeYamlInternal')) {
         $Context.Server.Web.OpenApi.UsePodeYamlInternal = $Configuration.OpenApi.UsePodeYamlInternal
-=======
->>>>>>> 357b2d48
     }
 
     if ($Configuration.OpenApi -and $Configuration.OpenApi.ContainsKey('UsePodeYamlInternal')) {

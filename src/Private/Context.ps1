using namespace Pode

function New-PodeContext {
    [CmdletBinding()]
    param(
        [Parameter()]
        [scriptblock]
        $ScriptBlock,

        [Parameter()]
        [string]
        $FilePath,

        [Parameter()]
        [int]
        $Threads = 1,

        [Parameter()]
        [int]
        $Interval = 0,

        [Parameter()]
        [string]
        $ServerRoot,

        [Parameter()]
        [string]
        $Name = $null,

        [Parameter()]
        [string]
        $ServerlessType,

        [Parameter()]
        [string]
        $StatusPageExceptions,

        [Parameter()]
        [string]
        $ListenerType,

        [Parameter()]
        [string[]]
        $EnablePool,

        [switch]
        $DisableTermination,

        [switch]
        $Quiet
    )

    # set a random server name if one not supplied
    if (Test-PodeIsEmpty $Name) {
        $Name = Get-PodeRandomName
    }

    # are we running in a serverless context
    $isServerless = ![string]::IsNullOrWhiteSpace($ServerlessType)

    # ensure threads are always >0, for to 1 if we're serverless
    if (($Threads -le 0) -or $isServerless) {
        $Threads = 1
    }

    # basic context object
    $ctx = New-Object -TypeName psobject |
        Add-Member -MemberType NoteProperty -Name Threads -Value @{} -PassThru |
        Add-Member -MemberType NoteProperty -Name Timers -Value @{} -PassThru |
        Add-Member -MemberType NoteProperty -Name Schedules -Value @{} -PassThru |
        Add-Member -MemberType NoteProperty -Name Tasks -Value @{} -PassThru |
        Add-Member -MemberType NoteProperty -Name RunspacePools -Value $null -PassThru |
        Add-Member -MemberType NoteProperty -Name Runspaces -Value $null -PassThru |
        Add-Member -MemberType NoteProperty -Name RunspaceState -Value $null -PassThru |
        Add-Member -MemberType NoteProperty -Name Tokens -Value @{} -PassThru |
        Add-Member -MemberType NoteProperty -Name LogsToProcess -Value $null -PassThru |
        Add-Member -MemberType NoteProperty -Name Threading -Value @{} -PassThru |
        Add-Member -MemberType NoteProperty -Name Server -Value @{} -PassThru |
        Add-Member -MemberType NoteProperty -Name Metrics -Value @{} -PassThru |
        Add-Member -MemberType NoteProperty -Name Listeners -Value @() -PassThru |
        Add-Member -MemberType NoteProperty -Name Receivers -Value @() -PassThru |
        Add-Member -MemberType NoteProperty -Name Watchers -Value @() -PassThru |
        Add-Member -MemberType NoteProperty -Name Fim -Value @{} -PassThru

    # set the server name, logic and root, and other basic properties
    $ctx.Server.Name = $Name
    $ctx.Server.Logic = $ScriptBlock
    $ctx.Server.LogicPath = $FilePath
    $ctx.Server.Interval = $Interval
    $ctx.Server.PodeModule = (Get-PodeModuleDetails)
    $ctx.Server.DisableTermination = $DisableTermination.IsPresent
    $ctx.Server.Quiet = $Quiet.IsPresent
    $ctx.Server.ComputerName = [System.Net.DNS]::GetHostName()

    # list of created listeners/receivers
    $ctx.Listeners = @()
    $ctx.Receivers = @()
    $ctx.Watchers = @()

    # default secret that can used when needed, and a secret isn't supplied
    $ctx.Server.DefaultSecret = New-PodeGuid -Secure

    # list of timers/schedules/tasks/fim
    $ctx.Timers = @{
        Enabled = ($EnablePool -icontains 'timers')
        Items   = @{}
    }

    $ctx.Schedules = @{
        Enabled   = ($EnablePool -icontains 'schedules')
        Items     = @{}
        Processes = @{}
    }

    $ctx.Tasks = @{
        Enabled = ($EnablePool -icontains 'tasks')
        Items   = @{}
        Results = @{}
    }

    $ctx.Fim = @{
        Enabled = ($EnablePool -icontains 'files')
        Items   = @{}
    }

    # auto importing (modules, funcs, snap-ins)
    $ctx.Server.AutoImport = Initialize-PodeAutoImportConfiguration

    # basic logging setup
    $ctx.Server.Logging = @{
        Enabled = $true
        Types   = @{}
    }

    # set thread counts
    $ctx.Threads = @{
        General    = $Threads
        Schedules  = 10
        Files      = 1
        Tasks      = 2
        WebSockets = 2
    }

    # set socket details for pode server
    $ctx.Server.Sockets = @{
        Ssl            = @{
            Protocols = Get-PodeDefaultSslProtocols
        }
        ReceiveTimeout = 100
    }

    $ctx.Server.Signals = @{
        Enabled  = $false
        Listener = $null
    }

    $ctx.Server.Http = @{
        Listener = $null
    }

    $ctx.Server.Sse = @{
        Signed         = $false
        Secret         = $null
        Strict         = $false
        DefaultScope   = 'Global'
        BroadcastLevel = @{}
    }

    $ctx.Server.WebSockets = @{
        Enabled     = ($EnablePool -icontains 'websockets')
        Receiver    = $null
        Connections = @{}
    }

    # set default request config
    $ctx.Server.Request = @{
        Timeout  = 30
        BodySize = 100MB
    }

    # default Folders
    $ctx.Server.DefaultFolders = @{
        'Views'  = 'views'
        'Public' = 'public'
        'Errors' = 'errors'
    }

    # check if there is any global configuration
    $ctx.Server.Configuration = Open-PodeConfiguration -ServerRoot $ServerRoot -Context $ctx

    # over status page exceptions
    if (!(Test-PodeIsEmpty $StatusPageExceptions)) {
        if ($null -eq $ctx.Server.Web) {
            $ctx.Server.Web = @{ ErrorPages = @{} }
        }

        $ctx.Server.Web.ErrorPages.ShowExceptions = ($StatusPageExceptions -eq 'show')
    }

    # configure the server's root path
    $ctx.Server.Root = $ServerRoot
    if (!(Test-PodeIsEmpty $ctx.Server.Configuration.Server.Root)) {
        $ctx.Server.Root = Get-PodeRelativePath -Path $ctx.Server.Configuration.Server.Root -RootPath $ctx.Server.Root -JoinRoot -Resolve -TestPath
    }

    # set the server's listener type
    $ctx.Server.ListenerType = $ListenerType

    # set serverless info
    $ctx.Server.ServerlessType = $ServerlessType
    $ctx.Server.IsServerless = $isServerless
    if ($isServerless) {
        $ctx.Server.DisableTermination = $true
    }

    # set the server types
    $ctx.Server.IsService = ($Interval -gt 0)
    $ctx.Server.Types = @()

    # is the server running under IIS? (also, disable termination)
    $ctx.Server.IsIIS = (!$isServerless -and (!(Test-PodeIsEmpty $env:ASPNETCORE_PORT)) -and (!(Test-PodeIsEmpty $env:ASPNETCORE_TOKEN)))
    if ($ctx.Server.IsIIS) {
        $ctx.Server.DisableTermination = $true

        # if under IIS and Azure Web App, force quiet
        if (!(Test-PodeIsEmpty $env:WEBSITE_IIS_SITE_NAME)) {
            $ctx.Server.Quiet = $true
        }

        # set iis token/settings
        $ctx.Server.IIS = @{
            Token    = $env:ASPNETCORE_TOKEN
            Port     = $env:ASPNETCORE_PORT
            Path     = @{
                Raw       = '/'
                Pattern   = '^/'
                IsNonRoot = $false
            }
            Shutdown = $false
        }

        if (![string]::IsNullOrWhiteSpace($env:ASPNETCORE_APPL_PATH) -and ($env:ASPNETCORE_APPL_PATH -ne '/')) {
            $ctx.Server.IIS.Path.Raw = $env:ASPNETCORE_APPL_PATH
            $ctx.Server.IIS.Path.Pattern = "^$($env:ASPNETCORE_APPL_PATH)"
            $ctx.Server.IIS.Path.IsNonRoot = $true
        }
    }

    # is the server running under Heroku?
    $ctx.Server.IsHeroku = (!$isServerless -and (!(Test-PodeIsEmpty $env:PORT)) -and (!(Test-PodeIsEmpty $env:DYNO)))

    # if we're inside a remote host, stop termination
    if ($Host.Name -ieq 'ServerRemoteHost') {
        $ctx.Server.DisableTermination = $true
    }

    # set the IP address details
    $ctx.Server.Endpoints = @{}
    $ctx.Server.EndpointsMap = @{}

    # general encoding for the server
    $ctx.Server.Encoding = New-Object System.Text.UTF8Encoding

    # setup gui details
    $ctx.Server.Gui = @{}

    # shared temp drives
    $ctx.Server.Drives = @{}
    $ctx.Server.InbuiltDrives = @{}

    # shared state between runspaces
    $ctx.Server.State = @{}

    # setup caching
    $ctx.Server.Cache = @{
        Items          = @{}
        Storage        = @{}
        DefaultStorage = $null
        DefaultTtl     = 3600 # 1hr
    }

    # output details, like variables, to be set once the server stops
    $ctx.Server.Output = @{
        Variables = @{}
    }

    # view engine for rendering pages
    $ctx.Server.ViewEngine = @{
        Type           = 'html'
        Extension      = 'html'
        ScriptBlock    = $null
        UsingVariables = $null
        IsDynamic      = $false
    }

    # pode default preferences
    $ctx.Server.Preferences = @{
        Routes = @{
            IfExists = $null
        }
    }

    # routes for pages and api
    $ctx.Server.Routes = @{
        'connect' = [ordered]@{}
        'delete'  = [ordered]@{}
        'get'     = [ordered]@{}
        'head'    = [ordered]@{}
        'merge'   = [ordered]@{}
        'options' = [ordered]@{}
        'patch'   = [ordered]@{}
        'post'    = [ordered]@{}
        'put'     = [ordered]@{}
        'trace'   = [ordered]@{}
        'static'  = [ordered]@{}
        'signal'  = [ordered]@{}
        '*'       = [ordered]@{}
    }

    # verbs for tcp
    $ctx.Server.Verbs = @{}

    # secrets
    $ctx.Server.Secrets = @{
        Vaults = @{}
        Keys   = @{}
    }

    # custom view paths
    $ctx.Server.Views = @{}

    # handlers for tcp
    $ctx.Server.Handlers = @{
        smtp    = @{}
        service = @{}
    }

    # setup basic access placeholders
    $ctx.Server.Access = @{
        Allow = @{}
        Deny  = @{}
    }

    # setup basic limit rules
    $ctx.Server.Limits = @{
        Rules  = @{}
        Active = @{}
    }

    # cookies and session logic
    $ctx.Server.Cookies = @{
        Csrf    = @{}
        Secrets = @{}
    }

    # sessions
    $ctx.Server.Sessions = @{}

    #OpenApi Definition Tag
    $ctx.Server.OpenAPI = Initialize-OpenApiTable -DefaultOADefinitionTag $ctx.Server.Configuration.Server.DefaultOADefinitionTags

    # server metrics
    $ctx.Metrics = @{
        Server   = @{
            InitialLoadTime = [datetime]::UtcNow
            StartTime       = [datetime]::UtcNow
            RestartCount    = 0
        }
        Requests = @{
            Total       = 0
            StatusCodes = @{}
        }
        Signals  = @{
            Total = 0
        }
    }

    # authentication and authorisation methods
    $ctx.Server.Authentications = @{
        Methods = @{}
    }

    $ctx.Server.Authorisations = @{
        Methods = @{}
    }

    # create new cancellation tokens
    $ctx.Tokens = @{
        Cancellation = New-Object System.Threading.CancellationTokenSource
        Restart      = New-Object System.Threading.CancellationTokenSource
    }

    # requests that should be logged
    $ctx.LogsToProcess = New-Object System.Collections.ArrayList

    # middleware that needs to run
    $ctx.Server.Middleware = @()
    $ctx.Server.BodyParsers = @{}

    # common support values
    $ctx.Server.Compression = @{
        Encodings = @('gzip', 'deflate', 'x-gzip')
    }

    # endware that needs to run
    $ctx.Server.Endware = @()

    # runspace pools
    $ctx.RunspacePools = @{
        Main      = $null
        Web       = $null
        Smtp      = $null
        Tcp       = $null
        Signals   = $null
        Schedules = $null
        Gui       = $null
        Tasks     = $null
        Files     = $null
    }

    # threading locks, etc.
    $ctx.Threading.Lockables = @{
        Global = [hashtable]::Synchronized(@{})
        Cache  = [hashtable]::Synchronized(@{})
        Custom = @{}
    }

    $ctx.Threading.Mutexes = @{}
    $ctx.Threading.Semaphores = @{}

    # setup runspaces
    $ctx.Runspaces = @()

    # setup events
    $ctx.Server.Events = @{
        Start     = [ordered]@{}
        Terminate = [ordered]@{}
        Restart   = [ordered]@{}
        Browser   = [ordered]@{}
        Crash     = [ordered]@{}
        Stop      = [ordered]@{}
        Running   = [ordered]@{}
    }

    # modules
    $ctx.Server.Modules = [ordered]@{}

    # setup security
    $ctx.Server.Security = @{
        ServerDetails = $true
        Headers       = @{}
        Cache         = @{
            ContentSecurity   = @{}
            PermissionsPolicy = @{}
        }
    }

    # scoped variables
    $ctx.Server.ScopedVariables = [ordered]@{}

    # Yaml module caching
    $ctx.Server.Cache = @{
        YamlModuleImported = $null
    }

    # return the new context
    return $ctx
}

function New-PodeRunspaceState {
    # create the state, and add the pode modules
    $state = [initialsessionstate]::CreateDefault()
    $state.ImportPSModule($PodeContext.Server.PodeModule.DataPath)
    $state.ImportPSModule($PodeContext.Server.PodeModule.InternalPath)

    # load the vars into the share state
    $session = New-PodeStateContext -Context $PodeContext

    $variables = @(
        (New-Object System.Management.Automation.Runspaces.SessionStateVariableEntry -ArgumentList 'PodeContext', $session, $null),
        (New-Object System.Management.Automation.Runspaces.SessionStateVariableEntry -ArgumentList 'Console', $Host, $null),
        (New-Object System.Management.Automation.Runspaces.SessionStateVariableEntry -ArgumentList 'PODE_SCOPE_RUNSPACE', $true, $null)
    )

    foreach ($var in $variables) {
        $state.Variables.Add($var)
    }

    $PodeContext.RunspaceState = $state
}

function New-PodeRunspacePools {
    if ($PodeContext.Server.IsServerless) {
        return
    }

    # setup main runspace pool
    $threadsCounts = @{
        Default  = 3
        Timer    = 1
        Log      = 1
        Schedule = 1
        Misc     = 1
    }

    if (!(Test-PodeTimersExist)) {
        $threadsCounts.Timer = 0
    }

    if (!(Test-PodeSchedulesExist)) {
        $threadsCounts.Schedule = 0
    }

    if (!(Test-PodeLoggersExist)) {
        $threadsCounts.Log = 0
    }

    # main runspace - for timers, schedules, etc
    $totalThreadCount = ($threadsCounts.Values | Measure-Object -Sum).Sum
    $PodeContext.RunspacePools.Main = @{
        Pool  = [runspacefactory]::CreateRunspacePool(1, $totalThreadCount, $PodeContext.RunspaceState, $Host)
        State = 'Waiting'
    }

    # web runspace - if we have any http/s endpoints
    if (Test-PodeEndpoints -Type Http) {
        $PodeContext.RunspacePools.Web = @{
            Pool  = [runspacefactory]::CreateRunspacePool(1, ($PodeContext.Threads.General + 1), $PodeContext.RunspaceState, $Host)
            State = 'Waiting'
        }
    }

    # smtp runspace - if we have any smtp endpoints
    if (Test-PodeEndpoints -Type Smtp) {
        $PodeContext.RunspacePools.Smtp = @{
            Pool  = [runspacefactory]::CreateRunspacePool(1, ($PodeContext.Threads.General + 1), $PodeContext.RunspaceState, $Host)
            State = 'Waiting'
        }
    }

    # tcp runspace - if we have any tcp endpoints
    if (Test-PodeEndpoints -Type Tcp) {
        $PodeContext.RunspacePools.Tcp = @{
            Pool  = [runspacefactory]::CreateRunspacePool(1, ($PodeContext.Threads.General + 1), $PodeContext.RunspaceState, $Host)
            State = 'Waiting'
        }
    }

    # signals runspace - if we have any ws/s endpoints
    if (Test-PodeEndpoints -Type Ws) {
        $PodeContext.RunspacePools.Signals = @{
            Pool  = [runspacefactory]::CreateRunspacePool(1, ($PodeContext.Threads.General + 2), $PodeContext.RunspaceState, $Host)
            State = 'Waiting'
        }
    }

    # web socket connections runspace - for receiving data for external sockets
    if (Test-PodeWebSocketsExist) {
        $PodeContext.RunspacePools.WebSockets = @{
            Pool  = [runspacefactory]::CreateRunspacePool(1, $PodeContext.Threads.WebSockets + 1, $PodeContext.RunspaceState, $Host)
            State = 'Waiting'
        }

        New-PodeWebSocketReceiver
    }

    # setup schedule runspace pool -if we have any schedules
    if (Test-PodeSchedulesExist) {
        $PodeContext.RunspacePools.Schedules = @{
            Pool  = [runspacefactory]::CreateRunspacePool(1, $PodeContext.Threads.Schedules, $PodeContext.RunspaceState, $Host)
            State = 'Waiting'
        }
    }

    # setup tasks runspace pool -if we have any tasks
    if (Test-PodeTasksExist) {
        $PodeContext.RunspacePools.Tasks = @{
            Pool  = [runspacefactory]::CreateRunspacePool(1, $PodeContext.Threads.Tasks, $PodeContext.RunspaceState, $Host)
            State = 'Waiting'
        }
    }

    # setup files runspace pool -if we have any file watchers
    if (Test-PodeFileWatchersExist) {
        $PodeContext.RunspacePools.Files = @{
            Pool  = [runspacefactory]::CreateRunspacePool(1, $PodeContext.Threads.Files + 1, $PodeContext.RunspaceState, $Host)
            State = 'Waiting'
        }
    }

    # setup gui runspace pool (only for non-ps-core) - if gui enabled
    if (Test-PodeGuiEnabled) {
        $PodeContext.RunspacePools.Gui = @{
            Pool  = [runspacefactory]::CreateRunspacePool(1, 1, $PodeContext.RunspaceState, $Host)
            State = 'Waiting'
        }

        $PodeContext.RunspacePools.Gui.Pool.ApartmentState = 'STA'
    }
}

function Open-PodeRunspacePools {
    if ($PodeContext.Server.IsServerless) {
        return
    }

    $start = [datetime]::Now
    Write-Verbose 'Opening RunspacePools'

    # open pools async
    foreach ($key in $PodeContext.RunspacePools.Keys) {
        $item = $PodeContext.RunspacePools[$key]
        if ($null -eq $item) {
            continue
        }

        $item.Pool.ThreadOptions = [System.Management.Automation.Runspaces.PSThreadOptions]::ReuseThread
        $item.Pool.CleanupInterval = [timespan]::FromMinutes(5)
        $item.Result = $item.Pool.BeginOpen($null, $null)
    }

    # wait for them all to open
    $queue = @($PodeContext.RunspacePools.Keys)

    while ($queue.Length -gt 0) {
        foreach ($key in $queue) {
            $item = $PodeContext.RunspacePools[$key]
            if ($null -eq $item) {
                $queue = ($queue | Where-Object { $_ -ine $key })
                continue
            }

            if ($item.Pool.RunspacePoolStateInfo.State -iin @('Opened', 'Broken')) {
                $queue = ($queue | Where-Object { $_ -ine $key })
                Write-Verbose "RunspacePool for $($key): $($item.Pool.RunspacePoolStateInfo.State) [duration: $(([datetime]::Now - $start).TotalSeconds)s]"
            }
        }

        if ($queue.Length -gt 0) {
            Start-Sleep -Milliseconds 100
        }
    }

    # report errors for failed pools
    foreach ($key in $PodeContext.RunspacePools.Keys) {
        $item = $PodeContext.RunspacePools[$key]
        if ($null -eq $item) {
            continue
        }

        if ($item.Pool.RunspacePoolStateInfo.State -ieq 'broken') {
            $item.Pool.EndOpen($item.Result) | Out-Default
            throw "Failed to open RunspacePool: $($key)"
        }
    }

    Write-Verbose "RunspacePools opened [duration: $(([datetime]::Now - $start).TotalSeconds)s]"
}

function Close-PodeRunspacePools {
    if ($PodeContext.Server.IsServerless -or ($null -eq $PodeContext.RunspacePools)) {
        return
    }

    $start = [datetime]::Now
    Write-Verbose 'Closing RunspacePools'

    # close pools async
    foreach ($key in $PodeContext.RunspacePools.Keys) {
        $item = $PodeContext.RunspacePools[$key]
        if (($null -eq $item) -or ($item.Pool.IsDisposed)) {
            continue
        }

        $item.Result = $item.Pool.BeginClose($null, $null)
    }

    # wait for them all to close
    $queue = @($PodeContext.RunspacePools.Keys)

    while ($queue.Length -gt 0) {
        foreach ($key in $queue) {
            $item = $PodeContext.RunspacePools[$key]
            if ($null -eq $item) {
                $queue = ($queue | Where-Object { $_ -ine $key })
                continue
            }

            if ($item.Pool.RunspacePoolStateInfo.State -iin @('Closed', 'Broken')) {
                $queue = ($queue | Where-Object { $_ -ine $key })
                Write-Verbose "RunspacePool for $($key): $($item.Pool.RunspacePoolStateInfo.State) [duration: $(([datetime]::Now - $start).TotalSeconds)s]"
            }
        }

        if ($queue.Length -gt 0) {
            Start-Sleep -Milliseconds 100
        }
    }

    # report errors for failed pools
    foreach ($key in $PodeContext.RunspacePools.Keys) {
        $item = $PodeContext.RunspacePools[$key]
        if ($null -eq $item) {
            continue
        }

        if ($item.Pool.RunspacePoolStateInfo.State -ieq 'broken') {
            $item.Pool.EndClose($item.Result) | Out-Default
            throw "Failed to close RunspacePool: $($key)"
        }
    }

    # dispose pools
    foreach ($key in $PodeContext.RunspacePools.Keys) {
        $item = $PodeContext.RunspacePools[$key]
        if (($null -eq $item) -or ($item.Pool.IsDisposed)) {
            continue
        }

        Close-PodeDisposable -Disposable $item.Pool
    }

    Write-Verbose "RunspacePools closed [duration: $(([datetime]::Now - $start).TotalSeconds)s]"
}

function New-PodeStateContext {
    param(
        [Parameter(Mandatory = $true)]
        [ValidateNotNull()]
        $Context
    )

    return (New-Object -TypeName psobject |
            Add-Member -MemberType NoteProperty -Name Threads -Value $Context.Threads -PassThru |
            Add-Member -MemberType NoteProperty -Name Timers -Value $Context.Timers -PassThru |
            Add-Member -MemberType NoteProperty -Name Schedules -Value $Context.Schedules -PassThru |
            Add-Member -MemberType NoteProperty -Name Tasks -Value $Context.Tasks -PassThru |
            Add-Member -MemberType NoteProperty -Name Fim -Value $Context.Fim -PassThru |
            Add-Member -MemberType NoteProperty -Name RunspacePools -Value $Context.RunspacePools -PassThru |
            Add-Member -MemberType NoteProperty -Name Tokens -Value $Context.Tokens -PassThru |
            Add-Member -MemberType NoteProperty -Name Metrics -Value $Context.Metrics -PassThru |
            Add-Member -MemberType NoteProperty -Name LogsToProcess -Value $Context.LogsToProcess -PassThru |
            Add-Member -MemberType NoteProperty -Name Threading -Value $Context.Threading -PassThru |
            Add-Member -MemberType NoteProperty -Name Server -Value $Context.Server -PassThru)
}

function Open-PodeConfiguration {
    param(
        [Parameter()]
        [string]
        $ServerRoot = $null,

        [Parameter()]
        $Context
    )

    $config = @{}

    # set the path to the root config file
    $configPath = (Join-PodeServerRoot -Folder '.' -FilePath 'server.psd1' -Root $ServerRoot)

    # check to see if an environmental config exists (if the env var is set)
    if (!(Test-PodeIsEmpty $env:PODE_ENVIRONMENT)) {
        $_path = (Join-PodeServerRoot -Folder '.' -FilePath "server.$($env:PODE_ENVIRONMENT).psd1" -Root $ServerRoot)
        if (Test-PodePath -Path $_path -NoStatus) {
            $configPath = $_path
        }
    }

    # check the path exists, and load the config
    if (Test-PodePath -Path $configPath -NoStatus) {
        $config = Import-PowerShellDataFile -Path $configPath -ErrorAction Stop
        Set-PodeServerConfiguration -Configuration $config.Server -Context $Context
        Set-PodeWebConfiguration -Configuration $config.Web -Context $Context
    }

    return $config
}

function Set-PodeServerConfiguration {
    param(
        [Parameter()]
        [hashtable]
        $Configuration,

        [Parameter()]
        $Context
    )

    # file monitoring
    $Context.Server.FileMonitor = @{
        Enabled   = ([bool]$Configuration.FileMonitor.Enable)
        Exclude   = (Convert-PodePathPatternsToRegex -Paths @($Configuration.FileMonitor.Exclude))
        Include   = (Convert-PodePathPatternsToRegex -Paths @($Configuration.FileMonitor.Include))
        ShowFiles = ([bool]$Configuration.FileMonitor.ShowFiles)
        Files     = @()
    }

    # logging
    $Context.Server.Logging = @{
        Enabled = (($null -eq $Configuration.Logging.Enable) -or [bool]$Configuration.Logging.Enable)
        Masking = @{
            Patterns = (Remove-PodeEmptyItemsFromArray -Array @($Configuration.Logging.Masking.Patterns))
            Mask     = (Protect-PodeValue -Value $Configuration.Logging.Masking.Mask -Default '********')
        }
        Types   = @{}
    }

    # sockets
    if (!(Test-PodeIsEmpty $Configuration.Ssl.Protocols)) {
        $Context.Server.Sockets.Ssl.Protocols = (ConvertTo-PodeSslProtocols -Protocols $Configuration.Ssl.Protocols)
    }

    if ([int]$Configuration.ReceiveTimeout -gt 0) {
        $Context.Server.Sockets.ReceiveTimeout = (Protect-PodeValue -Value $Configuration.ReceiveTimeout $Context.Server.Sockets.ReceiveTimeout)
    }

    # auto-import
    $Context.Server.AutoImport = Read-PodeAutoImportConfiguration -Configuration $Configuration

    # request
    if ([int]$Configuration.Request.Timeout -gt 0) {
        $Context.Server.Request.Timeout = [int]$Configuration.Request.Timeout
    }

    if ([long]$Configuration.Request.BodySize -gt 0) {
        $Context.Server.Request.BodySize = [long]$Configuration.Request.BodySize
    }

    if ($Configuration.DefaultFolders) {
        if ($Configuration.DefaultFolders.Public) {
            $Context.Server.DefaultFolders.Public = $Configuration.DefaultFolders.Public
        }
<<<<<<< HEAD
        if ($Configuration.DefaultFolders.View) {
            $Context.Server.DefaultFolders.View = $Configuration.DefaultFolders.View
=======
        if ($Configuration.DefaultFolders.Views) {
            $Context.Server.DefaultFolders.Views = $Configuration.DefaultFolders.Views
>>>>>>> 120efdd7
        }
        if ($Configuration.DefaultFolders.Errors) {
            $Context.Server.DefaultFolders.Errors = $Configuration.DefaultFolders.Errors
        }
    }
}

function Set-PodeWebConfiguration {
    param(
        [Parameter()]
        [hashtable]
        $Configuration,

        [Parameter()]
        $Context
    )

    # setup the main web config
    $Context.Server.Web = @{
        Static           = @{
            Defaults          = $Configuration.Static.Defaults
            RedirectToDefault = [bool]$Configuration.Static.RedirectToDefault
            Cache             = @{
                Enabled = [bool]$Configuration.Static.Cache.Enable
                MaxAge  = [int](Protect-PodeValue -Value $Configuration.Static.Cache.MaxAge -Default 3600)
                Include = (Convert-PodePathPatternsToRegex -Paths @($Configuration.Static.Cache.Include) -NotSlashes)
                Exclude = (Convert-PodePathPatternsToRegex -Paths @($Configuration.Static.Cache.Exclude) -NotSlashes)
            }
        }
        ErrorPages       = @{
            ShowExceptions      = [bool]$Configuration.ErrorPages.ShowExceptions
            StrictContentTyping = [bool]$Configuration.ErrorPages.StrictContentTyping
            Default             = $Configuration.ErrorPages.Default
            Routes              = @{}
        }
        ContentType      = @{
            Default = $Configuration.ContentType.Default
            Routes  = @{}
        }
        TransferEncoding = @{
            Default = $Configuration.TransferEncoding.Default
            Routes  = @{}
        }
        Compression      = @{
            Enabled = [bool]$Configuration.Compression.Enable
        }
    }

    # setup content type route patterns for forced content types
    $Configuration.ContentType.Routes.Keys | Where-Object { ![string]::IsNullOrWhiteSpace($_) } | ForEach-Object {
        $_type = $Configuration.ContentType.Routes[$_]
        $_pattern = (Convert-PodePathPatternToRegex -Path $_ -NotSlashes)
        $Context.Server.Web.ContentType.Routes[$_pattern] = $_type
    }

    # setup transfer encoding route patterns for forced transfer encodings
    $Configuration.TransferEncoding.Routes.Keys | Where-Object { ![string]::IsNullOrWhiteSpace($_) } | ForEach-Object {
        $_type = $Configuration.TransferEncoding.Routes[$_]
        $_pattern = (Convert-PodePathPatternToRegex -Path $_ -NotSlashes)
        $Context.Server.Web.TransferEncoding.Routes[$_pattern] = $_type
    }

    # setup content type route patterns for error pages
    $Configuration.ErrorPages.Routes.Keys | Where-Object { ![string]::IsNullOrWhiteSpace($_) } | ForEach-Object {
        $_type = $Configuration.ErrorPages.Routes[$_]
        $_pattern = (Convert-PodePathPatternToRegex -Path $_ -NotSlashes)
        $Context.Server.Web.ErrorPages.Routes[$_pattern] = $_type
    }
}

function New-PodeAutoRestartServer {
    # don't configure if not supplied, or running as serverless
    $config = (Get-PodeConfig)
    if (($null -eq $config) -or ($null -eq $config.Server.Restart) -or $PodeContext.Server.IsServerless) {
        return
    }

    $restart = $config.Server.Restart

    # period - setup a timer
    $period = [int]$restart.period
    if ($period -gt 0) {
        Add-PodeTimer -Name '__pode_restart_period__' -Interval ($period * 60) -ScriptBlock {
            $PodeContext.Tokens.Restart.Cancel()
        }
    }

    # times - convert into cron expressions
    $times = @(@($restart.times) -ne $null)
    if (($times | Measure-Object).Count -gt 0) {
        $crons = @()

        @($times) | ForEach-Object {
            $atoms = $_ -split '\:'
            $crons += "$([int]$atoms[1]) $([int]$atoms[0]) * * *"
        }

        Add-PodeSchedule -Name '__pode_restart_times__' -Cron @($crons) -ScriptBlock {
            $PodeContext.Tokens.Restart.Cancel()
        }
    }

    # crons - setup schedules
    $crons = @(@($restart.crons) -ne $null)
    if (($crons | Measure-Object).Count -gt 0) {
        Add-PodeSchedule -Name '__pode_restart_crons__' -Cron @($crons) -ScriptBlock {
            $PodeContext.Tokens.Restart.Cancel()
        }
    }
}

function Set-PodeOutputVariables {
    if (Test-PodeIsEmpty $PodeContext.Server.Output.Variables) {
        return
    }

    foreach ($key in $PodeContext.Server.Output.Variables.Keys) {
        try {
            Set-Variable -Name $key -Value $PodeContext.Server.Output.Variables[$key] -Force -Scope Global
        }
        catch {
            $_ | Write-PodeErrorLog
        }
    }
}<|MERGE_RESOLUTION|>--- conflicted
+++ resolved
@@ -831,13 +831,8 @@
         if ($Configuration.DefaultFolders.Public) {
             $Context.Server.DefaultFolders.Public = $Configuration.DefaultFolders.Public
         }
-<<<<<<< HEAD
-        if ($Configuration.DefaultFolders.View) {
-            $Context.Server.DefaultFolders.View = $Configuration.DefaultFolders.View
-=======
         if ($Configuration.DefaultFolders.Views) {
             $Context.Server.DefaultFolders.Views = $Configuration.DefaultFolders.Views
->>>>>>> 120efdd7
         }
         if ($Configuration.DefaultFolders.Errors) {
             $Context.Server.DefaultFolders.Errors = $Configuration.DefaultFolders.Errors

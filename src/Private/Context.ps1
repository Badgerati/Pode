--- conflicted
+++ resolved
@@ -438,16 +438,13 @@
         }
     }
 
-<<<<<<< HEAD
+    # scoped variables
+    $ctx.Server.ScopedVariables = [ordered]@{}
+
     # Yaml module caching
     $ctx.Server.Cache = @{
         YamlModuleImported = $null
     }
-=======
-    # scoped variables
-    $ctx.Server.ScopedVariables = [ordered]@{}
-
->>>>>>> 947ac85d
     # return the new context
     return $ctx
 }

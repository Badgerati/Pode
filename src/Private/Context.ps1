--- conflicted
+++ resolved
@@ -55,13 +55,11 @@
         [string]
         $ConfigFile,
 
-<<<<<<< HEAD
         [string]
-        $ApplicationName
-=======
+        $ApplicationName,
+
         [switch]
         $Daemon
->>>>>>> 47cb891b
     )
 
     # set a random server name if one not supplied

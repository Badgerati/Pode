--- conflicted
+++ resolved
@@ -555,7 +555,30 @@
     # return the new context
     return $ctx
 }
- 
+
+function New-PodeRunspaceState {
+    # create the state, and add the pode modules
+    $state = [initialsessionstate]::CreateDefault()
+    $state.ImportPSModule($PodeContext.Server.PodeModule.DataPath)
+    $state.ImportPSModule($PodeContext.Server.PodeModule.InternalPath)
+
+    # load the vars into the share state
+    $session = New-PodeStateContext -Context $PodeContext
+
+    $variables = @(
+        [System.Management.Automation.Runspaces.SessionStateVariableEntry]::new('PodeLocale', $PodeLocale, $null),
+        [System.Management.Automation.Runspaces.SessionStateVariableEntry]::new('PodeContext', $session, $null),
+        [System.Management.Automation.Runspaces.SessionStateVariableEntry]::new('Console', $Host, $null),
+        [System.Management.Automation.Runspaces.SessionStateVariableEntry]::new('PODE_SCOPE_RUNSPACE', $true, $null)
+    )
+
+    foreach ($var in $variables) {
+        $state.Variables.Add($var)
+    }
+
+    $PodeContext.RunspaceState = $state
+}
+
 <#
 .SYNOPSIS
     Creates and initializes runspace pools for various Pode components.
@@ -590,14 +613,9 @@
     # main runspace - for timers, schedules, etc
     $totalThreadCount = ($threadsCounts.Values | Measure-Object -Sum).Sum
     $PodeContext.RunspacePools.Main = @{
-<<<<<<< HEAD
-        Pool  = New-PodeRunspacePoolNetWrapper  -MaxRunspaces $totalThreadCount -RunspaceState $PodeContext.RunspaceState
-        State = 'Waiting'
-=======
-        Pool   = [runspacefactory]::CreateRunspacePool(1, $totalThreadCount, $PodeContext.RunspaceState, $Host)
+        Pool   = New-PodeRunspacePoolNetWrapper  -MaxRunspaces $totalThreadCount -RunspaceState $PodeContext.RunspaceState
         State  = 'Waiting'
         LastId = 0
->>>>>>> f4db4b62
     }
 
     # web runspace - if we have any http/s endpoints
@@ -612,56 +630,36 @@
     # smtp runspace - if we have any smtp endpoints
     if (Test-PodeEndpointByProtocolType -Type Smtp) {
         $PodeContext.RunspacePools.Smtp = @{
-<<<<<<< HEAD
-            Pool  = New-PodeRunspacePoolNetWrapper -MaxRunspaces ($PodeContext.Threads.General + 1) -RunspaceState $PodeContext.RunspaceState
-            State = 'Waiting'
-=======
-            Pool   = [runspacefactory]::CreateRunspacePool(1, ($PodeContext.Threads.General + 1), $PodeContext.RunspaceState, $Host)
+            Pool   = New-PodeRunspacePoolNetWrapper -MaxRunspaces ($PodeContext.Threads.General + 1) -RunspaceState $PodeContext.RunspaceState
             State  = 'Waiting'
             LastId = 0
->>>>>>> f4db4b62
         }
     }
 
     # tcp runspace - if we have any tcp endpoints
     if (Test-PodeEndpointByProtocolType -Type Tcp) {
         $PodeContext.RunspacePools.Tcp = @{
-<<<<<<< HEAD
-            Pool  = New-PodeRunspacePoolNetWrapper -MaxRunspaces ($PodeContext.Threads.General + 1) -RunspaceState $PodeContext.RunspaceState
-            State = 'Waiting'
-=======
-            Pool   = [runspacefactory]::CreateRunspacePool(1, ($PodeContext.Threads.General + 1), $PodeContext.RunspaceState, $Host)
+            Pool   = New-PodeRunspacePoolNetWrapper -MaxRunspaces ($PodeContext.Threads.General + 1) -RunspaceState $PodeContext.RunspaceState
             State  = 'Waiting'
             LastId = 0
->>>>>>> f4db4b62
         }
     }
 
     # signals runspace - if we have any ws/s endpoints
     if (Test-PodeEndpointByProtocolType -Type Ws) {
         $PodeContext.RunspacePools.Signals = @{
-<<<<<<< HEAD
-            Pool  = New-PodeRunspacePoolNetWrapper -MaxRunspaces ($PodeContext.Threads.General + 2) -RunspaceState $PodeContext.RunspaceState
-            State = 'Waiting'
-=======
-            Pool   = [runspacefactory]::CreateRunspacePool(1, ($PodeContext.Threads.General + 2), $PodeContext.RunspaceState, $Host)
+            Pool   = New-PodeRunspacePoolNetWrapper -MaxRunspaces ($PodeContext.Threads.General + 2) -RunspaceState $PodeContext.RunspaceState
             State  = 'Waiting'
             LastId = 0
->>>>>>> f4db4b62
         }
     }
 
     # web socket connections runspace - for receiving data for external sockets
     if (Test-PodeWebSocketsExist) {
         $PodeContext.RunspacePools.WebSockets = @{
-<<<<<<< HEAD
-            Pool  = New-PodeRunspacePoolNetWrapper -MaxRunspaces ($PodeContext.Threads.WebSockets + 1) -RunspaceState $PodeContext.RunspaceState
-            State = 'Waiting'
-=======
-            Pool   = [runspacefactory]::CreateRunspacePool(1, $PodeContext.Threads.WebSockets + 1, $PodeContext.RunspaceState, $Host)
+            Pool   = New-PodeRunspacePoolNetWrapper -MaxRunspaces ($PodeContext.Threads.WebSockets + 1) -RunspaceState $PodeContext.RunspaceState
             State  = 'Waiting'
             LastId = 0
->>>>>>> f4db4b62
         }
 
         New-PodeWebSocketReceiver
@@ -679,56 +677,36 @@
     # setup schedule runspace pool -if we have any schedules
     if (Test-PodeSchedulesExist) {
         $PodeContext.RunspacePools.Schedules = @{
-<<<<<<< HEAD
-            Pool  = New-PodeRunspacePoolNetWrapper -MaxRunspaces $PodeContext.Threads.Schedules -RunspaceState $PodeContext.RunspaceState
-            State = 'Waiting'
-=======
-            Pool   = [runspacefactory]::CreateRunspacePool(1, $PodeContext.Threads.Schedules, $PodeContext.RunspaceState, $Host)
+            Pool   = New-PodeRunspacePoolNetWrapper -MaxRunspaces $PodeContext.Threads.Schedules -RunspaceState $PodeContext.RunspaceState
             State  = 'Waiting'
             LastId = 0
->>>>>>> f4db4b62
         }
     }
 
     # setup tasks runspace pool -if we have any tasks
     if (Test-PodeTasksExist) {
         $PodeContext.RunspacePools.Tasks = @{
-<<<<<<< HEAD
-            Pool  = New-PodeRunspacePoolNetWrapper -MaxRunspaces $PodeContext.Threads.Tasks -RunspaceState $PodeContext.RunspaceState
-            State = 'Waiting'
-=======
-            Pool   = [runspacefactory]::CreateRunspacePool(1, $PodeContext.Threads.Tasks, $PodeContext.RunspaceState, $Host)
+            Pool   = New-PodeRunspacePoolNetWrapper -MaxRunspaces $PodeContext.Threads.Tasks -RunspaceState $PodeContext.RunspaceState
             State  = 'Waiting'
             LastId = 0
->>>>>>> f4db4b62
         }
     }
 
     # setup files runspace pool -if we have any file watchers
     if (Test-PodeFileWatchersExist) {
         $PodeContext.RunspacePools.Files = @{
-<<<<<<< HEAD
-            Pool  = New-PodeRunspacePoolNetWrapper -MaxRunspaces ($PodeContext.Threads.Files + 1) -RunspaceState $PodeContext.RunspaceState
-            State = 'Waiting'
-=======
-            Pool   = [runspacefactory]::CreateRunspacePool(1, $PodeContext.Threads.Files + 1, $PodeContext.RunspaceState, $Host)
+            Pool   = New-PodeRunspacePoolNetWrapper -MaxRunspaces ($PodeContext.Threads.Files + 1) -RunspaceState $PodeContext.RunspaceState
             State  = 'Waiting'
             LastId = 0
->>>>>>> f4db4b62
         }
     }
 
     # setup gui runspace pool (only for non-ps-core) - if gui enabled
     if (Test-PodeGuiEnabled) {
         $PodeContext.RunspacePools.Gui = @{
-<<<<<<< HEAD
-            Pool  = New-PodeRunspacePoolNetWrapper -MaxRunspaces 1 -RunspaceState $PodeContext.RunspaceState
-            State = 'Waiting'
-=======
-            Pool   = [runspacefactory]::CreateRunspacePool(1, 1, $PodeContext.RunspaceState, $Host)
+            Pool   = New-PodeRunspacePoolNetWrapper -MaxRunspaces 1 -RunspaceState $PodeContext.RunspaceState
             State  = 'Waiting'
             LastId = 0
->>>>>>> f4db4b62
         }
 
         $PodeContext.RunspacePools.Gui.Pool.ApartmentState = 'STA'
@@ -770,6 +748,174 @@
             Add-Member -MemberType NoteProperty -Name Threading -Value $Context.Threading -PassThru |
             Add-Member -MemberType NoteProperty -Name Server -Value $Context.Server -PassThru)
 }
+
+
+<#
+.SYNOPSIS
+    Opens and initializes runspace pools for various Pode components.
+
+.DESCRIPTION
+    This function opens and initializes runspace pools for different Pode components, such as timers, schedules, web endpoints, web sockets, SMTP, TCP, and more. It asynchronously opens the pools and waits for them to be in the 'Opened' state. If any pool fails to open, it reports an error.
+
+.OUTPUTS
+    Opens and initializes runspace pools for various Pode components.
+#>
+function Open-PodeRunspacePool {
+    if ($PodeContext.Server.IsServerless) {
+        return
+    }
+
+    $start = [datetime]::Now
+    Write-Verbose 'Opening RunspacePools'
+
+    # open pools async
+    foreach ($key in $PodeContext.RunspacePools.Keys) {
+        $item = $PodeContext.RunspacePools[$key]
+        if ($null -eq $item) {
+            continue
+        }
+
+        $item.Pool.ThreadOptions = [System.Management.Automation.Runspaces.PSThreadOptions]::ReuseThread
+        $item.Pool.CleanupInterval = [timespan]::FromMinutes(5)
+        $item.Result = $item.Pool.BeginOpen($null, $null)
+    }
+
+    # wait for them all to open
+    $queue = @($PodeContext.RunspacePools.Keys)
+
+    while ($queue.Length -gt 0) {
+        foreach ($key in $queue) {
+            $item = $PodeContext.RunspacePools[$key]
+            if ($null -eq $item) {
+                $queue = ($queue | Where-Object { $_ -ine $key })
+                continue
+            }
+
+            if ($item.Pool.RunspacePoolStateInfo.State -iin @('Opened', 'Broken')) {
+                $queue = ($queue | Where-Object { $_ -ine $key })
+                Write-Verbose "RunspacePool for $($key): $($item.Pool.RunspacePoolStateInfo.State) [duration: $(([datetime]::Now - $start).TotalSeconds)s]"
+            }
+        }
+
+        if ($queue.Length -gt 0) {
+            Start-Sleep -Milliseconds 100
+        }
+    }
+
+    # report errors for failed pools
+    foreach ($key in $PodeContext.RunspacePools.Keys) {
+        $item = $PodeContext.RunspacePools[$key]
+        if ($null -eq $item) {
+            continue
+        }
+
+        if ($item.Pool.RunspacePoolStateInfo.State -ieq 'broken') {
+            $item.Pool.EndOpen($item.Result) | Out-Default
+            throw ($PodeLocale.failedToOpenRunspacePoolExceptionMessage -f $key) #"Failed to open RunspacePool: $($key)"
+        }
+    }
+
+    Write-Verbose "RunspacePools opened [duration: $(([datetime]::Now - $start).TotalSeconds)s]"
+}
+<#
+.SYNOPSIS
+    Opens and processes the Pode server configuration.
+
+.DESCRIPTION
+    This function closes and disposes runspace pools for different Pode components, such as timers, schedules, web endpoints, web sockets, SMTP, TCP, and more. It asynchronously closes the pools and waits for them to be in the 'Closed' state. If any pool fails to close, it reports an error.
+
+.OUTPUTS
+    Closes and disposes runspace pools for various Pode components.
+#>
+function Close-PodeRunspacePool {
+    if ($PodeContext.Server.IsServerless -or ($null -eq $PodeContext.RunspacePools)) {
+        return
+    }
+
+    $start = [datetime]::Now
+    Write-Verbose 'Closing RunspacePools'
+
+    # close pools async
+    foreach ($key in $PodeContext.RunspacePools.Keys) {
+        $item = $PodeContext.RunspacePools[$key]
+        if (($null -eq $item) -or ($item.Pool.IsDisposed)) {
+            continue
+        }
+
+        $item.Result = $item.Pool.BeginClose($null, $null)
+    }
+
+    # wait for them all to close
+    $queue = @($PodeContext.RunspacePools.Keys)
+
+    while ($queue.Length -gt 0) {
+        foreach ($key in $queue) {
+            $item = $PodeContext.RunspacePools[$key]
+            if ($null -eq $item) {
+                $queue = ($queue | Where-Object { $_ -ine $key })
+                continue
+            }
+
+            if ($item.Pool.RunspacePoolStateInfo.State -iin @('Closed', 'Broken')) {
+                $queue = ($queue | Where-Object { $_ -ine $key })
+                Write-Verbose "RunspacePool for $($key): $($item.Pool.RunspacePoolStateInfo.State) [duration: $(([datetime]::Now - $start).TotalSeconds)s]"
+            }
+        }
+
+        if ($queue.Length -gt 0) {
+            Start-Sleep -Milliseconds 100
+        }
+    }
+
+    # report errors for failed pools
+    foreach ($key in $PodeContext.RunspacePools.Keys) {
+        $item = $PodeContext.RunspacePools[$key]
+        if ($null -eq $item) {
+            continue
+        }
+
+        if ($item.Pool.RunspacePoolStateInfo.State -ieq 'broken') {
+            $item.Pool.EndClose($item.Result) | Out-Default
+            # Failed to close RunspacePool
+            throw ($PodeLocale.failedToCloseRunspacePoolExceptionMessage -f $key)
+        }
+    }
+
+    # dispose pools
+    foreach ($key in $PodeContext.RunspacePools.Keys) {
+        $item = $PodeContext.RunspacePools[$key]
+        if (($null -eq $item) -or ($item.Pool.IsDisposed)) {
+            continue
+        }
+
+        Close-PodeDisposable -Disposable $item.Pool
+    }
+
+    Write-Verbose "RunspacePools closed [duration: $(([datetime]::Now - $start).TotalSeconds)s]"
+}
+
+function New-PodeStateContext {
+    param(
+        [Parameter(Mandatory = $true)]
+        [ValidateNotNull()]
+        $Context
+    )
+
+    return [PSCustomObject]@{
+        Threads       = $Context.Threads
+        Timers        = $Context.Timers
+        Schedules     = $Context.Schedules
+        Tasks         = $Context.Tasks
+        AsyncRoutes= $Context.AsyncRoutes
+        Fim           = $Context.Fim
+        RunspacePools = $Context.RunspacePools
+        Tokens        = $Context.Tokens
+        Metrics       = $Context.Metrics
+        LogsToProcess = $Context.LogsToProcess
+        Threading     = $Context.Threading
+        Server        = $Context.Server
+    }
+}
 <#
 .SYNOPSIS
     Opens and processes the Pode server configuration.
@@ -913,6 +1059,18 @@
         }
     }
 
+    $Context.AsyncRoutes.HouseKeeping = @{
+        TimerInterval    = Protect-PodeValue -Value $Configuration.AsyncRoutes.HouseKeeping.TimerInterval -Default $Context.AsyncRoutes.HouseKeeping.TimerInterval
+        RetentionMinutes = Protect-PodeValue -Value $Configuration.AsyncRoutes.HouseKeeping.RetentionMinutes -Default $Context.AsyncRoutes.HouseKeeping.RetentionMinutes
+    }
+
+    $Context.AsyncRoutes.UserFieldIdentifier = Protect-PodeValue -Value $Configuration.AsyncRoutes.UserFieldIdentifier -Default $Context.AsyncRoutes.UserFieldIdentifier
+
+    $Context.Tasks.HouseKeeping = @{
+        TimerInterval    = Protect-PodeValue -Value $Configuration.Tasks.HouseKeeping.TimerInterval -Default $Context.Tasks.HouseKeeping.TimerInterval
+        RetentionMinutes = Protect-PodeValue -Value $Configuration.Tasks.HouseKeeping.RetentionMinutes -Default $Context.Tasks.HouseKeeping.RetentionMinutes
+    }
+
     $Context.Server.AllowedActions = @{
         Suspend         = [bool](Protect-PodeValue -Value  $Configuration.AllowedActions.Suspend -Default $Context.Server.AllowedActions.Suspend)
         Restart         = [bool](Protect-PodeValue -Value  $Configuration.AllowedActions.Restart -Default $Context.Server.AllowedActions.Restart)
@@ -927,19 +1085,6 @@
         }
     }
 
-<<<<<<< HEAD
-    $Context.AsyncRoutes.HouseKeeping = @{
-        TimerInterval    = Protect-PodeValue -Value $Configuration.AsyncRoutes.HouseKeeping.TimerInterval -Default $Context.AsyncRoutes.HouseKeeping.TimerInterval
-        RetentionMinutes = Protect-PodeValue -Value $Configuration.AsyncRoutes.HouseKeeping.RetentionMinutes -Default $Context.AsyncRoutes.HouseKeeping.RetentionMinutes
-    }
-
-    $Context.AsyncRoutes.UserFieldIdentifier = Protect-PodeValue -Value $Configuration.AsyncRoutes.UserFieldIdentifier -Default $Context.AsyncRoutes.UserFieldIdentifier
-
-    $Context.Tasks.HouseKeeping = @{
-        TimerInterval    = Protect-PodeValue -Value $Configuration.Tasks.HouseKeeping.TimerInterval -Default $Context.Tasks.HouseKeeping.TimerInterval
-        RetentionMinutes = Protect-PodeValue -Value $Configuration.Tasks.HouseKeeping.RetentionMinutes -Default $Context.Tasks.HouseKeeping.RetentionMinutes
-    }
-=======
     $Context.Server.Console = @{
         DisableTermination  = [bool](Protect-PodeValue -Value  $Configuration.Console.DisableTermination -Default $Context.Server.Console.DisableTermination)
         DisableConsoleInput = [bool](Protect-PodeValue -Value  $Configuration.Console.DisableConsoleInput -Default $Context.Server.Console.DisableConsoleInput)
@@ -989,7 +1134,6 @@
     }
 
 
->>>>>>> f4db4b62
 }
 
 function Set-PodeWebConfiguration {

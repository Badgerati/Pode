--- conflicted
+++ resolved
@@ -50,17 +50,13 @@
         $EnableBreakpoints,
 
         [switch]
-<<<<<<< HEAD
-        $EnableBreakpoints,
+        $IgnoreServerConfig,
+
+        [string]
+        $ConfigFile,
 
         [hashtable]
         $Service
-=======
-        $IgnoreServerConfig,
-
-        [string]
-        $ConfigFile
->>>>>>> f4db4b62
     )
 
     # set a random server name if one not supplied

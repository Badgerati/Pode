<#
.SYNOPSIS
    Adds a new runspace to Pode with the specified type and script block.

.DESCRIPTION
    The `Add-PodeRunspace` function creates a new PowerShell runspace within Pode
    based on the provided type and script block. This function allows for additional
    customization through parameters, output streaming, and runspace management options.

.PARAMETER Type
    The type of runspace to create. Accepted values are:
    'Main', 'Signals', 'Schedules', 'Gui', 'Web', 'Smtp', 'Tcp', 'Tasks',
    'WebSockets', 'Files', 'Timers'.

.PARAMETER ScriptBlock
    The script block to execute within the runspace. This script block will be
    added to the runspace's pipeline.

.PARAMETER Parameters
    Optional parameters to pass to the script block.

.PARAMETER OutputStream
    A PSDataCollection object to handle output streaming for the runspace.

.PARAMETER Forget
    If specified, the pipeline's output will not be stored or remembered.

.PARAMETER NoProfile
    If specified, the runspace will not load any modules or profiles.

.PARAMETER PassThru
    If specified, returns the pipeline and handler for custom processing.

.PARAMETER Name
    If specified, is used as base name for the runspace.

.EXAMPLE
    Add-PodeRunspace -Type 'Tasks' -ScriptBlock {
        # Your script code here
    }
#>

function Add-PodeRunspace {
    param(
        [Parameter(Mandatory = $true)]
        [string]
        $Type,

        [Parameter(Mandatory = $true)]
        [ValidateNotNull()]
        [scriptblock]
        $ScriptBlock,

        [Parameter()]
        $Parameters,

        [Parameter()]
        [System.Management.Automation.PSDataCollection[psobject]]
        $OutputStream = $null,

        [switch]
        $Forget,

        [switch]
        $NoProfile,

        [switch]
        $PassThru,

        [string]
        $Name = 'generic'
    )

    try {
        # Define the script block to open the runspace and set its state.
        $openRunspaceScript = {
            param($Type, $Name, $NoProfile)
            try {
                # Set the runspace name.
                Set-PodeCurrentRunspaceName -Name $Name

                if (!$NoProfile) {
                    # Import necessary internal Pode modules for the runspace.
                    Import-PodeModulesInternal

                    # Add required PowerShell drives.
                    Add-PodePSDrivesInternal
                }

                # Mark the runspace as 'Ready' to process requests.
                $PodeContext.RunspacePools[$Type].State = 'Ready'
            }
            catch {
                # Handle errors, setting the runspace state to 'Error' if applicable.
                if ($PodeContext.RunspacePools[$Type].State -ieq 'waiting') {
                    $PodeContext.RunspacePools[$Type].State = 'Error'
                }

                # Output the error details to the default stream and rethrow.
                $_ | Out-Default
                $_.ScriptStackTrace | Out-Default
                throw
            }
        }

        # Create a PowerShell pipeline.
        $ps = [powershell]::Create()
        $ps.RunspacePool = $PodeContext.RunspacePools[$Type].Pool

        # Add the script block and parameters to the pipeline.
        $null = $ps.AddScript($openRunspaceScript)
        $null = $ps.AddParameters(
            @{
                'Type'      = $Type
                'Name'      = "Pode_$($Type)_$($Name)_$((++$PodeContext.RunspacePools[$Type].LastId))" # create the name and increment the last Id for the type
                'NoProfile' = $NoProfile.IsPresent
            }
        )

        # Add the main script block to the pipeline.
        $null = $ps.AddScript($ScriptBlock)

        # Add any provided parameters to the script block.
        if (!(Test-PodeIsEmpty $Parameters)) {
            $Parameters.Keys | ForEach-Object {
                $null = $ps.AddParameter($_, $Parameters[$_])
            }
        }

        # Begin invoking the pipeline, with or without output streaming.
        if ($null -eq $OutputStream) {
            $pipeline = $ps.BeginInvoke()
        }
        else {
            $pipeline = $ps.BeginInvoke($OutputStream, $OutputStream)
        }

        # Handle forgetting, returning, or storing the pipeline.
        if ($Forget) {
            $null = $pipeline
        }
        elseif ($PassThru) {
            return @{
                Pipeline = $ps
                Handler  = $pipeline
            }
        }
        else {
            $PodeContext.Runspaces += @{
                Pool     = $Type
                Pipeline = $ps
                Handler  = $pipeline
                Stopped  = $false
            }
        }
    }
    catch {
        # Log and throw any exceptions encountered during execution.
        $_ | Write-PodeErrorLog
        throw $_.Exception
    }
}

<#
.SYNOPSIS
    Closes and disposes of the Pode runspaces, listeners, receivers, watchers, and optionally runspace pools.

.DESCRIPTION
    This function checks and waits for all Listeners, Receivers, and Watchers to be disposed of
    before proceeding to close and dispose of the runspaces and optionally the runspace pools.
    It ensures a clean shutdown by managing the disposal of resources in a specified order.
    The function handles serverless and regular server environments differently, skipping
    disposal actions in serverless contexts.

.PARAMETER ClosePool
    Specifies whether to close and dispose of the runspace pools along with the runspaces.
    This is optional and should be specified if the pools need to be explicitly closed.

.EXAMPLE
    Close-PodeRunspace -ClosePool
    This example closes all runspaces and their associated pools, ensuring that all resources are properly disposed of.

.OUTPUTS
    None
    Outputs from this function are primarily internal state changes and verbose logging.
#>
function Close-PodeRunspace {
    param(
        [switch]
        $ClosePool
    )

    # Early return if server is serverless, as disposal is not required.
    if ($PodeContext.Server.IsServerless) {
        return
    }

    try {
        # Only proceed if there are runspaces to dispose of.
        if (!(Test-PodeIsEmpty $PodeContext.Runspaces)) {
            Write-Verbose 'Waiting until all Listeners are disposed'

            $count = 0
            $continue = $false
            # Attempts to dispose of resources for up to 10 seconds.
            while ($count -le 10) {
                Start-Sleep -Seconds 1
                $count++

                $continue = $false
                # Check each listener, receiver, and watcher; if any are not disposed, continue waiting.
                foreach ($listener in $PodeContext.Listeners) {
                    if (!$listener.IsDisposed) {
                        $continue = $true
                        break
                    }
                }

                foreach ($receiver in $PodeContext.Receivers) {
                    if (!$receiver.IsDisposed) {
                        $continue = $true
                        break
                    }
                }

                foreach ($watcher in $PodeContext.Watchers) {
                    if (!$watcher.IsDisposed) {
                        $continue = $true
                        break
                    }
                }
                # If undisposed resources exist, continue waiting.
                if ($continue) {
                    continue
                }

                break
            }

            Write-Verbose 'All Listeners disposed'

            # now dispose runspaces
            Write-Verbose 'Disposing Runspaces'
            $runspaceErrors = @(foreach ($item in $PodeContext.Runspaces) {
                    if ($item.Stopped) {
                        continue
                    }

                    try {
                        # only do this, if the pool is in error
                        if ($PodeContext.RunspacePools[$item.Pool].State -ieq 'error') {
                            $item.Pipeline.EndInvoke($item.Handler)
                        }
                    }
                    catch {
                        "$($item.Pool) runspace failed to load: $($_.Exception.InnerException.Message)"
                    }

                    Close-PodeDisposable -Disposable $item.Pipeline
                    $item.Stopped = $true
                })

            # dispose of schedule runspaces
            if ($PodeContext.Schedules.Processes.Count -gt 0) {
                foreach ($key in $PodeContext.Schedules.Processes.Keys.Clone()) {
                    Close-PodeScheduleInternal -Process $PodeContext.Schedules.Processes[$key]
                }
            }

            # dispose of task runspaces
            if ($PodeContext.Tasks.Processes.Count -gt 0) {
                foreach ($key in $PodeContext.Tasks.Processes.Keys.Clone()) {
                    Close-PodeTaskInternal -Process $PodeContext.Tasks.Processes[$key]
                }
            }

            $PodeContext.Runspaces = @()
            Write-Verbose 'Runspaces disposed'
        }

        # close/dispose the runspace pools
        if ($ClosePool) {
            Close-PodeRunspacePool
        }

        # Check for and throw runspace errors if any occurred during disposal.
        if (($null -ne $runspaceErrors) -and ($runspaceErrors.Length -gt 0)) {
            foreach ($err in $runspaceErrors) {
                if ($null -eq $err) {
                    continue
                }

                throw $err
            }
        }

        # garbage collect
        Invoke-PodeGC
    }
    catch {
        $_ | Write-PodeErrorLog
        throw $_.Exception
    }
}

<#
.SYNOPSIS
<<<<<<< HEAD
    Opens and initializes runspace pools for various Pode components.

.DESCRIPTION
    This function opens and initializes runspace pools for different Pode components, such as timers, schedules, web endpoints, web sockets, SMTP, TCP, and more. It asynchronously opens the pools and waits for them to be in the 'Opened' state. If any pool fails to open, it reports an error.

.OUTPUTS
    Opens and initializes runspace pools for various Pode components.
#>
function Open-PodeRunspacePool {
    if ($PodeContext.Server.IsServerless) {
        return
    }

    $start = [datetime]::Now
    Write-Verbose 'Opening RunspacePools'

    # open pools async
    foreach ($key in $PodeContext.RunspacePools.Keys) {
        $item = $PodeContext.RunspacePools[$key]
        if ($null -eq $item) {
            continue
        }

        $item.Pool.ThreadOptions = [System.Management.Automation.Runspaces.PSThreadOptions]::ReuseThread
        $item.Pool.CleanupInterval = [timespan]::FromMinutes(5)
        $item.Result = $item.Pool.BeginOpen($null, $null)
    }

    # wait for them all to open
    $queue = @($PodeContext.RunspacePools.Keys)

    while ($queue.Length -gt 0) {
        foreach ($key in $queue) {
            $item = $PodeContext.RunspacePools[$key]
            if ($null -eq $item) {
                $queue = ($queue | Where-Object { $_ -ine $key })
                continue
            }

            if ($item.Pool.RunspacePoolStateInfo.State -iin @('Opened', 'Broken')) {
                $queue = ($queue | Where-Object { $_ -ine $key })
                Write-Verbose "RunspacePool for $($key): $($item.Pool.RunspacePoolStateInfo.State) [duration: $(([datetime]::Now - $start).TotalSeconds)s]"
            }
        }

        if ($queue.Length -gt 0) {
            Start-Sleep -Milliseconds 100
        }
    }

    # report errors for failed pools
    foreach ($key in $PodeContext.RunspacePools.Keys) {
        $item = $PodeContext.RunspacePools[$key]
        if ($null -eq $item) {
            continue
        }

        if ($item.Pool.RunspacePoolStateInfo.State -ieq 'broken') {
            $item.Pool.EndOpen($item.Result) | Out-Default
            throw ($PodeLocale.failedToOpenRunspacePoolExceptionMessage -f $key) #"Failed to open RunspacePool: $($key)"
        }
    }

    Write-Verbose "RunspacePools opened [duration: $(([datetime]::Now - $start).TotalSeconds)s]"
}

<#
.SYNOPSIS
    Closes and disposes runspace pools for various Pode components.

.DESCRIPTION
    This function closes and disposes runspace pools for different Pode components, such as timers, schedules, web endpoints, web sockets, SMTP, TCP, and more. It asynchronously closes the pools and waits for them to be in the 'Closed' state. If any pool fails to close, it reports an error.

.OUTPUTS
    Closes and disposes runspace pools for various Pode components.
#>
function Close-PodeRunspacePool {
    if ($PodeContext.Server.IsServerless -or ($null -eq $PodeContext.RunspacePools)) {
        return
    }

    $start = [datetime]::Now
    Write-Verbose 'Closing RunspacePools'

    # close pools async
    foreach ($key in $PodeContext.RunspacePools.Keys) {
        $item = $PodeContext.RunspacePools[$key]
        if (($null -eq $item) -or ($item.Pool.IsDisposed)) {
            continue
        }

        $item.Result = $item.Pool.BeginClose($null, $null)
    }

    # wait for them all to close
    $queue = @($PodeContext.RunspacePools.Keys)

    while ($queue.Length -gt 0) {
        foreach ($key in $queue) {
            $item = $PodeContext.RunspacePools[$key]
            if ($null -eq $item) {
                $queue = ($queue | Where-Object { $_ -ine $key })
                continue
            }

            if ($item.Pool.RunspacePoolStateInfo.State -iin @('Closed', 'Broken')) {
                $queue = ($queue | Where-Object { $_ -ine $key })
                Write-Verbose "RunspacePool for $($key): $($item.Pool.RunspacePoolStateInfo.State) [duration: $(([datetime]::Now - $start).TotalSeconds)s]"
            }
        }

        if ($queue.Length -gt 0) {
            Start-Sleep -Milliseconds 100
        }
    }

    # report errors for failed pools
    foreach ($key in $PodeContext.RunspacePools.Keys) {
        $item = $PodeContext.RunspacePools[$key]
        if ($null -eq $item) {
            continue
        }

        if ($item.Pool.RunspacePoolStateInfo.State -ieq 'broken') {
            $item.Pool.EndClose($item.Result) | Out-Default
            # Failed to close RunspacePool
            throw ($PodeLocale.failedToCloseRunspacePoolExceptionMessage -f $key)
        }
    }

    # dispose pools
    foreach ($key in $PodeContext.RunspacePools.Keys) {
        $item = $PodeContext.RunspacePools[$key]
        if (($null -eq $item) -or ($item.Pool.IsDisposed)) {
            continue
        }

        Close-PodeDisposable -Disposable $item.Pool
    }

    Write-Verbose "RunspacePools closed [duration: $(([datetime]::Now - $start).TotalSeconds)s]"
}
=======
    Resets the name of the current Pode runspace by modifying its structure.

.DESCRIPTION
    The `Reset-PodeRunspaceName` function updates the name of the current runspace if it begins with "Pode_".
    It replaces the portion of the name after the second underscore with "waiting" while retaining the final number.
    Additionally, it prepends an underscore (`_`) to the modified name.
>>>>>>> f4db4b62

.PARAMETER None
    This function does not take any parameters.

.NOTES
    - The function assumes the current runspace follows the naming convention "Pode_*".
    - If the current runspace name does not start with "Pode_", no changes are made.
    - Useful for managing or resetting runspace names in Pode applications.

<<<<<<< HEAD
<#
.SYNOPSIS
    Initializes a new Pode runspace state with the necessary modules and shared variables.

.DESCRIPTION
    This function creates an initial PowerShell session state for a Pode runspace.
    It imports the Pode modules and sets up a shared state context containing relevant
    variables like PodeLocale, PodeContext, and others for proper runspace isolation.

.PARAMETER None
    No parameters are required for this function.

.NOTES
    This function is designed to be used in Pode-based applications where runspaces
    are necessary for handling parallel execution with access to the Pode context.
    Variables added to the state are accessible inside the runspace.

.EXAMPLE
    New-PodeRunspaceState
    Initializes the Pode runspace state with the required modules and variables.
#>
function New-PodeRunspaceState {
    # Create the initial session state for the runspace
    $state = [initialsessionstate]::CreateDefault()

    # Import Pode modules: DataPath for core functionality and InternalPath for internal operations
    $state.ImportPSModule($PodeContext.Server.PodeModule.DataPath)
    $state.ImportPSModule($PodeContext.Server.PodeModule.InternalPath)

    # load the vars into the share state
    $session = New-PodeStateContext -Context $PodeContext

    $variables = @(
        # PodeLocale stores the localization settings for Pode
        [System.Management.Automation.Runspaces.SessionStateVariableEntry]::new('PodeLocale', $PodeLocale, $null),

        # PodeContext stores the current Pode session context
        [System.Management.Automation.Runspaces.SessionStateVariableEntry]::new('PodeContext', $session, $null),

        # Console refers to the current host for the PowerShell session
        [System.Management.Automation.Runspaces.SessionStateVariableEntry]::new('Console', $Host, $null),

        # PODE_SCOPE_RUNSPACE is a flag indicating the runspace scope is in use
        [System.Management.Automation.Runspaces.SessionStateVariableEntry]::new('PODE_SCOPE_RUNSPACE', $true, $null)
    )
    # Add each variable to the session state to make them available in the runspace
    foreach ($var in $variables) {
        $state.Variables.Add($var)
    }
    # Store the constructed runspace state in the Pode context
    $PodeContext.RunspaceState = $state
}

<#
.SYNOPSIS
    Creates a new runspace pool with specified minimum and maximum runspaces.

.DESCRIPTION
    This function wraps the .NET `[runspacefactory]::CreateRunspacePool` method to create a new runspace pool.
    It allows specifying the minimum and maximum number of runspaces, as well as the runspace state.
    This function also automatically passes the current host context to the runspace pool.

.PARAMETER MinRunspaces
    The minimum number of runspaces in the pool. This value determines the initial number of runspaces created when the pool is opened.

.PARAMETER MaxRunspaces
    The maximum number of runspaces allowed in the pool. This value limits the total number of concurrent runspaces in the pool.

.PARAMETER RunspaceState
    The state of the runspace, typically determined by the context in which the runspace pool is being created. This parameter is passed directly to the `CreateRunspacePool` method.

.OUTPUTS
    System.Management.Automation.Runspaces.RunspacePool
    Returns a `RunspacePool` object representing the created runspace pool.

.EXAMPLE
    $runspacePool = New-PodeRunspacePoolNetWrapper -MinRunspaces 1 -MaxRunspaces 5 -RunspaceState $state
    # Creates a new runspace pool with a minimum of 1 runspace, a maximum of 5 runspaces, and a specific runspace state.

.NOTES
    This function is a wrapper around the `[runspacefactory]::CreateRunspacePool` method and is used to simplify the creation of runspace pools in Pode scripts.
    This is an internal function and may change in future releases of Pode.

.LINK
    https://docs.microsoft.com/en-us/dotnet/api/system.management.automation.runspaces.runspacefactory.createrunspacepool
#>
function New-PodeRunspacePoolNetWrapper {
    param (
        [Parameter()]
        [int]$MinRunspaces = 1,
        [Parameter(Mandatory = $true)]
        [int]$MaxRunspaces,
        [Parameter(Mandatory = $true)]
        [System.Management.Automation.Runspaces.InitialSessionState]$RunspaceState
    )
    return [runspacefactory]::CreateRunspacePool($MinRunspaces, $MaxRunspaces, $RunspaceState, $Host)
}

=======
.EXAMPLE
    # Example 1: Current runspace name is Pode_Tasks_Test_1
    Reset-PodeRunspaceName
    # After execution: Runspace name becomes _Pode_Tasks_waiting_1

    # Example 2: Current runspace name is NotPode_Runspace
    Reset-PodeRunspaceName
    # No changes are made because the name does not start with "Pode_".

.EXAMPLE
    # Example 3: Runspace with custom name
    Reset-PodeRunspaceName
    # Before: Pode_CustomRoute_Process_5
    # After:  _Pode_CustomRoute_waiting_5

.OUTPUTS
    None.

#>
function Reset-PodeRunspaceName {
    [CmdletBinding()]

    # Get the current runspace
    $currentRunspace = [System.Management.Automation.Runspaces.Runspace]::DefaultRunspace

    # Check if the runspace name starts with 'Pode_'
    if (! $currentRunspace.Name.StartsWith('Pode_')) {
        return
    }

    # Update the runspace name with the required format
    $currentRunspace.Name = "_$($currentRunspace.Name -replace '^(Pode_[^_]+_).+?(_\d+)$', '${1}idle${2}')" 
}
>>>>>>> f4db4b62
<|MERGE_RESOLUTION|>--- conflicted
+++ resolved
@@ -305,7 +305,6 @@
 
 <#
 .SYNOPSIS
-<<<<<<< HEAD
     Opens and initializes runspace pools for various Pode components.
 
 .DESCRIPTION
@@ -448,24 +447,9 @@
 
     Write-Verbose "RunspacePools closed [duration: $(([datetime]::Now - $start).TotalSeconds)s]"
 }
-=======
-    Resets the name of the current Pode runspace by modifying its structure.
-
-.DESCRIPTION
-    The `Reset-PodeRunspaceName` function updates the name of the current runspace if it begins with "Pode_".
-    It replaces the portion of the name after the second underscore with "waiting" while retaining the final number.
-    Additionally, it prepends an underscore (`_`) to the modified name.
->>>>>>> f4db4b62
-
-.PARAMETER None
-    This function does not take any parameters.
-
-.NOTES
-    - The function assumes the current runspace follows the naming convention "Pode_*".
-    - If the current runspace name does not start with "Pode_", no changes are made.
-    - Useful for managing or resetting runspace names in Pode applications.
-
-<<<<<<< HEAD
+
+
+
 <#
 .SYNOPSIS
     Initializes a new Pode runspace state with the necessary modules and shared variables.
@@ -564,7 +548,24 @@
     return [runspacefactory]::CreateRunspacePool($MinRunspaces, $MaxRunspaces, $RunspaceState, $Host)
 }
 
-=======
+
+<#
+.SYNOPSIS
+    Resets the name of the current Pode runspace by modifying its structure.
+
+.DESCRIPTION
+    The `Reset-PodeRunspaceName` function updates the name of the current runspace if it begins with "Pode_".
+    It replaces the portion of the name after the second underscore with "waiting" while retaining the final number.
+    Additionally, it prepends an underscore (`_`) to the modified name.
+
+.PARAMETER None
+    This function does not take any parameters.
+
+.NOTES
+    - The function assumes the current runspace follows the naming convention "Pode_*".
+    - If the current runspace name does not start with "Pode_", no changes are made.
+    - Useful for managing or resetting runspace names in Pode applications.
+
 .EXAMPLE
     # Example 1: Current runspace name is Pode_Tasks_Test_1
     Reset-PodeRunspaceName
@@ -596,6 +597,5 @@
     }
 
     # Update the runspace name with the required format
-    $currentRunspace.Name = "_$($currentRunspace.Name -replace '^(Pode_[^_]+_).+?(_\d+)$', '${1}idle${2}')" 
-}
->>>>>>> f4db4b62
+    $currentRunspace.Name = "_$($currentRunspace.Name -replace '^(Pode_[^_]+_).+?(_\d+)$', '${1}idle${2}')"
+}
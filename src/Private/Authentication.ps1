function Get-PodeAuthBasicType {
    <#
    .SYNOPSIS
        Processes Basic Authentication from the Authorization header.

    .DESCRIPTION
        The `Get-PodeAuthBasicType` function extracts and validates the Basic Authorization header
        from an HTTP request. It verifies the header format, decodes Base64 credentials,
        and returns the extracted username and password. If any validation step fails,
        an appropriate HTTP response code and challenge are returned.

    .PARAMETER options
        A hashtable containing options for processing the authentication:
        - `HeaderTag` [string]: Expected header prefix (e.g., "Basic").
        - `Encoding` [string]: Character encoding for decoding the credentials (default: UTF-8).
        - `AsCredential` [bool]: If true, returns credentials as a [PSCredential] object.

    .OUTPUTS
        [array]
        Returns an array containing the extracted username and password.
        If `AsCredential` is set to `$true`, returns a `[PSCredential]` object.

    .EXAMPLE
        $options = @{ HeaderTag = 'Basic'; Encoding = 'UTF-8'; AsCredential = $false }
        $result = Get-PodeAuthBasicType -options $options

        Returns:
        @('username', 'password')

    .EXAMPLE
        $options = @{ HeaderTag = 'Basic'; Encoding = 'UTF-8'; AsCredential = $true }
        $result = Get-PodeAuthBasicType -options $options

        Returns:
        [PSCredential] object containing username and password.

    .NOTES
        This function is internal to Pode and subject to change in future releases.

        Possible response codes:
        - 401 Unauthorized: When the Authorization header is missing.
        - 400 Bad Request: For invalid format, encoding, or credential issues.

        Challenge responses include the following error types:
        - `invalid_request` for missing or incorrectly formatted headers.
        - `invalid_token` for improperly encoded or malformed credentials.
    #>
    return {
        param($options)

        # get the auth header
        $header = (Get-PodeHeader -Name 'Authorization')
        if ($null -eq $header) {
            $message = 'No Authorization header found'
            return @{
                Message   = $message
                Challenge = (New-PodeAuthChallenge -ErrorType invalid_request -ErrorDescription $message)
                Code      = 401
            }
        }

        # ensure the first atom is basic (or opt override)
        $atoms = $header -isplit '\s+'
        if ($atoms.Length -lt 2) {
            $message = 'Invalid Authorization header format'
            return @{
                Message   = $message
                Challenge = (New-PodeAuthChallenge -ErrorType invalid_request -ErrorDescription $message)
                Code      = 400
            }
        }

        if ($atoms[0] -ine $options.HeaderTag) {
            $message = "Header is not for $($options.HeaderTag) Authorization"
            return @{
                Message   = $message
                Challenge = (New-PodeAuthChallenge -ErrorType invalid_request -ErrorDescription $message)
                Code      = 400
            }
        }

        # decode the auth header
        try {
            $enc = [System.Text.Encoding]::GetEncoding($options.Encoding)
        }
        catch {
            $message = 'Invalid encoding specified for Authorization'
            return @{
                Message   = $message
                Challenge = (New-PodeAuthChallenge -ErrorType invalid_request -ErrorDescription $message)
                Code      = 400
            }
        }

        try {
            $decoded = $enc.GetString([System.Convert]::FromBase64String($atoms[1]))
        }
        catch {
            $message = 'Invalid Base64 string found in Authorization header'
            return @{
                Message   = $message
                Challenge = (New-PodeAuthChallenge -ErrorType invalid_token -ErrorDescription $message)
                Code      = 400
            }
        }

        # ensure the decoded string contains a colon separator
        $index = $decoded.IndexOf(':')
        if ($index -lt 0) {
            $message = 'Invalid Authorization credential format'
            return @{
                Message   = $message
                Challenge = (New-PodeAuthChallenge -ErrorType invalid_request -ErrorDescription $message)
                Code      = 400
            }
        }

        # validate and return user/result
        $index = $decoded.IndexOf(':')
        $username = $decoded.Substring(0, $index)
        $password = $decoded.Substring($index + 1)

        # build the result
        $result = @($username, $password)

        # convert to credential?
        if ($options.AsCredential) {
            $passSecure = ConvertTo-SecureString -String $password -AsPlainText -Force
            $creds = [pscredential]::new($username, $passSecure)
            $result = @($creds)
        }

        # return data for calling validator
        return $result
    }
}


function Get-PodeAuthOAuth2Type {
    return {
        param($options, $schemes)

        # set default scopes
        if (($null -eq $options.Scopes) -or ($options.Scopes.Length -eq 0)) {
            $options.Scopes = @('openid', 'profile', 'email')
        }

        $scopes = ($options.Scopes -join ' ')

        # if there's an error, fail
        if (![string]::IsNullOrWhiteSpace($WebEvent.Query['error'])) {
            return @{
                Message   = $WebEvent.Query['error']
                Code      = 401
                IsErrored = $true
            }
        }

        # set grant type
        $hasInnerScheme = (($null -ne $schemes) -and ($schemes.Length -gt 0))
        $grantType = 'authorization_code'
        if ($hasInnerScheme) {
            $grantType = 'password'
        }

        # if there's a code query param, or inner scheme, get access token
        if ($hasInnerScheme -or ![string]::IsNullOrWhiteSpace($WebEvent.Query['code'])) {
            try {
                # ensure the state is valid
                if ((Test-PodeSessionsInUse) -and ($WebEvent.Query['state'] -ne $WebEvent.Session.Data['__pode_oauth_state__'])) {
                    return @{
                        Message   = 'OAuth2 state returned is invalid'
                        Code      = 401
                        IsErrored = $true
                    }
                }

                # build tokenUrl query with client info
                $body = "client_id=$($options.Client.ID)"
                $body += "&grant_type=$($grantType)"

                if (![string]::IsNullOrEmpty($options.Client.Secret)) {
                    $body += "&client_secret=$([System.Web.HttpUtility]::UrlEncode($options.Client.Secret))"
                }

                # add PKCE code verifier
                if ($options.PKCE.Enabled) {
                    $body += "&code_verifier=$($WebEvent.Session.Data['__pode_oauth_code_verifier__'])"
                }

                # if there's an inner scheme, get the username/password, and set query
                if ($hasInnerScheme) {
                    $body += "&username=$($schemes[-1][0])"
                    $body += "&password=$($schemes[-1][1])"
                    $body += "&scope=$([System.Web.HttpUtility]::UrlEncode($scopes))"
                }

                # otherwise, set query for auth_code
                else {
                    $redirectUrl = Get-PodeOAuth2RedirectHost -RedirectUrl $options.Urls.Redirect
                    $body += "&code=$($WebEvent.Query['code'])"
                    $body += "&redirect_uri=$([System.Web.HttpUtility]::UrlEncode($redirectUrl))"
                }

                # POST the tokenUrl
                try {
                    $result = Invoke-RestMethod -Method Post -Uri $options.Urls.Token -Body $body -ContentType 'application/x-www-form-urlencoded' -ErrorAction Stop
                }
                catch [System.Net.WebException], [System.Net.Http.HttpRequestException] {
                    $response = Read-PodeWebExceptionInfo -ErrorRecord $_
                    $result = ($response.Body | ConvertFrom-Json)
                }

                # was there an error?
                if (![string]::IsNullOrWhiteSpace($result.error)) {
                    return @{
                        Message   = "$($result.error): $($result.error_description)"
                        Code      = 401
                        IsErrored = $true
                    }
                }

                # get user details - if url supplied
                if (![string]::IsNullOrWhiteSpace($options.Urls.User.Url)) {
                    try {
                        $user = Invoke-RestMethod -Method $options.Urls.User.Method -Uri $options.Urls.User.Url -Headers @{ Authorization = "Bearer $($result.access_token)" }
                    }
                    catch [System.Net.WebException], [System.Net.Http.HttpRequestException] {
                        $response = Read-PodeWebExceptionInfo -ErrorRecord $_
                        $user = ($response.Body | ConvertFrom-Json)
                    }

                    if (![string]::IsNullOrWhiteSpace($user.error)) {
                        return @{
                            Message   = "$($user.error): $($user.error_description)"
                            Code      = 401
                            IsErrored = $true
                        }
                    }
                }
                elseif (![string]::IsNullOrWhiteSpace($result.id_token)) {
                    try {
                        $user = ConvertFrom-PodeJwt -Token $result.id_token -IgnoreSignature
                    }
                    catch {
                        $user = @{ Provider = 'OAuth2' }
                    }
                }
                else {
                    $user = @{ Provider = 'OAuth2' }
                }

                # return the user for the validator
                return @($user, $result.access_token, $result.refresh_token, $result)
            }
            finally {
                if ($null -ne $WebEvent.Session.Data) {
                    # clear state
                    $WebEvent.Session.Data.Remove('__pode_oauth_state__')

                    # clear PKCE
                    if ($options.PKCE.Enabled) {
                        $WebEvent.Session.Data.Remove('__pode_oauth_code_verifier__')
                    }
                }
            }
        }

        # redirect to the authUrl - only if no inner scheme supplied
        if (!$hasInnerScheme) {
            # get the redirectUrl
            $redirectUrl = Get-PodeOAuth2RedirectHost -RedirectUrl $options.Urls.Redirect

            # add authUrl query params
            $query = "client_id=$($options.Client.ID)"
            $query += '&response_type=code'
            $query += "&redirect_uri=$([System.Web.HttpUtility]::UrlEncode($redirectUrl))"
            $query += '&response_mode=query'
            $query += "&scope=$([System.Web.HttpUtility]::UrlEncode($scopes))"

            # add csrf state
            if (Test-PodeSessionsInUse) {
                $guid = New-PodeGuid
                $WebEvent.Session.Data['__pode_oauth_state__'] = $guid
                $query += "&state=$($guid)"
            }

            # build a code verifier for PKCE, and add to query
            if ($options.PKCE.Enabled) {
                $guid = New-PodeGuid
                $codeVerifier = "$($guid)-$($guid)"
                $WebEvent.Session.Data['__pode_oauth_code_verifier__'] = $codeVerifier

                $codeChallenge = $codeVerifier
                if ($options.PKCE.CodeChallenge.Method -ieq 'S256') {
                    $codeChallenge = ConvertTo-PodeBase64UrlValue -Value (Invoke-PodeSHA256Hash -Value $codeChallenge) -NoConvert
                }

                $query += "&code_challenge=$($codeChallenge)"
                $query += "&code_challenge_method=$($options.PKCE.CodeChallenge.Method)"
            }

            # are custom parameters already on the URL?
            $url = $options.Urls.Authorise
            if (!$url.Contains('?')) {
                $url += '?'
            }
            else {
                $url += '&'
            }

            # redirect to OAuth2 endpoint
            Move-PodeResponseUrl -Url "$($url)$($query)"
            return @{ IsRedirected = $true }
        }

        # hmm, this is unexpected
        return @{
            Message   = 'Well, this is awkward...'
            Code      = 500
            IsErrored = $true
        }
    }
}

function Get-PodeOAuth2RedirectHost {
    param(
        [Parameter()]
        [string]
        $RedirectUrl
    )

    if ($RedirectUrl.StartsWith('/')) {
        if ($PodeContext.Server.IsIIS -or $PodeContext.Server.IsHeroku) {
            $protocol = Get-PodeHeader -Name 'X-Forwarded-Proto'
            if ([string]::IsNullOrWhiteSpace($protocol)) {
                $protocol = 'https'
            }

            $domain = "$($protocol)://$($WebEvent.Request.Host)"
        }
        else {
            $domain = Get-PodeEndpointUrl
        }

        $RedirectUrl = "$($domain.TrimEnd('/'))$($RedirectUrl)"
    }

    return $RedirectUrl
}

function Get-PodeAuthClientCertificateType {
    <#
    .SYNOPSIS
        Validates and extracts information from a client certificate in an HTTP request.

    .DESCRIPTION
        The `Get-PodeAuthClientCertificateType` function processes the client certificate
        from an incoming HTTP request. It validates whether the certificate is supplied,
        checks its validity, and ensures it's trusted. If any of these checks fail,
        appropriate response codes and challenges are returned.

    .PARAMETER options
        A hashtable containing options that can be used to extend the function in the future.

    .OUTPUTS
        [array]
        Returns an array containing the validated client certificate and any associated errors.

    .EXAMPLE
        $options = @{}
        $result = Get-PodeAuthClientCertificateType -options $options

        Returns:
        An array with the client certificate object and any certificate validation errors.

    .EXAMPLE
        $options = @{}
        $result = Get-PodeAuthClientCertificateType -options $options

        Example Output:
        @($cert, 0)

    .NOTES
        This function is internal to Pode and subject to change in future releases.

        Possible response codes:
        - 401 Unauthorized: When the client certificate is missing or invalid.
        - 403 Forbidden: When the client certificate is untrusted.

        Challenge responses include the following error types:
        - `invalid_request`: If no certificate is provided.
        - `invalid_token`: If the certificate is invalid, expired, or untrusted.

    #>
    return {
        param($options)
        $cert = $WebEvent.Request.ClientCertificate

        # ensure we have a client cert
        if ($null -eq $cert) {
            $message = 'No client certificate supplied'
            return @{
                Message   = $message
                Challenge = (New-PodeAuthChallenge -ErrorType invalid_request -ErrorDescription $message)
                Code      = 401
            }
        }

        # ensure the cert has a thumbprint
        if ([string]::IsNullOrWhiteSpace($cert.Thumbprint)) {
            $message = 'Invalid client certificate supplied'
            return @{
                Message   = $message
                Challenge = (New-PodeAuthChallenge -ErrorType invalid_token -ErrorDescription $message)
                Code      = 401
            }
        }

        # ensure the cert hasn't expired, or has it even started
        $now = [datetime]::Now
        if (($cert.NotAfter -lt $now) -or ($cert.NotBefore -gt $now)) {
            $message = 'Invalid client certificate supplied (expired or not yet valid)'
            return @{
                Message   = $message
                Challenge = (New-PodeAuthChallenge -ErrorType invalid_token -ErrorDescription $message)
                Code      = 401
            }
        }

        $errors = $WebEvent.Request.ClientCertificateErrors
        if ($errors -ne 0) {
            $message = 'Untrusted client certificate supplied'
            return @{
                Message   = $message
                Challenge = (New-PodeAuthChallenge -ErrorType invalid_token -ErrorDescription $message)
                Code      = 403
            }
        }

        # return data for calling validator
        return @($cert, $WebEvent.Request.ClientCertificateErrors)
    }
}

<<<<<<< HEAD
=======
function Get-PodeAuthNegotiateType {
    return {
        param($options)

        # do we have an auth header?
        $header = Get-PodeHeader -Name 'Authorization'
        if ($null -eq $header) {
            return @{
                Message = 'No Authorization header found'
                Code    = 401
            }
        }

        # validate the supplied token
        try {
            $options.Authenticator.Validate($header)
        }
        catch {
            $_ | Write-PodeErrorLog -Level Debug
            return @{
                Message = 'Invalid Authorization header'
                Code    = 400
            }
        }

        # authenticate the user
        try {
            $claim = $options.Authenticator.Authenticate($header)
        }
        catch {
            $_ | Write-PodeErrorLog -Level Debug
            return @{
                Message = 'Authentication failed'
                Code    = 401
            }
        }

        return @($claim)
    }
}
>>>>>>> a76741bc

function Get-PodeAuthApiKeyType {
    <#
    .SYNOPSIS
        Handles API key authentication by retrieving the key from various locations.

    .DESCRIPTION
        The `Get-PodeAuthApiKeyType` function extracts and validates API keys
        from specified locations such as headers, query parameters, or cookies.
        If the API key is found, it is returned as a result; otherwise,
        an appropriate authentication challenge is issued.

    .PARAMETER $options
        A hashtable containing the following keys:
        - `Location`: Specifies where to retrieve the API key from (`header`, `query`, or `cookie`).
        - `LocationName`: The name of the header, query parameter, or cookie that holds the API key.
        - `AsJWT`: (Optional) If set to `$true`, the function will treat the API key as a JWT token.
        - `Secret`: (Required if `AsJWT` is `$true`) The secret used to validate the JWT token.

    .OUTPUTS
        [array]
        Returns an array containing the extracted API key or JWT payload if authentication is successful.

    .NOTES
        The function will return an HTTP 400 response code if the API key is not found.
        If `AsJWT` is enabled, the key will be decoded and validated using the provided secret.
        The challenge response is formatted to align with authentication best practices.

        Possible HTTP response codes:
        - 400 Bad Request: When the API key is missing or JWT validation fails.

    #>
    return {
        param($options)

        # Initialize API key variable
        $apiKey = [string]::Empty

        # Determine API key location and retrieve it
        switch ($options.Location.ToLowerInvariant()) {
            'header' {
                $apiKey = Get-PodeHeader -Name $options.LocationName
            }

            'query' {
                $apiKey = $WebEvent.Query[$options.LocationName]
            }

            'cookie' {
                $apiKey = Get-PodeCookieValue -Name $options.LocationName
            }
            default {
                $message = "Invalid API key location: $($options.Location)"
                return @{
                    Message   = $message
                    Challenge = (New-PodeAuthChallenge -ErrorType invalid_request -ErrorDescription $message)
                    Code      = 400
                }
            }
        }

        # If no API key found, return error
        if ([string]::IsNullOrWhiteSpace($apiKey)) {
            $message = "API key missing in $($options.Location) location: $($options.LocationName)"
            return @{
                Message   = $message
                Challenge = (New-PodeAuthChallenge -ErrorType invalid_request -ErrorDescription $message)
                Code      = 400
            }
        }

        # Trim and process the API key
        $apiKey = $apiKey.Trim()
        $result = @($apiKey)

        # Convert to JWT if required
        if ($options.AsJWT) {
            try {
                #$payload = ConvertFrom-PodeJwt -Token $apiKey -Secret $options.Secret  -Algorithm $options.Algorithm
                $result = Confirm-PodeJwt -Token $apiKey -Secret $options.Secret   -Algorithm $options.Algorithm
                #   Test-PodeJwt -Payload $result #-JwtVerificationMode $options.JwtVerificationMode
                Test-PodeJwt -Payload $result
            }
            catch {
                if ($_.Exception.Message -ilike '*jwt*') {
                    $message = "Invalid JWT token: $($_.Exception.Message)"
                    return @{
                        Message   = $message
                        Challenge = (New-PodeAuthChallenge -ErrorType invalid_request -ErrorDescription $message)
                        Code      = 400
                    }
                }

                throw
            }
        }

        # return the result
        return $result
    }
}

function Get-PodeAuthBearerType {
    <#
    .SYNOPSIS
        Validates the Bearer token in the Authorization header.

    .DESCRIPTION
        This function processes the Authorization header, verifies the presence of a Bearer token,
        and optionally decodes it as a JWT. It returns appropriate HTTP response codes
        as per RFC 6750 (OAuth 2.0 Bearer Token Usage).

    .PARAMETER $options
        A hashtable containing the following keys:
        - Realm: The authentication realm.
        - Scopes: Expected scopes for the token.
        - HeaderTag: The expected Authorization header tag (e.g., 'Bearer').
        - AsJWT: Boolean indicating if the token should be processed as a JWT.
        - Secret: Secret key for JWT verification.

    .OUTPUTS
        A hashtable containing the following keys based on the validation result:
        - Message: Error or success message.
        - Code: HTTP response code.
        - Header: HTTP response header for authentication challenges.
        - Challenge: Optional authentication challenge.

    .NOTES
        The function adheres to RFC 6750, which mandates:
        - 401 Unauthorized for missing or invalid authentication credentials.
        - 400 Bad Request for malformed requests.

        RFC 6750 HTTP Status Code Usage
        # | Scenario                                  | Recommended Status Code |
        # |-------------------------------------------|-------------------------|
        # | No Authorization header provided          | 401 Unauthorized        |
        # | Incorrect Authorization header format     | 401 Unauthorized        |
        # | Wrong authentication scheme used          | 401 Unauthorized        |
        # | Token is empty or malformed               | 400 Bad Request         |
        # | Invalid JWT signature                     | 401 Unauthorized        |
    #>
    return {
        param($options)

        # Get the Authorization header
        $header = (Get-PodeHeader -Name 'Authorization')

        # If no Authorization header is provided, return 401 Unauthorized
        if ($null -eq $header) {
            $message = 'No Authorization header found'
            return @{
                Message   = $message
                Challenge = New-PodeAuthChallenge -Scopes $options.Scopes -ErrorType invalid_request -ErrorDescription $message
                Code      = 401  # RFC 6750: Missing credentials should return 401
            }
        }
        switch ($options.Location.ToLowerInvariant()) {
            'header' {
                # Ensure the first part of the header is 'Bearer'
                $atoms = $header -isplit '\s+'

                # 400 Bad Request if no token is provided
                $token = $atoms[1]
                if ([string]::IsNullOrWhiteSpace($token)) {
                    $message = 'No Bearer token found'
                    return @{
                        Message   = $message
                        Code      = 400  # RFC 6750: Malformed request should return 400
                        Challenge = New-PodeAuthChallenge -Scopes $options.Scopes -ErrorType invalid_request -ErrorDescription $message
                    }
                }

                if ($atoms.Length -lt 2) {
                    $message = 'Invalid Authorization header format'
                    return @{
                        Message   = $message
                        Challenge = (New-PodeAuthChallenge -Scopes $options.Scopes -ErrorType invalid_request -ErrorDescription $message)
                        Code      = 401  # RFC 6750: Invalid credentials format should return 401
                    }
                }

                if ($atoms[0] -ine $options.HeaderTag) {
                    $message = "Authorization header is not $($options.HeaderTag)"
                    return @{
                        Message   = $message
                        Challenge = (New-PodeAuthChallenge -Scopes $options.Scopes -ErrorType invalid_request -ErrorDescription $message)
                        Code      = 401  # RFC 6750: Wrong authentication scheme should return 401
                    }
                }
            }

            'query' {
                # support RFC6750
                $token = $WebEvent.Query['access_token']
                if ([string]::IsNullOrWhiteSpace($token)) {
                    $message = 'No Bearer token found'
                    return @{
                        Message   = $message
                        Code      = 400  # RFC 6750: Malformed request should return 400
                        Challenge = New-PodeAuthChallenge -Scopes $options.Scopes -ErrorType invalid_request -ErrorDescription $message
                    }
                }
            }
            default {
                $message = "Invalid Bearer Token location: $($options.Location)"
                return @{
                    Message   = $message
                    Challenge = (New-PodeAuthChallenge -ErrorType invalid_request -ErrorDescription $message)
                    Code      = 400
                }
            }
        }


        # Trim and build the result
        $token = $token.Trim()
        #$result = @($token)

        # Convert to JWT if required
        if ($options.AsJWT) {
            try {
                $param = @{
                    Token           = $token
                    Secret          = $options.Secret
                    X509Certificate = $options.X509Certificate
                    Algorithm       = $options.Algorithm
                }
                $result = Confirm-PodeJwt @param
                Test-PodeJwt -Payload $result -JwtVerificationMode $options.JwtVerificationMode
            }
            catch {
                if ($_.Exception.Message -ilike '*jwt*') {
                    return @{
                        Message   = $_.Exception.Message
                        Code      = 401  # RFC 6750: Invalid token should return 401
                        Challenge = New-PodeAuthChallenge -Scopes $options.Scopes -ErrorType invalid_token -ErrorDescription $_.Exception.Message
                    }
                }

                throw
            }

        }
        else {
            $result = $token
        }
        # Return the validated result
        return $result
    }
}

function Get-PodeAuthBearerPostValidator {
    <#
    .SYNOPSIS
        Validates the Bearer token and user authentication.

    .DESCRIPTION
        This function processes the Bearer token, checks for the presence of a valid user,
        and verifies token scopes against required scopes. It returns appropriate HTTP response codes
        as per RFC 6750 (OAuth 2.0 Bearer Token Usage).

    .PARAMETER token
        The Bearer token provided by the client.

    .PARAMETER result
        The decoded token result containing user and scope information.

    .PARAMETER options
        A hashtable containing the following keys:
        - Scopes: An array of required scopes for authorization.

    .OUTPUTS
        A hashtable containing the following keys based on the validation result:
        - Message: Error or success message.
        - Code: HTTP response code.
        - Challenge: HTTP response challenge in case of errors.

    .NOTES
        The function adheres to RFC 6750, which mandates:
        - 401 Unauthorized for missing or invalid authentication credentials.
        - 403 Forbidden for insufficient scopes.
    #>
    return {
        param($token, $result, $options)

        # Validate user presence in the token
        if (($null -eq $result) -or ($null -eq $result.User)) {
            $message = 'User authentication failed'
            return @{
                Message   = $message
                Challenge = (New-PodeAuthChallenge -Scopes $options.Scopes -ErrorType invalid_token -ErrorDescription $message )
                Code      = 401
            }
        }

        # Check for token error and return appropriate response
        if (![string]::IsNullOrWhiteSpace($result.Error)) {
            return @{
                Message   = $result.ErrorDescription
                Challenge = (New-PodeAuthChallenge -Scopes $options.Scopes -ErrorType $result.Error -ErrorDescription $result.ErrorDescription)
                Code      = 401
            }
        }

        # Scope validation
        $hasAuthScopes = (($null -ne $options.Scopes) -and ($options.Scopes.Length -gt 0))
        $hasTokenScope = (($null -ne $result.Scope) -and ($result.Scope.Length -gt 0))

        # Return 403 if authorization scopes exist but token lacks scopes
        if ($hasAuthScopes -and !$hasTokenScope) {
            $message = 'Token scope is missing or invalid'
            return @{
                Message   = $message
                Challenge = (New-PodeAuthChallenge -Scopes $options.Scopes -ErrorType insufficient_scope -ErrorDescription $message )
                Code      = 403
            }
        }

        # Return 403 if token scopes do not intersect with required auth scopes
        if ($hasAuthScopes -and $hasTokenScope -and (-not ($options.Scopes | Where-Object { $_ -in $result.Scope }))) {
            $message = 'Token scope is insufficient'
            return @{
                Message   = $message
                Challenge = (New-PodeAuthChallenge -Scopes $options.Scopes -ErrorType insufficient_scope -ErrorDescription $message )
                Code      = 403
            }
        }

        # Return the validated token result
        return $result
    }
}



function Get-PodeAuthDigestType {
    <#
    .SYNOPSIS
        Validates the Digest token in the Authorization header.

    .DESCRIPTION
        This function processes the Authorization header, verifies the presence of a Digest token,
        and optionally decodes it. It returns appropriate HTTP response codes
        as per RFC 7616 (HTTP Digest Access Authentication).

    .PARAMETER $options
        A hashtable containing the following keys:
        - Realm: The authentication realm.
        - Nonce: A unique value provided by the server to prevent replay attacks.
        - HeaderTag: The expected Authorization header tag (e.g., 'Digest').

    .OUTPUTS
        A hashtable containing the following keys based on the validation result:
        - Message: Error or success message.
        - Code: HTTP response code.
        - Challenge: Optional authentication challenge.

    .NOTES
        The function adheres to RFC 7616, which mandates:
        - 401 Unauthorized for missing or invalid authentication credentials.
        - 400 Bad Request for malformed requests.

        - RFC 7616 HTTP Status Code Usage
        | Scenario                                  | Recommended Status Code |
        |-------------------------------------------|-------------------------|
        | No Authorization header provided          | 401 Unauthorized         |
        | Incorrect Authorization header format     | 401 Unauthorized         |
        | Wrong authentication scheme used          | 401 Unauthorized         |
        | Token is empty or malformed               | 400 Bad Request          |
        | Invalid digest response                   | 401 Unauthorized         |

    #>
    return {
        param($options)
        $nonce = (New-PodeGuid -Secure -NoDashes)
        # get the auth header - send challenge if missing
        $header = (Get-PodeHeader -Name 'Authorization')
        if ($null -eq $header) {
            $message = 'No Authorization header found'
            return @{
                Message   = $message
                Challenge = (New-PodeAuthChallenge -ErrorDescription $message -Nonce $nonce -Algorithm ($options.algorithm -join ', ') -QualityOfProtection $options.QualityOfProtection)
                Code      = 401
            }
        }

        # if auth header isn't digest send challenge
        $atoms = $header -isplit '\s+'
        if ($atoms.Length -lt 2) {
            $message = 'Invalid Authorization header format'
            return @{
                Message   = $message
                Challenge = (New-PodeAuthChallenge -ErrorDescription $message -Nonce $nonce -Algorithm ($options.algorithm -join ', ') -QualityOfProtection $options.QualityOfProtection)
                Code      = 401  # RFC 7616: Invalid credentials format should return 401
            }
        }

        if ($atoms[0] -ine $options.HeaderTag) {
            $message = "Authorization header is not $($options.HeaderTag)"
            return @{
                Message   = $message
                Challenge = (New-PodeAuthChallenge -ErrorDescription $message -Nonce $nonce -Algorithm ($options.algorithm -join ', ') -QualityOfProtection $options.QualityOfProtection)
                Code      = 401
            }
        }

        # parse the other atoms of the header (after the scheme), return 400 if none
        $params = ConvertFrom-PodeAuthDigestHeader -Parts ($atoms[1..$($atoms.Length - 1)])
        if ($params.Count -eq 0) {
            $message = 'Invalid Authorization header'
            return @{
                Message   = $message
                Code      = 400
                Challenge = (New-PodeAuthChallenge -ErrorDescription $message -Nonce $nonce -Algorithm ($options.algorithm -join ', ') -QualityOfProtection $options.QualityOfProtection)
            }
        }

        # if no username then 401 and challenge
        if ([string]::IsNullOrWhiteSpace($params.username)) {
            $message = 'Authorization header is missing username'
            return @{
                Message   = $message
                Challenge = (New-PodeAuthChallenge -ErrorDescription $message  -Nonce $nonce -Algorithm ($options.algorithm -join ', ') -QualityOfProtection $options.QualityOfProtection)
                Code      = 401
            }
        }

        # return 400 if domain doesnt match request domain
        if ($WebEvent.Path -ine $params.uri) {
            $message = 'Invalid Authorization header'
            return @{
                Message   = $message
                Challenge = (New-PodeAuthChallenge -ErrorDescription $message -Nonce $nonce -Algorithm ($options.algorithm -join ', ') -QualityOfProtection $options.QualityOfProtection )
                Code      = 400
            }
        }

        # return data for calling validator
        return @($params.username, $params)
    }
}

function Get-PodeAuthDigestPostValidator {
    <#
.SYNOPSIS
    Validates HTTP Digest authentication responses for incoming requests.

.DESCRIPTION
    The `Get-PodeAuthDigestPostValidator` function processes and validates HTTP Digest
    authentication responses by computing and verifying the response hash against
    the client's provided hash. It ensures authentication is performed securely by
    supporting multiple hashing algorithms and optional integrity protection (`auth-int`).

.PARAMETER username
    The username extracted from the client's authentication request.

.PARAMETER params
    A hashtable containing Digest authentication parameters, including:
    - `username`   : The username provided in the request.
    - `realm`      : The authentication realm.
    - `nonce`      : A unique server-generated nonce value.
    - `uri`        : The requested resource URI.
    - `nc`         : Nonce count (tracking the number of requests).
    - `cnonce`     : Client-generated nonce value.
    - `qop`        : Quality of Protection (`auth` or `auth-int`).
    - `response`   : The client's computed response hash.
    - `algorithm`  : The hashing algorithm used by the client.

.PARAMETER result
    A hashtable containing the user data retrieved from the authentication source.
    This should include:
    - `User`      : The username.
    - `Password`  : The stored password or hash for verification.

.PARAMETER options
    A hashtable defining authentication options, including:
    - `algorithm`           : The list of supported hashing algorithms (MD5, SHA-256, etc.).
    - `QualityOfProtection` : The supported Quality of Protection values (`auth`, `auth-int`).

.OUTPUTS
    - Returns the user data (with the password removed) on successful authentication.
    - Returns an error response with a Digest authentication challenge and HTTP status code
      if authentication fails.

.NOTES
    This scriptblock ensures robust Digest authentication by:
    - Supporting multiple hashing algorithms (MD5, SHA-1, SHA-256, SHA-512/256, etc.).
    - Handling authentication with and without message integrity (`auth` vs `auth-int`).
    - Verifying authentication by comparing the computed hash with the client's response.

    **Behavior:**
    - If the user is unknown or the password is missing, authentication fails with a `401 Unauthorized`.
    - If the client selects an unsupported algorithm, authentication fails with `400 Bad Request`.
    - If the computed response does not match the client’s hash, authentication fails with `401 Unauthorized`.

    **Digest Authentication Elements:**
    - `qop="auth"`: Standard authentication (default).
    - `qop="auth-int"`: Authentication with message integrity (includes request body hashing).
    - `algorithm="MD5, SHA-256, SHA-512/256"`: Server-supported algorithms.
    - `nonce="<generated_nonce>"`: Unique server nonce for replay protection.

#>
    return {
        param($username, $params, $result, $options)

        # If no user data or password is found, authentication fails
        if (($null -eq $result) -or ($null -eq $result.User) -or [string]::IsNullOrWhiteSpace($result.Password)) {
            $message = 'Invalid credentials'
            return @{
                Message   = $message
                Challenge = (New-PodeAuthChallenge -ErrorType invalid_request -Nonce $params.nonce `
                        -Algorithm ($options.algorithm -join ', ') -QualityOfProtection $options.QualityOfProtection `
                        -ErrorDescription $message)
                Code      = 401
            }
        }

        # Extract the client-provided algorithm
        $algorithm = $params.algorithm

        # Ensure the selected algorithm is supported by the server
        if (-not ($options.algorithm -contains $algorithm)) {
            $message = "Unsupported algorithm: $algorithm"
            return @{
                Message   = $message
                Challenge = (New-PodeAuthChallenge -ErrorType invalid_request -Nonce $params.nonce `
                        -Algorithm ($options.algorithm -join ', ') -QualityOfProtection $options.QualityOfProtection `
                        -ErrorDescription $message)
                Code      = 400
            }
        }

        # Extract Quality of Protection (qop) value
        $qop = $params.qop

        # Retrieve the HTTP method (GET, POST, etc.) and the request URI
        $method = $WebEvent.Method.ToUpperInvariant()
        $uri = $params.uri

        # Compute HA1: Hash of (username:realm:password)
        $HA1 = ConvertTo-PodeDigestHash -Value "$($params.username):$($params.realm):$($result.Password)" -Algorithm $algorithm

        # Compute HA2: Hash of request method and URI
        if ($qop -eq 'auth-int') {
            # If the request body is null, use an empty string (RFC 7616 compliance)
            $entityBody = if ($null -eq $WebEvent.RawData) { [string]::Empty } else { $WebEvent.RawData }

            # Compute H(entity-body): Hash of request body (to ensure message integrity)
            $entityHash = ConvertTo-PodeDigestHash -Value $entityBody -Algorithm $algorithm

            # Compute HA2 for `auth-int`: Hash of (method:uri:H(entity-body))
            $HA2 = ConvertTo-PodeDigestHash -Value "$($method):$($uri):$($entityHash)" -Algorithm $algorithm
        }
        else {
            # Standard HA2 computation for `auth`: Hash of (method:uri)
            $HA2 = ConvertTo-PodeDigestHash -Value "$($method):$($uri)" -Algorithm $algorithm
        }

        # Compute the final digest response hash
        $final = ConvertTo-PodeDigestHash -Value "$($HA1):$($params.nonce):$($params.nc):$($params.cnonce):$($qop):$($HA2)" -Algorithm $algorithm

        # Compare the computed hash with the client's provided response
        if ($final -ne $params.response) {
            $message = 'Invalid authentication response'
            return @{
                Message   = $message
                Challenge = (New-PodeAuthChallenge -ErrorType invalid_request -Nonce $params.nonce `
                        -Algorithm ($options.algorithm -join ', ') -QualityOfProtection $options.QualityOfProtection `
                        -ErrorDescription $message)
                Code      = 401
            }
        }

        # If hashes match, authentication is successful
        # Remove the stored password from the result before returning the authenticated user
        $null = $result.Remove('Password')
        return $result
    }
}

<#
.SYNOPSIS
    Parses a Digest Authentication header and extracts its key-value pairs.

.DESCRIPTION
    The `ConvertFrom-PodeAuthDigestHeader` function takes an array of Digest authentication
    header parts and converts them into a hashtable. This is used to process the
    `WWW-Authenticate` and `Authorization` headers in Digest authentication requests.

.PARAMETER Parts
    An array of strings representing parts of the Digest authentication header.
    These parts are typically extracted from the `WWW-Authenticate` or `Authorization` headers.

.OUTPUTS
    A hashtable containing the parsed key-value pairs from the Digest authentication header.

.EXAMPLE
    $header = @('Digest username="morty", realm="PodeRealm", nonce="abc123", uri="/users", response="xyz456"')
    ConvertFrom-PodeAuthDigestHeader -Parts $header

    Returns:
    @{
        username = "morty"
        realm    = "PodeRealm"
        nonce    = "abc123"
        uri      = "/users"
        response = "xyz456"
    }

.EXAMPLE
    # Handling empty or missing headers
    ConvertFrom-PodeAuthDigestHeader -Parts @()

    Returns:
    @{ }

.NOTES
    - This function ensures proper parsing of Digest authentication headers by correctly
      handling quoted values and splitting by commas only when appropriate.
    - The regex pattern ensures that quoted values (e.g., `nonce="abc123"`) are correctly extracted.
    - If the input is empty or null, an empty hashtable is returned.

#>

function ConvertFrom-PodeAuthDigestHeader {
    param(
        [Parameter()]
        [string[]]
        $Parts
    )

    # Return an empty hashtable if no header parts are provided
    if (($null -eq $Parts) -or ($Parts.Length -eq 0)) {
        return @{}
    }

    # Initialize a hashtable to store parsed key-value pairs
    $obj = @{}

    # Join all parts into a single string to process as one header
    $value = ($Parts -join ' ')

    # Split by commas, ensuring quoted values remain intact
    @($value -isplit ',(?=(?:[^"]|"[^"]*")*$)') | ForEach-Object {
        # Match key-value pairs (handles both quoted and unquoted values)
        if ($_ -imatch '(?<name>\w+)=["]?(?<value>[^"]+)["]?$') {
            $obj[$Matches['name']] = $Matches['value']
        }
    }

    # Return the parsed hashtable
    return $obj
}


function Get-PodeAuthFormType {
    <#
.SYNOPSIS
    Processes form-based authentication requests.

.DESCRIPTION
    The `Get-PodeAuthFormType` function extracts and validates user credentials from
    an incoming HTTP form submission. It verifies the presence and format of the
    provided username and password and optionally converts them to secure credentials.

.PARAMETER $options
    A hashtable containing configuration options for the authentication process.
    Expected keys:
    - `Fields.Username`: The key used to extract the username from the request data.
    - `Fields.Password`: The key used to extract the password from the request data.
    - `AsCredential`: (Boolean) If true, converts credentials into a [PSCredential] object.

.OUTPUTS
    [array]
    Returns an array containing the validated username and password.
    If `AsCredential` is set to `$true`, returns a `[PSCredential]` object.

.EXAMPLE
    $options = @{
        Fields = @{ Username = 'user'; Password = 'pass' }
        AsCredential = $false
    }
    $result = Get-PodeAuthFormType -options $options

    Returns:
    @('user123', 'securePassword')

.EXAMPLE
    $options = @{
        Fields = @{ Username = 'user'; Password = 'pass' }
        AsCredential = $true
    }
    $result = Get-PodeAuthFormType -options $options

    Returns:
    [PSCredential] object containing username and password.

.NOTES
    This function performs several checks, including:
    - Ensuring both username and password are provided.
    - Validating the username format (only alphanumeric, dot, underscore, and dash allowed).
    - Returning HTTP status codes and error messages in case of validation failures.

    Possible HTTP response codes:
    - 401 Unauthorized: When credentials are missing or incomplete.
    - 400 Bad Request: When the username format is invalid.

#>
    return {
        param($options)

        # get user/pass keys to get from payload
        $userField = $options.Fields.Username
        $passField = $options.Fields.Password

        # get the user/pass
        $username = $WebEvent.Data.$userField
        $password = $WebEvent.Data.$passField

        # Handle cases where fields are missing or empty
        if ([string]::IsNullOrWhiteSpace($username) -and [string]::IsNullOrWhiteSpace($password)) {
            $message = 'Username and password must be provided'
            return @{
                Message   = $message
                Challenge = (New-PodeAuthChallenge -ErrorType invalid_request -ErrorDescription $message)
                Code      = 401
            }
        }

        if ([string]::IsNullOrWhiteSpace($username)) {
            $message = 'Username is required'
            return @{
                Message   = $message
                Challenge = (New-PodeAuthChallenge -ErrorType invalid_request -ErrorDescription $message)
                Code      = 401
            }
        }

        if ([string]::IsNullOrWhiteSpace($password)) {
            $message = 'Password is required'
            return @{
                Message   = $message
                Challenge = (New-PodeAuthChallenge -ErrorType invalid_request -ErrorDescription $message)
                Code      = 401
            }
        }

        # Validate username format
        if ($username -notmatch '^[a-zA-Z0-9._-]{3,20}$') {
            $message = 'Invalid username format'
            return @{
                Message   = $message
                Challenge = (New-PodeAuthChallenge -ErrorType invalid_request -ErrorDescription $message)
                Code      = 400
            }
        }

        # build the result
        $result = @($username, $password)

        # convert to credential?
        if ($options.AsCredential) {
            $passSecure = ConvertTo-SecureString -String $password -AsPlainText -Force
            $creds = [pscredential]::new($username, $passSecure)
            $result = @($creds)
        }

        # return data for calling validator
        return $result
    }
}


function Get-PodeAuthUserFileMethod {
    <#
.SYNOPSIS
    Authenticates a user based on a username and password provided as parameters.

.DESCRIPTION
    This function finds a user whose username matches the provided username, and checks the user's password.
    If the password is correct, it converts the user into a hashtable and checks if the user is valid for any users/groups specified by the options parameter. If the user is valid, it returns a hashtable containing the user object. If the user is not valid, it returns a hashtable with a message indicating that the user is not authorized to access the website.

.PARAMETER username
    The username of the user to authenticate.

.PARAMETER password
    The password of the user to authenticate.

.PARAMETER options
    A hashtable containing options for the function. It can include the following keys:
    - FilePath: The path to the JSON file containing user data.
    - HmacSecret: The secret key for computing a HMAC-SHA256 hash of the password.
    - Users: A list of valid users.
    - Groups: A list of valid groups.
    - ScriptBlock: A script block for additional validation.

.EXAMPLE
    Get-PodeAuthUserFileMethod -username "admin" -password "password123" -options @{ FilePath = "C:\Users.json"; HmacSecret = "secret"; Users = @("admin"); Groups = @("Administrators"); ScriptBlock = { param($user) $user.Name -eq "admin" } }

    This example authenticates a user with username "admin" and password "password123". It reads user data from the JSON file at "C:\Users.json", computes a HMAC-SHA256 hash of the password using "secret" as the secret key, and checks if the user is in the "admin" user or "Administrators" group. It also performs additional validation using a script block that checks if the user's name is "admin".
#>
    return {
        param($username, $password, $options)

        # using pscreds?
        if (($null -eq $options) -and ($username -is [pscredential])) {
            $_username = ([pscredential]$username).UserName
            $_password = ([pscredential]$username).GetNetworkCredential().Password
            $_options = [hashtable]$password
        }
        else {
            $_username = $username
            $_password = $password
            $_options = $options
        }

        # load the file
        $users = (Get-Content -Path $_options.FilePath -Raw | ConvertFrom-Json)

        # find the user by username - only use the first one
        $user = @(foreach ($_user in $users) {
                if ($_user.Username -ieq $_username) {
                    $_user
                    break
                }
            })[0]

        # fail if no user
        if ($null -eq $user) {
            return @{ Message = 'You are not authorised to access this website' }
        }

        # check the user's password
        if (![string]::IsNullOrWhiteSpace($_options.HmacSecret)) {
            $hash = Invoke-PodeHMACSHA256Hash -Value $_password -Secret $_options.HmacSecret
        }
        else {
            $hash = Invoke-PodeSHA256Hash -Value $_password
        }

        if ($user.Password -ne $hash) {
            return @{ Message = 'You are not authorised to access this website' }
        }

        # convert the user to a hashtable
        $user = @{
            Name     = $user.Name
            Username = $user.Username
            Email    = $user.Email
            Groups   = $user.Groups
            Metadata = $user.Metadata
        }

        # is the user valid for any users/groups?
        if (!(Test-PodeAuthUserGroup -User $user -Users $_options.Users -Groups $_options.Groups)) {
            return @{ Message = 'You are not authorised to access this website' }
        }

        $result = @{ User = $user }

        # call additional scriptblock if supplied
        if ($null -ne $_options.ScriptBlock.Script) {
            $result = Invoke-PodeAuthInbuiltScriptBlock -User $result.User -ScriptBlock $_options.ScriptBlock.Script -UsingVariables $_options.ScriptBlock.UsingVariables
        }

        # return final result, this could contain a user obj, or an error message from custom scriptblock
        return $result
    }
}

function Invoke-PodeAuthInbuiltScriptBlock {
    param(
        [Parameter(Mandatory = $true)]
        [hashtable]
        $User,

        [Parameter(Mandatory = $true)]
        [scriptblock]
        $ScriptBlock,

        [Parameter()]
        $UsingVariables
    )

    return (Invoke-PodeScriptBlock -ScriptBlock $ScriptBlock -Arguments $User -UsingVariables $UsingVariables -Return)
}

function Get-PodeAuthWindowsLocalMethod {
    return {
        param($username, $password, $options)

        # using pscreds?
        if (($null -eq $options) -and ($username -is [pscredential])) {
            $_username = ([pscredential]$username).UserName
            $_password = ([pscredential]$username).GetNetworkCredential().Password
            $_options = [hashtable]$password
        }
        else {
            $_username = $username
            $_password = $password
            $_options = $options
        }

        $user = @{
            UserType           = 'Local'
            AuthenticationType = 'WinNT'
            Username           = $_username
            Name               = [string]::Empty
            Fqdn               = $PodeContext.Server.ComputerName
            Domain             = 'localhost'
            Groups             = @()
        }

        Add-Type -AssemblyName System.DirectoryServices.AccountManagement -ErrorAction Stop
        $context = [System.DirectoryServices.AccountManagement.PrincipalContext]::new('Machine', $PodeContext.Server.ComputerName)
        $valid = $context.ValidateCredentials($_username, $_password)

        if (!$valid) {
            return @{ Message = 'Invalid credentials supplied' }
        }

        try {
            $tmpUsername = $_username -replace '\\', '/'
            if ($_username -inotlike "$($PodeContext.Server.ComputerName)*") {
                $tmpUsername = "$($PodeContext.Server.ComputerName)/$($_username)"
            }

            $ad = [adsi]"WinNT://$($tmpUsername)"
            $user.Name = @($ad.FullName)[0]

            if (!$_options.NoGroups) {
                $cmd = "`$ad = [adsi]'WinNT://$($tmpUsername)'; @(`$ad.Groups() | Foreach-Object { `$_.GetType().InvokeMember('Name', 'GetProperty', `$null, `$_, `$null) })"
                $user.Groups = [string[]](powershell -c $cmd)
            }
        }
        finally {
            Close-PodeDisposable -Disposable $ad -Close
        }

        # is the user valid for any users/groups - if not, error!
        if (!(Test-PodeAuthUserGroup -User $user -Users $_options.Users -Groups $_options.Groups)) {
            return @{ Message = 'You are not authorised to access this website' }
        }

        $result = @{ User = $user }

        # call additional scriptblock if supplied
        if ($null -ne $_options.ScriptBlock.Script) {
            $result = Invoke-PodeAuthInbuiltScriptBlock -User $result.User -ScriptBlock $_options.ScriptBlock.Script -UsingVariables $_options.ScriptBlock.UsingVariables
        }

        # return final result, this could contain a user obj, or an error message from custom scriptblock
        return $result
    }
}

<#
    .SYNOPSIS
    Authenticates a user based on group membership or specific user authorization.

    .DESCRIPTION
    This function checks if a given user is authorized based on supplied lists of users and groups. The user is considered authorized if their username is directly specified in the list of users, or if they are a member of any of the specified groups.

    .PARAMETER User
    A hashtable representing the user, expected to contain at least the 'Username' and 'Groups' keys.

    .PARAMETER Users
    An optional array of usernames. If specified, the function checks if the user's username exists in this list.

    .PARAMETER Groups
    An optional array of group names. If specified, the function checks if the user belongs to any of these groups.

    .EXAMPLE
    $user = @{ Username = 'john.doe'; Groups = @('Administrators', 'Users') }
    $authorizedUsers = @('john.doe', 'jane.doe')
    $authorizedGroups = @('Administrators')

    Test-PodeAuthUserGroup -User $user -Users $authorizedUsers -Groups $authorizedGroups
    # Returns true if John Doe is either listed as an authorized user or is a member of an authorized group.
#>
function Test-PodeAuthUserGroup {
    param(
        [Parameter(Mandatory = $true)]
        [hashtable]
        $User,

        [Parameter()]
        [string[]]
        $Users,

        [Parameter()]
        [string[]]
        $Groups
    )

    $haveUsers = (($null -ne $Users) -and ($Users.Length -gt 0))
    $haveGroups = (($null -ne $Groups) -and ($Groups.Length -gt 0))

    # if there are no groups/users supplied, return user is valid
    if (!$haveUsers -and !$haveGroups) {
        return $true
    }

    # before checking supplied groups, is the user in the supplied list of authorised users?
    if ($haveUsers -and (@($Users) -icontains $User.Username)) {
        return $true
    }

    # if there are groups supplied, check the user is a member of one
    if ($haveGroups) {
        foreach ($group in $Groups) {
            if (@($User.Groups) -icontains $group) {
                return $true
            }
        }
    }

    return $false
}

function Invoke-PodeAuthValidation {
    param(
        [Parameter(Mandatory = $true)]
        [string]
        $Name
    )

    # get auth method
    $auth = $PodeContext.Server.Authentications.Methods[$Name]

    # if it's a merged auth, re-call this function and check against "succeed" value
    if ($auth.Merged) {
        $results = @{}
        foreach ($authName in $auth.Authentications) {
            $result = Invoke-PodeAuthValidation -Name $authName

            # if the auth is trying to redirect, we need to bubble the this back now
            if ($result.Redirected) {
                return $result
            }

            # if the auth passed, and we only need one auth to pass, return current result
            if ($result.Success -and $auth.PassOne) {
                return $result
            }

            # if the auth failed, but we need all to pass, return current result
            if (!$result.Success -and !$auth.PassOne) {
                return $result
            }

            # remember result if we need all to pass
            if (!$auth.PassOne) {
                $results[$authName] = $result
            }
        }
        # if the last auth failed, and we only need one auth to pass, set failure and return
        if (!$result.Success -and $auth.PassOne) {
            return $result
        }

        # if the last auth succeeded, and we need all to pass, merge users/headers and return result
        if ($result.Success -and !$auth.PassOne) {
            # invoke scriptblock, or use result of merge default
            if ($null -ne $auth.ScriptBlock.Script) {
                $result = Invoke-PodeAuthInbuiltScriptBlock -User $results -ScriptBlock $auth.ScriptBlock.Script -UsingVariables $auth.ScriptBlock.UsingVariables
            }
            else {
                $result = $results[$auth.MergeDefault]
            }

            # reset default properties and return
            $result.Success = $true
            $result.Auth = $results.Keys
            return $result
        }

        # default failure
        return @{
            Success    = $false
            StatusCode = 500
        }
    }

    # main auth validation logic
    $result = (Test-PodeAuthValidation -Name $Name)
    $result.Auth = $Name
    return $result
}

<#
.SYNOPSIS
    Tests the authentication validation for a specified authentication method.

.DESCRIPTION
    The `Test-PodeAuthValidation` function processes an authentication method by its name,
    running the associated scripts, middleware, and validations to determine authentication success or failure.

.PARAMETER Name
    The name of the authentication method to validate. This parameter is mandatory.

.OUTPUTS
    A hashtable containing the authentication validation result, including success status, user details,
    headers, and redirection information if applicable.

.NOTES
    This is an internal function and is subject to change in future versions of Pode.
#>
function Test-PodeAuthValidation {
    param(
        [Parameter(Mandatory = $true)]
        [string]
        $Name
    )

    try {
        # Retrieve authentication method configuration from Pode context
        $auth = $PodeContext.Server.Authentications.Methods[$Name]

        # Initialize authentication result variable
        $result = $null

        # Run pre-authentication middleware if defined
        if ($null -ne $auth.Scheme.Middleware) {
            if (!(Invoke-PodeMiddleware -Middleware $auth.Scheme.Middleware)) {
                return @{
                    Success = $false
                }
            }
        }

        # Prepare arguments for the authentication scheme script
        $_args = @(Merge-PodeScriptblockArguments -ArgumentList $auth.Scheme.Arguments -UsingVariables $auth.Scheme.ScriptBlock.UsingVariables)

        # Handle inner authentication schemes (if any)
        if ($null -ne $auth.Scheme.InnerScheme) {
            $schemes = @()
            $_scheme = $auth.Scheme

            # Traverse through the inner schemes to collect them
            $_inner = @(while ($null -ne $_scheme.InnerScheme) {
                    $_scheme = $_scheme.InnerScheme
                    $_scheme
                })

            # Process inner schemes in reverse order
            for ($i = $_inner.Length - 1; $i -ge 0; $i--) {
                $_tmp_args = @(Merge-PodeScriptblockArguments -ArgumentList $_inner[$i].Arguments -UsingVariables $_inner[$i].ScriptBlock.UsingVariables)
                $_tmp_args += , $schemes

                $result = (Invoke-PodeScriptBlock -ScriptBlock $_inner[$i].ScriptBlock.Script -Arguments $_tmp_args -Return -Splat)
                if ($result -is [hashtable]) {
                    break  # Exit if a valid result is returned
                }

                $schemes += , $result
                $result = $null
            }

            $_args += , $schemes
        }

        # Execute the primary authentication script if no result from inner schemes and not a route script
        if ($null -eq $result) {
            $result = (Invoke-PodeScriptBlock -ScriptBlock $auth.Scheme.ScriptBlock.Script -Arguments $_args -Return -Splat)
        }

        # If authentication script returns a non-hashtable, perform further validation
        if ($result -isnot [hashtable]) {
            $original = $result
            $_args = @($result) + @($auth.Arguments)

            # Run main authentication validation script
            $result = (Invoke-PodeScriptBlock -ScriptBlock $auth.ScriptBlock -Arguments $_args -UsingVariables $auth.UsingVariables -Return -Splat)

            # Run post-authentication validation if applicable
            if ([string]::IsNullOrEmpty($result.Code) -and ($null -ne $auth.Scheme.PostValidator.Script)) {
                $_args = @($original) + @($result) + @($auth.Scheme.Arguments)
                $result = (Invoke-PodeScriptBlock -ScriptBlock $auth.Scheme.PostValidator.Script -Arguments $_args -UsingVariables $auth.Scheme.PostValidator.UsingVariables -Return -Splat)
            }
        }

        # Handle authentication redirection scenarios (e.g., OAuth)
        if ($result.IsRedirected) {
            return @{
                Success    = $false
                Redirected = $true
            }
        }



        # Authentication failure handling
        if (($null -eq $result) -or ($result.Count -eq 0) -or (Test-PodeIsEmpty $result.User)) {
            $code = (Protect-PodeValue -Value $result.Code -Default 401)

            # Set WWW-Authenticate header for appropriate HTTP response
            $validCode = (($code -eq 401) -or ![string]::IsNullOrEmpty($result.Challenge))

            if ($validCode) {
                if ($null -eq $result) {
                    $result = @{}
                }

                if ($null -eq $result.Headers) {
                    $result.Headers = @{}
                }

                # Generate authentication challenge header
                if (![string]::IsNullOrWhiteSpace($auth.Scheme.Name) -and !$result.Headers.ContainsKey('WWW-Authenticate')) {
                    $authHeader = Get-PodeAuthWwwHeaderValue -Name $auth.Scheme.Name -Realm $auth.Scheme.Realm -Challenge $result.Challenge
                    $result.Headers['WWW-Authenticate'] = $authHeader
                }
            }

            return @{
                Success         = $false
                StatusCode      = $code
                Description     = $result.Message
                Headers         = $result.Headers
                FailureRedirect = [bool]$result.IsErrored
            }
        }

        # Authentication succeeded, return user and headers
        return @{
            Success = $true
            User    = $result.User
            Headers = $result.Headers
        }
    }
    catch {
        $_ | Write-PodeErrorLog

        # Handle unexpected errors and log them
        return @{
            Success    = $false
            StatusCode = 500
            Exception  = $_
        }
    }
}



function Get-PodeAuthMiddlewareScript {
    return {
        param($opts)

        return Test-PodeAuthInternal `
            -Name $opts.Name `
            -Login:($opts.Login) `
            -Logout:($opts.Logout) `
            -AllowAnon:($opts.Anon)
    }
}

function Test-PodeAuthInternal {
    [CmdletBinding()]
    [OutputType([bool])]
    param(
        [Parameter(Mandatory = $true)]
        [string]
        $Name,

        [switch]
        $Login,

        [switch]
        $Logout,

        [switch]
        $AllowAnon
    )

    # get the auth method
    $auth = $PodeContext.Server.Authentications.Methods[$Name]

    # check for logout command
    if ($Logout) {
        Remove-PodeAuthSession

        if ($PodeContext.Server.Sessions.Info.UseHeaders) {
            return Set-PodeAuthStatus `
                -StatusCode 401 `
                -Name $Name `
                -NoSuccessRedirect
        }
        else {
            $auth.Failure.Url = (Protect-PodeValue -Value $auth.Failure.Url -Default $WebEvent.Request.Url.AbsolutePath)
            return Set-PodeAuthStatus `
                -StatusCode 302 `
                -Name $Name `
                -NoSuccessRedirect
        }
    }

    # if the session already has a user/isAuth'd, then skip auth - or allow anon
    if (Test-PodeSessionsInUse) {
        # existing session auth'd
        if (Test-PodeAuthUser) {
            $WebEvent.Auth = $WebEvent.Session.Data.Auth
            return Set-PodeAuthStatus `
                -Name $Name `
                -LoginRoute:($Login) `
                -NoSuccessRedirect
        }

        # if we're allowing anon access, and using sessions, then stop here - as a session will be created from a login route for auth'ing users
        if ($AllowAnon) {
            if (!(Test-PodeIsEmpty $WebEvent.Session.Data.Auth)) {
                Revoke-PodeSession
            }

            return $true
        }
    }

    # check if the login flag is set, in which case just return and load a login get-page (allowing anon access)
    if ($Login -and !$PodeContext.Server.Sessions.Info.UseHeaders -and ($WebEvent.Method -ieq 'get')) {
        if (!(Test-PodeIsEmpty $WebEvent.Session.Data.Auth)) {
            Revoke-PodeSession
        }

        return $true
    }

    try {
        $result = Invoke-PodeAuthValidation -Name $Name
    }
    catch {
        $_ | Write-PodeErrorLog
        return Set-PodeAuthStatus `
            -StatusCode 500 `
            -Description $_.Exception.Message `
            -Name $Name
    }

    # did the auth force a redirect?
    if ($result.Redirected) {
        $success = Get-PodeAuthSuccessInfo -Name $Name
        Set-PodeAuthRedirectUrl -UseOrigin:($success.UseOrigin)
        return $false
    }

    # if auth failed, are we allowing anon access?
    if (!$result.Success -and $AllowAnon) {
        return $true
    }

    # if auth failed, set appropriate response headers/redirects
    if (!$result.Success) {
        return Set-PodeAuthStatus `
            -StatusCode $result.StatusCode `
            -Description $result.Description `
            -Headers $result.Headers `
            -Name $Name `
            -LoginRoute:$Login `
            -NoFailureRedirect:($result.FailureRedirect)
    }

    # if auth passed, assign the user to the session
    $WebEvent.Auth = [ordered]@{
        User            = $result.User
        IsAuthenticated = $true
        IsAuthorised    = $true
        Store           = !$auth.Sessionless
        Name            = $result.Auth
    }

    # successful auth
    $authName = $null
    if ($auth.Merged -and !$auth.PassOne) {
        $authName = $Name
    }
    else {
        $authName = @($result.Auth)[0]
    }

    return Set-PodeAuthStatus `
        -Headers $result.Headers `
        -Name $authName `
        -LoginRoute:$Login
}

function Get-PodeAuthWwwHeaderValue {
    param(
        [Parameter()]
        [string]
        $Name,

        [Parameter()]
        [string]
        $Realm,

        [Parameter()]
        [string]
        $Challenge
    )

    if ([string]::IsNullOrWhiteSpace($Name)) {
        return [string]::Empty
    }

    $header = $Name
    if (![string]::IsNullOrWhiteSpace($Realm)) {
        $header += " realm=`"$($Realm)`""
    }

    if (![string]::IsNullOrWhiteSpace($Challenge)) {
        $header += ", $($Challenge)"
    }

    return $header
}

function Remove-PodeAuthSession {
    # blank out the auth
    $WebEvent.Auth = @{}

    # if a session auth is found, blank it
    if (!(Test-PodeIsEmpty $WebEvent.Session.Data.Auth)) {
        $WebEvent.Session.Data.Remove('Auth')
    }

    # Delete the current session (remove from store, blank it, and remove from Response)
    Revoke-PodeSession
}

function Get-PodeAuthFailureInfo {
    param(
        [Parameter(Mandatory = $true)]
        [string]
        $Name,

        [Parameter()]
        [hashtable]
        $Info,

        [Parameter()]
        [string]
        $BaseName
    )

    # base name
    if ([string]::IsNullOrEmpty($BaseName)) {
        $BaseName = $Name
    }

    # get auth method
    $auth = $PodeContext.Server.Authentications.Methods[$Name]

    # cached failure?
    if ($null -ne $auth.Cache.Failure) {
        return $auth.Cache.Failure
    }

    # find failure info
    if ($null -eq $Info) {
        $Info = @{
            Url     = $auth.Failure.Url
            Message = $auth.Failure.Message
        }
    }

    if ([string]::IsNullOrEmpty($Info.Url)) {
        $Info.Url = $auth.Failure.Url
    }

    if ([string]::IsNullOrEmpty($Info.Message)) {
        $Info.Message = $auth.Failure.Message
    }

    if ((![string]::IsNullOrEmpty($Info.Url) -and ![string]::IsNullOrEmpty($Info.Message)) -or [string]::IsNullOrEmpty($auth.Parent)) {
        $PodeContext.Server.Authentications.Methods[$BaseName].Cache.Failure = $Info
        return $Info
    }

    return (Get-PodeAuthFailureInfo -Name $auth.Parent -Info $Info -BaseName $BaseName)
}

function Get-PodeAuthSuccessInfo {
    param(
        [Parameter(Mandatory = $true)]
        [string]
        $Name,

        [Parameter()]
        [hashtable]
        $Info,

        [Parameter()]
        [string]
        $BaseName
    )

    # base name
    if ([string]::IsNullOrEmpty($BaseName)) {
        $BaseName = $Name
    }

    # get auth method
    $auth = $PodeContext.Server.Authentications.Methods[$Name]

    # cached success?
    if ($null -ne $auth.Cache.Success) {
        return $auth.Cache.Success
    }

    # find success info
    if ($null -eq $Info) {
        $Info = @{
            Url       = $auth.Success.Url
            UseOrigin = $auth.Success.UseOrigin
        }
    }

    if ([string]::IsNullOrEmpty($Info.Url)) {
        $Info.Url = $auth.Success.Url
    }

    if (!$Info.UseOrigin) {
        $Info.UseOrigin = $auth.Success.UseOrigin
    }

    if ((![string]::IsNullOrEmpty($Info.Url) -and $Info.UseOrigin) -or [string]::IsNullOrEmpty($auth.Parent)) {
        $PodeContext.Server.Authentications.Methods[$BaseName].Cache.Success = $Info
        return $Info
    }

    return (Get-PodeAuthSuccessInfo -Name $auth.Parent -Info $Info -BaseName $BaseName)
}

function Set-PodeAuthStatus {
    param(
        [Parameter(Mandatory = $true)]
        [string]
        $Name,

        [Parameter()]
        [int]
        $StatusCode = 0,

        [Parameter()]
        [string]
        $Description,

        [Parameter()]
        [hashtable]
        $Headers,

        [switch]
        $LoginRoute,

        [switch]
        $NoSuccessRedirect,

        [switch]
        $NoFailureRedirect
    )

    # if we have any headers, set them
    if (($null -ne $Headers) -and ($Headers.Count -gt 0)) {
        foreach ($key in $Headers.Keys) {
            Set-PodeHeader -Name $key -Value $Headers[$key]
        }
    }

    # get auth method
    $auth = $PodeContext.Server.Authentications.Methods[$Name]

    # get Success object from auth
    $success = Get-PodeAuthSuccessInfo -Name $Name

    # if a statuscode supplied, assume failure
    if ($StatusCode -gt 0) {
        # get Failure object from auth
        $failure = Get-PodeAuthFailureInfo -Name $Name

        # override description with the failureMessage if supplied
        $Description = (Protect-PodeValue -Value $failure.Message -Default $Description)

        # add error to flash
        if ($LoginRoute -and !$auth.Sessionless -and ![string]::IsNullOrWhiteSpace($Description)) {
            Add-PodeFlashMessage -Name 'auth-error' -Message $Description
        }

        # check if we have a failure url redirect
        if (!$NoFailureRedirect -and ![string]::IsNullOrWhiteSpace($failure.Url)) {
            Set-PodeAuthRedirectUrl -UseOrigin:($success.UseOrigin)
            Move-PodeResponseUrl -Url $failure.Url
        }
        else {
            Set-PodeResponseStatus -Code $StatusCode -Description $Description
        }

        return $false
    }

    # if no statuscode, success, so check if we have a success url redirect (but only for auto-login routes)
    if (!$NoSuccessRedirect -or $LoginRoute) {
        $url = Get-PodeAuthRedirectUrl -Url $success.Url -UseOrigin:($success.UseOrigin)
        if (![string]::IsNullOrWhiteSpace($url)) {
            Move-PodeResponseUrl -Url $url
            return $false
        }
    }

    return $true
}


function Find-PodeAuth {
    param(
        [Parameter(Mandatory = $true)]
        [ValidateNotNullOrEmpty()]
        [string]
        $Name
    )

    return $PodeContext.Server.Authentications.Methods[$Name]
}

<#
.SYNOPSIS
  Expands a list of authentication names, including merged authentication methods.

.DESCRIPTION
  The Expand-PodeAuthMerge function takes an array of authentication names and expands it by resolving any merged authentication methods
  into their individual components. It is particularly useful in scenarios where authentication methods are combined or merged, and there
  is a need to process each individual method separately.

.PARAMETER Names
  An array of authentication method names. These names can include both discrete authentication methods and merged ones.

.EXAMPLE
  $expandedAuthNames = Expand-PodeAuthMerge -Names @('BasicAuth', 'CustomMergedAuth')

  Expands the provided authentication names, resolving 'CustomMergedAuth' into its constituent authentication methods if it's a merged one.
#>
function Expand-PodeAuthMerge {
    param (
        [Parameter(Mandatory = $true)]
        [ValidateNotNullOrEmpty()]
        [string[]]
        $Names
    )

    # Initialize a hashtable to store expanded authentication names
    $authNames = @{}

    # Iterate over each authentication name
    foreach ($authName in $Names) {
        # Handle the special case of anonymous access
        if ($authName -eq '%_allowanon_%') {
            $authNames[$authName] = $true
        }
        else {
            # Retrieve the authentication method from the Pode context
            $_auth = $PodeContext.Server.Authentications.Methods[$authName]

            # Check if the authentication is a merged one and expand it
            if ($_auth.merged) {
                foreach ($key in (Expand-PodeAuthMerge -Names $_auth.Authentications)) {
                    $authNames[$key] = $true
                }
            }
            else {
                # If not merged, add the authentication name to the list
                $authNames[$_auth.Name] = $true
            }
        }
    }

    # Return the keys of the hashtable, which are the expanded authentication names
    return $authNames.Keys
}


function Set-PodeAuthRedirectUrl {
    param(
        [switch]
        $UseOrigin
    )

    if ($UseOrigin -and ($WebEvent.Method -ieq 'get')) {
        $null = Set-PodeCookie -Name 'pode.redirecturl' -Value $WebEvent.Request.Url.PathAndQuery
    }
}

function Get-PodeAuthRedirectUrl {
    param(
        [Parameter()]
        [string]
        $Url,

        [switch]
        $UseOrigin
    )

    if (!$UseOrigin) {
        return $Url
    }

    $tmpUrl = Get-PodeCookieValue -Name 'pode.redirecturl'
    Remove-PodeCookie -Name 'pode.redirecturl'

    if (![string]::IsNullOrWhiteSpace($tmpUrl)) {
        $Url = $tmpUrl
    }

    return $Url
}


<#
.SYNOPSIS
    Generates the WWW-Authenticate challenge header for failed authentication attempts.

.DESCRIPTION
    The `New-PodeAuthChallenge` function constructs a formatted authentication challenge
    string to be included in HTTP responses when authentication fails.
    It supports optional parameters such as scopes, error types, descriptions,
    and digest authentication mechanisms.

.PARAMETER Scopes
    An array of required scopes to be included in the challenge response.
    Scopes define the level of access required for the requested resource.

.PARAMETER ErrorType
    Specifies the type of error to include in the challenge response.
    Accepted values are:
      - 'invalid_request'     : The request is missing a required parameter.
      - 'invalid_token'       : The provided token is expired, revoked, or invalid.
      - 'insufficient_scope'  : The provided token lacks necessary privileges.

.PARAMETER ErrorDescription
    Provides a descriptive error message in the challenge response to explain
    the reason for the authentication failure.

.PARAMETER Digest
    A switch parameter that, when specified, includes digest authentication elements
    such as quality of protection (qop), algorithm, and a unique nonce value.

.OUTPUTS
    [string]
    Returns a formatted challenge string to be used in the HTTP response header.

.EXAMPLE
    New-PodeAuthChallenge -Scopes @('read', 'write') -ErrorType 'invalid_token' -ErrorDescription 'Token has expired'

    Returns:
    scope="read write", error="invalid_token", error_description="Token has expired"

.EXAMPLE
    New-PodeAuthChallenge -Digest

    Returns:
    qop="auth", algorithm="MD5", nonce="generated_nonce"

.EXAMPLE
    New-PodeAuthChallenge -Scopes @('admin') -ErrorType 'insufficient_scope'

    Returns:
    scope="admin", error="insufficient_scope"

.NOTES
    This function is used to generate the `WWW-Authenticate` response header
    when authentication attempts fail. It helps inform clients of the authentication
    requirements and reasons for failure.
#>

function New-PodeAuthChallenge {
    param(
        [Parameter()]
        [string[]]
        $Scopes,

        [Parameter()]
        [ValidateSet('invalid_request', 'invalid_token', 'insufficient_scope')]
        [string]
        $ErrorType = 'invalid_request',

        [Parameter()]
        [string]
        $ErrorDescription,

        [Parameter()]
        [string]
        $Nonce,

        [Parameter()]
        [string[]]
        $Algorithm = 'md5',

        [Parameter()]
        [string[]]
        $QualityOfProtection = 'auth'

    )

    $items = @()

    if (![string]::IsNullOrWhiteSpace($Nonce)) {
        $items += "qop=`"$QualityOfProtection`"", "algorithm=$Algorithm" , "nonce=`"$Nonce`""
    }

    if (($null -ne $Scopes) -and ($Scopes.Length -gt 0)) {
        $items += "scope=`"$($Scopes -join ' ')`""
    }

    if (![string]::IsNullOrWhiteSpace($ErrorType)) {
        $items += "error=`"$($ErrorType)`""
    }

    if (![string]::IsNullOrWhiteSpace($ErrorDescription)) {
        $items += "error_description=`"$($ErrorDescription)`""
    }

    return ($items -join ', ')
}<|MERGE_RESOLUTION|>--- conflicted
+++ resolved
@@ -443,8 +443,6 @@
     }
 }
 
-<<<<<<< HEAD
-=======
 function Get-PodeAuthNegotiateType {
     return {
         param($options)
@@ -485,7 +483,6 @@
         return @($claim)
     }
 }
->>>>>>> a76741bc
 
 function Get-PodeAuthApiKeyType {
     <#

--- conflicted
+++ resolved
@@ -651,13 +651,9 @@
 
         # add the respones to the routes
         foreach ($r in @($Route)) {
-<<<<<<< HEAD
             $oaDefinitionTag = Test-PodeRouteOADefinitionTag -Route $r -DefinitionTag $DefinitionTag
 
             foreach ($tag in $oaDefinitionTag) {
-=======
-            foreach ($tag in $DefinitionTag) {
->>>>>>> 2e9d252a
                 if (! $r.OpenApi.Responses.$tag) {
                     $r.OpenApi.Responses.$tag = [ordered]@{}
                 }
@@ -819,7 +815,6 @@
 
             $oaDefinitionTag = Test-PodeRouteOADefinitionTag -Route $r -DefinitionTag $DefinitionTag
 
-<<<<<<< HEAD
             foreach ($tag in $oaDefinitionTag) {
                 if (($null -ne $Parameters) -and ($Parameters.Length -gt 0)) {
                     $r.OpenApi.Parameters[$tag] = @($Parameters)
@@ -833,18 +828,6 @@
                     }
                     $r.OpenApi.RequestBody = $RequestBody
                 }
-=======
-            if ($null -ne $RequestBody) {
-                # Only 'POST', 'PUT', 'PATCH' can have a request body
-                if (('POST', 'PUT', 'PATCH') -inotcontains $r.Method ) {
-                    # {0} operations cannot have a Request Body.
-                    throw ($PodeLocale.getRequestBodyNotAllowedExceptionMessage -f $r.Method)
-                }
-                $r.OpenApi.RequestBody = $RequestBody
-            }
-
-        }
->>>>>>> 2e9d252a
 
             }
 
@@ -1663,27 +1646,12 @@
         foreach ($r in @($Route)) {
             $oaDefinitionTag = Test-PodeRouteOADefinitionTag -Route $r -DefinitionTag $DefinitionTag
 
-<<<<<<< HEAD
             if ($Summary) {
                 $r.OpenApi.Summary = $Summary
             }
             if ($Description) {
                 $r.OpenApi.Description = $Description
             }
-=======
-        foreach ($r in @($Route)) {
-            if ((Compare-Object -ReferenceObject $r.OpenApi.DefinitionTag -DifferenceObject  $DefinitionTag).Count -ne 0) {
-                if ($r.OpenApi.IsDefTagConfigured ) {
-                    # Definition Tag for a Route cannot be changed.
-                    throw ($PodeLocale.definitionTagChangeNotAllowedExceptionMessage)
-                }
-                else {
-                    $r.OpenApi.DefinitionTag = $DefinitionTag
-                    $r.OpenApi.IsDefTagConfigured = $true
-                }
-            }
-
->>>>>>> 2e9d252a
             if ($OperationId) {
                 if ($Route.Count -gt 1) {
                     # OperationID:$OperationId has to be unique and cannot be applied to an array
@@ -2760,13 +2728,9 @@
 
 
         foreach ($r in @($Route)) {
-<<<<<<< HEAD
             $oaDefinitionTag = Test-PodeRouteOADefinitionTag -Route $r -DefinitionTag $DefinitionTag
 
             foreach ($tag in $oaDefinitionTag) {
-=======
-            foreach ($tag in $DefinitionTag) {
->>>>>>> 2e9d252a
                 if ($Reference) {
                     Test-PodeOAComponentInternal -Field callbacks -DefinitionTag $tag -Name $Reference -PostValidation
                     if (!$Name) {
@@ -3373,15 +3337,9 @@
                     Local   = $false
                     OpenApi = @{
                         Path           = $OpenApiPath
-<<<<<<< HEAD
                         Responses      = [ordered]@{}
                         Parameters     = [ordered]@{}
                         RequestBody    = [ordered]@{}
-=======
-                        Responses      = $null
-                        Parameters     = $null
-                        RequestBody    = $null
->>>>>>> 2e9d252a
                         callbacks      = [ordered]@{}
                         Authentication = @()
                         Servers        = $Servers

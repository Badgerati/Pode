--- conflicted
+++ resolved
@@ -1592,11 +1592,7 @@
         if ((Compare-Object -ReferenceObject $r.OpenApi.DefinitionTag -DifferenceObject  $DefinitionTag).Count -ne 0) {
             if ($r.OpenApi.IsDefTagConfigured ) {
                 # Definition Tag for a Route cannot be changed.
-<<<<<<< HEAD
-                throw ($PodeLocale.definitionTagChangeNotAllowedExceptionMessage )
-=======
                 throw ($PodeLocale.definitionTagChangeNotAllowedExceptionMessage)
->>>>>>> b364ec4b
             }
             else {
                 $r.OpenApi.DefinitionTag = $DefinitionTag

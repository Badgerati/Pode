<#
.SYNOPSIS
Enables the OpenAPI default route in Pode.

.DESCRIPTION
Enables the OpenAPI default route in Pode, as well as setting up details like Title and API Version.

.PARAMETER Path
An optional custom route path to access the OpenAPI definition. (Default: /openapi)

.PARAMETER Title
The Title of the API. (Deprecated -  Use Add-PodeOAInfo)

.PARAMETER Version
The Version of the API.   (Deprecated -  Use Add-PodeOAInfo)
The OpenAPI Specification is versioned using Semantic Versioning 2.0.0 (semver) and follows the semver specification.
https://semver.org/spec/v2.0.0.html

.PARAMETER Description
A short description of the API. (Deprecated -  Use Add-PodeOAInfo)
CommonMark syntax MAY be used for rich text representation.
https://spec.commonmark.org/

.PARAMETER OpenApiVersion
Specify OpenApi Version (default: 3.0.3)

.PARAMETER RouteFilter
An optional route filter for routes that should be included in the definition. (Default: /*)

.PARAMETER Middleware
Like normal Routes, an array of Middleware that will be applied to the route.

.PARAMETER EndpointName
The EndpointName of an Endpoint(s) to bind the static Route against.

.PARAMETER Authentication
The name of an Authentication method which should be used as middleware on this Route.

.PARAMETER Role
One or more optional Roles that will be authorised to access this Route, when using Authentication with an Access method.

.PARAMETER Group
One or more optional Groups that will be authorised to access this Route, when using Authentication with an Access method.

.PARAMETER Scope
One or more optional Scopes that will be authorised to access this Route, when using Authentication with an Access method.

.PARAMETER RestrictRoutes
If supplied, only routes that are available on the Requests URI will be used to generate the OpenAPI definition.

.PARAMETER ServerEndpoint
If supplied, will be used as URL base to generate the OpenAPI definition.
The parameter is created by New-PodeOpenApiServerEndpoint

.PARAMETER Mode
Define the way the OpenAPI definition file is accessed, the value can be View or Download. (Default: View)

.PARAMETER NoCompress
If supplied, generate the OpenApi Json version in human readible form.

.PARAMETER MarkupLanguage
Define the default markup language for the OpenApi spec ('Json', 'Json-Compress', 'Yaml')

.PARAMETER EnableSchemaValidation
If supplied enable Test-PodeOAJsonSchemaCompliance  cmdlet that provide support for opeapi parameter schema validation

.PARAMETER Depth
Define the default  depth used by any JSON,YAML OpenAPI conversion (default 20)

.PARAMETER DisableMinimalDefinitions
If supplied the OpenApi decument will include only the route validated by Set-PodeOARouteInfo. Any other not OpenApi route will be excluded.

.PARAMETER NoDefaultResponses
If supplied, it will disable the default OpenAPI response with the new provided.

.PARAMETER DefaultResponses
If supplied, it will replace the default OpenAPI response with the new provided.(Default: @{'200' = @{ description = 'OK' };'default' = @{ description = 'Internal server error' }} )

.PARAMETER DefinitionTag
A string representing the unique tag for the API specification.
This tag helps distinguish between different versions or types of API specifications within the application.
You can use this tag to reference the specific API documentation, schema, or version that your function interacts with.

.EXAMPLE
Enable-PodeOpenApi -Title 'My API' -Version '1.0.0' -RouteFilter '/api/*'

.EXAMPLE
Enable-PodeOpenApi -Title 'My API' -Version '1.0.0' -RouteFilter '/api/*' -RestrictRoutes

.EXAMPLE
Enable-PodeOpenApi -Path '/docs/openapi'   -NoCompress -Mode 'Donwload' -DisableMinimalDefinitions
#>
function Enable-PodeOpenApi {
    [CmdletBinding()]
    param(
        [ValidateNotNullOrEmpty()]
        [string]
        $Path = '/openapi',

        [Parameter(ParameterSetName = 'Deprecated')]
        [string]
        $Title,

        [Parameter(ParameterSetName = 'Deprecated')]
        [ValidatePattern('^(0|[1-9]\d*)\.(0|[1-9]\d*)\.(0|[1-9]\d*)(?:-((?:0|[1-9]\d*|\d*[a-zA-Z-][0-9a-zA-Z-]*)(?:\.(?:0|[1-9]\d*|\d*[a-zA-Z-][0-9a-zA-Z-]*))*))?(?:\+([0-9a-zA-Z-]+(?:\.[0-9a-zA-Z-]+)*))?$')]
        [string]
        $Version,

        [Parameter(ParameterSetName = 'Deprecated')]
        [string]
        $Description,

        [ValidateSet('3.1.0', '3.0.3', '3.0.2', '3.0.1', '3.0.0')]
        [string]
        $OpenApiVersion = '3.0.3',

        [ValidateNotNullOrEmpty()]
        [string]
        $RouteFilter = '/*',

        [string[]]
        $EndpointName,

        [object[]]
        $Middleware,

        [Parameter()]
        [Alias('Auth')]
        [string]
        $Authentication,

        [Parameter()]
        [string[]]
        $Role,

        [Parameter()]
        [string[]]
        $Group,

        [Parameter()]
        [string[]]
        $Scope,

        [switch]
        $RestrictRoutes,

        [ValidateSet('View', 'Download')]
        [String]
        $Mode = 'view',

        [ValidateSet('Json', 'Json-Compress', 'Yaml')]
        [String]
        $MarkupLanguage = 'Json',

        [switch]
        $EnableSchemaValidation,

        [ValidateRange(1, 100)]
        [int]
        $Depth = 20,

        [switch]
        $DisableMinimalDefinitions,

        [Parameter(Mandatory, ParameterSetName = 'DefaultResponses')]
        [hashtable]
        $DefaultResponses,

        [Parameter(Mandatory, ParameterSetName = 'NoDefaultResponses')]
        [switch]
        $NoDefaultResponses,

        [string]
        $DefinitionTag

    )
    if (Test-PodeIsEmpty -Value $DefinitionTag) {
        $DefinitionTag = $PodeContext.Server.OpenAPI.SelectedDefinitionTag
    }
    if ($Description -or $Version -or $Title) {
        if (! $Version) {
            $Version = '0.0.0'
        }
        # WARNING: Title, Version, and Description on 'Enable-PodeOpenApi' are deprecated. Please use 'Add-PodeOAInfo' instead
        Write-PodeHost $PodeLocale.deprecatedTitleVersionDescriptionWarningMessage -ForegroundColor Yellow
    }
    if ( $DefinitionTag -ine $PodeContext.Server.OpenAPI.DefaultDefinitionTag ) {
        $PodeContext.Server.OpenAPI.Definitions[$DefinitionTag] = Get-PodeOABaseObject
    }
    $PodeContext.Server.OpenAPI.Definitions[$DefinitionTag].hiddenComponents.enableMinimalDefinitions = !$DisableMinimalDefinitions.IsPresent


    # initialise openapi info
    $PodeContext.Server.OpenAPI.Definitions[$DefinitionTag].Version = $OpenApiVersion
    $PodeContext.Server.OpenAPI.Definitions[$DefinitionTag].Path = $Path
    if ($OpenApiVersion.StartsWith('3.0')) {
        $PodeContext.Server.OpenAPI.Definitions[$DefinitionTag].hiddenComponents.version = 3.0
    }
    elseif ($OpenApiVersion.StartsWith('3.1')) {
        $PodeContext.Server.OpenAPI.Definitions[$DefinitionTag].hiddenComponents.version = 3.1
    }

    $meta = @{
        RouteFilter    = $RouteFilter
        RestrictRoutes = $RestrictRoutes
        NoCompress     = ($MarkupLanguage -ine 'Json-Compress')
        Mode           = $Mode
        MarkupLanguage = $MarkupLanguage
        DefinitionTag  = $DefinitionTag
    }
    if ( $Title) {
        $PodeContext.Server.OpenAPI.Definitions[$DefinitionTag].info.title = $Title
    }
    if ($Version) {
        $PodeContext.Server.OpenAPI.Definitions[$DefinitionTag].info.version = $Version
    }

    if ($Description ) {
        $PodeContext.Server.OpenAPI.Definitions[$DefinitionTag].info.description = $Description
    }

    if ( $EnableSchemaValidation.IsPresent) {
        #Test-Json has been introduced with version 6.1.0
        if ($PSVersionTable.PSVersion -ge [version]'6.1.0') {
            $PodeContext.Server.OpenAPI.Definitions[$DefinitionTag].hiddenComponents.schemaValidation = $EnableSchemaValidation.IsPresent
        }
        else {
            # Schema validation required PowerShell version 6.1.0 or greater
            throw ($PodeLocale.schemaValidationRequiresPowerShell610ExceptionMessage)
        }
    }

    if ( $Depth) {
        $PodeContext.Server.OpenAPI.Definitions[$DefinitionTag].hiddenComponents.depth = $Depth
    }


    $openApiCreationScriptBlock = {
        param($meta)
        $format = $WebEvent.Query['format']
        $mode = $WebEvent.Query['mode']
        $DefinitionTag = $meta.DefinitionTag

        if (!$mode) {
            $mode = $meta.Mode
        }
        elseif (@('download', 'view') -inotcontains $mode) {
            Write-PodeHtmlResponse -Value "Mode $mode not valid" -StatusCode 400
            return
        }
        if ($WebEvent.path -ilike '*.json') {
            if ($format) {
                Show-PodeErrorPage -Code 400 -ContentType 'text/html' -Description 'Format query not valid when the file extension is used'
                return
            }
            $format = 'json'
        }
        elseif ($WebEvent.path -ilike '*.yaml') {
            if ($format) {
                Show-PodeErrorPage -Code 400 -ContentType 'text/html' -Description 'Format query not valid when the file extension is used'
                return
            }
            $format = 'yaml'
        }
        elseif (!$format) {
            $format = $meta.MarkupLanguage.ToLower()
        }
        elseif (@('yaml', 'json', 'json-Compress') -inotcontains $format) {
            Show-PodeErrorPage -Code 400 -ContentType 'text/html' -Description "Format $format not valid"
            return
        }

        if ($mode -ieq 'download') {
            # Set-PodeResponseAttachment -Path
            Add-PodeHeader -Name 'Content-Disposition' -Value "attachment; filename=openapi.$format"
        }

        # generate the openapi definition
        $def = Get-PodeOpenApiDefinitionInternal `
            -EndpointName $WebEvent.Endpoint.Name `
            -DefinitionTag $DefinitionTag `
            -MetaInfo $meta

        # write the openapi definition
        if ($format -ieq 'yaml') {
            if ($mode -ieq 'view') {
                Write-PodeTextResponse -Value (ConvertTo-PodeYaml -InputObject $def -depth $PodeContext.Server.OpenAPI.Definitions[$DefinitionTag].hiddenComponents.depth) -ContentType 'text/x-yaml; charset=utf-8'
            }
            else {
                Write-PodeYamlResponse -Value $def -depth $PodeContext.Server.OpenAPI.Definitions[$DefinitionTag].hiddenComponents.depth
            }
        }
        else {
            Write-PodeJsonResponse -Value $def -depth $PodeContext.Server.OpenAPI.Definitions[$DefinitionTag].hiddenComponents.depth -NoCompress:$meta.NoCompress
        }
    }

    # add the OpenAPI route
    Add-PodeRoute -Method Get -Path $Path -ArgumentList $meta -Middleware $Middleware `
        -ScriptBlock $openApiCreationScriptBlock -EndpointName $EndpointName `
        -Authentication $Authentication -Role $Role -Scope $Scope -Group $Group

    Add-PodeRoute -Method Get -Path "$Path.json" -ArgumentList $meta -Middleware $Middleware `
        -ScriptBlock $openApiCreationScriptBlock -EndpointName $EndpointName `
        -Authentication $Authentication -Role $Role -Scope $Scope -Group $Group

    Add-PodeRoute -Method Get -Path "$Path.yaml" -ArgumentList $meta -Middleware $Middleware `
        -ScriptBlock $openApiCreationScriptBlock -EndpointName $EndpointName `
        -Authentication $Authentication -Role $Role -Scope $Scope -Group $Group

    #set new DefaultResponses
    if ($NoDefaultResponses.IsPresent) {
        $PodeContext.Server.OpenAPI.Definitions[$DefinitionTag].hiddenComponents.defaultResponses = @{}
    }
    elseif ($DefaultResponses) {
        $PodeContext.Server.OpenAPI.Definitions[$DefinitionTag].hiddenComponents.defaultResponses = $DefaultResponses
    }
    $PodeContext.Server.OpenAPI.Definitions[$DefinitionTag].hiddenComponents.enabled = $true
}




<#
.SYNOPSIS
Creates an OpenAPI Server Object.

.DESCRIPTION
Creates an OpenAPI Server Object.

.PARAMETER Url
A URL to the target host.  This URL supports Server Variables and MAY be relative, to indicate that the host location is relative to the location where the OpenAPI document is being served.
Variable substitutions will be made when a variable is named in `{`brackets`}`.

.PARAMETER Description
An optional string describing the host designated by the URL. [CommonMark syntax](https://spec.commonmark.org/) MAY be used for rich text representation.

.PARAMETER Variables
A map between a variable name and its value.  The value is used for substitution in the server's URL template.

.PARAMETER DefinitionTag
An Array of strings representing the unique tag for the API specification.
This tag helps distinguish between different versions or types of API specifications within the application.
You can use this tag to reference the specific API documentation, schema, or version that your function interacts with.

.EXAMPLE
Add-PodeOAServerEndpoint -Url 'https://myserver.io/api' -Description 'My test server'

.EXAMPLE
Add-PodeOAServerEndpoint -Url '/api' -Description 'My local server'

.EXAMPLE
Add-PodeOAServerEndpoint -Url "https://{username}.gigantic-server.com:{port}/{basePath}" -Description "The production API server" `
    -Variable   @{
        username = @{
            default = 'demo'
            description = 'this value is assigned by the service provider, in this example gigantic-server.com'
        }
        port = @{
            enum = @('System.Object[]') # Assuming 'System.Object[]' is a placeholder for actual values
            default = 8443
        }
        basePath = @{
            default = 'v2'
        }
    }
}
#>
function Add-PodeOAServerEndpoint {
    param (
        [Parameter(Mandatory = $true)]
        [ValidatePattern('^(https?://|/).+')]
        [string]
        $Url,

        [string]
        $Description,

        [System.Collections.Specialized.OrderedDictionary]
        $Variables,

        [string[]]
        $DefinitionTag
    )

    if (Test-PodeIsEmpty -Value $DefinitionTag) {
        $DefinitionTag = @($PodeContext.Server.OpenAPI.SelectedDefinitionTag)
    }
    foreach ($tag in $DefinitionTag) {
        if (! $PodeContext.Server.OpenAPI.Definitions[$tag].servers) {
            $PodeContext.Server.OpenAPI.Definitions[$tag].servers = @()
        }
        $lUrl = [ordered]@{url = $Url }
        if ($Description) {
            $lUrl.description = $Description
        }

        if ($Variables) {
            $lUrl.variables = $Variables
        }
        $PodeContext.Server.OpenAPI.Definitions[$tag].servers += $lUrl
    }
}




<#
.SYNOPSIS
Gets the OpenAPI definition.

.DESCRIPTION
Gets the OpenAPI definition for custom use in routes, or other functions.

.PARAMETER Format
Return the definition  in a specific format 'Json', 'Json-Compress', 'Yaml', 'HashTable'

.PARAMETER Title
The Title of the API. (Default: the title supplied in Enable-PodeOpenApi)

.PARAMETER Version
The Version of the API. (Default: the version supplied in Enable-PodeOpenApi)

.PARAMETER Description
A Description of the API. (Default: the description supplied into Enable-PodeOpenApi)

.PARAMETER RouteFilter
An optional route filter for routes that should be included in the definition. (Default: /*)

.PARAMETER RestrictRoutes
If supplied, only routes that are available on the Requests URI will be used to generate the OpenAPI definition.

.PARAMETER DefinitionTag
A string representing the unique tag for the API specification.
This tag helps distinguish between different versions or types of API specifications within the application.
You can use this tag to reference the specific API documentation, schema, or version that your function interacts with.

.EXAMPLE
$defInJson = Get-PodeOADefinition -Json
#>
function Get-PodeOADefinition {
    [CmdletBinding()]
    param(
        [ValidateSet('Json', 'Json-Compress', 'Yaml', 'HashTable')]
        [string]
        $Format = 'HashTable',

        [string]
        $Title,

        [string]
        $Version,

        [string]
        $Description,

        [ValidateNotNullOrEmpty()]
        [string]
        $RouteFilter = '/*',

        [switch]
        $RestrictRoutes,

        [string]
        $DefinitionTag
    )

    $DefinitionTag = Test-PodeOADefinitionTag -Tag $DefinitionTag

    $meta = @{
        RouteFilter    = $RouteFilter
        RestrictRoutes = $RestrictRoutes
    }
    if ($RestrictRoutes) {
        $meta = @{
            RouteFilter    = $RouteFilter
            RestrictRoutes = $RestrictRoutes
        }
    }
    else {
        $meta = @{}
    }
    if ($Title) {
        $meta.Title = $Title
    }
    if ($Version) {
        $meta.Version = $Version
    }
    if ($Description) {
        $meta.Description = $Description
    }

    $oApi = Get-PodeOpenApiDefinitionInternal  -MetaInfo $meta -EndpointName $WebEvent.Endpoint.Name -DefinitionTag $DefinitionTag

    switch ($Format.ToLower()) {
        'json' {
            return ConvertTo-Json -InputObject $oApi -depth $PodeContext.Server.OpenAPI.Definitions[$DefinitionTag].hiddenComponents.depth
        }
        'json-compress' {
            return ConvertTo-Json -InputObject $oApi -depth $PodeContext.Server.OpenAPI.Definitions[$DefinitionTag].hiddenComponents.depth -Compress
        }
        'yaml' {
            return ConvertTo-PodeYaml -InputObject $oApi -depth $PodeContext.Server.OpenAPI.Definitions[$DefinitionTag].hiddenComponents.depth
        }
        Default {
            return $oApi
        }
    }
}

<#
.SYNOPSIS
Adds a response definition to the supplied route.

.DESCRIPTION
Adds a response definition to the supplied route.

.PARAMETER Route
The route to add the response definition, usually from -PassThru on Add-PodeRoute.

.PARAMETER StatusCode
The HTTP StatusCode for the response.To define a range of response codes, this field MAY contain the uppercase wildcard character `X`.
For example, `2XX` represents all response codes between `[200-299]`. Only the following range definitions are allowed: `1XX`, `2XX`, `3XX`, `4XX`, and `5XX`.
If a response is defined using an explicit code, the explicit code definition takes precedence over the range definition for that code.

.PARAMETER Content
The content-types and schema the response returns (the schema is created using the Property functions).
Alias: ContentSchemas

.PARAMETER Headers
The header name and schema the response returns (the schema is created using Add-PodeOAComponentHeader cmd-let).
Alias: HeaderSchemas

.PARAMETER Description
A Description of the response. (Default: the HTTP StatusCode description)

.PARAMETER Reference
A Reference Name of an existing component response to use.

.PARAMETER Links
A Response link definition

.PARAMETER Default
If supplied, the response will be used as a default response - this overrides the StatusCode supplied.

.PARAMETER PassThru
If supplied, the route passed in will be returned for further chaining.

.PARAMETER DefinitionTag
An Array of strings representing the unique tag for the API specification.
This tag helps distinguish between different versions or types of API specifications within the application.
You can use this tag to reference the specific API documentation, schema, or version that your function interacts with.


.EXAMPLE
Add-PodeRoute -PassThru | Add-PodeOAResponse -StatusCode 200 -Content @{ 'application/json' = (New-PodeOAIntProperty -Name 'userId' -Object) }

.EXAMPLE
Add-PodeRoute -PassThru | Add-PodeOAResponse -StatusCode 200 -Content @{ 'application/json' = 'UserIdSchema' }

.EXAMPLE
Add-PodeRoute -PassThru | Add-PodeOAResponse -StatusCode 200 -Reference 'OKResponse'
#>
function Add-PodeOAResponse {
    [CmdletBinding(DefaultParameterSetName = 'Schema')]
    [OutputType([hashtable[]])]
    param(
        [Parameter(Mandatory = $true, ValueFromPipeline = $true, Position = 0)]
        [ValidateNotNullOrEmpty()]
        [hashtable[]]
        $Route,

        [Parameter(Mandatory = $true, ParameterSetName = 'Schema')]
        [Parameter(Mandatory = $true, ParameterSetName = 'Reference')]
        [ValidatePattern('^([1-5][0-9][0-9]|[1-5]XX)$')]
        [string]
        $StatusCode,

        [Parameter(ParameterSetName = 'Schema')]
        [Parameter(ParameterSetName = 'SchemaDefault')]
        [Alias('ContentSchemas')]
        [hashtable]
        $Content,

        [Alias('HeaderSchemas')]
        [AllowEmptyString()]
        [ValidateNotNullOrEmpty()]
        [ValidateScript({ $_ -is [string] -or $_ -is [string[]] -or $_ -is [hashtable] -or $_ -is [ordered] })]
        $Headers,

        [Parameter(Mandatory = $false, ParameterSetName = 'Schema')]
        [Parameter(Mandatory = $false, ParameterSetName = 'SchemaDefault')]
        [string]
        $Description,

        [Parameter(Mandatory = $true, ParameterSetName = 'Reference')]
        [Parameter(ParameterSetName = 'ReferenceDefault')]
        [string]
        $Reference,

        [Parameter(Mandatory = $true, ParameterSetName = 'ReferenceDefault')]
        [Parameter(Mandatory = $true, ParameterSetName = 'SchemaDefault')]
        [switch]
        $Default,

        [Parameter(ParameterSetName = 'Schema')]
        [Parameter(ParameterSetName = 'SchemaDefault')]
        [System.Collections.Specialized.OrderedDictionary ]
        $Links,

        [switch]
        $PassThru,

        [string[]]
        $DefinitionTag
    )
<<<<<<< HEAD
    Begin {
        # Initialize an array to hold piped-in values
        $pipelineValue = @()
=======

    if ($null -eq $Route) {
        # The parameter 'Route' cannot be null
        throw ($PodeLocale.routeParameterCannotBeNullExceptionMessage)
    }

    $DefinitionTag = Test-PodeOADefinitionTag -Tag $DefinitionTag
    # override status code with default
    if ($Default) {
        $code = 'default'
>>>>>>> b94e28d1
    }

    process {
        # Add the current piped-in value to the array
        $pipelineValue += $_
    }

    End {
        # Set Route to the array of values
        if ($pipelineValue.Count -gt 1) {
            $Route = $pipelineValue
        }

        $DefinitionTag = Test-PodeOADefinitionTag -Tag $DefinitionTag
        # override status code with default
        if ($Default) {
            $code = 'default'
        }
        else {
            $code = "$($StatusCode)"
        }

        # add the respones to the routes
        foreach ($r in $Route) {
            foreach ($tag in $DefinitionTag) {
                if (! $r.OpenApi.Responses.$tag) {
                    $r.OpenApi.Responses.$tag = @{}
                }
                $r.OpenApi.Responses.$tag[$code] = New-PodeOResponseInternal  -DefinitionTag $tag -Params $PSBoundParameters
            }
        }

        if ($PassThru) {
            return $Route
        }
    }
}


<#
.SYNOPSIS
Remove a response definition from the supplied route.

.DESCRIPTION
Remove a response definition from the supplied route.

.PARAMETER Route
The route to remove the response definition, usually from -PassThru on Add-PodeRoute.

.PARAMETER StatusCode
The HTTP StatusCode for the response to remove.

.PARAMETER Default
If supplied, the response will be used as a default response - this overrides the StatusCode supplied.

.PARAMETER PassThru
If supplied, the route passed in will be returned for further chaining.

.EXAMPLE
Add-PodeRoute -PassThru | Remove-PodeOAResponse -StatusCode 200

.EXAMPLE
Add-PodeRoute -PassThru | Remove-PodeOAResponse -StatusCode 201 -Default
#>
function Remove-PodeOAResponse {
    [CmdletBinding()]
    [OutputType([hashtable[]])]
    param(
        [Parameter(Mandatory = $true, ValueFromPipeline = $true)]
        [ValidateNotNullOrEmpty()]
        [hashtable[]]
        $Route,

        [Parameter(Mandatory = $true)]
        [int]
        $StatusCode,

        [switch]
        $Default,

        [switch]
        $PassThru
    )
    Begin {
        # Initialize an array to hold piped-in values
        $pipelineValue = @()
    }

<<<<<<< HEAD
    process {
        # Add the current piped-in value to the array
        $pipelineValue += $_
=======
    if ($null -eq $Route) {
        # The parameter 'Route' cannot be null
        throw ($PodeLocale.routeParameterCannotBeNullExceptionMessage)
    }

    # override status code with default
    $code = "$($StatusCode)"
    if ($Default) {
        $code = 'default'
>>>>>>> b94e28d1
    }

    End {
        # Set Route to the array of values
        if ($pipelineValue.Count -gt 1) {
            $Route = $pipelineValue
        }

        # override status code with default
        $code = "$($StatusCode)"
        if ($Default) {
            $code = 'default'
        }
        # remove the respones from the routes
        foreach ($r in $Route) {
            if ($r.OpenApi.Responses.ContainsKey($code)) {
                $null = $r.OpenApi.Responses.Remove($code)
            }
        }

        if ($PassThru) {
            return $Route
        }
    }

}

<#
.SYNOPSIS
Sets the definition of a request for a route.

.DESCRIPTION
Sets the definition of a request for a route.

.PARAMETER Route
The route to set a request definition, usually from -PassThru on Add-PodeRoute.

.PARAMETER Parameters
The Parameter definitions the request uses (from ConvertTo-PodeOAParameter).

.PARAMETER RequestBody
The Request Body definition the request uses (from New-PodeOARequestBody).

.PARAMETER PassThru
If supplied, the route passed in will be returned for further chaining.

.EXAMPLE
Add-PodeRoute -PassThru | Set-PodeOARequest -RequestBody (New-PodeOARequestBody -Schema 'UserIdBody')
#>
function Set-PodeOARequest {
    [CmdletBinding()]
    [OutputType([hashtable[]])]
    param(
        [Parameter(Mandatory = $true, ValueFromPipeline = $true)]
        [ValidateNotNullOrEmpty()]
        [hashtable[]]
        $Route,

        [hashtable[]]
        $Parameters,

        [hashtable]
        $RequestBody,

        [switch]
        $PassThru
    )
    Begin {
        # Initialize an array to hold piped-in values
        $pipelineValue = @()
    }

<<<<<<< HEAD
    process {
        # Add the current piped-in value to the array
        $pipelineValue += $_
    }
=======
    if ($null -eq $Route) {
        # The parameter 'Route' cannot be null
        throw ($PodeLocale.routeParameterCannotBeNullExceptionMessage)
    }

    foreach ($r in @($Route)) {
>>>>>>> b94e28d1

    End {
        # Set Route to the array of values
        if ($pipelineValue.Count -gt 1) {
            $Route = $pipelineValue
        }

        foreach ($r in $Route) {

            if (($null -ne $Parameters) -and ($Parameters.Length -gt 0)) {
                $r.OpenApi.Parameters = @($Parameters)
            }

            if ($null -ne $RequestBody) {
                $r.OpenApi.RequestBody = $RequestBody
            }
        }

        if ($PassThru) {
            return $Route
        }
    }
}

<#
.SYNOPSIS
Creates a Request Body definition for routes.

.DESCRIPTION
Creates a Request Body definition for routes from the supplied content-types and schemas.

.PARAMETER Reference
A reference name from an existing component request body.
Alias: Reference

.PARAMETER Content
The content of the request body. The key is a media type or media type range and the value describes it.
For requests that match multiple keys, only the most specific key is applicable. e.g. text/plain overrides text/*
Alias: ContentSchemas

.PARAMETER Description
A brief description of the request body. This could contain examples of use. CommonMark syntax MAY be used for rich text representation.

.PARAMETER Required
Determines if the request body is required in the request. Defaults to false.

.PARAMETER Properties
Use to force the use of the properties keyword under a schema. Commonly used to specify a multipart/form-data multi file

.PARAMETER Examples
Supplied an Example of the media type.  The example object SHOULD be in the correct format as specified by the media type.
The `example` field is mutually exclusive of the `examples` field.
Furthermore, if referencing a `schema` which contains an example, the `example` value SHALL _override_ the example provided by the schema.

.PARAMETER Encoding
This parameter give you control over the serialization of parts of multipart request bodies.
This attribute is only applicable to multipart and application/x-www-form-urlencoded request bodies.
Use New-PodeOAEncodingObject to define the encode

.PARAMETER DefinitionTag
An Array of strings representing the unique tag for the API specification.
This tag helps distinguish between different versions or types of API specifications within the application.
You can use this tag to reference the specific API documentation, schema, or version that your function interacts with.

.EXAMPLE
New-PodeOARequestBody -Content @{ 'application/json' = (New-PodeOAIntProperty -Name 'userId' -Object) }

.EXAMPLE
New-PodeOARequestBody -Content @{ 'application/json' = 'UserIdSchema' }

.EXAMPLE
New-PodeOARequestBody -Reference 'UserIdBody'

.EXAMPLE
New-PodeOARequestBody -Content @{'multipart/form-data' =
                    New-PodeOAStringProperty -name 'id' -format 'uuid' |
                        New-PodeOAObjectProperty -name 'address' -NoProperties |
                        New-PodeOAObjectProperty -name 'historyMetadata' -Description 'metadata in XML format' -NoProperties |
                        New-PodeOAStringProperty -name 'profileImage' -Format Binary |
                        New-PodeOAObjectProperty
                    } -Encoding (
                        New-PodeOAEncodingObject -Name 'historyMetadata' -ContentType 'application/xml; charset=utf-8' |
                            New-PodeOAEncodingObject -Name 'profileImage' -ContentType 'image/png, image/jpeg' -Headers (
                                New-PodeOAIntProperty -name 'X-Rate-Limit-Limit' -Description 'The number of allowed requests in the current period' -Default 3 -Enum @(1,2,3)
                            )
                        )
#>
function New-PodeOARequestBody {
    [CmdletBinding(DefaultParameterSetName = 'BuiltIn' )]
    [OutputType([hashtable])]
    param(
        [Parameter(Mandatory = $true, ParameterSetName = 'Reference')]
        [string]
        $Reference,

        [Parameter(Mandatory = $true, ParameterSetName = 'BuiltIn')]
        [Alias('ContentSchemas')]
        [hashtable]
        $Content,

        [Parameter(ParameterSetName = 'BuiltIn')]
        [string]
        $Description,

        [Parameter(ParameterSetName = 'BuiltIn')]
        [switch]
        $Required,

        [Parameter(ParameterSetName = 'BuiltIn')]
        [switch]
        $Properties,

        [System.Collections.Specialized.OrderedDictionary]
        $Examples,

        [hashtable[]]
        $Encoding,

        [string[]]
        $DefinitionTag

    )

    $DefinitionTag = Test-PodeOADefinitionTag -Tag $DefinitionTag

    if ($Example -and $Examples) {
        # Parameters 'Examples' and 'Example' are mutually exclusive
        throw ($PodeLocale.parametersMutuallyExclusiveExceptionMessage -f 'Example', 'Examples')
    }
    $result = @{}
    foreach ($tag in $DefinitionTag) {
        switch ($PSCmdlet.ParameterSetName.ToLowerInvariant()) {
            'builtin' {
                $param = @{content = ConvertTo-PodeOAObjectSchema -DefinitionTag $tag -Content $Content -Properties:$Properties }

                if ($Required.IsPresent) {
                    $param['required'] = $Required.IsPresent
                }

                if ( $Description) {
                    $param['description'] = $Description
                }
                if ($Examples) {
                    if ( $Examples.'*/*') {
                        $Examples['"*/*"'] = $Examples['*/*']
                        $Examples.Remove('*/*')
                    }
                    foreach ($k in  $Examples.Keys ) {
                        if (!$param.content.ContainsKey($k)) {
                            $param.content[$k] = @{}
                        }
                        $param.content.$k.examples = $Examples.$k
                    }
                }
            }

            'reference' {
                Test-PodeOAComponentInternal -Field requestBodies -DefinitionTag $tag -Name $Reference -PostValidation
                $param = @{
                    '$ref' = "#/components/requestBodies/$Reference"
                }
            }
        }
        if ($Encoding) {
            if (([string]$Content.keys[0]) -match '(?i)^(multipart.*|application\/x-www-form-urlencoded)$' ) {
                $r = @{}
                foreach ( $e in $Encoding) {
                    $key = [string]$e.Keys
                    $elems = @{}
                    foreach ($v in $e[$key].Keys) {
                        if ($v -ieq 'headers') {
                            $elems.headers = ConvertTo-PodeOAHeaderProperty -Headers $e[$key].headers
                        }
                        else {
                            $elems.$v = $e[$key].$v
                        }
                    }
                    $r.$key = $elems
                }
                $param.Content.$($Content.keys[0]).encoding = $r
            }
            else {
                # The encoding attribute only applies to multipart and application/x-www-form-urlencoded request bodies
                throw ($PodeLocale.encodingAttributeOnlyAppliesToMultipartExceptionMessage)
            }
        }
        $result[$tag] = $param
    }

    return $result
}

<#
.SYNOPSIS
Validate a parameter with a provided schema.

.DESCRIPTION
Validate the parameter of a method against it's own schema

.PARAMETER Json
The object in Json format to validate

.PARAMETER SchemaReference
The schema name to use to validate the property.

.PARAMETER DefinitionTag
A string representing the unique tag for the API specification.
This tag helps distinguish between different versions or types of API specifications within the application.
You can use this tag to reference the specific API documentation, schema, or version that your function interacts with.

.OUTPUTS
result: true if the object is validate positively
message: any validation issue

.EXAMPLE
$UserInfo = Test-PodeOAJsonSchemaCompliance -Json $UserInfo -SchemaReference 'UserIdSchema'}

#>

function Test-PodeOAJsonSchemaCompliance {
    param (
        [Parameter(Mandatory = $true)]
        [System.Object]
        $Json,

        [Parameter(Mandatory = $true)]
        [string]
        $SchemaReference,

        [string]
        $DefinitionTag
    )
    if ($DefinitionTag) {
        if (! ($PodeContext.Server.OpenApi.Definitions.Keys -ccontains $DefinitionTag)) {
            # DefinitionTag does not exist.
            throw ($PodeLocale.definitionTagNotDefinedExceptionMessage -f $DefinitionTag)
        }
    }
    else {
        $DefinitionTag = $PodeContext.Server.OpenAPI.DefaultDefinitionTag
    }

    if ($Json -isnot [string]) {
        $json = ConvertTo-Json -InputObject $Json -Depth $PodeContext.Server.OpenAPI.Definitions[$DefinitionTag].hiddenComponents.depth
    }

    if (!$PodeContext.Server.OpenAPI.Definitions[$DefinitionTag].hiddenComponents.schemaValidation) {
        # 'Test-PodeOAComponentchema' need to be enabled using 'Enable-PodeOpenApi -EnableSchemaValidation'
        throw ($PodeLocale.testPodeOAComponentSchemaNeedToBeEnabledExceptionMessage)
    }
    if (!(Test-PodeOAComponentSchemaJson -Name $SchemaReference -DefinitionTag $DefinitionTag)) {
        # The OpenApi component schema doesn't exist
        throw ($PodeLocale.openApiComponentSchemaDoesNotExistExceptionMessage -f $SchemaReference)
    }
    if ($PodeContext.Server.OpenAPI.Definitions[$DefinitionTag].hiddenComponents.schemaJson[$SchemaReference].available) {
        [string[]] $message = @()
        $result = Test-Json -Json $Json -Schema $PodeContext.Server.OpenAPI.Definitions[$DefinitionTag].hiddenComponents.schemaJson[$SchemaReference].json -ErrorVariable jsonValidationErrors -ErrorAction SilentlyContinue
        if ($jsonValidationErrors) {
            foreach ($item in $jsonValidationErrors) {
                $message += $item
            }
        }
    }
    else {
        $result = $false
        $message = 'Validation of schema with oneof or anyof is not supported'
    }

    return @{result = $result; message = $message }
}

<#
.SYNOPSIS
Converts an OpenAPI property into a Request Parameter.

.DESCRIPTION
Converts an OpenAPI property (such as from New-PodeOAIntProperty) into a Request Parameter.

.PARAMETER In
Where in the Request can the parameter be found?

.PARAMETER Property
The Property that need converting (such as from New-PodeOAIntProperty).

.PARAMETER Reference
The name of an existing component parameter to be reused.
Alias: ComponentParameter

.PARAMETER Name
Assign a name to the parameter

.PARAMETER ContentType
The content-types to be use with  component schema

.PARAMETER Schema
The component schema to use.

.PARAMETER Description
A Description of the property.

.PARAMETER Explode
If supplied, controls how arrays are serialized in query parameters

.PARAMETER AllowReserved
If supplied, determines whether the parameter value SHOULD allow reserved characters, as defined by RFC3986 :/?#[]@!$&'()*+,;= to be included without percent-encoding.
This property only applies to parameters with an in value of query. The default value is false.

.PARAMETER Required
If supplied, the object will be treated as Required where supported.(Applicable only to ContentSchema)

.PARAMETER AllowEmptyValue
If supplied, allow the parameter to be empty

.PARAMETER Style
If supplied, defines how multiple values are delimited. Possible styles depend on the parameter location: path, query, header or cookie.

.PARAMETER Deprecated
If supplied, specifies that a parameter is deprecated and SHOULD be transitioned out of usage. Default value is false.

.PARAMETER Example
Example of the parameter's potential value. The example SHOULD match the specified schema and encoding properties if present.
The Example parameter is mutually exclusive of the Examples parameter.
Furthermore, if referencing a Schema  that contains an example, the Example value SHALL _override_ the example provided by the schema.
To represent examples of media types that cannot naturally be represented in JSON or YAML, a string value can contain the example with escaping where necessary.

.PARAMETER Examples
Examples of the parameter's potential value. Each example SHOULD contain a value in the correct format as specified in the parameter encoding.
The Examples parameter is mutually exclusive of the Example parameter.
Furthermore, if referencing a Schema that contains an example, the Examples value SHALL _override_ the example provided by the schema.

.PARAMETER DefinitionTag
An Array of strings representing the unique tag for the API specification.
This tag helps distinguish between different versions or types of API specifications within the application.
You can use this tag to reference the specific API documentation, schema, or version that your function interacts with.

.EXAMPLE
New-PodeOAIntProperty -Name 'userId' | ConvertTo-PodeOAParameter -In Query

.EXAMPLE
ConvertTo-PodeOAParameter -Reference 'UserIdParam'

.EXAMPLE
ConvertTo-PodeOAParameter  -In Header -ContentSchemas @{ 'application/json' = 'UserIdSchema' }

#>
function ConvertTo-PodeOAParameter {
    [CmdletBinding(DefaultParameterSetName = 'Reference')]
    param(
        [Parameter( Mandatory = $true, ParameterSetName = 'Schema')]
        [Parameter(Mandatory = $true, ParameterSetName = 'Properties')]
        [Parameter(Mandatory = $true, ParameterSetName = 'ContentSchema')]
        [Parameter( Mandatory = $true, ParameterSetName = 'ContentProperties')]
        [ValidateSet('Cookie', 'Header', 'Path', 'Query')]
        [string]
        $In,

        [Parameter(Mandatory = $true, ValueFromPipeline = $true, ParameterSetName = 'Properties')]
        [Parameter( Mandatory = $true, ValueFromPipeline = $true, ParameterSetName = 'ContentProperties')]
        [ValidateNotNull()]
        [hashtable]
        $Property,

        [Parameter(Mandatory = $true, ParameterSetName = 'Reference')]
        [Alias('ComponentParameter')]
        [string]
        $Reference,

        [Parameter( ParameterSetName = 'Schema')]
        [Parameter(ParameterSetName = 'Properties')]
        [Parameter(ParameterSetName = 'ContentSchema')]
        [Parameter(  ParameterSetName = 'ContentProperties')]
        [string]
        $Name,

        [Parameter(Mandatory = $true, ParameterSetName = 'Schema')]
        [Parameter(Mandatory = $true, ParameterSetName = 'ContentSchema')]
        [Alias('ComponentSchema')]
        [String]
        $Schema,

        [Parameter( Mandatory = $true, ParameterSetName = 'ContentSchema')]
        [Parameter( Mandatory = $true, ParameterSetName = 'ContentProperties')]
        [String]
        $ContentType,

        [Parameter( ParameterSetName = 'Schema')]
        [Parameter( ParameterSetName = 'ContentSchema')]
        [Parameter( ParameterSetName = 'Properties')]
        [Parameter( ParameterSetName = 'ContentProperties')]
        [String]
        $Description,

        [Parameter( ParameterSetName = 'Schema')]
        [Parameter( ParameterSetName = 'Properties')]
        [Switch]
        $Explode,

        [Parameter( ParameterSetName = 'Schema')]
        [Parameter( ParameterSetName = 'ContentSchema')]
        [Parameter( ParameterSetName = 'Properties')]
        [Parameter( ParameterSetName = 'ContentProperties')]
        [Switch]
        $Required,

        [Parameter( ParameterSetName = 'ContentSchema')]
        [Parameter( ParameterSetName = 'Schema')]
        [Parameter( ParameterSetName = 'Properties')]
        [Switch]
        $AllowEmptyValue,

        [Parameter( ParameterSetName = 'Schema')]
        [Parameter( ParameterSetName = 'Properties')]
        [Switch]
        $AllowReserved,

        [Parameter( ParameterSetName = 'Schema')]
        [Parameter( ParameterSetName = 'ContentSchema')]
        [Parameter( ParameterSetName = 'Properties')]
        [Parameter( ParameterSetName = 'ContentProperties')]
        [object]
        $Example,

        [Parameter( ParameterSetName = 'Schema')]
        [Parameter( ParameterSetName = 'ContentSchema')]
        [Parameter( ParameterSetName = 'Properties')]
        [Parameter( ParameterSetName = 'ContentProperties')]
        [System.Collections.Specialized.OrderedDictionary]
        $Examples,

        [Parameter( ParameterSetName = 'Schema')]
        [Parameter( ParameterSetName = 'Properties')]
        [ValidateSet('Simple', 'Label', 'Matrix', 'Query', 'Form', 'SpaceDelimited', 'PipeDelimited', 'DeepObject' )]
        [string]
        $Style,

        [Parameter( ParameterSetName = 'Schema')]
        [Parameter( ParameterSetName = 'ContentSchema')]
        [Parameter( ParameterSetName = 'Properties')]
        [Parameter( ParameterSetName = 'ContentProperties')]
        [Switch]
        $Deprecated,

        [string[]]
        $DefinitionTag
    )

    $DefinitionTag = Test-PodeOADefinitionTag -Tag $DefinitionTag

    if ($PSCmdlet.ParameterSetName -ieq 'ContentSchema' -or $PSCmdlet.ParameterSetName -ieq 'Schema') {
        if (Test-PodeIsEmpty $Schema) {
            return $null
        }
        Test-PodeOAComponentInternal -Field schemas -DefinitionTag $DefinitionTag -Name $Schema -PostValidation
        if (!$Name ) {
            $Name = $Schema
        }
        $prop = [ordered]@{
            in   = $In.ToLowerInvariant()
            name = $Name
        }
        if ($In -ieq 'Header' -and $PodeContext.Server.Security.autoHeaders) {
            Add-PodeSecurityHeader -Name 'Access-Control-Allow-Headers' -Value $Schema  -Append
        }
        if ($AllowEmptyValue.IsPresent ) {
            $prop['allowEmptyValue'] = $AllowEmptyValue.IsPresent
        }
        if ($Required.IsPresent ) {
            $prop['required'] = $Required.IsPresent
        }
        if ($Description ) {
            $prop.description = $Description
        }
        if ($Deprecated.IsPresent ) {
            $prop.deprecated = $Deprecated.IsPresent
        }
        if ($ContentType ) {
            # ensure all content types are valid
            if ($ContentType -inotmatch '^[\w-]+\/[\w\.\+-]+$') {
                # Invalid 'content-type' found for schema: $type
                throw ($PodeLocale.invalidContentTypeForSchemaExceptionMessage -f $type)
            }
            $prop.content = [ordered]@{
                $ContentType = [ordered]@{
                    schema = [ordered]@{
                        '$ref' = "#/components/schemas/$($Schema )"
                    }
                }
            }
            if ($Example ) {
                $prop.content.$ContentType.example = $Example
            }
            elseif ($Examples) {
                $prop.content.$ContentType.examples = $Examples
            }
        }
        else {
            $prop.schema = [ordered]@{
                '$ref' = "#/components/schemas/$($Schema )"
            }
            if ($Style) {
                switch ($in.ToLower()) {
                    'path' {
                        if (@('Simple', 'Label', 'Matrix' ) -inotcontains $Style) {
                            # OpenApi request Style cannot be $Style for a $in parameter
                            throw ($PodeLocale.openApiRequestStyleInvalidForParameterExceptionMessage -f $Style, $in)
                        }
                        break
                    }
                    'query' {
                        if (@('Form', 'SpaceDelimited', 'PipeDelimited', 'DeepObject' ) -inotcontains $Style) {
                            # OpenApi request Style cannot be $Style for a $in parameter
                            throw ($PodeLocale.openApiRequestStyleInvalidForParameterExceptionMessage -f $Style, $in)
                        }
                        break
                    }
                    'header' {
                        if (@('Simple' ) -inotcontains $Style) {
                            # OpenApi request Style cannot be $Style for a $in parameter
                            throw ($PodeLocale.openApiRequestStyleInvalidForParameterExceptionMessage -f $Style, $in)
                        }
                        break
                    }
                    'cookie' {
                        if (@('Form' ) -inotcontains $Style) {
                            # OpenApi request Style cannot be $Style for a $in parameter
                            throw ($PodeLocale.openApiRequestStyleInvalidForParameterExceptionMessage -f $Style, $in)
                        }
                        break
                    }
                }
                $prop['style'] = $Style.Substring(0, 1).ToLower() + $Style.Substring(1)
            }

            if ($Explode.IsPresent ) {
                $prop['explode'] = $Explode.IsPresent
            }

            if ($AllowEmptyValue.IsPresent ) {
                $prop['allowEmptyValue'] = $AllowEmptyValue.IsPresent
            }

            if ($AllowReserved.IsPresent) {
                $prop['allowReserved'] = $AllowReserved.IsPresent
            }

        }
    }
    elseif ($PSCmdlet.ParameterSetName -ieq 'Reference') {
        # return a reference
        Test-PodeOAComponentInternal -Field parameters  -DefinitionTag $DefinitionTag  -Name $Reference -PostValidation
        $prop = [ordered]@{
            '$ref' = "#/components/parameters/$Reference"
        }
        foreach ($tag in $DefinitionTag) {
            if ($PodeContext.Server.OpenAPI.Definitions[$tag].components.parameters.$Reference.In -eq 'Header' -and $PodeContext.Server.Security.autoHeaders) {
                Add-PodeSecurityHeader -Name 'Access-Control-Allow-Headers' -Value $Reference -Append
            }
        }
    }
    else {

        if (!$Name ) {
            if ($Property.name) {
                $Name = $Property.name
            }
            else {
                # The OpenApi parameter requires a name to be specified
                throw ($PodeLocale.openApiParameterRequiresNameExceptionMessage)
            }
        }
        if ($In -ieq 'Header' -and $PodeContext.Server.Security.autoHeaders -and $Name ) {
            Add-PodeSecurityHeader -Name 'Access-Control-Allow-Headers' -Value  $Name  -Append
        }

        # build the base parameter
        $prop = [ordered]@{
            in   = $In.ToLowerInvariant()
            name = $Name
        }
        $sch = [ordered]@{}
        if ($Property.array) {
            $sch.type = 'array'
            $sch.items = [ordered]@{
                type = $Property.type
            }
            if ($Property.format) {
                $sch.items.format = $Property.format
            }
        }
        else {
            $sch.type = $Property.type
            if ($Property.format) {
                $sch.format = $Property.format
            }
        }
        if ($ContentType) {
            if ($ContentType -inotmatch '^[\w-]+\/[\w\.\+-]+$') {
                # Invalid 'content-type' found for schema: $type
                throw ($PodeLocale.invalidContentTypeForSchemaExceptionMessage -f $type)
            }
            $prop.content = [ordered]@{
                $ContentType = [ordered] @{
                    schema = $sch
                }
            }
        }
        else {
            $prop.schema = $sch
        }

        if ($Example -and $Examples) {
            # Parameters 'Examples' and 'Example' are mutually exclusive
            throw ($PodeLocale.parametersMutuallyExclusiveExceptionMessage -f 'Examples' , 'Example' )
        }
        if ($AllowEmptyValue.IsPresent ) {
            $prop['allowEmptyValue'] = $AllowEmptyValue.IsPresent
        }

        if ($Description ) {
            $prop.description = $Description
        }
        elseif ($Property.description) {
            $prop.description = $Property.description
        }

        if ($Required.IsPresent ) {
            $prop.required = $Required.IsPresent
        }
        elseif ($Property.required) {
            $prop.required = $Property.required
        }

        if ($Deprecated.IsPresent ) {
            $prop.deprecated = $Deprecated.IsPresent
        }
        elseif ($Property.deprecated) {
            $prop.deprecated = $Property.deprecated
        }

        if (!$ContentType) {
            if ($Style) {
                switch ($in.ToLower()) {
                    'path' {
                        if (@('Simple', 'Label', 'Matrix' ) -inotcontains $Style) {
                            # OpenApi request Style cannot be $Style for a $in parameter
                            throw ($PodeLocale.openApiRequestStyleInvalidForParameterExceptionMessage -f $Style, $in)
                        }
                        break
                    }
                    'query' {
                        if (@('Form', 'SpaceDelimited', 'PipeDelimited', 'DeepObject' ) -inotcontains $Style) {
                            # OpenApi request Style cannot be $Style for a $in parameter
                            throw ($PodeLocale.openApiRequestStyleInvalidForParameterExceptionMessage -f $Style, $in)
                        }
                        break
                    }
                    'header' {
                        if (@('Simple' ) -inotcontains $Style) {
                            # OpenApi request Style cannot be $Style for a $in parameter
                            throw ($PodeLocale.openApiRequestStyleInvalidForParameterExceptionMessage -f $Style, $in)
                        }
                        break
                    }
                    'cookie' {
                        if (@('Form' ) -inotcontains $Style) {
                            # OpenApi request Style cannot be $Style for a $in parameter
                            throw ($PodeLocale.openApiRequestStyleInvalidForParameterExceptionMessage -f $Style, $in)
                        }
                        break
                    }
                }
                $prop['style'] = $Style.Substring(0, 1).ToLower() + $Style.Substring(1)
            }

            if ($Explode.IsPresent ) {
                $prop['explode'] = $Explode.IsPresent
            }

            if ($AllowReserved.IsPresent) {
                $prop['allowReserved'] = $AllowReserved.IsPresent
            }

            if ($Example ) {
                $prop['example'] = $Example
            }
            elseif ($Examples) {
                $prop['examples'] = $Examples
            }

            if ($Property.default -and !$prop.required ) {
                $prop.schema['default'] = $Property.default
            }

            if ($Property.enum) {
                if ($Property.array) {
                    $prop.schema.items['enum'] = $Property.enum
                }
                else {
                    $prop.schema['enum'] = $Property.enum
                }
            }
        }
        else {
            if ($Example ) {
                $prop.content.$ContentType.example = $Example
            }
            elseif ($Examples) {
                $prop.content.$ContentType.examples = $Examples
            }
        }
    }

    if ($In -ieq 'Path' -and !$prop.required ) {
        # If the parameter location is 'Path', the switch parameter 'Required' is mandatory
        throw ($PodeLocale.pathParameterRequiresRequiredSwitchExceptionMessage)
    }

    return $prop
}

<#
.SYNOPSIS
Sets metadate for the supplied route.

.DESCRIPTION
Sets metadate for the supplied route, such as Summary and Tags.

.PARAMETER Route
The route to update info, usually from -PassThru on Add-PodeRoute.

.PARAMETER Summary
A quick Summary of the route.

.PARAMETER Description
A longer Description of the route.

.PARAMETER ExternalDoc
If supplied, add an additional external documentation for this operation.
The parameter is created by Add-PodeOAExternalDoc

.PARAMETER OperationId
Sets the OperationId of the route.

.PARAMETER Tags
An array of Tags for the route, mostly for grouping.

.PARAMETER Deprecated
If supplied, the route will be flagged as deprecated.

.PARAMETER PassThru
If supplied, the route passed in will be returned for further chaining.

.PARAMETER DefinitionTag
An Array of strings representing the unique tag for the API specification.
This tag helps distinguish between different versions or types of API specifications within the application.
You can use this tag to reference the specific API documentation, schema, or version that your function interacts with.

.EXAMPLE
Add-PodeRoute -PassThru | Set-PodeOARouteInfo -Summary 'A quick summary' -Tags 'Admin'
#>
function Set-PodeOARouteInfo {
    [CmdletBinding()]
    [OutputType([hashtable[]])]
    param(
        [Parameter(Mandatory = $true, ValueFromPipeline = $true)]
        [ValidateNotNullOrEmpty()]
        [hashtable[]]
        $Route,

        [string]
        $Summary,

        [string]
        $Description,

        [System.Collections.Specialized.OrderedDictionary]
        $ExternalDoc,

        [string]
        $OperationId,

        [string[]]
        $Tags,

        [switch]
        $Deprecated,

        [switch]
        $PassThru,

        [string[]]
        $DefinitionTag
    )
    Begin {
        # Initialize an array to hold piped-in values
        $pipelineValue = @()
    }

<<<<<<< HEAD
    process {
        # Add the current piped-in value to the array
        $pipelineValue += $_
=======
    if ($null -eq $Route) {
        # The parameter 'Route' cannot be null
        throw ($PodeLocale.routeParameterCannotBeNullExceptionMessage)
>>>>>>> b94e28d1
    }

    End {
        # Set Route to the array of values
        if ($pipelineValue.Count -gt 1) {
            $Route = $pipelineValue
        }

        $DefinitionTag = Test-PodeOADefinitionTag -Tag $DefinitionTag

        foreach ($r in $Route) {

<<<<<<< HEAD
            $r.OpenApi.DefinitionTag = $DefinitionTag

            if ($OperationId) {
                if ($Route.Count -gt 1) {
                    throw "OperationID:$OperationId has to be unique and cannot be applied to an array."
=======
        if ($Summary) {
            $r.OpenApi.Summary = $Summary
        }
        if ($Description) {
            $r.OpenApi.Description = $Description
        }
        if ($OperationId) {
            if ($Route.Count -gt 1) {
                # OperationID:$OperationId has to be unique and cannot be applied to an array
                throw ($PodeLocale.operationIdMustBeUniqueForArrayExceptionMessage -f $OperationId)
            }
            foreach ($tag in $DefinitionTag) {
                if ($PodeContext.Server.OpenAPI.Definitions[$tag].hiddenComponents.operationId -ccontains $OperationId) {
                    # OperationID:$OperationId has to be unique
                    throw ($PodeLocale.operationIdMustBeUniqueExceptionMessage -f $OperationId)
>>>>>>> b94e28d1
                }
                foreach ($tag in $DefinitionTag) {
                    if ($PodeContext.Server.OpenAPI.Definitions[$tag].hiddenComponents.operationId -ccontains $OperationId) {
                        throw "OperationID:$OperationId has to be unique."
                    }
                    $PodeContext.Server.OpenAPI.Definitions[$tag].hiddenComponents.operationId += $OperationId
                }
                $r.OpenApi.OperationId = $OperationId
            }

            if ($Summary) {
                $r.OpenApi.Summary = $Summary
            }

            if ($Description) {
                $r.OpenApi.Description = $Description
            }

            if ($Tags) {
                $r.OpenApi.Tags = $Tags
            }

            if ($ExternalDocs) {
                $r.OpenApi.ExternalDocs = $ExternalDoc
            }

            $r.OpenApi.Swagger = $true

            if ($Deprecated.IsPresent) {
                $r.OpenApi.Deprecated = $Deprecated.IsPresent
            }
        }

        if ($PassThru) {
            return $Route
        }
    }
}

<#
.SYNOPSIS
Adds a route that enables a viewer to display OpenAPI docs, such as Swagger, ReDoc, RapiDoc, StopLight, Explorer, RapiPdf or Bookmarks.

.DESCRIPTION
Adds a route that enables a viewer to display OpenAPI docs, such as Swagger, ReDoc, RapiDoc, StopLight, Explorer, RapiPdf  or Bookmarks.

.LINK
https://github.com/mrin9/RapiPdf

.LINK
https://github.com/Authress-Engineering/openapi-explorer

.LINK
https://github.com/stoplightio/elements

.LINK
https://github.com/rapi-doc/RapiDoc

.LINK
https://github.com/Redocly/redoc

.LINK
https://github.com/swagger-api/swagger-ui

.PARAMETER Type
The Type of OpenAPI viewer to use.

.PARAMETER Path
The route Path where the docs can be accessed. (Default: "/$Type")

.PARAMETER OpenApiUrl
The URL where the OpenAPI definition can be retrieved. (Default is the OpenAPI path from Enable-PodeOpenApi)

.PARAMETER Middleware
Like normal Routes, an array of Middleware that will be applied.

.PARAMETER Title
The title of the web page. (Default is the OpenAPI title from Enable-PodeOpenApi)

.PARAMETER DarkMode
If supplied, the page will be rendered using a dark theme (this is not supported for all viewers).

.PARAMETER EndpointName
The EndpointName of an Endpoint(s) to bind the static Route against.

.PARAMETER Authentication
The name of an Authentication method which should be used as middleware on this Route.

.PARAMETER Role
One or more optional Roles that will be authorised to access this Route, when using Authentication with an Access method.

.PARAMETER Group
One or more optional Groups that will be authorised to access this Route, when using Authentication with an Access method.

.PARAMETER Scope
One or more optional Scopes that will be authorised to access this Route, when using Authentication with an Access method.

.PARAMETER Bookmarks
If supplied, create a new documentation bookmarks page

.PARAMETER Editor
If supplied, enable the Swagger-Editor

.PARAMETER NoAdvertise
If supplied, it is not going to state the documentation URL at the startup of the server

.PARAMETER DefinitionTag
A string representing the unique tag for the API specification.
This tag helps distinguish between different versions or types of API specifications within the application.
You can use this tag to reference the specific API documentation, schema, or version that your function interacts with.

.EXAMPLE
Enable-PodeOAViewer -Type Swagger -DarkMode

.EXAMPLE
Enable-PodeOAViewer -Type ReDoc -Title 'Some Title' -OpenApi 'http://some-url/openapi'

.EXAMPLE
Enable-PodeOAViewer -Bookmarks

Adds a route that enables a viewer to display with links to any documentation tool associated with the OpenApi.
#>
function Enable-PodeOAViewer {
    [CmdletBinding(DefaultParameterSetName = 'Doc')]
    param(
        [Parameter(Mandatory = $true, ParameterSetName = 'Doc')]
        [ValidateSet('Swagger', 'ReDoc', 'RapiDoc', 'StopLight', 'Explorer', 'RapiPdf' )]
        [string]
        $Type,

        [string]
        $Path,

        [string]
        $OpenApiUrl,

        [object[]]
        $Middleware,

        [string]
        $Title,

        [switch]
        $DarkMode,

        [string[]]
        $EndpointName,

        [Parameter()]
        [Alias('Auth')]
        [string]
        $Authentication,

        [Parameter()]
        [string[]]
        $Role,

        [Parameter()]
        [string[]]
        $Group,

        [Parameter()]
        [string[]]
        $Scope,

        [Parameter(Mandatory = $true, ParameterSetName = 'Bookmarks')]
        [switch]
        $Bookmarks,

        [Parameter( ParameterSetName = 'Bookmarks')]
        [switch]
        $NoAdvertise,

        [Parameter(Mandatory = $true, ParameterSetName = 'Editor')]
        [switch]
        $Editor,

        [string]
        $DefinitionTag
    )
    $DefinitionTag = Test-PodeOADefinitionTag -Tag $DefinitionTag
    # error if there's no OpenAPI URL
    $OpenApiUrl = Protect-PodeValue -Value $OpenApiUrl -Default $PodeContext.Server.OpenAPI.Definitions[$DefinitionTag].Path
    if ([string]::IsNullOrWhiteSpace($OpenApiUrl)) {
        # No OpenAPI URL supplied for $Type
        throw ($PodeLocale.noOpenApiUrlSuppliedExceptionMessage -f $Type)

    }

    # fail if no title
    $Title = Protect-PodeValue -Value $Title -Default $PodeContext.Server.OpenAPI.Definitions[$DefinitionTag].info.Title
    if ([string]::IsNullOrWhiteSpace($Title)) {
        # No title supplied for $Type page
        throw ($PodeLocale.noTitleSuppliedForPageExceptionMessage -f $Type)
    }

    if ($Editor.IsPresent) {
        # set a default path
        $Path = Protect-PodeValue -Value $Path -Default '/editor'
        if ([string]::IsNullOrWhiteSpace($Title)) {
            # No route path supplied for $Type page
            throw ($PodeLocale.noRoutePathSuppliedForPageExceptionMessage -f $Type)
        }
        if (Test-PodeOAVersion -Version 3.1 -DefinitionTag $DefinitionTag) {
            # This version on Swagger-Editor doesn't support OpenAPI 3.1
            throw ($PodeLocale.swaggerEditorDoesNotSupportOpenApi31ExceptionMessage)
        }
        # setup meta info
        $meta = @{
            Title             = $Title
            OpenApi           = "$($OpenApiUrl)?format=yaml"
            DarkMode          = $DarkMode
            DefinitionTag     = $DefinitionTag
            SwaggerEditorDist = 'https://unpkg.com/swagger-editor-dist@4'
        }
        Add-PodeRoute -Method Get -Path $Path `
            -Middleware $Middleware -ArgumentList $meta `
            -EndpointName $EndpointName -Authentication $Authentication `
            -Role $Role -Scope $Scope -Group $Group `
            -ScriptBlock {
            param($meta)
            $Data = @{
                Title             = $meta.Title
                OpenApi           = $meta.OpenApi
                SwaggerEditorDist = $meta.SwaggerEditorDist
            }

            $podeRoot = Get-PodeModuleMiscPath
            Write-PodeFileResponseInternal -Path ([System.IO.Path]::Combine($podeRoot, 'default-swagger-editor.html.pode')) -Data $Data
        }

        $PodeContext.Server.OpenAPI.Definitions[$DefinitionTag].hiddenComponents.viewer['editor'] = $Path
    }
    elseif ($Bookmarks.IsPresent) {
        # set a default path
        $Path = Protect-PodeValue -Value $Path -Default '/bookmarks'
        if ([string]::IsNullOrWhiteSpace($Title)) {
            # No route path supplied for $Type page
            throw ($PodeLocale.noRoutePathSuppliedForPageExceptionMessage -f $Type)
        }
        # setup meta info
        $meta = @{
            Title         = $Title
            OpenApi       = $OpenApiUrl
            DarkMode      = $DarkMode
            DefinitionTag = $DefinitionTag
        }

        $route = Add-PodeRoute -Method Get -Path $Path `
            -Middleware $Middleware -ArgumentList $meta `
            -EndpointName $EndpointName -Authentication $Authentication `
            -Role $Role -Scope $Scope -Group $Group `
            -PassThru -ScriptBlock {
            param($meta)
            $Data = @{
                Title   = $meta.Title
                OpenApi = $meta.OpenApi
            }
            $DefinitionTag = $meta.DefinitionTag
            foreach ($type in $PodeContext.Server.OpenAPI.Definitions[$DefinitionTag].hiddenComponents.viewer.Keys) {
                $Data[$type] = $true
                $Data["$($type)_path"] = $PodeContext.Server.OpenAPI.Definitions[$DefinitionTag].hiddenComponents.viewer[$type]
            }

            $podeRoot = Get-PodeModuleMiscPath
            Write-PodeFileResponseInternal -Path ([System.IO.Path]::Combine($podeRoot, 'default-doc-bookmarks.html.pode')) -Data $Data
        }
        if (! $NoAdvertise.IsPresent) {
            $PodeContext.Server.OpenAPI.Definitions[$DefinitionTag].hiddenComponents.bookmarks = @{
                path       = $Path
                route      = @()
                openApiUrl = $OpenApiUrl
            }
            $PodeContext.Server.OpenAPI.Definitions[$DefinitionTag].hiddenComponents.bookmarks.route += $route
        }

    }
    else {
        if ($Type -ieq 'RapiPdf' -and (Test-PodeOAVersion -Version 3.1 -DefinitionTag $DefinitionTag)) {
            # The Document tool RapidPdf doesn't support OpenAPI 3.1
            throw ($PodeLocale.rapidPdfDoesNotSupportOpenApi31ExceptionMessage)
        }
        # set a default path
        $Path = Protect-PodeValue -Value $Path -Default "/$($Type.ToLowerInvariant())"
        if ([string]::IsNullOrWhiteSpace($Title)) {
            # No route path supplied for $Type page
            throw ($PodeLocale.noRoutePathSuppliedForPageExceptionMessage -f $Type)
        }
        # setup meta info
        $meta = @{
            Type     = $Type.ToLowerInvariant()
            Title    = $Title
            OpenApi  = $OpenApiUrl
            DarkMode = $DarkMode
        }
        $PodeContext.Server.OpenAPI.Definitions[$DefinitionTag].hiddenComponents.viewer[$($meta.Type)] = $Path
        # add the viewer route
        Add-PodeRoute -Method Get -Path $Path -Middleware $Middleware -ArgumentList $meta `
            -EndpointName $EndpointName -Authentication $Authentication `
            -Role $Role -Scope $Scope -Group $Group `
            -ScriptBlock {
            param($meta)
            $podeRoot = Get-PodeModuleMiscPath
            if ( $meta.DarkMode) { $Theme = 'dark' } else { $Theme = 'light' }
            Write-PodeFileResponseInternal -Path ([System.IO.Path]::Combine($podeRoot, "default-$($meta.Type).html.pode")) -Data @{
                Title    = $meta.Title
                OpenApi  = $meta.OpenApi
                DarkMode = $meta.DarkMode
                Theme    = $Theme
            }
        }
    }

}


<#
.SYNOPSIS
Define an external docs reference.

.DESCRIPTION
Define an external docs reference.

.PARAMETER url
The link to the external documentation

.PARAMETER Description
A Description of the external documentation.

.EXAMPLE
$swaggerDoc = New-PodeOAExternalDoc  -Description 'Find out more about Swagger' -Url 'http://swagger.io'

Add-PodeRoute -PassThru | Set-PodeOARouteInfo -Summary 'A quick summary' -Tags 'Admin' -ExternalDoc $swaggerDoc

.EXAMPLE
$swaggerDoc = New-PodeOAExternalDoc    -Description 'Find out more about Swagger' -Url 'http://swagger.io'
Add-PodeOATag -Name 'user' -Description 'Operations about user' -ExternalDoc $swaggerDoc
#>
function New-PodeOAExternalDoc {
    param(

        [Parameter(Mandatory = $true)]
        [ValidateScript({ $_ -imatch '^https?://.+' })]
        $Url,

        [string]
        $Description
    )
    $param = [ordered]@{}

    if ($Description) {
        $param.description = $Description
    }
    $param['url'] = $Url
    return $param
}



<#
.SYNOPSIS
Add an external docs reference to the OpenApi document.

.DESCRIPTION
Add an external docs reference to the OpenApi document.

.PARAMETER ExternalDoc
An externalDoc object


.PARAMETER Name
The Name of the reference.

.PARAMETER url
The link to the external documentation

.PARAMETER Description
A Description of the external documentation.

.PARAMETER DefinitionTag
An Array of strings representing the unique tag for the API specification.
This tag helps distinguish between different versions or types of API specifications within the application.
You can use this tag to reference the specific API documentation, schema, or version that your function interacts with.

.EXAMPLE
Add-PodeOAExternalDoc  -Name 'SwaggerDocs' -Description 'Find out more about Swagger' -Url 'http://swagger.io'

.EXAMPLE
$ExtDoc = New-PodeOAExternalDoc  -Name 'SwaggerDocs' -Description 'Find out more about Swagger' -Url 'http://swagger.io'
$ExtDoc|Add-PodeOAExternalDoc
#>
function Add-PodeOAExternalDoc {
    [CmdletBinding(DefaultParameterSetName = 'Pipe')]
    param(
        [Parameter(ValueFromPipeline = $true, DontShow = $true, ParameterSetName = 'Pipe')]
        [System.Collections.Specialized.OrderedDictionary ]
        $ExternalDoc,

        [Parameter(Mandatory = $true, ParameterSetName = 'NewRef')]
        [ValidateScript({ $_ -imatch '^https?://.+' })]
        $Url,

        [Parameter(ParameterSetName = 'NewRef')]
        [string]
        $Description,

        [string[]]
        $DefinitionTag
    )

    $DefinitionTag = Test-PodeOADefinitionTag -Tag $DefinitionTag

    foreach ($tag in $DefinitionTag) {
        if ($PSCmdlet.ParameterSetName -ieq 'NewRef') {
            $param = [ordered]@{url = $Url }
            if ($Description) {
                $param.description = $Description
            }
            $PodeContext.Server.OpenAPI.Definitions[$tag].externalDocs = $param
        }
        else {
            $PodeContext.Server.OpenAPI.Definitions[$tag].externalDocs = $ExternalDoc
        }
    }

}


<#
.SYNOPSIS
Creates a OpenAPI Tag reference property.

.DESCRIPTION
Creates a new OpenAPI tag reference.

.PARAMETER Name
The Name of the tag.

.PARAMETER Description
A Description of the tag.

.PARAMETER ExternalDoc
If supplied, the tag references an existing external documentation reference.
The parameter is created by Add-PodeOAExternalDoc

.PARAMETER DefinitionTag
An Array of strings representing the unique tag for the API specification.
This tag helps distinguish between different versions or types of API specifications within the application.
You can use this tag to reference the specific API documentation, schema, or version that your function interacts with.

.EXAMPLE
Add-PodeOATag -Name 'store' -Description 'Access to Petstore orders' -ExternalDoc 'SwaggerDocs'
#>
function Add-PodeOATag {
    param(
        [Parameter(Mandatory = $true)]
        [ValidatePattern('^[a-zA-Z0-9\.\-_]+$')]
        [string]
        $Name,

        [string]
        $Description,

        [System.Collections.Specialized.OrderedDictionary]
        $ExternalDoc,

        [string[]]
        $DefinitionTag
    )

    $DefinitionTag = Test-PodeOADefinitionTag -Tag $DefinitionTag

    foreach ($tag in $DefinitionTag) {
        $param = [ordered]@{
            'name' = $Name
        }

        if ($Description) {
            $param.description = $Description
        }

        if ($ExternalDoc) {
            $param.externalDocs = $ExternalDoc
        }

        $PodeContext.Server.OpenAPI.Definitions[$tag].tags[$Name] = $param
    }
}


<#
.SYNOPSIS
Creates an OpenAPI metadata.

.DESCRIPTION
Creates an OpenAPI metadata like TermOfService, license and so on.
The metadata MAY be used by the clients if needed, and MAY be presented in editing or documentation generation tools for convenience.

.PARAMETER Title
The Title of the API.

.PARAMETER Version
The Version of the API.
The OpenAPI Specification is versioned using Semantic Versioning 2.0.0 (semver) and follows the semver specification.
https://semver.org/spec/v2.0.0.html

.PARAMETER Description
A short description of the API.
CommonMark syntax MAY be used for rich text representation.
https://spec.commonmark.org/

.PARAMETER TermsOfService
A URL to the Terms of Service for the API. MUST be in the format of a URL.

.PARAMETER LicenseName
The license name used for the API.

.PARAMETER LicenseUrl
A URL to the license used for the API. MUST be in the format of a URL.

.PARAMETER ContactName
The identifying name of the contact person/organization.

.PARAMETER ContactEmail
The email address of the contact person/organization. MUST be in the format of an email address.

.PARAMETER ContactUrl
The URL pointing to the contact information. MUST be in the format of a URL.

.PARAMETER DefinitionTag
A string representing the unique tag for the API specification.
This tag helps distinguish between different versions or types of API specifications within the application.
You can use this tag to reference the specific API documentation, schema, or version that your function interacts with.

.EXAMPLE
Add-PodeOAInfo -TermsOfService 'http://swagger.io/terms/' -License 'Apache 2.0' -LicenseUrl 'http://www.apache.org/licenses/LICENSE-2.0.html' -ContactName 'API Support' -ContactEmail 'apiteam@swagger.io' -ContactUrl 'http://example.com/support'
#>

function Add-PodeOAInfo {
    param(
        [string]
        $Title,

        [ValidatePattern('^(0|[1-9]\d*)\.(0|[1-9]\d*)\.(0|[1-9]\d*)(?:-((?:0|[1-9]\d*|\d*[a-zA-Z-][0-9a-zA-Z-]*)(?:\.(?:0|[1-9]\d*|\d*[a-zA-Z-][0-9a-zA-Z-]*))*))?(?:\+([0-9a-zA-Z-]+(?:\.[0-9a-zA-Z-]+)*))?$')]
        [string]
        $Version ,

        [string]
        $Description,

        [ValidateScript({ $_ -imatch '^https?://.+' })]
        [string]
        $TermsOfService,

        [string]
        $LicenseName,

        [ValidateScript({ $_ -imatch '^https?://.+' })]
        [string]
        $LicenseUrl,

        [string]
        $ContactName,

        [ValidateScript({ $_ -imatch '^\w+([-+.]\w+)*@\w+([-.]\w+)*\.\w+([-.]\w+)*$' })]
        [string]
        $ContactEmail,

        [ValidateScript({ $_ -imatch '^https?://.+' })]
        [string]
        $ContactUrl,

        [string]
        $DefinitionTag
    )

    $DefinitionTag = Test-PodeOADefinitionTag -Tag $DefinitionTag

    $Info = [ordered]@{}

    if ($LicenseName) {
        $Info.license = [ordered]@{
            'name' = $LicenseName
        }
    }
    if ($LicenseUrl) {
        if ( $Info.license ) {
            $Info.license.url = $LicenseUrl
        }
        else {
            # The OpenAPI object 'license' required the property 'name'. Use -LicenseName parameter.
            throw ($PodeLocale.openApiLicenseObjectRequiresNameExceptionMessage)
        }
    }


    if ($Title) {
        $Info.title = $Title
    }
    elseif (  $PodeContext.Server.OpenAPI.Definitions[$DefinitionTag].info.title) {
        $Info.title = $PodeContext.Server.OpenAPI.Definitions[$DefinitionTag].info.title
    }

    if ($Version) {
        $Info.version = $Version
    }
    elseif ( $PodeContext.Server.OpenAPI.Definitions[$DefinitionTag].info.version) {
        $Info.version = $PodeContext.Server.OpenAPI.Definitions[$DefinitionTag].info.version
    }
    else {
        $Info.version = '1.0.0'
    }

    if ($Description ) {
        $Info.description = $Description
    }
    elseif ( $PodeContext.Server.OpenAPI.Definitions[$DefinitionTag].info.description) {
        $Info.description = $PodeContext.Server.OpenAPI.Definitions[$DefinitionTag].info.description
    }

    if ($TermsOfService) {
        $Info['termsOfService'] = $TermsOfService
    }

    if ($ContactName -or $ContactEmail -or $ContactUrl ) {
        $Info['contact'] = [ordered]@{}

        if ($ContactName) {
            $Info['contact'].name = $ContactName
        }

        if ($ContactEmail) {
            $Info['contact'].email = $ContactEmail
        }

        if ($ContactUrl) {
            $Info['contact'].url = $ContactUrl
        }
    }
    $PodeContext.Server.OpenAPI.Definitions[$DefinitionTag].info = $Info

}


<#
.SYNOPSIS
Creates a new OpenAPI example.

.DESCRIPTION
Creates a new OpenAPI example.

.PARAMETER ParamsList
Used to pipeline multiple properties

.PARAMETER MediaType
The Media Type associated with the Example.

.PARAMETER Name
The Name of the Example.

.PARAMETER Summary
Short description for the example


.PARAMETER Description
Long description for the example.

.PARAMETER Reference
A reference to a reusable component example

.PARAMETER Value
Embedded literal example. The  value Parameter and ExternalValue parameter are mutually exclusive.
To represent examples of media types that cannot naturally represented in JSON or YAML, use a string value to contain the example, escaping where necessary.

.PARAMETER ExternalValue
A URL that points to the literal example. This provides the capability to reference examples that cannot easily be included in JSON or YAML documents.
The -Value parameter and -ExternalValue parameter are mutually exclusive.                                |

.PARAMETER DefinitionTag
An Array of strings representing the unique tag for the API specification.
This tag helps distinguish between different versions or types of API specifications within the application.
You can use this tag to reference the specific API documentation, schema, or version that your function interacts with.

.EXAMPLE
New-PodeOAExample -ContentMediaType 'text/plain' -Name 'user' -Summary = 'User Example in Plain text' -ExternalValue = 'http://foo.bar/examples/user-example.txt'
.EXAMPLE
$example =
    New-PodeOAExample -ContentMediaType 'application/json' -Name 'user' -Summary = 'User Example' -ExternalValue = 'http://foo.bar/examples/user-example.json'  |
        New-PodeOAExample -ContentMediaType 'application/xml' -Name 'user' -Summary = 'User Example in XML' -ExternalValue = 'http://foo.bar/examples/user-example.xml'

#>
function New-PodeOAExample {
    [CmdletBinding(DefaultParameterSetName = 'Inbuilt')]
    [OutputType([System.Collections.Specialized.OrderedDictionary ])]

    param(
        [Parameter(ValueFromPipeline = $true, DontShow = $true, ParameterSetName = 'Inbuilt')]
        [Parameter(ValueFromPipeline = $true, DontShow = $true, ParameterSetName = 'Reference')]
        [System.Collections.Specialized.OrderedDictionary ]
        $ParamsList,

        [string]
        $MediaType,

        [Parameter(Mandatory = $true, ParameterSetName = 'Inbuilt')]
        [ValidatePattern('^[a-zA-Z0-9\.\-_]+$')]
        [string]
        $Name,

        [Parameter( ParameterSetName = 'Inbuilt')]
        [string]
        $Summary,

        [Parameter( ParameterSetName = 'Inbuilt')]
        [string]
        $Description,

        [Parameter(  ParameterSetName = 'Inbuilt')]
        [object]
        $Value,

        [Parameter(  ParameterSetName = 'Inbuilt')]
        [string]
        $ExternalValue,

        [Parameter(Mandatory = $true, ParameterSetName = 'Reference')]
        [ValidatePattern('^[a-zA-Z0-9\.\-_]+$')]
        [string]
        $Reference,

        [string[]]
        $DefinitionTag
    )
    Begin {

        if (Test-PodeIsEmpty -Value $DefinitionTag) {
            $DefinitionTag = $PodeContext.Server.OpenAPI.SelectedDefinitionTag
        }

        if ($PSCmdlet.ParameterSetName -ieq 'Reference') {
            Test-PodeOAComponentInternal -Field examples -DefinitionTag $DefinitionTag -Name $Reference -PostValidation
            $Name = $Reference
            $Example = [ordered]@{'$ref' = "#/components/examples/$Reference" }
        }
        else {
            if ( $ExternalValue -and $Value) {
                # Parameters 'ExternalValue' and 'Value' are mutually exclusive
                throw ($PodeLocale.parametersMutuallyExclusiveExceptionMessage -f 'ExternalValue', 'Value')
            }
            $Example = [ordered]@{ }
            if ($Summary) {
                $Example.summary = $Summary
            }
            if ($Description) {
                $Example.description = $Description
            }
            if ($Value) {
                $Example.value = $Value
            }
            elseif ($ExternalValue) {
                $Example.externalValue = $ExternalValue
            }
            else {
                # Parameters 'Value' or 'ExternalValue' are mandatory
                throw ($PodeLocale.parametersValueOrExternalValueMandatoryExceptionMessage)
            }
        }
        $param = [ordered]@{}
        if ($MediaType) {
            $param.$MediaType = [ordered]@{
                $Name = $Example
            }
        }
        else {
            $param.$Name = $Example
        }
    }
    process {
    }
    End {
        if ($ParamsList) {
            if ($ParamsList.keys -contains $param.Keys[0]) {
                $param.Values[0].GetEnumerator() | ForEach-Object { $ParamsList[$param.Keys[0]].$($_.Key) = $_.Value }
            }
            else {
                $param.GetEnumerator() | ForEach-Object { $ParamsList[$_.Key] = $_.Value }
            }
            return $ParamsList
        }
        else {
            return [System.Collections.Specialized.OrderedDictionary] $param
        }
    }
}

<#
.SYNOPSIS
Adds a single encoding definition applied to a single schema property.

.DESCRIPTION
A single encoding definition applied to a single schema property.

.PARAMETER EncodingList
Used by pipe

.PARAMETER Title
The Name of the associated encoded property .

.PARAMETER ContentType
Content-Type for encoding a specific property. Default value depends on the property type: for `string` with `format` being `binary` – `application/octet-stream`;
for other primitive types – `text/plain`; for `object` - `application/json`; for `array` – the default is defined based on the inner type.
The value can be a specific media type (e.g. `application/json`), a wildcard media type (e.g. `image/*`), or a comma-separated list of the two types.

.PARAMETER Headers
A map allowing additional information to be provided as headers, for example `Content-Disposition`.
`Content-Type` is described separately and SHALL be ignored in this section.
This property SHALL be ignored if the request body media type is not a `multipart`.

.PARAMETER Style
Describes how a specific property value will be serialized depending on its type.  See [Parameter Object](#parameterObject) for details on the [`style`](#parameterStyle) property.
The behavior follows the same values as `query` parameters, including default values.
This property SHALL be ignored if the request body media type is not `application/x-www-form-urlencoded`.

.PARAMETER Explode
When enabled, property values of type `array` or `object` generate separate parameters for each value of the array, or key-value-pair of the map.  For other types of properties this property has no effect.
When [`style`](#encodingStyle) is `form`, the `Explode` is set to `true`.
This property SHALL be ignored if the request body media type is not `application/x-www-form-urlencoded`.

.PARAMETER AllowReserved
Determines whether the parameter value SHOULD allow reserved characters, as defined by [RFC3986](https://tools.ietf.org/html/rfc3986#section-2.2) `:/?#[]@!$&'()*+,;=` to be included without percent-encoding.
This property SHALL be ignored if the request body media type is not `application/x-www-form-urlencoded`.

.EXAMPLE

New-PodeOAEncodingObject -Name 'profileImage' -ContentType 'image/png, image/jpeg' -Headers (
                                New-PodeOAIntProperty -name 'X-Rate-Limit-Limit' -Description 'The number of allowed requests in the current period' -Default 3 -Enum @(1,2,3) -Maximum 3
                            )
#>
function New-PodeOAEncodingObject {
    param (
        [Parameter(ValueFromPipeline = $true, DontShow = $true )]
        [hashtable[]]
        $EncodingList,

        [Parameter(Mandatory = $true)]
        [Alias('Name')]
        [ValidatePattern('^[a-zA-Z0-9\.\-_]+$')]
        [string]
        $Title,

        [string]
        $ContentType,

        [hashtable[]]
        $Headers,

        [ValidateSet('Simple', 'Label', 'Matrix', 'Query', 'Form', 'SpaceDelimited', 'PipeDelimited', 'DeepObject' )]
        [string]
        $Style,

        [switch]
        $Explode,

        [switch]
        $AllowReserved
    )
    Begin {

        $encoding = [ordered]@{
            $Title = [ordered]@{}
        }
        if ($ContentType) {
            $encoding.$Title.contentType = $ContentType
        }
        if ($Style) {
            $encoding.$Title.style = $Style
        }

        if ($Headers) {
            $encoding.$Title.headers = $Headers
        }

        if ($Explode.IsPresent ) {
            $encoding.$Title.explode = $Explode.IsPresent
        }
        if ($AllowReserved.IsPresent ) {
            $encoding.$Title.allowReserved = $AllowReserved.IsPresent
        }

        $collectedInput = [System.Collections.Generic.List[hashtable]]::new()
    }
    process {
        if ($EncodingList) {
            $collectedInput.AddRange($EncodingList)
        }
    }

    End {
        if ($collectedInput) {
            return $collectedInput + $encoding
        }
        else {
            return $encoding
        }
    }
}


<#
.SYNOPSIS
Adds OpenAPI callback configurations to routes in a Pode web application.

.PARAMETER Route
The route to update info, usually from -PassThru on Add-PodeRoute.

.DESCRIPTION
The Add-PodeOACallBack function is used for defining OpenAPI callback configurations for routes in a Pode server.
It enables setting up API specifications including detailed parameters, request body schemas, and response structures for various HTTP methods.

.PARAMETER Path
Specifies the callback path, usually a relative URL.
The key that identifies the Path Item Object is a runtime expression evaluated in the context of a runtime HTTP request/response to identify the URL for the callback request.
A simple example is `$request.body#/url`.
The runtime expression allows complete access to the HTTP message, including any part of a body that a JSON Pointer (RFC6901) can reference.
More information on JSON Pointer can be found at [RFC6901](https://datatracker.ietf.org/doc/html/rfc6901).

.PARAMETER Name
Alias for 'Name'. A unique identifier for the callback.
It must be a valid string of alphanumeric characters, periods (.), hyphens (-), and underscores (_).

.PARAMETER Reference
A reference to a reusable CallBack component.

.PARAMETER Method
Defines the HTTP method for the callback (e.g., GET, POST, PUT). Supports standard HTTP methods and a wildcard (*) for all methods.

.PARAMETER Parameters
The Parameter definitions the request uses (from ConvertTo-PodeOAParameter).

.PARAMETER RequestBody
Defines the schema of the request body. Can be set using New-PodeOARequestBody.

.PARAMETER Responses
Defines the possible responses for the callback. Can be set using New-PodeOAResponse.

.PARAMETER DefinitionTag
A array of string representing the unique tag for the API specification.
This tag helps distinguish between different versions or types of API specifications within the application.
You can use this tag to reference the specific API documentation, schema, or version that your function interacts with.

.PARAMETER PassThru
If supplied, the route passed in will be returned for further chaining.

.EXAMPLE
    Add-PodeOACallBack -Title 'test' -Path '{$request.body#/id}' -Method Post `
        -RequestBody (New-PodeOARequestBody -Content @{'*/*' = (New-PodeOAStringProperty -Name 'id')}) `
        -Response (
            New-PodeOAResponse -StatusCode 200 -Description 'Successful operation'  -Content (New-PodeOAContentMediaType -ContentMediaType 'application/json','application/xml' -Content 'Pet'  -Array)
            New-PodeOAResponse -StatusCode 400 -Description 'Invalid ID supplied' |
            New-PodeOAResponse -StatusCode 404 -Description 'Pet not found' |
            New-PodeOAResponse -Default -Description 'Something is wrong'
        )
    This example demonstrates adding a POST callback to handle a request body and define various responses based on different status codes.

.NOTES
    Ensure that the provided parameters match the expected schema and formats of Pode and OpenAPI specifications.
    The function is useful for dynamically configuring and documenting API callbacks in a Pode server environment.
#>

function Add-PodeOACallBack {
    [CmdletBinding(DefaultParameterSetName = 'inbuilt')]
    [OutputType([hashtable[]])]
    param (
        [Parameter(Mandatory = $true, ValueFromPipeline = $true)]
        [ValidateNotNullOrEmpty()]
        [hashtable[]]
        $Route,

        [Parameter(Mandatory = $true , ParameterSetName = 'inbuilt')]
        [Parameter(Mandatory = $false, ParameterSetName = 'Reference')]
        [ValidatePattern('^[a-zA-Z0-9\.\-_]+$')]
        [string]
        $Name,

        [Parameter(Mandatory = $true, ParameterSetName = 'Reference')]
        [string]
        $Reference,

        [Parameter(Mandatory = $true , ParameterSetName = 'inbuilt')]
        [string]
        $Path,

        [Parameter(Mandatory = $true, ParameterSetName = 'inbuilt')]
        [ValidateSet('Connect', 'Delete', 'Get', 'Head', 'Merge', 'Options', 'Patch', 'Post', 'Put', 'Trace', '*')]
        [string]
        $Method,

        [Parameter(ParameterSetName = 'inbuilt')]
        [hashtable[]]
        $Parameters,

        [Parameter(ParameterSetName = 'inbuilt')]
        [hashtable]
        $RequestBody,

        [Parameter(ParameterSetName = 'inbuilt')]
        [hashtable]
        $Responses,

        [switch]
        $PassThru,

        [string[]]
        $DefinitionTag
    )
    Begin {
        # Initialize an array to hold piped-in values
        $pipelineValue = @()
    }

<<<<<<< HEAD
    process {
        # Add the current piped-in value to the array
        $pipelineValue += $_
=======
    if ($null -eq $Route) {
        # The parameter 'Route' cannot be null
        throw ($PodeLocale.routeParameterCannotBeNullExceptionMessage)
>>>>>>> b94e28d1
    }

    End {
        # Set Route to the array of values
        if ($pipelineValue.Count -gt 1) {
            $Route = $pipelineValue
        }

        $DefinitionTag = Test-PodeOADefinitionTag -Tag $DefinitionTag

        foreach ($r in $Route) {
            foreach ($tag in $DefinitionTag) {
                if ($Reference) {
                    Test-PodeOAComponentInternal -Field callbacks -DefinitionTag $tag -Name $Reference -PostValidation
                    if (!$Name) {
                        $Name = $Reference
                    }
                    if (! $r.OpenApi.CallBacks.ContainsKey($tag)) {
                        $r.OpenApi.CallBacks[$tag] = [ordered]@{}
                    }
                    $r.OpenApi.CallBacks[$tag].$Name = @{
                        '$ref' = "#/components/callbacks/$Reference"
                    }
                }
                else {
                    if (! $r.OpenApi.CallBacks.ContainsKey($tag)) {
                        $r.OpenApi.CallBacks[$tag] = [ordered]@{}
                    }
                    $r.OpenApi.CallBacks[$tag].$Name = New-PodeOAComponentCallBackInternal -Params $PSBoundParameters -DefinitionTag $tag
                }
            }
        }

        if ($PassThru) {
            return $Route
        }
    }
}

<#
.SYNOPSIS
Adds a response definition to the Callback.

.DESCRIPTION
Adds a response definition to the Callback.

.PARAMETER ResponseList
Hidden parameter used to pipe multiple CallBacksResponses

.PARAMETER StatusCode
The HTTP StatusCode for the response.To define a range of response codes, this field MAY contain the uppercase wildcard character `X`.
For example, `2XX` represents all response codes between `[200-299]`. Only the following range definitions are allowed: `1XX`, `2XX`, `3XX`, `4XX`, and `5XX`.
If a response is defined using an explicit code, the explicit code definition takes precedence over the range definition for that code.

.PARAMETER Content
The content-types and schema the response returns (the schema is created using the Property functions).
Alias: ContentSchemas

.PARAMETER Headers
The header name and schema the response returns (the schema is created using Add-PodeOAComponentHeader cmd-let).
Alias: HeaderSchemas

.PARAMETER Description
A Description of the response. (Default: the HTTP StatusCode description)

.PARAMETER Reference
A Reference Name of an existing component response to use.

.PARAMETER Links
A Response link definition

.PARAMETER Default
If supplied, the response will be used as a default response - this overrides the StatusCode supplied.

.PARAMETER DefinitionTag
An Array of strings representing the unique tag for the API specification.
This tag helps distinguish between different versions or types of API specifications within the application.
You can use this tag to reference the specific API documentation, schema, or version that your function interacts with.

.EXAMPLE
New-PodeOAResponse -StatusCode 200 -Content (  New-PodeOAContentMediaType -ContentMediaType 'application/json' -Content(New-PodeOAIntProperty -Name 'userId' -Object) )

.EXAMPLE
New-PodeOAResponse -StatusCode 200 -Content @{ 'application/json' = 'UserIdSchema' }

.EXAMPLE
New-PodeOAResponse -StatusCode 200 -Reference 'OKResponse'

.EXAMPLE
Add-PodeOACallBack -Title 'test' -Path '$request.body#/id' -Method Post  -RequestBody (
        New-PodeOARequestBody -Content (New-PodeOAContentMediaType -ContentMediaType '*/*' -Content (New-PodeOAStringProperty -Name 'id'))
    ) `
    -Response (
        New-PodeOAResponse -StatusCode 200 -Description 'Successful operation' -Content (New-PodeOAContentMediaType -ContentMediaType 'application/json','application/xml' -Content 'Pet'  -Array) |
            New-PodeOAResponse -StatusCode 400 -Description 'Invalid ID supplied' |
                New-PodeOAResponse -StatusCode 404 -Description 'Pet not found' |
            New-PodeOAResponse -Default   -Description 'Something is wrong'
            )
#>

function New-PodeOAResponse {
    [CmdletBinding(DefaultParameterSetName = 'Schema')]
    [OutputType([hashtable])]
    param(
        [Parameter(ValueFromPipeline = $true , DontShow = $true )]
        [hashtable]
        $ResponseList,

        [Parameter(Mandatory = $true, ParameterSetName = 'Schema')]
        [Parameter(Mandatory = $true, ParameterSetName = 'Reference')]
        [ValidatePattern('^([1-5][0-9][0-9]|[1-5]XX)$')]
        [string]
        $StatusCode,

        [Parameter(ParameterSetName = 'Schema')]
        [Parameter(ParameterSetName = 'SchemaDefault')]
        [Alias('ContentSchemas')]
        [hashtable]
        $Content,

        [Alias('HeaderSchemas')]
        [AllowEmptyString()]
        [ValidateNotNullOrEmpty()]
        [ValidateScript({ $_ -is [string] -or $_ -is [string[]] -or $_ -is [hashtable] })]
        $Headers,

        [Parameter(Mandatory = $true, ParameterSetName = 'Schema')]
        [Parameter(Mandatory = $true, ParameterSetName = 'SchemaDefault')]
        [string]
        $Description  ,

        [Parameter(Mandatory = $true, ParameterSetName = 'Reference')]
        [Parameter(ParameterSetName = 'ReferenceDefault')]
        [string]
        $Reference,

        [Parameter(Mandatory = $true, ParameterSetName = 'ReferenceDefault')]
        [Parameter(Mandatory = $true, ParameterSetName = 'SchemaDefault')]
        [switch]
        $Default,

        [Parameter(ParameterSetName = 'Schema')]
        [Parameter(ParameterSetName = 'SchemaDefault')]
        [System.Collections.Specialized.OrderedDictionary ]
        $Links,

        [string[]]
        $DefinitionTag
    )
    Begin {

        if (Test-PodeIsEmpty -Value $DefinitionTag) {
            $DefinitionTag = $PodeContext.Server.OpenAPI.SelectedDefinitionTag
        }

        # override status code with default
        if ($Default) {
            $code = 'default'
        }
        else {
            $code = "$($StatusCode)"
        }
        $response = @{}
    }
    process {
        foreach ($tag in $DefinitionTag) {
            if (! $response.$tag) {
                $response.$tag = [ordered] @{}
            }
            $response[$tag][$code] = New-PodeOResponseInternal -DefinitionTag $tag -Params $PSBoundParameters
        }
    }
    End {
        if ($ResponseList) {
            foreach ($tag in $DefinitionTag) {
                if (! $ResponseList.ContainsKey( $tag) ) {
                    $ResponseList[$tag] = [ordered] @{}
                }
                $response[$tag].GetEnumerator() | ForEach-Object { $ResponseList[$tag][$_.Key] = $_.Value }
            }
            return $ResponseList
        }
        else {
            return  $response
        }
    }
}

<#
.SYNOPSIS
    Creates media content type definitions for OpenAPI specifications.

.DESCRIPTION
    The New-PodeOAContentMediaType function generates media content type definitions suitable for use in OpenAPI specifications. It supports various media types and allows for the specification of content as either a single object or an array of objects.

.PARAMETER MediaType
    An array of strings specifying the media types to be defined. Media types should conform to standard MIME types (e.g., 'application/json', 'image/png'). The function validates these media types against a regular expression to ensure they are properly formatted.

.PARAMETER Content
    The content definition for the media type. This could be an object representing the structure of the content expected for the specified media types.

.PARAMETER Array
    A switch parameter, used in the 'Array' parameter set, to indicate that the content should be treated as an array.

.PARAMETER UniqueItems
    A switch parameter, used in the 'Array' parameter set, to specify that items in the array should be unique.

.PARAMETER MinItems
    Used in the 'Array' parameter set to specify the minimum number of items that should be present in the array.

.PARAMETER MaxItems
    Used in the 'Array' parameter set to specify the maximum number of items that should be present in the array.

.PARAMETER Title
    Used in the 'Array' parameter set to provide a title for the array content.

.PARAMETER Upload
    If provided configure the media for an upload changing the result based on the OpenApi version

.PARAMETER ContentEncoding
    Define the content encoding for upload (Default Binary)

.PARAMETER PartContentMediaType
    Define the content encoding for multipart upload

.EXAMPLE
    Add-PodeRoute -PassThru -Method get -Path '/pet/findByStatus' -Authentication 'Login-OAuth2' -Scope 'read' -ScriptBlock {
        Write-PodeJsonResponse -Value 'done' -StatusCode 200
    } | Set-PodeOARouteInfo -Summary 'Finds Pets by status' -Description 'Multiple status values can be provided with comma separated strings' -Tags 'pet' -OperationId 'findPetsByStatus' -PassThru |
        Set-PodeOARequest -PassThru -Parameters @(
            (New-PodeOAStringProperty -Name 'status' -Description 'Status values that need to be considered for filter' -Default 'available' -Enum @('available', 'pending', 'sold') | ConvertTo-PodeOAParameter -In Query)
        ) |
        Add-PodeOAResponse -StatusCode 200 -Description 'Successful operation' -Content (New-PodeOAContentMediaType -ContentMediaType 'application/json','application/xml' -Content 'Pet' -Array -UniqueItems) -PassThru |
        Add-PodeOAResponse -StatusCode 400 -Description 'Invalid status value'
    This example demonstrates the use of New-PodeOAContentMediaType in defining a GET route '/pet/findByStatus' in an OpenAPI specification. The route includes request parameters and responses with media content types for 'application/json' and 'application/xml'.

.EXAMPLE
    $content = @{ type = 'string' }
    $mediaType = 'application/json'
    New-PodeOAContentMediaType -MediaType $mediaType -Content $content
    This example creates a media content type definition for 'application/json' with a simple string content type.

.EXAMPLE
    $content = @{ type = 'object'; properties = @{ name = @{ type = 'string' } } }
    $mediaTypes = 'application/json', 'application/xml'
    New-PodeOAContentMediaType -MediaType $mediaTypes -Content $content -Array -MinItems 1 -MaxItems 5 -Title 'UserList'
    This example demonstrates defining an array of objects for both 'application/json' and 'application/xml' media types, with a specified range for the number of items and a title.

.EXAMPLE
    Add-PodeRoute -PassThru -Method get -Path '/pet/findByStatus' -Authentication 'Login-OAuth2' -Scope 'read' -ScriptBlock {
        Write-PodeJsonResponse -Value 'done' -StatusCode 200
    } | Set-PodeOARouteInfo -Summary 'Finds Pets by status' -Description 'Multiple status values can be provided with comma separated strings' -Tags 'pet' -OperationId 'findPetsByStatus' -PassThru |
        Set-PodeOARequest -PassThru -Parameters @(
            (New-PodeOAStringProperty -Name 'status' -Description 'Status values that need to be considered for filter' -Default 'available' -Enum @('available', 'pending', 'sold') | ConvertTo-PodeOAParameter -In Query)
        ) |
        Add-PodeOAResponse -StatusCode 200 -Description 'Successful operation' -Content (New-PodeOAContentMediaType -ContentMediaType 'application/json','application/xml' -Content 'Pet' -Array -UniqueItems) -PassThru |
        Add-PodeOAResponse -StatusCode 400 -Description 'Invalid status value'
    This example demonstrates the use of New-PodeOAContentMediaType in defining a GET route '/pet/findByStatus' in an OpenAPI specification. The route includes request parameters and responses with media content types for 'application/json' and 'application/xml'.

.NOTES
    This function is useful for dynamically creating media type specifications in OpenAPI documentation, providing flexibility in defining the expected content structure for different media types.
#>

function New-PodeOAContentMediaType {
    [CmdletBinding(DefaultParameterSetName = 'inbuilt')]
    [OutputType([System.Collections.Specialized.OrderedDictionary])]
    param (
        [string[]]
        $MediaType = '*/*',

        [object]
        $Content,

        [Parameter(  Mandatory = $true, ParameterSetName = 'Array')]
        [switch]
        $Array,

        [Parameter(ParameterSetName = 'Array')]
        [switch]
        $UniqueItems,

        [Parameter(ParameterSetName = 'Array')]
        [int]
        $MinItems,

        [Parameter(ParameterSetName = 'Array')]
        [int]
        $MaxItems,

        [Parameter(ParameterSetName = 'Array')]
        [string]
        $Title,

        [Parameter(Mandatory = $true, ParameterSetName = 'Upload')]
        [switch]
        $Upload,

        [Parameter(  ParameterSetName = 'Upload')]
        [ValidateSet('Binary', 'Base64')]
        [string]
        $ContentEncoding = 'Binary',

        [Parameter(  ParameterSetName = 'Upload')]
        [string]
        $PartContentMediaType

    )

    $DefinitionTag = Test-PodeOADefinitionTag -Tag $DefinitionTag
    $props = [ordered]@{}
    foreach ($media in $MediaType) {
        if ($media -inotmatch '^(application|audio|image|message|model|multipart|text|video|\*)\/[\w\.\-\*]+(;[\s]*(charset|boundary)=[\w\.\-\*]+)*$') {
            # Invalid 'content-type' found for schema: $media
            throw ($PodeLocale.invalidContentTypeForSchemaExceptionMessage -f $media)
        }
        if ($Upload.IsPresent) {
            if ( $media -ieq 'multipart/form-data' -and $Content) {
                $Content = @{'__upload' = @{
                        'content'              = $Content
                        'partContentMediaType' = $PartContentMediaType
                    }
                }
            }
            else {
                $Content = @{'__upload' = @{
                        'contentEncoding' = $ContentEncoding
                    }
                }

            }
        }
        else {
            if ($null -eq $Content ) {
                $Content = @{}
            }
        }
        if ($Array.IsPresent) {
            $props[$media] = @{
                __array   = $true
                __content = $Content
                __upload  = $Upload
            }
            if ($MinItems) {
                $props[$media].__minItems = $MinItems
            }
            if ($MaxItems) {
                $props[$media].__maxItems = $MaxItems
            }
            if ($Title) {
                $props[$media].__title = $Title
            }
            if ($UniqueItems.IsPresent) {
                $props[$media].__uniqueItems = $UniqueItems.IsPresent
            }

        }
        else {
            $props[$media] = $Content
        }
    }
    return $props
}


<#
.SYNOPSIS
    Adds a response link to an existing list of OpenAPI response links.

.DESCRIPTION
    The New-PodeOAResponseLink function is designed to add a new response link to an existing OrderedDictionary of OpenAPI response links.
    It can be used to define complex response structures with links to other operations or references, and it supports adding multiple links through pipeline input.

.PARAMETER LinkList
    An OrderedDictionary of existing response links.
    This parameter is intended for use with pipeline input, allowing the function to add multiple links to the collection.
    It is hidden from standard help displays to emphasize its use primarily in pipeline scenarios.

.PARAMETER Name
    Mandatory. A unique name for the response link.
    Must be a valid string composed of alphanumeric characters, periods (.), hyphens (-), and underscores (_).

.PARAMETER Description
    A brief description of the response link. CommonMark syntax may be used for rich text representation.
    For more information on CommonMark syntax, see [CommonMark Specification](https://spec.commonmark.org/).

.PARAMETER OperationId
    The name of an existing, resolvable OpenAPI Specification (OAS) operation, as defined with a unique `operationId`.
    This parameter is mandatory when using the 'OperationId' parameter set and is mutually exclusive of the `OperationRef` field. It is used to specify the unique identifier of the operation the link is associated with.

.PARAMETER OperationRef
    A relative or absolute URI reference to an OAS operation.
    This parameter is mandatory when using the 'OperationRef' parameter set and is mutually exclusive of the `OperationId` field.
    It MUST point to an Operation Object. Relative `operationRef` values MAY be used to locate an existing Operation Object in the OpenAPI specification.

.PARAMETER Reference
A Reference Name of an existing component link to use.

.PARAMETER Parameters
    A map representing parameters to pass to an operation as specified with `operationId` or identified via `operationRef`.
    The key is the parameter name to be used, whereas the value can be a constant or an expression to be evaluated and passed to the linked operation.
    Parameter names can be qualified using the parameter location syntax `[{in}.]{name}` for operations that use the same parameter name in different locations (e.g., path.id).

.PARAMETER RequestBody
    A string representing the request body to use as a request body when calling the target.

.PARAMETER DefinitionTag
    An Array of strings representing the unique tag for the API specification.
    This tag helps distinguish between different versions or types of API specifications within the application.
    You can use this tag to reference the specific API documentation, schema, or version that your function interacts with.

.EXAMPLE
    $links = New-PodeOAResponseLink -LinkList $links -Name 'address' -OperationId 'getUserByName' -Parameters @{'username' = '$request.path.username'}
    Add-PodeOAResponse -StatusCode 200 -Content @{'application/json' = 'User'} -Links $links
    This example demonstrates creating and adding a link named 'address' associated with the operation 'getUserByName' to an OrderedDictionary of links. The updated dictionary is then used in the 'Add-PodeOAResponse' function to define a response with a status code of 200.

.NOTES
    The function supports adding links either by specifying an 'OperationId' or an 'OperationRef', making it versatile for different OpenAPI specification needs.
    It's important to match the parameters and response structures as per the OpenAPI specification to ensure the correct functionality of the API documentation.
#>
function New-PodeOAResponseLink {
    [CmdletBinding(DefaultParameterSetName = 'OperationId')]
    [OutputType([System.Collections.Specialized.OrderedDictionary])]
    param(
        [Parameter(ValueFromPipeline = $true , DontShow = $true )]
        [System.Collections.Specialized.OrderedDictionary ]
        $LinkList,

        [Parameter( Mandatory = $false, ParameterSetName = 'Reference')]
        [Parameter( Mandatory = $true, ParameterSetName = 'OperationRef')]
        [Parameter( Mandatory = $true, ParameterSetName = 'OperationId')]
        [ValidatePattern('^[a-zA-Z0-9\.\-_]+$')]
        [string]
        $Name,

        [Parameter( ParameterSetName = 'OperationRef')]
        [Parameter( ParameterSetName = 'OperationId')]
        [string]
        $Description,

        [Parameter(Mandatory = $true, ParameterSetName = 'OperationId')]
        [string]
        $OperationId,

        [Parameter(Mandatory = $true, ParameterSetName = 'OperationRef')]
        [string]
        $OperationRef,

        [Parameter( ParameterSetName = 'OperationRef')]
        [Parameter( ParameterSetName = 'OperationId')]
        [hashtable]
        $Parameters,

        [Parameter( ParameterSetName = 'OperationRef')]
        [Parameter( ParameterSetName = 'OperationId')]
        [string]
        $RequestBody,

        [Parameter(Mandatory = $true, ParameterSetName = 'Reference')]
        [string]
        $Reference,

        [string[]]
        $DefinitionTag

    )
    Begin {

        if (Test-PodeIsEmpty -Value $DefinitionTag) {
            $DefinitionTag = $PodeContext.Server.OpenAPI.SelectedDefinitionTag
        }
        if ($Reference) {
            Test-PodeOAComponentInternal -Field links -DefinitionTag $DefinitionTag -Name $Reference  -PostValidation
            if (!$Name) {
                $Name = $Reference
            }
            $link = [ordered]@{
                $Name = @{
                    '$ref' = "#/components/links/$Reference"
                }
            }
        }
        else {
            $link = [ordered]@{
                $Name = New-PodeOAResponseLinkInternal -Params $PSBoundParameters
            }
        }
    }
    process {
    }
    End {
        if ($LinkList) {
            $link.GetEnumerator() | ForEach-Object { $LinkList[$_.Key] = $_.Value }
            return $LinkList
        }
        else {
            return [System.Collections.Specialized.OrderedDictionary] $link
        }
    }

}





<#
.SYNOPSIS
Sets metadate for the supplied route.

.DESCRIPTION
Sets metadate for the supplied route, such as Summary and Tags.

.PARAMETER Route
The route to update info, usually from -PassThru on Add-PodeRoute.

.PARAMETER Path
The URI path for the Route.

.PARAMETER Method
The HTTP Method of this Route, multiple can be supplied.

.PARAMETER Servers
A list of external endpoint. created with New-PodeOAServerEndpoint

.PARAMETER PassThru
If supplied, the route passed in will be returned for further chaining.

.PARAMETER DefinitionTag
An Array of strings representing the unique tag for the API specification.
This tag helps distinguish between different versions or types of API specifications within the application.
You can use this tag to reference the specific API documentation, schema, or version that your function interacts with.

.EXAMPLE
Add-PodeOAExternalRoute -PassThru -Method Get -Path '/peta/:id' -Servers (
    New-PodeOAServerEndpoint -Url 'http://ext.server.com/api/v12' -Description 'ext test server' |
    New-PodeOAServerEndpoint -Url 'http://ext13.server.com/api/v12' -Description 'ext test server 13'
    ) |
        Set-PodeOARouteInfo -Summary 'Find pets by ID' -Description 'Returns pets based on ID'  -OperationId 'getPetsById' -PassThru |
        Set-PodeOARequest -PassThru -Parameters @(
        (New-PodeOAStringProperty -Name 'id' -Description 'ID of pet to use' -array | ConvertTo-PodeOAParameter -In Path -Style Simple -Required )) |
        Add-PodeOAResponse -StatusCode 200 -Description 'pet response'   -Content (@{ '*/*' = New-PodeOASchemaProperty   -ComponentSchema 'Pet' -array }) -PassThru |
        Add-PodeOAResponse -Default  -Description 'error payload' -Content (@{'text/html' = 'ErrorModel' }) -PassThru
.EXAMPLE
    Add-PodeRoute -PassThru -Method Get -Path '/peta/:id'  -ScriptBlock {
            Write-PodeJsonResponse -Value 'done' -StatusCode 200
        } | Add-PodeOAExternalRoute -PassThru   -Servers (
        New-PodeOAServerEndpoint -Url 'http://ext.server.com/api/v12' -Description 'ext test server' |
        New-PodeOAServerEndpoint -Url 'http://ext13.server.com/api/v12' -Description 'ext test server 13'
        ) |
        Set-PodeOARouteInfo -Summary 'Find pets by ID' -Description 'Returns pets based on ID'  -OperationId 'getPetsById' -PassThru |
        Set-PodeOARequest -PassThru -Parameters @(
        (New-PodeOAStringProperty -Name 'id' -Description 'ID of pet to use' -array | ConvertTo-PodeOAParameter -In Path -Style Simple -Required )) |
        Add-PodeOAResponse -StatusCode 200 -Description 'pet response'   -Content (@{ '*/*' = New-PodeOASchemaProperty   -ComponentSchema 'Pet' -array }) -PassThru |
        Add-PodeOAResponse -Default  -Description 'error payload' -Content (@{'text/html' = 'ErrorModel' }) -PassThru
#>
function Add-PodeOAExternalRoute {
    [CmdletBinding(DefaultParameterSetName = 'Pipeline')]
    [OutputType([hashtable[]], ParameterSetName = 'Pipeline')]
    [OutputType([hashtable], ParameterSetName = 'builtin')]
    param(
        [Parameter(Mandatory = $true, ValueFromPipeline = $true, ParameterSetName = 'Pipeline')]
        [ValidateNotNullOrEmpty()]
        [hashtable[]]
        $Route,

        [Parameter(Mandatory = $true , ParameterSetName = 'BuiltIn')]
        [string]
        $Path,

        [Parameter(Mandatory = $true)]
        [ValidateScript({ $_.Count -gt 0 })]
        [hashtable[]]
        $Servers,

        [Parameter(Mandatory = $true, ParameterSetName = 'BuiltIn')]
        [ValidateSet('Connect', 'Delete', 'Get', 'Head', 'Merge', 'Options', 'Patch', 'Post', 'Put', 'Trace', '*')]
        [string]
        $Method,

        [switch]
        $PassThru,

        [Parameter( ParameterSetName = 'BuiltIn')]
        [string[]]
        $DefinitionTag
    )
    Begin {
        # Initialize an array to hold piped-in values
        $pipelineValue = @()
    }

    process {
        if ($PSCmdlet.ParameterSetName -eq 'Pipeline') {
            # Add the current piped-in value to the array
            $pipelineValue += $_
        }
    }

    End {
        $DefinitionTag = Test-PodeOADefinitionTag -Tag $DefinitionTag

        switch ($PSCmdlet.ParameterSetName.ToLowerInvariant()) {
            'builtin' {
                # ensure the route has appropriate slashes
                $Path = Update-PodeRouteSlash -Path $Path
                $OpenApiPath = ConvertTo-PodeOpenApiRoutePath -Path $Path
                $Path = Resolve-PodePlaceholder -Path $Path
                $extRoute = @{
                    Method  = $Method.ToLower()
                    Path    = $Path
                    Local   = $false
                    OpenApi = @{
                        Path           = $OpenApiPath
                        Responses      = $null
                        Parameters     = $null
                        RequestBody    = $null
                        callbacks      = [ordered]@{}
                        Authentication = @()
                        Servers        = $Servers
                        DefinitionTag  = $DefinitionTag
                    }
                }
                foreach ($tag in $DefinitionTag) {
                    #add the default OpenApi responses
                    if ( $PodeContext.Server.OpenAPI.Definitions[$tag].hiddenComponents.defaultResponses) {
                        $extRoute.OpenApi.Responses = $PodeContext.Server.OpenAPI.Definitions[$tag].hiddenComponents.defaultResponses.Clone()
                    }
                    if (! (Test-PodeOAComponentExternalPath -DefinitionTag $tag -Name $Path)) {
                        $PodeContext.Server.OpenAPI.Definitions[$tag].hiddenComponents.externalPath[$Path] = @{}
                    }

                    $PodeContext.Server.OpenAPI.Definitions[$tag].hiddenComponents.externalPath.$Path[$Method] = $extRoute
                }

                if ($PassThru) {
                    return $extRoute
                }
            }

            'pipeline' {
                # Set Route to the array of values
                if ($pipelineValue.Count -gt 1) {
                    $Route = $pipelineValue
                }

<<<<<<< HEAD
                foreach ($r in $Route) {
                    $r.OpenApi.Servers = $Servers
                }
                if ($PassThru) {
                    return $Route
                }
=======
        'pipeline' {
            if ($null -eq $Route) {
                # The parameter 'Route' cannot be null
                throw ($PodeLocale.routeParameterCannotBeNullExceptionMessage)
            }
            foreach ($r in @($Route)) {
                $r.OpenApi.Servers = $Servers
            }
            if ($PassThru) {
                return $Route
>>>>>>> b94e28d1
            }
        }
    }
}



<#
.SYNOPSIS
Creates an OpenAPI Server Object.

.DESCRIPTION
Creates an OpenAPI Server Object to use with Add-PodeOAExternalRoute

.PARAMETER ServerEndpointList
Used for piping

.PARAMETER Url
A URL to the target host.  This URL supports Server Variables and MAY be relative, to indicate that the host location is relative to the location where the OpenAPI document is being served.
Variable substitutions will be made when a variable is named in `{`brackets`}`.

.PARAMETER Description
An optional string describing the host designated by the URL. [CommonMark syntax](https://spec.commonmark.org/) MAY be used for rich text representation.


.EXAMPLE
New-PodeOAServerEndpoint -Url 'https://myserver.io/api' -Description 'My test server'

.EXAMPLE
New-PodeOAServerEndpoint -Url '/api' -Description 'My local server'


}
#>
function New-PodeOAServerEndpoint {
    param (
        [Parameter(ValueFromPipeline = $true , DontShow = $true )]
        [hashtable[]]
        $ServerEndpointList,

        [Parameter(Mandatory = $true)]
        [ValidatePattern('^(https?://|/).+')]
        [string]
        $Url,

        [string]
        $Description
    )
    Begin {
        $lUrl = [ordered]@{url = $Url }
        if ($Description) {
            $lUrl.description = $Description
        }
        $collectedInput = [System.Collections.Generic.List[hashtable]]::new()
    }
    process {
        if ($ServerEndpointList) {
            $collectedInput.AddRange($ServerEndpointList)
        }
    }
    End {
        if ($ServerEndpointList) {
            return $collectedInput + $lUrl
        }
        else {
            return $lUrl
        }
    }
}



<#
.SYNOPSIS
Sets metadate for the supplied route.

.DESCRIPTION
Sets metadate for the supplied route, such as Summary and Tags.

.PARAMETER Name
    Alias for 'Name'. A unique identifier for the webhook.
    It must be a valid string of alphanumeric characters, periods (.), hyphens (-), and underscores (_).

.PARAMETER Method
The HTTP Method of this Route, multiple can be supplied.

.PARAMETER PassThru
If supplied, the route passed in will be returned for further chaining.

.PARAMETER DefinitionTag
An Array of strings representing the unique tag for the API specification.
This tag helps distinguish between different versions or types of API specifications within the application.
You can use this tag to reference the specific API documentation, schema, or version that your function interacts with.

.EXAMPLE
Add-PodeOAWebhook -PassThru -Method Get    |
        Set-PodeOARouteInfo -Summary 'Find pets by ID' -Description 'Returns pets based on ID'  -OperationId 'getPetsById' -PassThru |
        Set-PodeOARequest -PassThru -Parameters @(
        (New-PodeOAStringProperty -Name 'id' -Description 'ID of pet to use' -array | ConvertTo-PodeOAParameter -In Path -Style Simple -Required )) |
        Add-PodeOAResponse -StatusCode 200 -Description 'pet response'   -Content (@{ '*/*' = New-PodeOASchemaProperty   -ComponentSchema 'Pet' -array }) -PassThru |
        Add-PodeOAResponse -Default  -Description 'error payload' -Content (@{'text/html' = 'ErrorModel' }) -PassThru
#>
function Add-PodeOAWebhook {
    param(

        [Parameter(Mandatory = $true)]
        [ValidatePattern('^[a-zA-Z0-9\.\-_]+$')]
        [string]
        $Name,

        [Parameter(Mandatory = $true )]
        [ValidateSet('Connect', 'Delete', 'Get', 'Head', 'Merge', 'Options', 'Patch', 'Post', 'Put', 'Trace', '*')]
        [string]
        $Method,

        [switch]
        $PassThru,

        [string[]]
        $DefinitionTag
    )

    $DefinitionTag = Test-PodeOADefinitionTag -Tag $DefinitionTag

    $refRoute = @{
        Method      = $Method.ToLower()
        NotPrepared = $true
        OpenApi     = @{
            Responses      = @{}
            Parameters     = $null
            RequestBody    = $null
            callbacks      = [ordered]@{}
            Authentication = @()
        }
    }
    foreach ($tag in $DefinitionTag) {
        if (Test-PodeOAVersion -Version 3.0 -DefinitionTag $tag ) {
            # The Webhooks feature is not supported in OpenAPI v3.0.x
            throw ($PodeLocale.webhooksFeatureNotSupportedInOpenApi30ExceptionMessage)
        }
        $PodeContext.Server.OpenAPI.Definitions[$tag].webhooks[$Name] = $refRoute
    }

    if ($PassThru) {
        return $refRoute
    }
}


<#
.SYNOPSIS
Select a group of OpenAPI Definions for modification.

.DESCRIPTION
Select a group of OpenAPI Definions for modification.

.PARAMETER Tag
An Array of strings representing the unique tag for the API specification.
This tag helps distinguish between different versions or types of API specifications within the application.
You can use this tag to reference the specific API documentation, schema, or version that your function interacts with.
If Tag is empty or null the default Definition is selected

.PARAMETER ScriptBlock
The ScriptBlock that will modified the group.

.EXAMPLE
Select-PodeOADefinition -Tag 'v3', 'v3.1'  -Script {
        New-PodeOAIntProperty -Name 'id'-Format Int64 -Example 10 -Required |
            New-PodeOAIntProperty -Name 'petId' -Format Int64 -Example 198772 -Required |
            New-PodeOAIntProperty -Name 'quantity' -Format Int32 -Example 7 -Required |
            New-PodeOAStringProperty -Name 'shipDate' -Format Date-Time |
            New-PodeOAStringProperty -Name 'status' -Description 'Order Status' -Required -Example 'approved' -Enum @('placed', 'approved', 'delivered') |
            New-PodeOABoolProperty -Name 'complete' |
            New-PodeOAObjectProperty -XmlName 'order' |
            Add-PodeOAComponentSchema -Name 'Order'

New-PodeOAContentMediaType -ContentMediaType 'application/json', 'application/xml' -Content 'Pet' |
    Add-PodeOAComponentRequestBody -Name 'Pet' -Description 'Pet object that needs to be added to the store'

}
#>
function Select-PodeOADefinition {
    [CmdletBinding()]
    param(
        [string[]]
        $Tag,

        [Parameter(Mandatory = $true)]
        [scriptblock]
        $Scriptblock


    )

    if (Test-PodeIsEmpty $Scriptblock) {
        # No ScriptBlock supplied
        throw ($PodeLocale.noScriptBlockSuppliedExceptionMessage)
    }
    if (Test-PodeIsEmpty -Value $Tag) {
        $Tag = $PodeContext.Server.OpenAPI.DefaultDefinitionTag
    }
    else {
        $Tag = Test-PodeOADefinitionTag -Tag $Tag
    }
    # check for scoped vars
    $Scriptblock, $usingVars = Convert-PodeScopedVariables -ScriptBlock $Scriptblock -PSSession $PSCmdlet.SessionState
    $PodeContext.Server.OpenApi.DefinitionTagSelectionStack.Push($PodeContext.Server.OpenAPI.SelectedDefinitionTag)

    $PodeContext.Server.OpenAPI.SelectedDefinitionTag = $Tag

    $null = Invoke-PodeScriptBlock -ScriptBlock $Scriptblock   -UsingVariables $usingVars -Splat
    $PodeContext.Server.OpenAPI.SelectedDefinitionTag = $PodeContext.Server.OpenApi.DefinitionTagSelectionStack.Pop()

}








<#
.SYNOPSIS
Check if a Definition exist

.DESCRIPTION
Check if a Definition exist. If the parameter Tag is empty or Null $PodeContext.Server.OpenAPI.SelectedDefinitionTag is returned

.PARAMETER Tag
An Array of strings representing the unique tag for the API specification.
This tag helps distinguish between different versions or types of API specifications within the application.
You can use this tag to reference the specific API documentation, schema, or version that your function interacts with.

.EXAMPLE
Test-PodeOADefinitionTag -Tag 'v3', 'v3.1'
#>
function Test-PodeOADefinitionTag {
    param (
        [Parameter(Mandatory = $false)]
        [string[]]
        $Tag
    )

    if ($Tag -and $Tag.Count -gt 0) {
        foreach ($t in $Tag) {
            if (! ($PodeContext.Server.OpenApi.Definitions.Keys -ccontains $t)) {
                # DefinitionTag does not exist.
                throw ($PodeLocale.definitionTagNotDefinedExceptionMessage -f $t)
            }
        }
        return $Tag
    }
    else {
        return $PodeContext.Server.OpenAPI.SelectedDefinitionTag
    }
}



<#
.SYNOPSIS
Validate the OpenAPI definition if all Reference are satisfied

.DESCRIPTION
Validate the OpenAPI definition if all Reference are satisfied



.PARAMETER DefinitionTag
An Array of strings representing the unique tag for the API specification.
This tag helps distinguish between different versions or types of API specifications within the application.
You can use this tag to reference the specific API documentation, schema, or version that your function interacts with.

.EXAMPLE
    if ((Test-PodeOADefinition -DefinitionTag 'v3').count -eq 0){
        Write-PodeHost "The OpenAPI definition is valid"
    }
#>
function Test-PodeOADefinition {
    param (
        [string[]]
        $DefinitionTag
    )
    if (! ($DefinitionTag -and $DefinitionTag.Count -gt 0)) {
        $DefinitionTag = $PodeContext.Server.OpenAPI.Definitions.keys
    }

    $result = @{
        valid  = $true
        issues = @{
        }
    }

    foreach ($tag in $DefinitionTag) {
        if ($PodeContext.Server.OpenAPI.Definitions[$tag].hiddenComponents.enabled) {
            if ([string]::IsNullOrWhiteSpace(  $PodeContext.Server.OpenAPI.Definitions[$tag].info.title) -or [string]::IsNullOrWhiteSpace(  $PodeContext.Server.OpenAPI.Definitions[$tag].info.version)) {
                $result.valid = $false
            }
            $result.issues[$tag] = @{
                title      = [string]::IsNullOrWhiteSpace(  $PodeContext.Server.OpenAPI.Definitions[$tag].info.title)
                version    = [string]::IsNullOrWhiteSpace(  $PodeContext.Server.OpenAPI.Definitions[$tag].info.version)
                components = @{}
                definition = ''
            }
            foreach ($field in $PodeContext.Server.OpenAPI.Definitions[$tag].hiddenComponents.postValidation.keys) {
                foreach ($name in $PodeContext.Server.OpenAPI.Definitions[$tag].hiddenComponents.postValidation[$field].keys) {
                    if (! (Test-PodeOAComponentInternal -DefinitionTag $tag -Field $field -Name $name)) {
                        $result.issues[$tag].components["#/components/$field/$name"] = $PodeContext.Server.OpenAPI.Definitions[$tag].hiddenComponents.postValidation[$field][$name]
                        $result.valid = $false
                    }
                }
            }
            try {
                Get-PodeOADefinition -DefinitionTag $tag | Out-Null
            }
            catch {
                $result.issues[$tag].definition = $_.Exception.Message
            }
        }
    }
    return  $result
}<|MERGE_RESOLUTION|>--- conflicted
+++ resolved
@@ -614,22 +614,9 @@
         [string[]]
         $DefinitionTag
     )
-<<<<<<< HEAD
     Begin {
         # Initialize an array to hold piped-in values
         $pipelineValue = @()
-=======
-
-    if ($null -eq $Route) {
-        # The parameter 'Route' cannot be null
-        throw ($PodeLocale.routeParameterCannotBeNullExceptionMessage)
-    }
-
-    $DefinitionTag = Test-PodeOADefinitionTag -Tag $DefinitionTag
-    # override status code with default
-    if ($Default) {
-        $code = 'default'
->>>>>>> b94e28d1
     }
 
     process {
@@ -718,21 +705,9 @@
         $pipelineValue = @()
     }
 
-<<<<<<< HEAD
     process {
         # Add the current piped-in value to the array
         $pipelineValue += $_
-=======
-    if ($null -eq $Route) {
-        # The parameter 'Route' cannot be null
-        throw ($PodeLocale.routeParameterCannotBeNullExceptionMessage)
-    }
-
-    # override status code with default
-    $code = "$($StatusCode)"
-    if ($Default) {
-        $code = 'default'
->>>>>>> b94e28d1
     }
 
     End {
@@ -805,19 +780,10 @@
         $pipelineValue = @()
     }
 
-<<<<<<< HEAD
     process {
         # Add the current piped-in value to the array
         $pipelineValue += $_
     }
-=======
-    if ($null -eq $Route) {
-        # The parameter 'Route' cannot be null
-        throw ($PodeLocale.routeParameterCannotBeNullExceptionMessage)
-    }
-
-    foreach ($r in @($Route)) {
->>>>>>> b94e28d1
 
     End {
         # Set Route to the array of values
@@ -1616,15 +1582,9 @@
         $pipelineValue = @()
     }
 
-<<<<<<< HEAD
     process {
         # Add the current piped-in value to the array
         $pipelineValue += $_
-=======
-    if ($null -eq $Route) {
-        # The parameter 'Route' cannot be null
-        throw ($PodeLocale.routeParameterCannotBeNullExceptionMessage)
->>>>>>> b94e28d1
     }
 
     End {
@@ -1637,33 +1597,17 @@
 
         foreach ($r in $Route) {
 
-<<<<<<< HEAD
             $r.OpenApi.DefinitionTag = $DefinitionTag
 
             if ($OperationId) {
                 if ($Route.Count -gt 1) {
-                    throw "OperationID:$OperationId has to be unique and cannot be applied to an array."
-=======
-        if ($Summary) {
-            $r.OpenApi.Summary = $Summary
-        }
-        if ($Description) {
-            $r.OpenApi.Description = $Description
-        }
-        if ($OperationId) {
-            if ($Route.Count -gt 1) {
-                # OperationID:$OperationId has to be unique and cannot be applied to an array
+                    # OperationID:$OperationId has to be unique and cannot be applied to an array
                 throw ($PodeLocale.operationIdMustBeUniqueForArrayExceptionMessage -f $OperationId)
-            }
-            foreach ($tag in $DefinitionTag) {
-                if ($PodeContext.Server.OpenAPI.Definitions[$tag].hiddenComponents.operationId -ccontains $OperationId) {
-                    # OperationID:$OperationId has to be unique
-                    throw ($PodeLocale.operationIdMustBeUniqueExceptionMessage -f $OperationId)
->>>>>>> b94e28d1
                 }
                 foreach ($tag in $DefinitionTag) {
                     if ($PodeContext.Server.OpenAPI.Definitions[$tag].hiddenComponents.operationId -ccontains $OperationId) {
-                        throw "OperationID:$OperationId has to be unique."
+                        # OperationID:$OperationId has to be unique
+                    throw ($PodeLocale.operationIdMustBeUniqueExceptionMessage -f $OperationId)
                     }
                     $PodeContext.Server.OpenAPI.Definitions[$tag].hiddenComponents.operationId += $OperationId
                 }
@@ -2680,15 +2624,9 @@
         $pipelineValue = @()
     }
 
-<<<<<<< HEAD
     process {
         # Add the current piped-in value to the array
         $pipelineValue += $_
-=======
-    if ($null -eq $Route) {
-        # The parameter 'Route' cannot be null
-        throw ($PodeLocale.routeParameterCannotBeNullExceptionMessage)
->>>>>>> b94e28d1
     }
 
     End {
@@ -3334,25 +3272,12 @@
                     $Route = $pipelineValue
                 }
 
-<<<<<<< HEAD
                 foreach ($r in $Route) {
                     $r.OpenApi.Servers = $Servers
                 }
                 if ($PassThru) {
                     return $Route
                 }
-=======
-        'pipeline' {
-            if ($null -eq $Route) {
-                # The parameter 'Route' cannot be null
-                throw ($PodeLocale.routeParameterCannotBeNullExceptionMessage)
-            }
-            foreach ($r in @($Route)) {
-                $r.OpenApi.Servers = $Servers
-            }
-            if ($PassThru) {
-                return $Route
->>>>>>> b94e28d1
             }
         }
     }

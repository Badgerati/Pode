--- conflicted
+++ resolved
@@ -629,19 +629,12 @@
         [string[]]
         $DefinitionTag
     )
-<<<<<<< HEAD
-
-    # Record the operation on the trace log
-    Write-PodeTraceLog -Operation $MyInvocation.MyCommand.Name -Parameters $PSBoundParameters
-
-    if ($null -eq $Route) {
-        # The parameter 'Route' cannot be null
-        throw ($PodeLocale.routeParameterCannotBeNullExceptionMessage)
-=======
     begin {
+        # Record the operation on the trace log
+        Write-PodeTraceLog -Operation $MyInvocation.MyCommand.Name -Parameters $PSBoundParameters
+
         # Initialize an array to hold piped-in values
         $pipelineValue = @()
->>>>>>> af574341
     }
 
     process {
@@ -725,19 +718,12 @@
         [switch]
         $PassThru
     )
-<<<<<<< HEAD
-
-    # Record the operation on the trace log
-    Write-PodeTraceLog -Operation $MyInvocation.MyCommand.Name -Parameters $PSBoundParameters
-
-    if ($null -eq $Route) {
-        # The parameter 'Route' cannot be null
-        throw ($PodeLocale.routeParameterCannotBeNullExceptionMessage)
-=======
     begin {
+        # Record the operation on the trace log
+        Write-PodeTraceLog -Operation $MyInvocation.MyCommand.Name -Parameters $PSBoundParameters
+
         # Initialize an array to hold piped-in values
         $pipelineValue = @()
->>>>>>> af574341
     }
 
     process {
@@ -810,19 +796,12 @@
         [switch]
         $PassThru
     )
-<<<<<<< HEAD
-
-    # Record the operation on the trace log
-    Write-PodeTraceLog -Operation $MyInvocation.MyCommand.Name -Parameters $PSBoundParameters
-
-    if ($null -eq $Route) {
-        # The parameter 'Route' cannot be null
-        throw ($PodeLocale.routeParameterCannotBeNullExceptionMessage)
-=======
     begin {
+        # Record the operation on the trace log
+        Write-PodeTraceLog -Operation $MyInvocation.MyCommand.Name -Parameters $PSBoundParameters
+
         # Initialize an array to hold piped-in values
         $pipelineValue = @()
->>>>>>> af574341
     }
 
     process {
@@ -1649,22 +1628,16 @@
         $DefinitionTag
     )
     begin {
+        # Record the operation on the trace log
+        Write-PodeTraceLog -Operation $MyInvocation.MyCommand.Name -Parameters $PSBoundParameters
+
         # Initialize an array to hold piped-in values
         $pipelineValue = @()
     }
 
-<<<<<<< HEAD
-    # Record the operation on the trace log
-    Write-PodeTraceLog -Operation $MyInvocation.MyCommand.Name -Parameters $PSBoundParameters
-
-    if ($null -eq $Route) {
-        # The parameter 'Route' cannot be null
-        throw ($PodeLocale.routeParameterCannotBeNullExceptionMessage)
-=======
     process {
         # Add the current piped-in value to the array
         $pipelineValue += $_
->>>>>>> af574341
     }
 
     end {
@@ -2108,19 +2081,15 @@
         $DefinitionTag
     )
     begin {
+        # Record the operation on the trace log
+        Write-PodeTraceLog -Operation $MyInvocation.MyCommand.Name -Parameters $PSBoundParameters
+
         $pipelineItemCount = 0
     }
 
-<<<<<<< HEAD
-    # Record the operation on the trace log
-    Write-PodeTraceLog -Operation $MyInvocation.MyCommand.Name -Parameters $PSBoundParameters
-
-    $DefinitionTag = Test-PodeOADefinitionTag -Tag $DefinitionTag
-=======
     process {
         $pipelineItemCount++
     }
->>>>>>> af574341
 
     end {
         if ($pipelineItemCount -gt 1) {
@@ -2750,22 +2719,16 @@
         $DefinitionTag
     )
     begin {
+        # Record the operation on the trace log
+        Write-PodeTraceLog -Operation $MyInvocation.MyCommand.Name -Parameters $PSBoundParameters
+
         # Initialize an array to hold piped-in values
         $pipelineValue = @()
     }
 
-<<<<<<< HEAD
-    # Record the operation on the trace log
-    Write-PodeTraceLog -Operation $MyInvocation.MyCommand.Name -Parameters $PSBoundParameters
-
-    if ($null -eq $Route) {
-        # The parameter 'Route' cannot be null
-        throw ($PodeLocale.routeParameterCannotBeNullExceptionMessage)
-=======
     process {
         # Add the current piped-in value to the array
         $pipelineValue += $_
->>>>>>> af574341
     }
 
     end {
@@ -3357,16 +3320,13 @@
         $DefinitionTag
     )
     begin {
+        # Record the operation on the trace log
+        Write-PodeTraceLog -Operation $MyInvocation.MyCommand.Name -Parameters $PSBoundParameters
+
         # Initialize an array to hold piped-in values
         $pipelineValue = @()
     }
 
-<<<<<<< HEAD
-    # Record the operation on the trace log
-    Write-PodeTraceLog -Operation $MyInvocation.MyCommand.Name -Parameters $PSBoundParameters
-
-    $DefinitionTag = Test-PodeOADefinitionTag -Tag $DefinitionTag
-=======
     process {
         if ($PSCmdlet.ParameterSetName -eq 'Pipeline') {
             # Add the current piped-in value to the array
@@ -3376,7 +3336,6 @@
 
     end {
         $DefinitionTag = Test-PodeOADefinitionTag -Tag $DefinitionTag
->>>>>>> af574341
 
     switch ($PSCmdlet.ParameterSetName.ToLowerInvariant()) {
         'builtin' {

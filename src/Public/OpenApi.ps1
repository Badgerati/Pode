<#
.SYNOPSIS
Enables the OpenAPI default route in Pode.

.DESCRIPTION
Enables the OpenAPI default route in Pode, as well as setting up details like Title and API Version.

.PARAMETER Path
An optional custom route path to access the OpenAPI definition. (Default: /openapi)

.PARAMETER Title
The Title of the API. (Deprecated -  Use Add-PodeOAInfo)

.PARAMETER Version
The Version of the API.   (Deprecated -  Use Add-PodeOAInfo)
The OpenAPI Specification is versioned using Semantic Versioning 2.0.0 (semver) and follows the semver specification.
https://semver.org/spec/v2.0.0.html

.PARAMETER Description
A short description of the API. (Deprecated -  Use Add-PodeOAInfo)
CommonMark syntax MAY be used for rich text representation.
https://spec.commonmark.org/

.PARAMETER OpenApiVersion
Specify OpenApi Version (default: 3.0.3)

.PARAMETER RouteFilter
An optional route filter for routes that should be included in the definition. (Default: /*)

.PARAMETER Middleware
Like normal Routes, an array of Middleware that will be applied to the route.

.PARAMETER EndpointName
The EndpointName of an Endpoint(s) to bind the static Route against.

.PARAMETER Authentication
The name of an Authentication method which should be used as middleware on this Route.

.PARAMETER Role
One or more optional Roles that will be authorised to access this Route, when using Authentication with an Access method.

.PARAMETER Group
One or more optional Groups that will be authorised to access this Route, when using Authentication with an Access method.

.PARAMETER Scope
One or more optional Scopes that will be authorised to access this Route, when using Authentication with an Access method.

.PARAMETER RestrictRoutes
If supplied, only routes that are available on the Requests URI will be used to generate the OpenAPI definition.

.PARAMETER ServerEndpoint
If supplied, will be used as URL base to generate the OpenAPI definition.
The parameter is created by New-PodeOpenApiServerEndpoint

.PARAMETER Mode
Define the way the OpenAPI definition file is accessed, the value can be View or Download. (Default: View)

.PARAMETER NoCompress
If supplied, generate the OpenApi Json version in human readible form.

.PARAMETER MarkupLanguage
Define the default markup language for the OpenApi spec ('Json', 'Json-Compress', 'Yaml')

.PARAMETER EnableSchemaValidation
If supplied enable Test-PodeOAJsonSchemaCompliance  cmdlet that provide support for opeapi parameter schema validation

.PARAMETER Depth
Define the default  depth used by any JSON,YAML OpenAPI conversion (default 20)

.PARAMETER DisableMinimalDefinitions
If supplied the OpenApi decument will include only the route validated by Set-PodeOARouteInfo. Any other not OpenApi route will be excluded.

.PARAMETER NoDefaultResponses
If supplied, it will disable the default OpenAPI response with the new provided.

.PARAMETER DefaultResponses
If supplied, it will replace the default OpenAPI response with the new provided.(Default: @{'200' = @{ description = 'OK' };'default' = @{ description = 'Internal server error' }} )

.PARAMETER DefinitionTag
A string representing the unique tag for the API specification.
This tag helps distinguish between different versions or types of API specifications within the application.
You can use this tag to reference the specific API documentation, schema, or version that your function interacts with.

.EXAMPLE
Enable-PodeOpenApi -Title 'My API' -Version '1.0.0' -RouteFilter '/api/*'

.EXAMPLE
Enable-PodeOpenApi -Title 'My API' -Version '1.0.0' -RouteFilter '/api/*' -RestrictRoutes

.EXAMPLE
Enable-PodeOpenApi -Path '/docs/openapi'   -NoCompress -Mode 'Donwload' -DisableMinimalDefinitions
#>
function Enable-PodeOpenApi {
    [CmdletBinding()]
    param(
        [ValidateNotNullOrEmpty()]
        [string]
        $Path = '/openapi',

        [Parameter(ParameterSetName = 'Deprecated')]
        [string]
        $Title,

        [Parameter(ParameterSetName = 'Deprecated')]
        [ValidatePattern('^(0|[1-9]\d*)\.(0|[1-9]\d*)\.(0|[1-9]\d*)(?:-((?:0|[1-9]\d*|\d*[a-zA-Z-][0-9a-zA-Z-]*)(?:\.(?:0|[1-9]\d*|\d*[a-zA-Z-][0-9a-zA-Z-]*))*))?(?:\+([0-9a-zA-Z-]+(?:\.[0-9a-zA-Z-]+)*))?$')]
        [string]
        $Version,

        [Parameter(ParameterSetName = 'Deprecated')]
        [string]
        $Description,

        [ValidateSet('3.1.0', '3.0.3', '3.0.2', '3.0.1', '3.0.0')]
        [string]
        $OpenApiVersion = '3.0.3',

        [ValidateNotNullOrEmpty()]
        [string]
        $RouteFilter = '/*',

        [Parameter()]
        [string[]]
        $EndpointName,

        [Parameter()]
        [object[]]
        $Middleware,

        [Parameter()]
        [Alias('Auth')]
        [string]
        $Authentication,

        [Parameter()]
        [string[]]
        $Role,

        [Parameter()]
        [string[]]
        $Group,

        [Parameter()]
        [string[]]
        $Scope,

        [switch]
        $RestrictRoutes,

        [Parameter()]
        [ValidateSet('View', 'Download')]
        [String]
        $Mode = 'view',

        [Parameter()]
        [ValidateSet('Json', 'Json-Compress', 'Yaml')]
        [String]
        $MarkupLanguage = 'Json',

        [Parameter()]
        [switch]
        $EnableSchemaValidation,

        [Parameter()]
        [ValidateRange(1, 100)]
        [int]
        $Depth = 20,

        [Parameter()]
        [switch]
        $DisableMinimalDefinitions,

        [Parameter(Mandatory, ParameterSetName = 'DefaultResponses')]
        [hashtable]
        $DefaultResponses,

        [Parameter(Mandatory, ParameterSetName = 'NoDefaultResponses')]
        [switch]
        $NoDefaultResponses,

        [Parameter()]
        [string]
        $DefinitionTag

    )
    if (Test-PodeIsEmpty -Value $DefinitionTag) {
        $DefinitionTag = $PodeContext.Server.OpenAPI.SelectedDefinitionTag
    }
    if ($Description -or $Version -or $Title) {
        if (! $Version) {
            $Version = '0.0.0'
        }
        # WARNING: Title, Version, and Description on 'Enable-PodeOpenApi' are deprecated. Please use 'Add-PodeOAInfo' instead
        Write-PodeHost $PodeLocale.deprecatedTitleVersionDescriptionWarningMessage -ForegroundColor Yellow
    }
    if ( $DefinitionTag -ine $PodeContext.Server.Web.OpenApi.DefaultDefinitionTag) {
        $PodeContext.Server.OpenAPI.Definitions[$DefinitionTag] = Get-PodeOABaseObject
    }
    $PodeContext.Server.OpenAPI.Definitions[$DefinitionTag].hiddenComponents.enableMinimalDefinitions = !$DisableMinimalDefinitions.IsPresent


    # initialise openapi info
    $PodeContext.Server.OpenAPI.Definitions[$DefinitionTag].Version = $OpenApiVersion
    $PodeContext.Server.OpenAPI.Definitions[$DefinitionTag].Path = $Path
    if ($OpenApiVersion.StartsWith('3.0')) {
        $PodeContext.Server.OpenAPI.Definitions[$DefinitionTag].hiddenComponents.version = 3.0
    }
    elseif ($OpenApiVersion.StartsWith('3.1')) {
        $PodeContext.Server.OpenAPI.Definitions[$DefinitionTag].hiddenComponents.version = 3.1
    }

    $meta = @{
        RouteFilter    = $RouteFilter
        RestrictRoutes = $RestrictRoutes
        NoCompress     = ($MarkupLanguage -ine 'Json-Compress')
        Mode           = $Mode
        MarkupLanguage = $MarkupLanguage
        DefinitionTag  = $DefinitionTag
    }
    if ( $Title) {
        $PodeContext.Server.OpenAPI.Definitions[$DefinitionTag].info.title = $Title
    }
    if ($Version) {
        $PodeContext.Server.OpenAPI.Definitions[$DefinitionTag].info.version = $Version
    }

    if ($Description ) {
        $PodeContext.Server.OpenAPI.Definitions[$DefinitionTag].info.description = $Description
    }

    if ( $EnableSchemaValidation.IsPresent) {
        #Test-Json has been introduced with version 6.1.0
        if ($PSVersionTable.PSVersion -ge [version]'6.1.0') {
            $PodeContext.Server.OpenAPI.Definitions[$DefinitionTag].hiddenComponents.schemaValidation = $EnableSchemaValidation.IsPresent
        }
        else {
            # Schema validation required PowerShell version 6.1.0 or greater
            throw ($PodeLocale.schemaValidationRequiresPowerShell610ExceptionMessage)
        }
    }

    if ( $Depth) {
        $PodeContext.Server.OpenAPI.Definitions[$DefinitionTag].hiddenComponents.depth = $Depth
    }


    $openApiCreationScriptBlock = {
        param($meta)
        $format = $WebEvent.Query['format']
        $mode = $WebEvent.Query['mode']
        $DefinitionTag = $meta.DefinitionTag

        if (!$mode) {
            $mode = $meta.Mode
        }
        elseif (@('download', 'view') -inotcontains $mode) {
            Write-PodeHtmlResponse -Value "Mode $mode not valid" -StatusCode 400
            return
        }
        if ($WebEvent.path -ilike '*.json') {
            if ($format) {
                Show-PodeErrorPage -Code 400 -ContentType 'text/html' -Description 'Format query not valid when the file extension is used'
                return
            }
            $format = 'json'
        }
        elseif ($WebEvent.path -ilike '*.yaml') {
            if ($format) {
                Show-PodeErrorPage -Code 400 -ContentType 'text/html' -Description 'Format query not valid when the file extension is used'
                return
            }
            $format = 'yaml'
        }
        elseif (!$format) {
            $format = $meta.MarkupLanguage.ToLower()
        }
        elseif (@('yaml', 'json', 'json-Compress') -inotcontains $format) {
            Show-PodeErrorPage -Code 400 -ContentType 'text/html' -Description "Format $format not valid"
            return
        }

        if ($mode -ieq 'download') {
            # Set-PodeResponseAttachment -Path
            Add-PodeHeader -Name 'Content-Disposition' -Value "attachment; filename=openapi.$format"
        }

        # generate the openapi definition
        $def = Get-PodeOpenApiDefinitionInternal `
            -EndpointName $WebEvent.Endpoint.Name `
            -DefinitionTag $DefinitionTag `
            -MetaInfo $meta

        # write the openapi definition
        if ($format -ieq 'yaml') {
            if ($mode -ieq 'view') {
                Write-PodeTextResponse -Value (ConvertTo-PodeYaml -InputObject $def -depth $PodeContext.Server.OpenAPI.Definitions[$DefinitionTag].hiddenComponents.depth) -ContentType 'application/yaml; charset=utf-8' #Changed to be RFC 9512 compliant
            }
            else {
                Write-PodeYamlResponse -Value $def -Depth $PodeContext.Server.OpenAPI.Definitions[$DefinitionTag].hiddenComponents.depth
            }
        }
        else {
            Write-PodeJsonResponse -Value $def -Depth $PodeContext.Server.OpenAPI.Definitions[$DefinitionTag].hiddenComponents.depth -NoCompress:$meta.NoCompress
        }
    }

    # add the OpenAPI route
    Add-PodeRoute -Method Get -Path $Path -ArgumentList $meta -Middleware $Middleware `
        -ScriptBlock $openApiCreationScriptBlock -EndpointName $EndpointName `
        -Authentication $Authentication -Role $Role -Scope $Scope -Group $Group

    Add-PodeRoute -Method Get -Path "$Path.json" -ArgumentList $meta -Middleware $Middleware `
        -ScriptBlock $openApiCreationScriptBlock -EndpointName $EndpointName `
        -Authentication $Authentication -Role $Role -Scope $Scope -Group $Group

    Add-PodeRoute -Method Get -Path "$Path.yaml" -ArgumentList $meta -Middleware $Middleware `
        -ScriptBlock $openApiCreationScriptBlock -EndpointName $EndpointName `
        -Authentication $Authentication -Role $Role -Scope $Scope -Group $Group

    #set new DefaultResponses
    if ($NoDefaultResponses.IsPresent) {
        $PodeContext.Server.OpenAPI.Definitions[$DefinitionTag].hiddenComponents.defaultResponses = @{}
    }
    elseif ($DefaultResponses) {
        $PodeContext.Server.OpenAPI.Definitions[$DefinitionTag].hiddenComponents.defaultResponses = $DefaultResponses
    }
    $PodeContext.Server.OpenAPI.Definitions[$DefinitionTag].hiddenComponents.enabled = $true

    if ($EndpointName) {
        $PodeContext.Server.OpenAPI.Definitions[$DefinitionTag].hiddenComponents.EndpointName = $EndpointName
    }
}




<#
.SYNOPSIS
Creates an OpenAPI Server Object.

.DESCRIPTION
Creates an OpenAPI Server Object.

.PARAMETER Url
A URL to the target host.  This URL supports Server Variables and MAY be relative, to indicate that the host location is relative to the location where the OpenAPI document is being served.
Variable substitutions will be made when a variable is named in `{`brackets`}`.

.PARAMETER Description
An optional string describing the host designated by the URL. [CommonMark syntax](https://spec.commonmark.org/) MAY be used for rich text representation.

.PARAMETER Variables
A map between a variable name and its value.  The value is used for substitution in the server's URL template.

.PARAMETER DefinitionTag
An Array of strings representing the unique tag for the API specification.
This tag helps distinguish between different versions or types of API specifications within the application.
You can use this tag to reference the specific API documentation, schema, or version that your function interacts with.

.EXAMPLE
Add-PodeOAServerEndpoint -Url 'https://myserver.io/api' -Description 'My test server'

.EXAMPLE
Add-PodeOAServerEndpoint -Url '/api' -Description 'My local server'

.EXAMPLE
Add-PodeOAServerEndpoint -Url "https://{username}.gigantic-server.com:{port}/{basePath}" -Description "The production API server" `
    -Variable   @{
        username = @{
            default = 'demo'
            description = 'this value is assigned by the service provider, in this example gigantic-server.com'
        }
        port = @{
            enum = @('System.Object[]') # Assuming 'System.Object[]' is a placeholder for actual values
            default = 8443
        }
        basePath = @{
            default = 'v2'
        }
    }
}
#>
function Add-PodeOAServerEndpoint {
    param (
        [Parameter(Mandatory = $true)]
        [ValidatePattern('^(https?://|/).+')]
        [string]
        $Url,

        [string]
        $Description,

        [System.Collections.Specialized.OrderedDictionary]
        $Variables,

        [string[]]
        $DefinitionTag
    )

    if (Test-PodeIsEmpty -Value $DefinitionTag) {
        $DefinitionTag = @($PodeContext.Server.OpenAPI.SelectedDefinitionTag)
    }
    foreach ($tag in $DefinitionTag) {
        if (! $PodeContext.Server.OpenAPI.Definitions[$tag].servers) {
            $PodeContext.Server.OpenAPI.Definitions[$tag].servers = @()
        }
        $lUrl = [ordered]@{url = $Url }
        if ($Description) {
            $lUrl.description = $Description
        }

        if ($Variables) {
            $lUrl.variables = $Variables
        }
        $PodeContext.Server.OpenAPI.Definitions[$tag].servers += $lUrl
    }
}




<#
.SYNOPSIS
Gets the OpenAPI definition.

.DESCRIPTION
Gets the OpenAPI definition for custom use in routes, or other functions.

.PARAMETER Format
Return the definition  in a specific format 'Json', 'Json-Compress', 'Yaml', 'HashTable'

.PARAMETER Title
The Title of the API. (Default: the title supplied in Enable-PodeOpenApi)

.PARAMETER Version
The Version of the API. (Default: the version supplied in Enable-PodeOpenApi)

.PARAMETER Description
A Description of the API. (Default: the description supplied into Enable-PodeOpenApi)

.PARAMETER RouteFilter
An optional route filter for routes that should be included in the definition. (Default: /*)

.PARAMETER RestrictRoutes
If supplied, only routes that are available on the Requests URI will be used to generate the OpenAPI definition.

.PARAMETER DefinitionTag
A string representing the unique tag for the API specification.
This tag helps distinguish between different versions or types of API specifications within the application.
You can use this tag to reference the specific API documentation, schema, or version that your function interacts with.

.EXAMPLE
$defInJson = Get-PodeOADefinition -Json
#>
function Get-PodeOADefinition {
    [CmdletBinding()]
    param(
        [ValidateSet('Json', 'Json-Compress', 'Yaml', 'HashTable')]
        [string]
        $Format = 'HashTable',

        [string]
        $Title,

        [string]
        $Version,

        [string]
        $Description,

        [ValidateNotNullOrEmpty()]
        [string]
        $RouteFilter = '/*',

        [switch]
        $RestrictRoutes,

        [string]
        $DefinitionTag
    )

    $DefinitionTag = Test-PodeOADefinitionTag -Tag $DefinitionTag

    $meta = @{
        RouteFilter    = $RouteFilter
        RestrictRoutes = $RestrictRoutes
    }
    if ($RestrictRoutes) {
        $meta = @{
            RouteFilter    = $RouteFilter
            RestrictRoutes = $RestrictRoutes
        }
    }
    else {
        $meta = @{}
    }
    if ($Title) {
        $meta.Title = $Title
    }
    if ($Version) {
        $meta.Version = $Version
    }
    if ($Description) {
        $meta.Description = $Description
    }

    $oApi = Get-PodeOpenApiDefinitionInternal -MetaInfo $meta -EndpointName $WebEvent.Endpoint.Name -DefinitionTag $DefinitionTag

    switch ($Format.ToLower()) {
        'json' {
            return ConvertTo-Json -InputObject $oApi -Depth $PodeContext.Server.OpenAPI.Definitions[$DefinitionTag].hiddenComponents.depth
        }
        'json-compress' {
            return ConvertTo-Json -InputObject $oApi -Depth $PodeContext.Server.OpenAPI.Definitions[$DefinitionTag].hiddenComponents.depth -Compress
        }
        'yaml' {
            return ConvertTo-PodeYaml -InputObject $oApi -depth $PodeContext.Server.OpenAPI.Definitions[$DefinitionTag].hiddenComponents.depth
        }
        Default {
            return $oApi
        }
    }
}

<#
.SYNOPSIS
Adds a response definition to the supplied route.

.DESCRIPTION
Adds a response definition to the supplied route.

.PARAMETER Route
The route to add the response definition, usually from -PassThru on Add-PodeRoute.

.PARAMETER StatusCode
The HTTP StatusCode for the response.To define a range of response codes, this field MAY contain the uppercase wildcard character `X`.
For example, `2XX` represents all response codes between `[200-299]`. Only the following range definitions are allowed: `1XX`, `2XX`, `3XX`, `4XX`, and `5XX`.
If a response is defined using an explicit code, the explicit code definition takes precedence over the range definition for that code.

.PARAMETER Content
The content-types and schema the response returns (the schema is created using the Property functions).
Alias: ContentSchemas

.PARAMETER Headers
The header name and schema the response returns (the schema is created using Add-PodeOAComponentHeader cmd-let).
Alias: HeaderSchemas

.PARAMETER Description
A Description of the response. (Default: the HTTP StatusCode description)

.PARAMETER Reference
A Reference Name of an existing component response to use.

.PARAMETER Links
A Response link definition

.PARAMETER Default
If supplied, the response will be used as a default response - this overrides the StatusCode supplied.

.PARAMETER PassThru
If supplied, the route passed in will be returned for further chaining.

.PARAMETER DefinitionTag
An Array of strings representing the unique tag for the API specification.
This tag helps distinguish between different versions or types of API specifications within the application.
You can use this tag to reference the specific API documentation, schema, or version that your function interacts with.


.EXAMPLE
Add-PodeRoute -PassThru | Add-PodeOAResponse -StatusCode 200 -Content @{ 'application/json' = (New-PodeOAIntProperty -Name 'userId' -Object) }

.EXAMPLE
Add-PodeRoute -PassThru | Add-PodeOAResponse -StatusCode 200 -Content @{ 'application/json' = 'UserIdSchema' }

.EXAMPLE
Add-PodeRoute -PassThru | Add-PodeOAResponse -StatusCode 200 -Reference 'OKResponse'
#>
function Add-PodeOAResponse {
    [CmdletBinding(DefaultParameterSetName = 'Schema')]
    [OutputType([hashtable[]])]
    param(
        [Parameter(Mandatory = $true, ValueFromPipeline = $true, Position = 0)]
        [ValidateNotNullOrEmpty()]
        [hashtable[]]
        $Route,

        [Parameter(Mandatory = $true, ParameterSetName = 'Schema')]
        [Parameter(Mandatory = $true, ParameterSetName = 'Reference')]
        [ValidatePattern('^([1-5][0-9][0-9]|[1-5]XX)$')]
        [string]
        $StatusCode,

        [Parameter(ParameterSetName = 'Schema')]
        [Parameter(ParameterSetName = 'SchemaDefault')]
        [Alias('ContentSchemas')]
        [hashtable]
        $Content,

        [Alias('HeaderSchemas')]
        [AllowEmptyString()]
        [ValidateNotNullOrEmpty()]
        [ValidateScript({ $_ -is [string] -or $_ -is [string[]] -or $_ -is [hashtable] -or $_ -is [System.Collections.Specialized.OrderedDictionary] })]
        $Headers,

        [Parameter(Mandatory = $false, ParameterSetName = 'Schema')]
        [Parameter(Mandatory = $false, ParameterSetName = 'SchemaDefault')]
        [string]
        $Description,

        [Parameter(Mandatory = $true, ParameterSetName = 'Reference')]
        [Parameter(ParameterSetName = 'ReferenceDefault')]
        [string]
        $Reference,

        [Parameter(Mandatory = $true, ParameterSetName = 'ReferenceDefault')]
        [Parameter(Mandatory = $true, ParameterSetName = 'SchemaDefault')]
        [switch]
        $Default,

        [Parameter(ParameterSetName = 'Schema')]
        [Parameter(ParameterSetName = 'SchemaDefault')]
        [System.Collections.Specialized.OrderedDictionary ]
        $Links,

        [switch]
        $PassThru,

        [string[]]
        $DefinitionTag
    )
    begin {
        # Initialize an array to hold piped-in values
        $pipelineValue = @()
    }

    process {
        # Add the current piped-in value to the array
        $pipelineValue += $_
    }

    end {
        # Set Route to the array of values
        if ($pipelineValue.Count -gt 1) {
            $Route = $pipelineValue
        }

        $DefinitionTag = Test-PodeOADefinitionTag -Tag $DefinitionTag
        # override status code with default
        if ($Default) {
            $code = 'default'
        }
        else {
            $code = "$($StatusCode)"
        }

        # add the respones to the routes
        foreach ($r in $Route) {
            foreach ($tag in $DefinitionTag) {
                if (! $r.OpenApi.Responses.$tag) {
                    $r.OpenApi.Responses.$tag = @{}
                }
                $r.OpenApi.Responses.$tag[$code] = New-PodeOResponseInternal -DefinitionTag $tag -Params $PSBoundParameters
            }
        }

        if ($PassThru) {
            return $Route
        }
    }
}


<#
.SYNOPSIS
Remove a response definition from the supplied route.

.DESCRIPTION
Remove a response definition from the supplied route.

.PARAMETER Route
The route to remove the response definition, usually from -PassThru on Add-PodeRoute.

.PARAMETER StatusCode
The HTTP StatusCode for the response to remove.

.PARAMETER Default
If supplied, the response will be used as a default response - this overrides the StatusCode supplied.

.PARAMETER PassThru
If supplied, the route passed in will be returned for further chaining.

.EXAMPLE
Add-PodeRoute -PassThru | Remove-PodeOAResponse -StatusCode 200

.EXAMPLE
Add-PodeRoute -PassThru | Remove-PodeOAResponse -StatusCode 201 -Default
#>
function Remove-PodeOAResponse {
    [CmdletBinding()]
    [OutputType([hashtable[]])]
    param(
        [Parameter(Mandatory = $true, ValueFromPipeline = $true)]
        [ValidateNotNullOrEmpty()]
        [hashtable[]]
        $Route,

        [Parameter(Mandatory = $true)]
        [int]
        $StatusCode,

        [switch]
        $Default,

        [switch]
        $PassThru
    )
    begin {
        # Initialize an array to hold piped-in values
        $pipelineValue = @()
    }

    process {
        # Add the current piped-in value to the array
        $pipelineValue += $_
    }

    end {
        # Set Route to the array of values
        if ($pipelineValue.Count -gt 1) {
            $Route = $pipelineValue
        }

        # override status code with default
        $code = "$($StatusCode)"
        if ($Default) {
            $code = 'default'
        }
        # remove the respones from the routes
        foreach ($r in $Route) {
            if ($r.OpenApi.Responses.ContainsKey($code)) {
                $null = $r.OpenApi.Responses.Remove($code)
            }
        }

        if ($PassThru) {
            return $Route
        }
    }

}

<#
.SYNOPSIS
Sets the definition of a request for a route.

.DESCRIPTION
Sets the definition of a request for a route.

.PARAMETER Route
The route to set a request definition, usually from -PassThru on Add-PodeRoute.

.PARAMETER Parameters
The Parameter definitions the request uses (from ConvertTo-PodeOAParameter).

.PARAMETER RequestBody
The Request Body definition the request uses (from New-PodeOARequestBody).

.PARAMETER PassThru
If supplied, the route passed in will be returned for further chaining.

.EXAMPLE
Add-PodeRoute -PassThru | Set-PodeOARequest -RequestBody (New-PodeOARequestBody -Schema 'UserIdBody')
#>
function Set-PodeOARequest {
    [CmdletBinding()]
    [OutputType([hashtable[]])]
    param(
        [Parameter(Mandatory = $true, Position = 0, ValueFromPipeline = $true)]
        [ValidateNotNullOrEmpty()]
        [hashtable[]]
        $Route,

        [hashtable[]]
        $Parameters,

        [hashtable]
        $RequestBody,

        [switch]
        $PassThru
    )
    begin {
        # Initialize an array to hold piped-in values
        $pipelineValue = @()
    }

    process {
        # Add the current piped-in value to the array
        $pipelineValue += $_
    }

    end {
        # Set Route to the array of values
        if ($pipelineValue.Count -gt 1) {
            $Route = $pipelineValue
        }

<<<<<<< HEAD
        foreach ($r in $Route) {
=======
        if ($null -ne $RequestBody) {
            # Only 'POST', 'PUT', 'PATCH' can have a request body
            if (('POST', 'PUT', 'PATCH') -inotcontains $r.Method ) {
                # {0} operations cannot have a Request Body.
                throw ($PodeLocale.getRequestBodyNotAllowedExceptionMessage -f $r.Method)
            }
            $r.OpenApi.RequestBody = $RequestBody
        }
>>>>>>> b364ec4b

            if (($null -ne $Parameters) -and ($Parameters.Length -gt 0)) {
                $r.OpenApi.Parameters = @($Parameters)
            }

            if ($null -ne $RequestBody) {
                $r.OpenApi.RequestBody = $RequestBody
            }
        }

        if ($PassThru) {
            return $Route
        }
    }
}

<#
.SYNOPSIS
Creates a Request Body definition for routes.

.DESCRIPTION
Creates a Request Body definition for routes from the supplied content-types and schemas.

.PARAMETER Reference
A reference name from an existing component request body.
Alias: Reference

.PARAMETER Content
The content of the request body. The key is a media type or media type range and the value describes it.
For requests that match multiple keys, only the most specific key is applicable. e.g. text/plain overrides text/*
Alias: ContentSchemas

.PARAMETER Description
A brief description of the request body. This could contain examples of use. CommonMark syntax MAY be used for rich text representation.

.PARAMETER Required
Determines if the request body is required in the request. Defaults to false.

.PARAMETER Properties
Use to force the use of the properties keyword under a schema. Commonly used to specify a multipart/form-data multi file

.PARAMETER Examples
Supplied an Example of the media type.  The example object SHOULD be in the correct format as specified by the media type.
The `example` field is mutually exclusive of the `examples` field.
Furthermore, if referencing a `schema` which contains an example, the `example` value SHALL _override_ the example provided by the schema.

.PARAMETER Encoding
This parameter give you control over the serialization of parts of multipart request bodies.
This attribute is only applicable to multipart and application/x-www-form-urlencoded request bodies.
Use New-PodeOAEncodingObject to define the encode

.PARAMETER DefinitionTag
An Array of strings representing the unique tag for the API specification.
This tag helps distinguish between different versions or types of API specifications within the application.
You can use this tag to reference the specific API documentation, schema, or version that your function interacts with.

.EXAMPLE
New-PodeOARequestBody -Content @{ 'application/json' = (New-PodeOAIntProperty -Name 'userId' -Object) }

.EXAMPLE
New-PodeOARequestBody -Content @{ 'application/json' = 'UserIdSchema' }

.EXAMPLE
New-PodeOARequestBody -Reference 'UserIdBody'

.EXAMPLE
New-PodeOARequestBody -Content @{'multipart/form-data' =
                    New-PodeOAStringProperty -name 'id' -format 'uuid' |
                        New-PodeOAObjectProperty -name 'address' -NoProperties |
                        New-PodeOAObjectProperty -name 'historyMetadata' -Description 'metadata in XML format' -NoProperties |
                        New-PodeOAStringProperty -name 'profileImage' -Format Binary |
                        New-PodeOAObjectProperty
                    } -Encoding (
                        New-PodeOAEncodingObject -Name 'historyMetadata' -ContentType 'application/xml; charset=utf-8' |
                            New-PodeOAEncodingObject -Name 'profileImage' -ContentType 'image/png, image/jpeg' -Headers (
                                New-PodeOAIntProperty -name 'X-Rate-Limit-Limit' -Description 'The number of allowed requests in the current period' -Default 3 -Enum @(1,2,3)
                            )
                        )
#>
function New-PodeOARequestBody {
    [CmdletBinding(DefaultParameterSetName = 'BuiltIn' )]
    [OutputType([hashtable])]
    param(
        [Parameter(Mandatory = $true, ParameterSetName = 'Reference')]
        [string]
        $Reference,

        [Parameter(Mandatory = $true, ParameterSetName = 'BuiltIn')]
        [Alias('ContentSchemas')]
        [hashtable]
        $Content,

        [Parameter(ParameterSetName = 'BuiltIn')]
        [string]
        $Description,

        [Parameter(ParameterSetName = 'BuiltIn')]
        [switch]
        $Required,

        [Parameter(ParameterSetName = 'BuiltIn')]
        [switch]
        $Properties,

        [System.Collections.Specialized.OrderedDictionary]
        $Examples,

        [hashtable[]]
        $Encoding,

        [string[]]
        $DefinitionTag

    )

    $DefinitionTag = Test-PodeOADefinitionTag -Tag $DefinitionTag

    $result = @{}
    foreach ($tag in $DefinitionTag) {
        switch ($PSCmdlet.ParameterSetName.ToLowerInvariant()) {
            'builtin' {
                $param = @{content = ConvertTo-PodeOAObjectSchema -DefinitionTag $tag -Content $Content -Properties:$Properties }

                if ($Required.IsPresent) {
                    $param['required'] = $Required.IsPresent
                }

                if ( $Description) {
                    $param['description'] = $Description
                }
                if ($Examples) {
                    if ( $Examples.'*/*') {
                        $Examples['"*/*"'] = $Examples['*/*']
                        $Examples.Remove('*/*')
                    }
                    foreach ($k in  $Examples.Keys ) {
                        if (!$param.content.ContainsKey($k)) {
                            $param.content[$k] = @{}
                        }
                        $param.content.$k.examples = $Examples.$k
                    }
                }
            }

            'reference' {
                Test-PodeOAComponentInternal -Field requestBodies -DefinitionTag $tag -Name $Reference -PostValidation
                $param = @{
                    '$ref' = "#/components/requestBodies/$Reference"
                }
            }
        }
        if ($Encoding) {
            if (([string]$Content.keys[0]) -match '(?i)^(multipart.*|application\/x-www-form-urlencoded)$' ) {
                $r = @{}
                foreach ( $e in $Encoding) {
                    $key = [string]$e.Keys
                    $elems = @{}
                    foreach ($v in $e[$key].Keys) {
                        if ($v -ieq 'headers') {
                            $elems.headers = ConvertTo-PodeOAHeaderProperty -Headers $e[$key].headers
                        }
                        else {
                            $elems.$v = $e[$key].$v
                        }
                    }
                    $r.$key = $elems
                }
                $param.Content.$($Content.keys[0]).encoding = $r
            }
            else {
                # The encoding attribute only applies to multipart and application/x-www-form-urlencoded request bodies
                throw ($PodeLocale.encodingAttributeOnlyAppliesToMultipartExceptionMessage)
            }
        }
        $result[$tag] = $param
    }

    return $result
}

<#
.SYNOPSIS
Validate a parameter with a provided schema.

.DESCRIPTION
Validate the parameter of a method against it's own schema

.PARAMETER Json
The object in Json format to validate

.PARAMETER SchemaReference
The schema name to use to validate the property.

.PARAMETER DefinitionTag
A string representing the unique tag for the API specification.
This tag helps distinguish between different versions or types of API specifications within the application.
You can use this tag to reference the specific API documentation, schema, or version that your function interacts with.

.OUTPUTS
result: true if the object is validate positively
message: any validation issue

.EXAMPLE
$UserInfo = Test-PodeOAJsonSchemaCompliance -Json $UserInfo -SchemaReference 'UserIdSchema'}

#>

function Test-PodeOAJsonSchemaCompliance {
    param (
        [Parameter(Mandatory = $true)]
        [System.Object]
        $Json,

        [Parameter(Mandatory = $true)]
        [string]
        $SchemaReference,

        [string]
        $DefinitionTag
    )
    if ($DefinitionTag) {
        if (! ($PodeContext.Server.OpenApi.Definitions.Keys -ccontains $DefinitionTag)) {
            # DefinitionTag does not exist.
            throw ($PodeLocale.definitionTagNotDefinedExceptionMessage -f $DefinitionTag)
        }
    }
    else {
        $DefinitionTag = $PodeContext.Server.Web.OpenApi.DefaultDefinitionTag
    }

    if ($Json -isnot [string]) {
        $json = ConvertTo-Json -InputObject $Json -Depth $PodeContext.Server.OpenAPI.Definitions[$DefinitionTag].hiddenComponents.depth
    }

    if (!$PodeContext.Server.OpenAPI.Definitions[$DefinitionTag].hiddenComponents.schemaValidation) {
        # 'Test-PodeOAComponentchema' need to be enabled using 'Enable-PodeOpenApi -EnableSchemaValidation'
        throw ($PodeLocale.testPodeOAComponentSchemaNeedToBeEnabledExceptionMessage)
    }
    if (!(Test-PodeOAComponentSchemaJson -Name $SchemaReference -DefinitionTag $DefinitionTag)) {
        # The OpenApi component schema doesn't exist
        throw ($PodeLocale.openApiComponentSchemaDoesNotExistExceptionMessage -f $SchemaReference)
    }
    if ($PodeContext.Server.OpenAPI.Definitions[$DefinitionTag].hiddenComponents.schemaJson[$SchemaReference].available) {
        [string[]] $message = @()
        $result = Test-Json -Json $Json -Schema $PodeContext.Server.OpenAPI.Definitions[$DefinitionTag].hiddenComponents.schemaJson[$SchemaReference].json -ErrorVariable jsonValidationErrors -ErrorAction SilentlyContinue
        if ($jsonValidationErrors) {
            foreach ($item in $jsonValidationErrors) {
                $message += $item
            }
        }
    }
    else {
        $result = $false
        $message = 'Validation of schema with oneof or anyof is not supported'
    }

    return @{result = $result; message = $message }
}

<#
.SYNOPSIS
Converts an OpenAPI property into a Request Parameter.

.DESCRIPTION
Converts an OpenAPI property (such as from New-PodeOAIntProperty) into a Request Parameter.

.PARAMETER In
Where in the Request can the parameter be found?

.PARAMETER Property
The Property that need converting (such as from New-PodeOAIntProperty).

.PARAMETER Reference
The name of an existing component parameter to be reused.
Alias: ComponentParameter

.PARAMETER Name
Assign a name to the parameter

.PARAMETER ContentType
The content-types to be use with  component schema

.PARAMETER Schema
The component schema to use.

.PARAMETER Description
A Description of the property.

.PARAMETER Explode
If supplied, controls how arrays are serialized in query parameters

.PARAMETER AllowReserved
If supplied, determines whether the parameter value SHOULD allow reserved characters, as defined by RFC3986 :/?#[]@!$&'()*+,;= to be included without percent-encoding.
This property only applies to parameters with an in value of query. The default value is false.

.PARAMETER Required
If supplied, the object will be treated as Required where supported.(Applicable only to ContentSchema)

.PARAMETER AllowEmptyValue
If supplied, allow the parameter to be empty

.PARAMETER Style
If supplied, defines how multiple values are delimited. Possible styles depend on the parameter location: path, query, header or cookie.

.PARAMETER Deprecated
If supplied, specifies that a parameter is deprecated and SHOULD be transitioned out of usage. Default value is false.

.PARAMETER Example
Example of the parameter's potential value. The example SHOULD match the specified schema and encoding properties if present.
The Example parameter is mutually exclusive of the Examples parameter.
Furthermore, if referencing a Schema  that contains an example, the Example value SHALL _override_ the example provided by the schema.
To represent examples of media types that cannot naturally be represented in JSON or YAML, a string value can contain the example with escaping where necessary.

.PARAMETER Examples
Examples of the parameter's potential value. Each example SHOULD contain a value in the correct format as specified in the parameter encoding.
The Examples parameter is mutually exclusive of the Example parameter.
Furthermore, if referencing a Schema that contains an example, the Examples value SHALL _override_ the example provided by the schema.

.PARAMETER DefinitionTag
An Array of strings representing the unique tag for the API specification.
This tag helps distinguish between different versions or types of API specifications within the application.
You can use this tag to reference the specific API documentation, schema, or version that your function interacts with.

.EXAMPLE
New-PodeOAIntProperty -Name 'userId' | ConvertTo-PodeOAParameter -In Query

.EXAMPLE
ConvertTo-PodeOAParameter -Reference 'UserIdParam'

.EXAMPLE
ConvertTo-PodeOAParameter  -In Header -ContentSchemas @{ 'application/json' = 'UserIdSchema' }

#>
function ConvertTo-PodeOAParameter {
    [CmdletBinding(DefaultParameterSetName = 'Reference')]
    param(
        [Parameter( Mandatory = $true, ParameterSetName = 'Schema')]
        [Parameter(Mandatory = $true, ParameterSetName = 'Properties')]
        [Parameter(Mandatory = $true, ParameterSetName = 'ContentSchema')]
        [Parameter( Mandatory = $true, ParameterSetName = 'ContentProperties')]
        [ValidateSet('Cookie', 'Header', 'Path', 'Query')]
        [string]
        $In,

        [Parameter(Mandatory = $true, Position = 0, ValueFromPipeline = $true, ParameterSetName = 'Properties')]
        [Parameter( Mandatory = $true, Position = 0, ValueFromPipeline = $true, ParameterSetName = 'ContentProperties')]
        [ValidateNotNull()]
        [hashtable]
        $Property,

        [Parameter(Mandatory = $true, ParameterSetName = 'Reference')]
        [Alias('ComponentParameter')]
        [string]
        $Reference,

        [Parameter( ParameterSetName = 'Schema')]
        [Parameter(ParameterSetName = 'Properties')]
        [Parameter(ParameterSetName = 'ContentSchema')]
        [Parameter(  ParameterSetName = 'ContentProperties')]
        [string]
        $Name,

        [Parameter(Mandatory = $true, ParameterSetName = 'Schema')]
        [Parameter(Mandatory = $true, ParameterSetName = 'ContentSchema')]
        [Alias('ComponentSchema')]
        [String]
        $Schema,

        [Parameter( Mandatory = $true, ParameterSetName = 'ContentSchema')]
        [Parameter( Mandatory = $true, ParameterSetName = 'ContentProperties')]
        [String]
        $ContentType,

        [Parameter( ParameterSetName = 'Schema')]
        [Parameter( ParameterSetName = 'ContentSchema')]
        [Parameter( ParameterSetName = 'Properties')]
        [Parameter( ParameterSetName = 'ContentProperties')]
        [String]
        $Description,

        [Parameter( ParameterSetName = 'Schema')]
        [Parameter( ParameterSetName = 'Properties')]
        [Switch]
        $Explode,

        [Parameter( ParameterSetName = 'Schema')]
        [Parameter( ParameterSetName = 'ContentSchema')]
        [Parameter( ParameterSetName = 'Properties')]
        [Parameter( ParameterSetName = 'ContentProperties')]
        [Switch]
        $Required,

        [Parameter( ParameterSetName = 'ContentSchema')]
        [Parameter( ParameterSetName = 'Schema')]
        [Parameter( ParameterSetName = 'Properties')]
        [Switch]
        $AllowEmptyValue,

        [Parameter( ParameterSetName = 'Schema')]
        [Parameter( ParameterSetName = 'Properties')]
        [Switch]
        $AllowReserved,

        [Parameter( ParameterSetName = 'Schema')]
        [Parameter( ParameterSetName = 'ContentSchema')]
        [Parameter( ParameterSetName = 'Properties')]
        [Parameter( ParameterSetName = 'ContentProperties')]
        [object]
        $Example,

        [Parameter( ParameterSetName = 'Schema')]
        [Parameter( ParameterSetName = 'ContentSchema')]
        [Parameter( ParameterSetName = 'Properties')]
        [Parameter( ParameterSetName = 'ContentProperties')]
        [System.Collections.Specialized.OrderedDictionary]
        $Examples,

        [Parameter( ParameterSetName = 'Schema')]
        [Parameter( ParameterSetName = 'Properties')]
        [ValidateSet('Simple', 'Label', 'Matrix', 'Query', 'Form', 'SpaceDelimited', 'PipeDelimited', 'DeepObject' )]
        [string]
        $Style,

        [Parameter( ParameterSetName = 'Schema')]
        [Parameter( ParameterSetName = 'ContentSchema')]
        [Parameter( ParameterSetName = 'Properties')]
        [Parameter( ParameterSetName = 'ContentProperties')]
        [Switch]
        $Deprecated,

        [string[]]
        $DefinitionTag
    )
    begin {
        $pipelineItemCount = 0
    }

    process {
        $pipelineItemCount++
    }

    end {
        if ($pipelineItemCount -gt 1) {
            throw ($PodeLocale.fnDoesNotAcceptArrayAsPipelineInputExceptionMessage -f $($MyInvocation.MyCommand.Name))
        }

        $DefinitionTag = Test-PodeOADefinitionTag -Tag $DefinitionTag

        if ($PSCmdlet.ParameterSetName -ieq 'ContentSchema' -or $PSCmdlet.ParameterSetName -ieq 'Schema') {
            if (Test-PodeIsEmpty $Schema) {
                return $null
            }
            Test-PodeOAComponentInternal -Field schemas -DefinitionTag $DefinitionTag -Name $Schema -PostValidation
            if (!$Name ) {
                $Name = $Schema
            }
            $prop = [ordered]@{
                in   = $In.ToLowerInvariant()
                name = $Name
            }
            if ($In -ieq 'Header' -and $PodeContext.Server.Security.autoHeaders) {
                Add-PodeSecurityHeader -Name 'Access-Control-Allow-Headers' -Value $Schema -Append
            }
            if ($AllowEmptyValue.IsPresent ) {
                $prop['allowEmptyValue'] = $AllowEmptyValue.IsPresent
            }
            if ($Required.IsPresent ) {
                $prop['required'] = $Required.IsPresent
            }
            if ($Description ) {
                $prop.description = $Description
            }
            if ($Deprecated.IsPresent ) {
                $prop.deprecated = $Deprecated.IsPresent
            }
            if ($ContentType ) {
                # ensure all content types are valid
                if ($ContentType -inotmatch '^[\w-]+\/[\w\.\+-]+$') {
                    # Invalid 'content-type' found for schema: $type
                    throw ($PodeLocale.invalidContentTypeForSchemaExceptionMessage -f $type)
                }
                $prop.content = [ordered]@{
                    $ContentType = [ordered]@{
                        schema = [ordered]@{
                            '$ref' = "#/components/schemas/$($Schema )"
                        }
                    }
                }
                if ($Example ) {
                    $prop.content.$ContentType.example = $Example
                }
                elseif ($Examples) {
                    $prop.content.$ContentType.examples = $Examples
                }
            }
            else {
                $prop.schema = [ordered]@{
                    '$ref' = "#/components/schemas/$($Schema )"
                }
                if ($Style) {
                    switch ($in.ToLower()) {
                        'path' {
                            if (@('Simple', 'Label', 'Matrix' ) -inotcontains $Style) {
                                # OpenApi request Style cannot be $Style for a $in parameter
                                throw ($PodeLocale.openApiRequestStyleInvalidForParameterExceptionMessage -f $Style, $in)
                            }
                            break
                        }
                        'query' {
                            if (@('Form', 'SpaceDelimited', 'PipeDelimited', 'DeepObject' ) -inotcontains $Style) {
                                # OpenApi request Style cannot be $Style for a $in parameter
                                throw ($PodeLocale.openApiRequestStyleInvalidForParameterExceptionMessage -f $Style, $in)
                            }
                            break
                        }
                        'header' {
                            if (@('Simple' ) -inotcontains $Style) {
                                # OpenApi request Style cannot be $Style for a $in parameter
                                throw ($PodeLocale.openApiRequestStyleInvalidForParameterExceptionMessage -f $Style, $in)
                            }
                            break
                        }
                        'cookie' {
                            if (@('Form' ) -inotcontains $Style) {
                                # OpenApi request Style cannot be $Style for a $in parameter
                                throw ($PodeLocale.openApiRequestStyleInvalidForParameterExceptionMessage -f $Style, $in)
                            }
                            break
                        }
                    }
                    $prop['style'] = $Style.Substring(0, 1).ToLower() + $Style.Substring(1)
                }

                if ($Explode.IsPresent ) {
                    $prop['explode'] = $Explode.IsPresent
                }

                if ($AllowEmptyValue.IsPresent ) {
                    $prop['allowEmptyValue'] = $AllowEmptyValue.IsPresent
                }

                if ($AllowReserved.IsPresent) {
                    $prop['allowReserved'] = $AllowReserved.IsPresent
                }

            if ($Example ) {
                $prop.example = $Example
            }
            elseif ($Examples) {
                $prop.examples = $Examples
            }
        }
    }
    elseif ($PSCmdlet.ParameterSetName -ieq 'Reference') {
        # return a reference
        Test-PodeOAComponentInternal -Field parameters  -DefinitionTag $DefinitionTag  -Name $Reference -PostValidation
        $prop = [ordered]@{
            '$ref' = "#/components/parameters/$Reference"
        }
        foreach ($tag in $DefinitionTag) {
            if ($PodeContext.Server.OpenAPI.Definitions[$tag].components.parameters.$Reference.In -eq 'Header' -and $PodeContext.Server.Security.autoHeaders) {
                Add-PodeSecurityHeader -Name 'Access-Control-Allow-Headers' -Value $Reference -Append
            }
        }
    }
    else {

            if (!$Name ) {
                if ($Property.name) {
                    $Name = $Property.name
                }
                else {
                    # The OpenApi parameter requires a name to be specified
                    throw ($PodeLocale.openApiParameterRequiresNameExceptionMessage)
                }
            }
            if ($In -ieq 'Header' -and $PodeContext.Server.Security.autoHeaders -and $Name ) {
                Add-PodeSecurityHeader -Name 'Access-Control-Allow-Headers' -Value $Name -Append
            }

            # build the base parameter
            $prop = [ordered]@{
                in   = $In.ToLowerInvariant()
                name = $Name
            }
            $sch = [ordered]@{}
            if ($Property.array) {
                $sch.type = 'array'
                $sch.items = [ordered]@{
                    type = $Property.type
                }
                if ($Property.format) {
                    $sch.items.format = $Property.format
                }
            }
            else {
                $sch.type = $Property.type
                if ($Property.format) {
                    $sch.format = $Property.format
                }
            }
            if ($ContentType) {
                if ($ContentType -inotmatch '^[\w-]+\/[\w\.\+-]+$') {
                    # Invalid 'content-type' found for schema: $type
                    throw ($PodeLocale.invalidContentTypeForSchemaExceptionMessage -f $type)
                }
                $prop.content = [ordered]@{
                    $ContentType = [ordered] @{
                        schema = $sch
                    }
                }
            }
            else {
                $prop.schema = $sch
            }

            if ($Example -and $Examples) {
                # Parameters 'Examples' and 'Example' are mutually exclusive
                throw ($PodeLocale.parametersMutuallyExclusiveExceptionMessage -f 'Examples' , 'Example' )
            }
            if ($AllowEmptyValue.IsPresent ) {
                $prop['allowEmptyValue'] = $AllowEmptyValue.IsPresent
            }

            if ($Description ) {
                $prop.description = $Description
            }
            elseif ($Property.description) {
                $prop.description = $Property.description
            }

            if ($Required.IsPresent ) {
                $prop.required = $Required.IsPresent
            }
            elseif ($Property.required) {
                $prop.required = $Property.required
            }

            if ($Deprecated.IsPresent ) {
                $prop.deprecated = $Deprecated.IsPresent
            }
            elseif ($Property.deprecated) {
                $prop.deprecated = $Property.deprecated
            }

            if (!$ContentType) {
                if ($Style) {
                    switch ($in.ToLower()) {
                        'path' {
                            if (@('Simple', 'Label', 'Matrix' ) -inotcontains $Style) {
                                # OpenApi request Style cannot be $Style for a $in parameter
                                throw ($PodeLocale.openApiRequestStyleInvalidForParameterExceptionMessage -f $Style, $in)
                            }
                            break
                        }
                        'query' {
                            if (@('Form', 'SpaceDelimited', 'PipeDelimited', 'DeepObject' ) -inotcontains $Style) {
                                # OpenApi request Style cannot be $Style for a $in parameter
                                throw ($PodeLocale.openApiRequestStyleInvalidForParameterExceptionMessage -f $Style, $in)
                            }
                            break
                        }
                        'header' {
                            if (@('Simple' ) -inotcontains $Style) {
                                # OpenApi request Style cannot be $Style for a $in parameter
                                throw ($PodeLocale.openApiRequestStyleInvalidForParameterExceptionMessage -f $Style, $in)
                            }
                            break
                        }
                        'cookie' {
                            if (@('Form' ) -inotcontains $Style) {
                                # OpenApi request Style cannot be $Style for a $in parameter
                                throw ($PodeLocale.openApiRequestStyleInvalidForParameterExceptionMessage -f $Style, $in)
                            }
                            break
                        }
                    }
                    $prop['style'] = $Style.Substring(0, 1).ToLower() + $Style.Substring(1)
                }

                if ($Explode.IsPresent ) {
                    $prop['explode'] = $Explode.IsPresent
                }

                if ($AllowReserved.IsPresent) {
                    $prop['allowReserved'] = $AllowReserved.IsPresent
                }

                if ($Example ) {
                    $prop['example'] = $Example
                }
                elseif ($Examples) {
                    $prop['examples'] = $Examples
                }

                if ($Property.default -and !$prop.required ) {
                    $prop.schema['default'] = $Property.default
                }

                if ($Property.enum) {
                    if ($Property.array) {
                        $prop.schema.items['enum'] = $Property.enum
                    }
                    else {
                        $prop.schema['enum'] = $Property.enum
                    }
                }
            }
            else {
                if ($Example ) {
                    $prop.content.$ContentType.example = $Example
                }
                elseif ($Examples) {
                    $prop.content.$ContentType.examples = $Examples
                }
            }
        }

        if ($In -ieq 'Path' -and !$prop.required ) {
            # If the parameter location is 'Path', the switch parameter 'Required' is mandatory
            throw ($PodeLocale.pathParameterRequiresRequiredSwitchExceptionMessage)
        }

        return $prop
    }
}

<#
.SYNOPSIS
Sets metadate for the supplied route.

.DESCRIPTION
Sets metadate for the supplied route, such as Summary and Tags.

.PARAMETER Route
The route to update info, usually from -PassThru on Add-PodeRoute.

.PARAMETER Summary
A quick Summary of the route.

.PARAMETER Description
A longer Description of the route.

.PARAMETER ExternalDoc
If supplied, add an additional external documentation for this operation.
The parameter is created by Add-PodeOAExternalDoc

.PARAMETER OperationId
Sets the OperationId of the route.

.PARAMETER Tags
An array of Tags for the route, mostly for grouping.

.PARAMETER Deprecated
If supplied, the route will be flagged as deprecated.

.PARAMETER PassThru
If supplied, the route passed in will be returned for further chaining.

.PARAMETER DefinitionTag
An Array of strings representing the unique tag for the API specification.
This tag helps distinguish between different versions or types of API specifications within the application.
You can use this tag to reference the specific API documentation, schema, or version that your function interacts with.

.EXAMPLE
Add-PodeRoute -PassThru | Set-PodeOARouteInfo -Summary 'A quick summary' -Tags 'Admin'
#>
function Set-PodeOARouteInfo {
    [CmdletBinding()]
    [OutputType([hashtable[]])]
    param(
        [Parameter(Mandatory = $true, Position = 0, ValueFromPipeline = $true)]
        [ValidateNotNullOrEmpty()]
        [hashtable[]]
        $Route,

        [string]
        $Summary,

        [string]
        $Description,

        [System.Collections.Specialized.OrderedDictionary]
        $ExternalDoc,

        [string]
        $OperationId,

        [string[]]
        $Tags,

        [switch]
        $Deprecated,

        [switch]
        $PassThru,

        [string[]]
        $DefinitionTag
    )
    begin {
        # Initialize an array to hold piped-in values
        $pipelineValue = @()
    }

    process {
        # Add the current piped-in value to the array
        $pipelineValue += $_
    }

    end {
        # Set Route to the array of values
        if ($pipelineValue.Count -gt 1) {
            $Route = $pipelineValue
        }

        $DefinitionTag = Test-PodeOADefinitionTag -Tag $DefinitionTag

    foreach ($r in @($Route)) {
        if ((Compare-Object -ReferenceObject $r.OpenApi.DefinitionTag -DifferenceObject  $DefinitionTag).Count -ne 0) {
            if ($r.OpenApi.IsDefTagConfigured ) {
                # Definition Tag for a Route cannot be changed.
<<<<<<< HEAD
                throw ($PodeLocale.definitionTagChangeNotAllowedExceptionMessage )
=======
                throw ($PodeLocale.definitionTagChangeNotAllowedExceptionMessage)
>>>>>>> b364ec4b
            }
            else {
                $r.OpenApi.DefinitionTag = $DefinitionTag
                $r.OpenApi.IsDefTagConfigured = $true
            }
        }

            if ($OperationId) {
                if ($Route.Count -gt 1) {
                    # OperationID:$OperationId has to be unique and cannot be applied to an array
                    throw ($PodeLocale.operationIdMustBeUniqueForArrayExceptionMessage -f $OperationId)
                }
                foreach ($tag in $DefinitionTag) {
                    if ($PodeContext.Server.OpenAPI.Definitions[$tag].hiddenComponents.operationId -ccontains $OperationId) {
                        # OperationID:$OperationId has to be unique
                        throw ($PodeLocale.operationIdMustBeUniqueExceptionMessage -f $OperationId)
                    }
                    $PodeContext.Server.OpenAPI.Definitions[$tag].hiddenComponents.operationId += $OperationId
                }
                $r.OpenApi.OperationId = $OperationId
            }

            if ($Summary) {
                $r.OpenApi.Summary = $Summary
            }

            if ($Description) {
                $r.OpenApi.Description = $Description
            }

            if ($Tags) {
                $r.OpenApi.Tags = $Tags
            }

            if ($ExternalDocs) {
                $r.OpenApi.ExternalDocs = $ExternalDoc
            }

            $r.OpenApi.Swagger = $true

            if ($Deprecated.IsPresent) {
                $r.OpenApi.Deprecated = $Deprecated.IsPresent
            }
        }

        if ($PassThru) {
            return $Route
        }
    }
}

<#
.SYNOPSIS
Adds a route that enables a viewer to display OpenAPI docs, such as Swagger, ReDoc, RapiDoc, StopLight, Explorer, RapiPdf or Bookmarks.

.DESCRIPTION
Adds a route that enables a viewer to display OpenAPI docs, such as Swagger, ReDoc, RapiDoc, StopLight, Explorer, RapiPdf  or Bookmarks.

.LINK
https://github.com/mrin9/RapiPdf

.LINK
https://github.com/Authress-Engineering/openapi-explorer

.LINK
https://github.com/stoplightio/elements

.LINK
https://github.com/rapi-doc/RapiDoc

.LINK
https://github.com/Redocly/redoc

.LINK
https://github.com/swagger-api/swagger-ui

.PARAMETER Type
The Type of OpenAPI viewer to use.

.PARAMETER Path
The route Path where the docs can be accessed. (Default: "/$Type")

.PARAMETER OpenApiUrl
The URL where the OpenAPI definition can be retrieved. (Default is the OpenAPI path from Enable-PodeOpenApi)

.PARAMETER Middleware
Like normal Routes, an array of Middleware that will be applied.

.PARAMETER Title
The title of the web page. (Default is the OpenAPI title from Enable-PodeOpenApi)

.PARAMETER DarkMode
If supplied, the page will be rendered using a dark theme (this is not supported for all viewers).

.PARAMETER EndpointName
The EndpointName of an Endpoint(s) to bind the static Route against.This parameter is normally not required.
The Endpoint is retrieved by the OpenAPI DefinitionTag
.PARAMETER Authentication
The name of an Authentication method which should be used as middleware on this Route.

.PARAMETER Role
One or more optional Roles that will be authorised to access this Route, when using Authentication with an Access method.

.PARAMETER Group
One or more optional Groups that will be authorised to access this Route, when using Authentication with an Access method.

.PARAMETER Scope
One or more optional Scopes that will be authorised to access this Route, when using Authentication with an Access method.

.PARAMETER Bookmarks
If supplied, create a new documentation bookmarks page

.PARAMETER Editor
If supplied, enable the Swagger-Editor

.PARAMETER NoAdvertise
If supplied, it is not going to state the documentation URL at the startup of the server

.PARAMETER DefinitionTag
A string representing the unique tag for the API specification.
This tag helps distinguish between different versions or types of API specifications within the application.
You can use this tag to reference the specific API documentation, schema, or version that your function interacts with.

.EXAMPLE
Enable-PodeOAViewer -Type Swagger -DarkMode

.EXAMPLE
Enable-PodeOAViewer -Type ReDoc -Title 'Some Title' -OpenApi 'http://some-url/openapi'

.EXAMPLE
Enable-PodeOAViewer -Bookmarks

Adds a route that enables a viewer to display with links to any documentation tool associated with the OpenApi.
#>
function Enable-PodeOAViewer {
    [CmdletBinding(DefaultParameterSetName = 'Doc')]
    param(
        [Parameter(Mandatory = $true, ParameterSetName = 'Doc')]
        [ValidateSet('Swagger', 'ReDoc', 'RapiDoc', 'StopLight', 'Explorer', 'RapiPdf' )]
        [string]
        $Type,

        [string]
        $Path,

        [string]
        $OpenApiUrl,

        [object[]]
        $Middleware,

        [string]
        $Title,

        [switch]
        $DarkMode,

        [string[]]
        $EndpointName,

        [Parameter()]
        [Alias('Auth')]
        [string]
        $Authentication,

        [Parameter()]
        [string[]]
        $Role,

        [Parameter()]
        [string[]]
        $Group,

        [Parameter()]
        [string[]]
        $Scope,

        [Parameter(Mandatory = $true, ParameterSetName = 'Bookmarks')]
        [switch]
        $Bookmarks,

        [Parameter( ParameterSetName = 'Bookmarks')]
        [switch]
        $NoAdvertise,

        [Parameter(Mandatory = $true, ParameterSetName = 'Editor')]
        [switch]
        $Editor,

        [string]
        $DefinitionTag
    )
    $DefinitionTag = Test-PodeOADefinitionTag -Tag $DefinitionTag

    # If no EndpointName try to reetrieve the EndpointName from the DefinitionTag if exist
    if ([string]::IsNullOrWhiteSpace($EndpointName) -and $PodeContext.Server.OpenAPI.Definitions[$DefinitionTag].hiddenComponents.EndpointName) {
        $EndpointName = $PodeContext.Server.OpenAPI.Definitions[$DefinitionTag].hiddenComponents.EndpointName
    }

    # error if there's no OpenAPI URL
    $OpenApiUrl = Protect-PodeValue -Value $OpenApiUrl -Default $PodeContext.Server.OpenAPI.Definitions[$DefinitionTag].Path
    if ([string]::IsNullOrWhiteSpace($OpenApiUrl)) {
        # No OpenAPI URL supplied for $Type
        throw ($PodeLocale.noOpenApiUrlSuppliedExceptionMessage -f $Type)

    }

    # fail if no title
    $Title = Protect-PodeValue -Value $Title -Default $PodeContext.Server.OpenAPI.Definitions[$DefinitionTag].info.Title
    if ([string]::IsNullOrWhiteSpace($Title)) {
        # No title supplied for $Type page
        throw ($PodeLocale.noTitleSuppliedForPageExceptionMessage -f $Type)
    }

    if ($Editor.IsPresent) {
        # set a default path
        $Path = Protect-PodeValue -Value $Path -Default '/editor'
        if ([string]::IsNullOrWhiteSpace($Title)) {
            # No route path supplied for $Type page
            throw ($PodeLocale.noRoutePathSuppliedForPageExceptionMessage -f $Type)
        }
        if (Test-PodeOAVersion -Version 3.1 -DefinitionTag $DefinitionTag) {
            # This version on Swagger-Editor doesn't support OpenAPI 3.1
            throw ($PodeLocale.swaggerEditorDoesNotSupportOpenApi31ExceptionMessage)
        }
        # setup meta info
        $meta = @{
            Title             = $Title
            OpenApi           = "$($OpenApiUrl)?format=yaml"
            DarkMode          = $DarkMode
            DefinitionTag     = $DefinitionTag
            SwaggerEditorDist = 'https://unpkg.com/swagger-editor-dist@4'
        }
        Add-PodeRoute -Method Get -Path $Path `
            -Middleware $Middleware -ArgumentList $meta `
            -EndpointName $EndpointName -Authentication $Authentication `
            -Role $Role -Scope $Scope -Group $Group `
            -ScriptBlock {
            param($meta)
            $Data = @{
                Title             = $meta.Title
                OpenApi           = $meta.OpenApi
                SwaggerEditorDist = $meta.SwaggerEditorDist
            }

            $podeRoot = Get-PodeModuleMiscPath
            Write-PodeFileResponseInternal -Path ([System.IO.Path]::Combine($podeRoot, 'default-swagger-editor.html.pode')) -Data $Data
        }

        $PodeContext.Server.OpenAPI.Definitions[$DefinitionTag].hiddenComponents.viewer['editor'] = $Path
    }
    elseif ($Bookmarks.IsPresent) {
        # set a default path
        $Path = Protect-PodeValue -Value $Path -Default '/bookmarks'
        if ([string]::IsNullOrWhiteSpace($Title)) {
            # No route path supplied for $Type page
            throw ($PodeLocale.noRoutePathSuppliedForPageExceptionMessage -f $Type)
        }
        # setup meta info
        $meta = @{
            Title         = $Title
            OpenApi       = $OpenApiUrl
            DarkMode      = $DarkMode
            DefinitionTag = $DefinitionTag
        }

        $route = Add-PodeRoute -Method Get -Path $Path `
            -Middleware $Middleware -ArgumentList $meta `
            -EndpointName $EndpointName -Authentication $Authentication `
            -Role $Role -Scope $Scope -Group $Group `
            -PassThru -ScriptBlock {
            param($meta)
            $Data = @{
                Title   = $meta.Title
                OpenApi = $meta.OpenApi
            }
            $DefinitionTag = $meta.DefinitionTag
            foreach ($type in $PodeContext.Server.OpenAPI.Definitions[$DefinitionTag].hiddenComponents.viewer.Keys) {
                $Data[$type] = $true
                $Data["$($type)_path"] = $PodeContext.Server.OpenAPI.Definitions[$DefinitionTag].hiddenComponents.viewer[$type]
            }

            $podeRoot = Get-PodeModuleMiscPath
            Write-PodeFileResponseInternal -Path ([System.IO.Path]::Combine($podeRoot, 'default-doc-bookmarks.html.pode')) -Data $Data
        }
        if (! $NoAdvertise.IsPresent) {
            $PodeContext.Server.OpenAPI.Definitions[$DefinitionTag].hiddenComponents.bookmarks = @{
                path       = $Path
                route      = @()
                openApiUrl = $OpenApiUrl
            }
            $PodeContext.Server.OpenAPI.Definitions[$DefinitionTag].hiddenComponents.bookmarks.route += $route
        }

    }
    else {
        if ($Type -ieq 'RapiPdf' -and (Test-PodeOAVersion -Version 3.1 -DefinitionTag $DefinitionTag)) {
            # The Document tool RapidPdf doesn't support OpenAPI 3.1
            throw ($PodeLocale.rapidPdfDoesNotSupportOpenApi31ExceptionMessage)
        }
        # set a default path
        $Path = Protect-PodeValue -Value $Path -Default "/$($Type.ToLowerInvariant())"
        if ([string]::IsNullOrWhiteSpace($Title)) {
            # No route path supplied for $Type page
            throw ($PodeLocale.noRoutePathSuppliedForPageExceptionMessage -f $Type)
        }
        # setup meta info
        $meta = @{
            Type     = $Type.ToLowerInvariant()
            Title    = $Title
            OpenApi  = $OpenApiUrl
            DarkMode = $DarkMode
        }
        $PodeContext.Server.OpenAPI.Definitions[$DefinitionTag].hiddenComponents.viewer[$($meta.Type)] = $Path
        # add the viewer route
        Add-PodeRoute -Method Get -Path $Path -Middleware $Middleware -ArgumentList $meta `
            -EndpointName $EndpointName -Authentication $Authentication `
            -Role $Role -Scope $Scope -Group $Group `
            -ScriptBlock {
            param($meta)
            $podeRoot = Get-PodeModuleMiscPath
            if ( $meta.DarkMode) { $Theme = 'dark' } else { $Theme = 'light' }
            Write-PodeFileResponseInternal -Path ([System.IO.Path]::Combine($podeRoot, "default-$($meta.Type).html.pode")) -Data @{
                Title    = $meta.Title
                OpenApi  = $meta.OpenApi
                DarkMode = $meta.DarkMode
                Theme    = $Theme
            }
        }
    }

}


<#
.SYNOPSIS
Define an external docs reference.

.DESCRIPTION
Define an external docs reference.

.PARAMETER url
The link to the external documentation

.PARAMETER Description
A Description of the external documentation.

.EXAMPLE
$swaggerDoc = New-PodeOAExternalDoc  -Description 'Find out more about Swagger' -Url 'http://swagger.io'

Add-PodeRoute -PassThru | Set-PodeOARouteInfo -Summary 'A quick summary' -Tags 'Admin' -ExternalDoc $swaggerDoc

.EXAMPLE
$swaggerDoc = New-PodeOAExternalDoc    -Description 'Find out more about Swagger' -Url 'http://swagger.io'
Add-PodeOATag -Name 'user' -Description 'Operations about user' -ExternalDoc $swaggerDoc
#>
function New-PodeOAExternalDoc {
    param(

        [Parameter(Mandatory = $true)]
        [ValidateScript({ $_ -imatch '^https?://.+' })]
        $Url,

        [string]
        $Description
    )
    $param = [ordered]@{}

    if ($Description) {
        $param.description = $Description
    }
    $param['url'] = $Url
    return $param
}



<#
.SYNOPSIS
Add an external docs reference to the OpenApi document.

.DESCRIPTION
Add an external docs reference to the OpenApi document.

.PARAMETER ExternalDoc
An externalDoc object


.PARAMETER Name
The Name of the reference.

.PARAMETER url
The link to the external documentation

.PARAMETER Description
A Description of the external documentation.

.PARAMETER DefinitionTag
An Array of strings representing the unique tag for the API specification.
This tag helps distinguish between different versions or types of API specifications within the application.
You can use this tag to reference the specific API documentation, schema, or version that your function interacts with.

.EXAMPLE
Add-PodeOAExternalDoc  -Name 'SwaggerDocs' -Description 'Find out more about Swagger' -Url 'http://swagger.io'

.EXAMPLE
$ExtDoc = New-PodeOAExternalDoc  -Name 'SwaggerDocs' -Description 'Find out more about Swagger' -Url 'http://swagger.io'
$ExtDoc|Add-PodeOAExternalDoc
#>
function Add-PodeOAExternalDoc {
    [CmdletBinding(DefaultParameterSetName = 'Pipe')]
    param(
        [Parameter(ValueFromPipeline = $true, Position = 0, DontShow = $true, ParameterSetName = 'Pipe')]
        [System.Collections.Specialized.OrderedDictionary ]
        $ExternalDoc,

        [Parameter(Mandatory = $true, ParameterSetName = 'NewRef')]
        [ValidateScript({ $_ -imatch '^https?://.+' })]
        $Url,

        [Parameter(ParameterSetName = 'NewRef')]
        [string]
        $Description,

        [string[]]
        $DefinitionTag
    )
    begin {
        $pipelineItemCount = 0
    }

    process {
        $pipelineItemCount++
    }

    end {
        if ($pipelineItemCount -gt 1) {
            throw ($PodeLocale.fnDoesNotAcceptArrayAsPipelineInputExceptionMessage -f $($MyInvocation.MyCommand.Name))
        }
        $DefinitionTag = Test-PodeOADefinitionTag -Tag $DefinitionTag

        foreach ($tag in $DefinitionTag) {
            if ($PSCmdlet.ParameterSetName -ieq 'NewRef') {
                $param = [ordered]@{url = $Url }
                if ($Description) {
                    $param.description = $Description
                }
                $PodeContext.Server.OpenAPI.Definitions[$tag].externalDocs = $param
            }
            else {
                $PodeContext.Server.OpenAPI.Definitions[$tag].externalDocs = $ExternalDoc
            }
        }
    }
}


<#
.SYNOPSIS
Creates a OpenAPI Tag reference property.

.DESCRIPTION
Creates a new OpenAPI tag reference.

.PARAMETER Name
The Name of the tag.

.PARAMETER Description
A Description of the tag.

.PARAMETER ExternalDoc
If supplied, the tag references an existing external documentation reference.
The parameter is created by Add-PodeOAExternalDoc

.PARAMETER DefinitionTag
An Array of strings representing the unique tag for the API specification.
This tag helps distinguish between different versions or types of API specifications within the application.
You can use this tag to reference the specific API documentation, schema, or version that your function interacts with.

.EXAMPLE
Add-PodeOATag -Name 'store' -Description 'Access to Petstore orders' -ExternalDoc 'SwaggerDocs'
#>
function Add-PodeOATag {
    param(
        [Parameter(Mandatory = $true)]
        [ValidatePattern('^[a-zA-Z0-9\.\-_]+$')]
        [string]
        $Name,

        [string]
        $Description,

        [System.Collections.Specialized.OrderedDictionary]
        $ExternalDoc,

        [string[]]
        $DefinitionTag
    )

    $DefinitionTag = Test-PodeOADefinitionTag -Tag $DefinitionTag

    foreach ($tag in $DefinitionTag) {
        $param = [ordered]@{
            'name' = $Name
        }

        if ($Description) {
            $param.description = $Description
        }

        if ($ExternalDoc) {
            $param.externalDocs = $ExternalDoc
        }

        $PodeContext.Server.OpenAPI.Definitions[$tag].tags[$Name] = $param
    }
}


<#
.SYNOPSIS
Creates an OpenAPI metadata.

.DESCRIPTION
Creates an OpenAPI metadata like TermOfService, license and so on.
The metadata MAY be used by the clients if needed, and MAY be presented in editing or documentation generation tools for convenience.

.PARAMETER Title
The Title of the API.

.PARAMETER Version
The Version of the API.
The OpenAPI Specification is versioned using Semantic Versioning 2.0.0 (semver) and follows the semver specification.
https://semver.org/spec/v2.0.0.html

.PARAMETER Description
A short description of the API.
CommonMark syntax MAY be used for rich text representation.
https://spec.commonmark.org/

.PARAMETER TermsOfService
A URL to the Terms of Service for the API. MUST be in the format of a URL.

.PARAMETER LicenseName
The license name used for the API.

.PARAMETER LicenseUrl
A URL to the license used for the API. MUST be in the format of a URL.

.PARAMETER ContactName
The identifying name of the contact person/organization.

.PARAMETER ContactEmail
The email address of the contact person/organization. MUST be in the format of an email address.

.PARAMETER ContactUrl
The URL pointing to the contact information. MUST be in the format of a URL.

.PARAMETER DefinitionTag
A string representing the unique tag for the API specification.
This tag helps distinguish between different versions or types of API specifications within the application.
You can use this tag to reference the specific API documentation, schema, or version that your function interacts with.

.EXAMPLE
Add-PodeOAInfo -TermsOfService 'http://swagger.io/terms/' -License 'Apache 2.0' -LicenseUrl 'http://www.apache.org/licenses/LICENSE-2.0.html' -ContactName 'API Support' -ContactEmail 'apiteam@swagger.io' -ContactUrl 'http://example.com/support'
#>

function Add-PodeOAInfo {
    param(
        [string]
        $Title,

        [ValidatePattern('^(0|[1-9]\d*)\.(0|[1-9]\d*)\.(0|[1-9]\d*)(?:-((?:0|[1-9]\d*|\d*[a-zA-Z-][0-9a-zA-Z-]*)(?:\.(?:0|[1-9]\d*|\d*[a-zA-Z-][0-9a-zA-Z-]*))*))?(?:\+([0-9a-zA-Z-]+(?:\.[0-9a-zA-Z-]+)*))?$')]
        [string]
        $Version ,

        [string]
        $Description,

        [ValidateScript({ $_ -imatch '^https?://.+' })]
        [string]
        $TermsOfService,

        [string]
        $LicenseName,

        [ValidateScript({ $_ -imatch '^https?://.+' })]
        [string]
        $LicenseUrl,

        [string]
        $ContactName,

        [ValidateScript({ $_ -imatch '^\w+([-+.]\w+)*@\w+([-.]\w+)*\.\w+([-.]\w+)*$' })]
        [string]
        $ContactEmail,

        [ValidateScript({ $_ -imatch '^https?://.+' })]
        [string]
        $ContactUrl,

        [string]
        $DefinitionTag
    )

    $DefinitionTag = Test-PodeOADefinitionTag -Tag $DefinitionTag

    $Info = [ordered]@{}

    if ($LicenseName) {
        $Info.license = [ordered]@{
            'name' = $LicenseName
        }
    }
    if ($LicenseUrl) {
        if ( $Info.license ) {
            $Info.license.url = $LicenseUrl
        }
        else {
            # The OpenAPI object 'license' required the property 'name'. Use -LicenseName parameter.
            throw ($PodeLocale.openApiLicenseObjectRequiresNameExceptionMessage)
        }
    }


    if ($Title) {
        $Info.title = $Title
    }
    elseif (  $PodeContext.Server.OpenAPI.Definitions[$DefinitionTag].info.title) {
        $Info.title = $PodeContext.Server.OpenAPI.Definitions[$DefinitionTag].info.title
    }

    if ($Version) {
        $Info.version = $Version
    }
    elseif ( $PodeContext.Server.OpenAPI.Definitions[$DefinitionTag].info.version) {
        $Info.version = $PodeContext.Server.OpenAPI.Definitions[$DefinitionTag].info.version
    }
    else {
        $Info.version = '1.0.0'
    }

    if ($Description ) {
        $Info.description = $Description
    }
    elseif ( $PodeContext.Server.OpenAPI.Definitions[$DefinitionTag].info.description) {
        $Info.description = $PodeContext.Server.OpenAPI.Definitions[$DefinitionTag].info.description
    }

    if ($TermsOfService) {
        $Info['termsOfService'] = $TermsOfService
    }

    if ($ContactName -or $ContactEmail -or $ContactUrl ) {
        $Info['contact'] = [ordered]@{}

        if ($ContactName) {
            $Info['contact'].name = $ContactName
        }

        if ($ContactEmail) {
            $Info['contact'].email = $ContactEmail
        }

        if ($ContactUrl) {
            $Info['contact'].url = $ContactUrl
        }
    }
    $PodeContext.Server.OpenAPI.Definitions[$DefinitionTag].info = $Info

}


<#
.SYNOPSIS
Creates a new OpenAPI example.

.DESCRIPTION
Creates a new OpenAPI example.

.PARAMETER ParamsList
Used to pipeline multiple properties

.PARAMETER MediaType
The Media Type associated with the Example.

.PARAMETER Name
The Name of the Example.

.PARAMETER Summary
Short description for the example


.PARAMETER Description
Long description for the example.

.PARAMETER Reference
A reference to a reusable component example

.PARAMETER Value
Embedded literal example. The  value Parameter and ExternalValue parameter are mutually exclusive.
To represent examples of media types that cannot naturally represented in JSON or YAML, use a string value to contain the example, escaping where necessary.

.PARAMETER ExternalValue
A URL that points to the literal example. This provides the capability to reference examples that cannot easily be included in JSON or YAML documents.
The -Value parameter and -ExternalValue parameter are mutually exclusive.                                |

.PARAMETER DefinitionTag
An Array of strings representing the unique tag for the API specification.
This tag helps distinguish between different versions or types of API specifications within the application.
You can use this tag to reference the specific API documentation, schema, or version that your function interacts with.

.EXAMPLE
New-PodeOAExample -ContentMediaType 'text/plain' -Name 'user' -Summary = 'User Example in Plain text' -ExternalValue = 'http://foo.bar/examples/user-example.txt'
.EXAMPLE
$example =
    New-PodeOAExample -ContentMediaType 'application/json' -Name 'user' -Summary = 'User Example' -ExternalValue = 'http://foo.bar/examples/user-example.json'  |
        New-PodeOAExample -ContentMediaType 'application/xml' -Name 'user' -Summary = 'User Example in XML' -ExternalValue = 'http://foo.bar/examples/user-example.xml'

#>
function New-PodeOAExample {
    [CmdletBinding(DefaultParameterSetName = 'Inbuilt')]
    [OutputType([System.Collections.Specialized.OrderedDictionary ])]

    param(
        [Parameter(ValueFromPipeline = $true, Position = 0, DontShow = $true, ParameterSetName = 'Inbuilt')]
        [Parameter(ValueFromPipeline = $true, Position = 0, DontShow = $true, ParameterSetName = 'Reference')]
        [System.Collections.Specialized.OrderedDictionary ]
        $ParamsList,

        [string]
        $MediaType,

        [Parameter(Mandatory = $true, ParameterSetName = 'Inbuilt')]
        [ValidatePattern('^[a-zA-Z0-9\.\-_]+$')]
        [string]
        $Name,

        [Parameter( ParameterSetName = 'Inbuilt')]
        [string]
        $Summary,

        [Parameter( ParameterSetName = 'Inbuilt')]
        [string]
        $Description,

        [Parameter(  ParameterSetName = 'Inbuilt')]
        [object]
        $Value,

        [Parameter(  ParameterSetName = 'Inbuilt')]
        [string]
        $ExternalValue,

        [Parameter(Mandatory = $true, ParameterSetName = 'Reference')]
        [ValidatePattern('^[a-zA-Z0-9\.\-_]+$')]
        [string]
        $Reference,

        [string[]]
        $DefinitionTag
    )
    begin {

        if (Test-PodeIsEmpty -Value $DefinitionTag) {
            $DefinitionTag = $PodeContext.Server.OpenAPI.SelectedDefinitionTag
        }

        if ($PSCmdlet.ParameterSetName -ieq 'Reference') {
            Test-PodeOAComponentInternal -Field examples -DefinitionTag $DefinitionTag -Name $Reference -PostValidation
            $Name = $Reference
            $Example = [ordered]@{'$ref' = "#/components/examples/$Reference" }
        }
        else {
            if ( $ExternalValue -and $Value) {
                # Parameters 'ExternalValue' and 'Value' are mutually exclusive
                throw ($PodeLocale.parametersMutuallyExclusiveExceptionMessage -f 'ExternalValue', 'Value')
            }
            $Example = [ordered]@{ }
            if ($Summary) {
                $Example.summary = $Summary
            }
            if ($Description) {
                $Example.description = $Description
            }
            if ($Value) {
                $Example.value = $Value
            }
            elseif ($ExternalValue) {
                $Example.externalValue = $ExternalValue
            }
            else {
                # Parameters 'Value' or 'ExternalValue' are mandatory
                throw ($PodeLocale.parametersValueOrExternalValueMandatoryExceptionMessage)
            }
        }
        $param = [ordered]@{}
        if ($MediaType) {
            $param.$MediaType = [ordered]@{
                $Name = $Example
            }
        }
        else {
            $param.$Name = $Example
        }
    }
    process {
    }
    end {
        if ($ParamsList) {
            if ($ParamsList.keys -contains $param.Keys[0]) {
                $param.Values[0].GetEnumerator() | ForEach-Object { $ParamsList[$param.Keys[0]].$($_.Key) = $_.Value }
            }
            else {
                $param.GetEnumerator() | ForEach-Object { $ParamsList[$_.Key] = $_.Value }
            }
            return $ParamsList
        }
        else {
            return [System.Collections.Specialized.OrderedDictionary] $param
        }
    }
}

<#
.SYNOPSIS
Adds a single encoding definition applied to a single schema property.

.DESCRIPTION
A single encoding definition applied to a single schema property.

.PARAMETER EncodingList
Used by pipe

.PARAMETER Title
The Name of the associated encoded property .

.PARAMETER ContentType
Content-Type for encoding a specific property. Default value depends on the property type: for `string` with `format` being `binary` – `application/octet-stream`;
for other primitive types – `text/plain`; for `object` - `application/json`; for `array` – the default is defined based on the inner type.
The value can be a specific media type (e.g. `application/json`), a wildcard media type (e.g. `image/*`), or a comma-separated list of the two types.

.PARAMETER Headers
A map allowing additional information to be provided as headers, for example `Content-Disposition`.
`Content-Type` is described separately and SHALL be ignored in this section.
This property SHALL be ignored if the request body media type is not a `multipart`.

.PARAMETER Style
Describes how a specific property value will be serialized depending on its type.  See [Parameter Object](#parameterObject) for details on the [`style`](#parameterStyle) property.
The behavior follows the same values as `query` parameters, including default values.
This property SHALL be ignored if the request body media type is not `application/x-www-form-urlencoded`.

.PARAMETER Explode
When enabled, property values of type `array` or `object` generate separate parameters for each value of the array, or key-value-pair of the map.  For other types of properties this property has no effect.
When [`style`](#encodingStyle) is `form`, the `Explode` is set to `true`.
This property SHALL be ignored if the request body media type is not `application/x-www-form-urlencoded`.

.PARAMETER AllowReserved
Determines whether the parameter value SHOULD allow reserved characters, as defined by [RFC3986](https://tools.ietf.org/html/rfc3986#section-2.2) `:/?#[]@!$&'()*+,;=` to be included without percent-encoding.
This property SHALL be ignored if the request body media type is not `application/x-www-form-urlencoded`.

.EXAMPLE

New-PodeOAEncodingObject -Name 'profileImage' -ContentType 'image/png, image/jpeg' -Headers (
                                New-PodeOAIntProperty -name 'X-Rate-Limit-Limit' -Description 'The number of allowed requests in the current period' -Default 3 -Enum @(1,2,3) -Maximum 3
                            )
#>
function New-PodeOAEncodingObject {
    param (
        [Parameter(ValueFromPipeline = $true, Position = 0, DontShow = $true )]
        [hashtable[]]
        $EncodingList,

        [Parameter(Mandatory = $true)]
        [Alias('Name')]
        [ValidatePattern('^[a-zA-Z0-9\.\-_]+$')]
        [string]
        $Title,

        [string]
        $ContentType,

        [hashtable[]]
        $Headers,

        [ValidateSet('Simple', 'Label', 'Matrix', 'Query', 'Form', 'SpaceDelimited', 'PipeDelimited', 'DeepObject' )]
        [string]
        $Style,

        [switch]
        $Explode,

        [switch]
        $AllowReserved
    )
    begin {

        $encoding = [ordered]@{
            $Title = [ordered]@{}
        }
        if ($ContentType) {
            $encoding.$Title.contentType = $ContentType
        }
        if ($Style) {
            $encoding.$Title.style = $Style
        }

        if ($Headers) {
            $encoding.$Title.headers = $Headers
        }

        if ($Explode.IsPresent ) {
            $encoding.$Title.explode = $Explode.IsPresent
        }
        if ($AllowReserved.IsPresent ) {
            $encoding.$Title.allowReserved = $AllowReserved.IsPresent
        }

        $collectedInput = [System.Collections.Generic.List[hashtable]]::new()
    }
    process {
        if ($EncodingList) {
            $collectedInput.AddRange($EncodingList)
        }
    }

    end {
        if ($collectedInput) {
            return $collectedInput + $encoding
        }
        else {
            return $encoding
        }
    }
}


<#
.SYNOPSIS
Adds OpenAPI callback configurations to routes in a Pode web application.

.PARAMETER Route
The route to update info, usually from -PassThru on Add-PodeRoute.

.DESCRIPTION
The Add-PodeOACallBack function is used for defining OpenAPI callback configurations for routes in a Pode server.
It enables setting up API specifications including detailed parameters, request body schemas, and response structures for various HTTP methods.

.PARAMETER Path
Specifies the callback path, usually a relative URL.
The key that identifies the Path Item Object is a runtime expression evaluated in the context of a runtime HTTP request/response to identify the URL for the callback request.
A simple example is `$request.body#/url`.
The runtime expression allows complete access to the HTTP message, including any part of a body that a JSON Pointer (RFC6901) can reference.
More information on JSON Pointer can be found at [RFC6901](https://datatracker.ietf.org/doc/html/rfc6901).

.PARAMETER Name
Alias for 'Name'. A unique identifier for the callback.
It must be a valid string of alphanumeric characters, periods (.), hyphens (-), and underscores (_).

.PARAMETER Reference
A reference to a reusable CallBack component.

.PARAMETER Method
Defines the HTTP method for the callback (e.g., GET, POST, PUT). Supports standard HTTP methods and a wildcard (*) for all methods.

.PARAMETER Parameters
The Parameter definitions the request uses (from ConvertTo-PodeOAParameter).

.PARAMETER RequestBody
Defines the schema of the request body. Can be set using New-PodeOARequestBody.

.PARAMETER Responses
Defines the possible responses for the callback. Can be set using New-PodeOAResponse.

.PARAMETER DefinitionTag
A array of string representing the unique tag for the API specification.
This tag helps distinguish between different versions or types of API specifications within the application.
You can use this tag to reference the specific API documentation, schema, or version that your function interacts with.

.PARAMETER PassThru
If supplied, the route passed in will be returned for further chaining.

.EXAMPLE
    Add-PodeOACallBack -Title 'test' -Path '{$request.body#/id}' -Method Post `
        -RequestBody (New-PodeOARequestBody -Content @{'*/*' = (New-PodeOAStringProperty -Name 'id')}) `
        -Response (
            New-PodeOAResponse -StatusCode 200 -Description 'Successful operation'  -Content (New-PodeOAContentMediaType -ContentMediaType 'application/json','application/xml' -Content 'Pet'  -Array)
            New-PodeOAResponse -StatusCode 400 -Description 'Invalid ID supplied' |
            New-PodeOAResponse -StatusCode 404 -Description 'Pet not found' |
            New-PodeOAResponse -Default -Description 'Something is wrong'
        )
    This example demonstrates adding a POST callback to handle a request body and define various responses based on different status codes.

.NOTES
    Ensure that the provided parameters match the expected schema and formats of Pode and OpenAPI specifications.
    The function is useful for dynamically configuring and documenting API callbacks in a Pode server environment.
#>

function Add-PodeOACallBack {
    [CmdletBinding(DefaultParameterSetName = 'inbuilt')]
    [OutputType([hashtable[]])]
    param (
        [Parameter(Mandatory = $true, Position = 0, ValueFromPipeline = $true)]
        [ValidateNotNullOrEmpty()]
        [hashtable[]]
        $Route,

        [Parameter(Mandatory = $true , ParameterSetName = 'inbuilt')]
        [Parameter(Mandatory = $false, ParameterSetName = 'Reference')]
        [ValidatePattern('^[a-zA-Z0-9\.\-_]+$')]
        [string]
        $Name,

        [Parameter(Mandatory = $true, ParameterSetName = 'Reference')]
        [string]
        $Reference,

        [Parameter(Mandatory = $true , ParameterSetName = 'inbuilt')]
        [string]
        $Path,

        [Parameter(Mandatory = $true, ParameterSetName = 'inbuilt')]
        [ValidateSet('Connect', 'Delete', 'Get', 'Head', 'Merge', 'Options', 'Patch', 'Post', 'Put', 'Trace', '*')]
        [string]
        $Method,

        [Parameter(ParameterSetName = 'inbuilt')]
        [hashtable[]]
        $Parameters,

        [Parameter(ParameterSetName = 'inbuilt')]
        [hashtable]
        $RequestBody,

        [Parameter(ParameterSetName = 'inbuilt')]
        [hashtable]
        $Responses,

        [switch]
        $PassThru,

        [string[]]
        $DefinitionTag
    )
    begin {
        # Initialize an array to hold piped-in values
        $pipelineValue = @()
    }

    process {
        # Add the current piped-in value to the array
        $pipelineValue += $_
    }

    end {
        # Set Route to the array of values
        if ($pipelineValue.Count -gt 1) {
            $Route = $pipelineValue
        }

        $DefinitionTag = Test-PodeOADefinitionTag -Tag $DefinitionTag

        foreach ($r in $Route) {
            foreach ($tag in $DefinitionTag) {
                if ($Reference) {
                    Test-PodeOAComponentInternal -Field callbacks -DefinitionTag $tag -Name $Reference -PostValidation
                    if (!$Name) {
                        $Name = $Reference
                    }
                    if (! $r.OpenApi.CallBacks.ContainsKey($tag)) {
                        $r.OpenApi.CallBacks[$tag] = [ordered]@{}
                    }
                    $r.OpenApi.CallBacks[$tag].$Name = @{
                        '$ref' = "#/components/callbacks/$Reference"
                    }
                }
                else {
                    if (! $r.OpenApi.CallBacks.ContainsKey($tag)) {
                        $r.OpenApi.CallBacks[$tag] = [ordered]@{}
                    }
                    $r.OpenApi.CallBacks[$tag].$Name = New-PodeOAComponentCallBackInternal -Params $PSBoundParameters -DefinitionTag $tag
                }
            }
        }

        if ($PassThru) {
            return $Route
        }
    }
}

<#
.SYNOPSIS
Adds a response definition to the Callback.

.DESCRIPTION
Adds a response definition to the Callback.

.PARAMETER ResponseList
Hidden parameter used to pipe multiple CallBacksResponses

.PARAMETER StatusCode
The HTTP StatusCode for the response.To define a range of response codes, this field MAY contain the uppercase wildcard character `X`.
For example, `2XX` represents all response codes between `[200-299]`. Only the following range definitions are allowed: `1XX`, `2XX`, `3XX`, `4XX`, and `5XX`.
If a response is defined using an explicit code, the explicit code definition takes precedence over the range definition for that code.

.PARAMETER Content
The content-types and schema the response returns (the schema is created using the Property functions).
Alias: ContentSchemas

.PARAMETER Headers
The header name and schema the response returns (the schema is created using Add-PodeOAComponentHeader cmd-let).
Alias: HeaderSchemas

.PARAMETER Description
A Description of the response. (Default: the HTTP StatusCode description)

.PARAMETER Reference
A Reference Name of an existing component response to use.

.PARAMETER Links
A Response link definition

.PARAMETER Default
If supplied, the response will be used as a default response - this overrides the StatusCode supplied.

.PARAMETER DefinitionTag
An Array of strings representing the unique tag for the API specification.
This tag helps distinguish between different versions or types of API specifications within the application.
You can use this tag to reference the specific API documentation, schema, or version that your function interacts with.

.EXAMPLE
New-PodeOAResponse -StatusCode 200 -Content (  New-PodeOAContentMediaType -ContentMediaType 'application/json' -Content(New-PodeOAIntProperty -Name 'userId' -Object) )

.EXAMPLE
New-PodeOAResponse -StatusCode 200 -Content @{ 'application/json' = 'UserIdSchema' }

.EXAMPLE
New-PodeOAResponse -StatusCode 200 -Reference 'OKResponse'

.EXAMPLE
Add-PodeOACallBack -Title 'test' -Path '$request.body#/id' -Method Post  -RequestBody (
        New-PodeOARequestBody -Content (New-PodeOAContentMediaType -ContentMediaType '*/*' -Content (New-PodeOAStringProperty -Name 'id'))
    ) `
    -Response (
        New-PodeOAResponse -StatusCode 200 -Description 'Successful operation' -Content (New-PodeOAContentMediaType -ContentMediaType 'application/json','application/xml' -Content 'Pet'  -Array) |
            New-PodeOAResponse -StatusCode 400 -Description 'Invalid ID supplied' |
                New-PodeOAResponse -StatusCode 404 -Description 'Pet not found' |
            New-PodeOAResponse -Default   -Description 'Something is wrong'
            )
#>

function New-PodeOAResponse {
    [CmdletBinding(DefaultParameterSetName = 'Schema')]
    [OutputType([hashtable])]
    param(
        [Parameter(ValueFromPipeline = $true , Position = 0, DontShow = $true )]
        [hashtable]
        $ResponseList,

        [Parameter(Mandatory = $true, ParameterSetName = 'Schema')]
        [Parameter(Mandatory = $true, ParameterSetName = 'Reference')]
        [ValidatePattern('^([1-5][0-9][0-9]|[1-5]XX)$')]
        [string]
        $StatusCode,

        [Parameter(ParameterSetName = 'Schema')]
        [Parameter(ParameterSetName = 'SchemaDefault')]
        [Alias('ContentSchemas')]
        [hashtable]
        $Content,

        [Alias('HeaderSchemas')]
        [AllowEmptyString()]
        [ValidateNotNullOrEmpty()]
        [ValidateScript({ $_ -is [string] -or $_ -is [string[]] -or $_ -is [hashtable] })]
        $Headers,

        [Parameter(Mandatory = $true, ParameterSetName = 'Schema')]
        [Parameter(Mandatory = $true, ParameterSetName = 'SchemaDefault')]
        [string]
        $Description  ,

        [Parameter(Mandatory = $true, ParameterSetName = 'Reference')]
        [Parameter(ParameterSetName = 'ReferenceDefault')]
        [string]
        $Reference,

        [Parameter(Mandatory = $true, ParameterSetName = 'ReferenceDefault')]
        [Parameter(Mandatory = $true, ParameterSetName = 'SchemaDefault')]
        [switch]
        $Default,

        [Parameter(ParameterSetName = 'Schema')]
        [Parameter(ParameterSetName = 'SchemaDefault')]
        [System.Collections.Specialized.OrderedDictionary ]
        $Links,

        [string[]]
        $DefinitionTag
    )
    begin {

        if (Test-PodeIsEmpty -Value $DefinitionTag) {
            $DefinitionTag = $PodeContext.Server.OpenAPI.SelectedDefinitionTag
        }

        # override status code with default
        if ($Default) {
            $code = 'default'
        }
        else {
            $code = "$($StatusCode)"
        }
        $response = @{}
    }
    process {
        foreach ($tag in $DefinitionTag) {
            if (! $response.$tag) {
                $response.$tag = [ordered] @{}
            }
            $response[$tag][$code] = New-PodeOResponseInternal -DefinitionTag $tag -Params $PSBoundParameters
        }
    }
    end {
        if ($ResponseList) {
            foreach ($tag in $DefinitionTag) {
                if (! $ResponseList.ContainsKey( $tag) ) {
                    $ResponseList[$tag] = [ordered] @{}
                }
                $response[$tag].GetEnumerator() | ForEach-Object { $ResponseList[$tag][$_.Key] = $_.Value }
            }
            return $ResponseList
        }
        else {
            return  $response
        }
    }
}

<#
.SYNOPSIS
    Creates media content type definitions for OpenAPI specifications.

.DESCRIPTION
    The New-PodeOAContentMediaType function generates media content type definitions suitable for use in OpenAPI specifications. It supports various media types and allows for the specification of content as either a single object or an array of objects.

.PARAMETER MediaType
    An array of strings specifying the media types to be defined. Media types should conform to standard MIME types (e.g., 'application/json', 'image/png'). The function validates these media types against a regular expression to ensure they are properly formatted.

.PARAMETER Content
    The content definition for the media type. This could be an object representing the structure of the content expected for the specified media types.

.PARAMETER Array
    A switch parameter, used in the 'Array' parameter set, to indicate that the content should be treated as an array.

.PARAMETER UniqueItems
    A switch parameter, used in the 'Array' parameter set, to specify that items in the array should be unique.

.PARAMETER MinItems
    Used in the 'Array' parameter set to specify the minimum number of items that should be present in the array.

.PARAMETER MaxItems
    Used in the 'Array' parameter set to specify the maximum number of items that should be present in the array.

.PARAMETER Title
    Used in the 'Array' parameter set to provide a title for the array content.

.PARAMETER Upload
    If provided configure the media for an upload changing the result based on the OpenApi version

.PARAMETER ContentEncoding
    Define the content encoding for upload (Default Binary)

.PARAMETER PartContentMediaType
    Define the content encoding for multipart upload

.EXAMPLE
    Add-PodeRoute -PassThru -Method get -Path '/pet/findByStatus' -Authentication 'Login-OAuth2' -Scope 'read' -ScriptBlock {
        Write-PodeJsonResponse -Value 'done' -StatusCode 200
    } | Set-PodeOARouteInfo -Summary 'Finds Pets by status' -Description 'Multiple status values can be provided with comma separated strings' -Tags 'pet' -OperationId 'findPetsByStatus' -PassThru |
        Set-PodeOARequest -PassThru -Parameters @(
            (New-PodeOAStringProperty -Name 'status' -Description 'Status values that need to be considered for filter' -Default 'available' -Enum @('available', 'pending', 'sold') | ConvertTo-PodeOAParameter -In Query)
        ) |
        Add-PodeOAResponse -StatusCode 200 -Description 'Successful operation' -Content (New-PodeOAContentMediaType -ContentMediaType 'application/json','application/xml' -Content 'Pet' -Array -UniqueItems) -PassThru |
        Add-PodeOAResponse -StatusCode 400 -Description 'Invalid status value'
    This example demonstrates the use of New-PodeOAContentMediaType in defining a GET route '/pet/findByStatus' in an OpenAPI specification. The route includes request parameters and responses with media content types for 'application/json' and 'application/xml'.

.EXAMPLE
    $content = @{ type = 'string' }
    $mediaType = 'application/json'
    New-PodeOAContentMediaType -MediaType $mediaType -Content $content
    This example creates a media content type definition for 'application/json' with a simple string content type.

.EXAMPLE
    $content = @{ type = 'object'; properties = @{ name = @{ type = 'string' } } }
    $mediaTypes = 'application/json', 'application/xml'
    New-PodeOAContentMediaType -MediaType $mediaTypes -Content $content -Array -MinItems 1 -MaxItems 5 -Title 'UserList'
    This example demonstrates defining an array of objects for both 'application/json' and 'application/xml' media types, with a specified range for the number of items and a title.

.EXAMPLE
    Add-PodeRoute -PassThru -Method get -Path '/pet/findByStatus' -Authentication 'Login-OAuth2' -Scope 'read' -ScriptBlock {
        Write-PodeJsonResponse -Value 'done' -StatusCode 200
    } | Set-PodeOARouteInfo -Summary 'Finds Pets by status' -Description 'Multiple status values can be provided with comma separated strings' -Tags 'pet' -OperationId 'findPetsByStatus' -PassThru |
        Set-PodeOARequest -PassThru -Parameters @(
            (New-PodeOAStringProperty -Name 'status' -Description 'Status values that need to be considered for filter' -Default 'available' -Enum @('available', 'pending', 'sold') | ConvertTo-PodeOAParameter -In Query)
        ) |
        Add-PodeOAResponse -StatusCode 200 -Description 'Successful operation' -Content (New-PodeOAContentMediaType -ContentMediaType 'application/json','application/xml' -Content 'Pet' -Array -UniqueItems) -PassThru |
        Add-PodeOAResponse -StatusCode 400 -Description 'Invalid status value'
    This example demonstrates the use of New-PodeOAContentMediaType in defining a GET route '/pet/findByStatus' in an OpenAPI specification. The route includes request parameters and responses with media content types for 'application/json' and 'application/xml'.

.NOTES
    This function is useful for dynamically creating media type specifications in OpenAPI documentation, providing flexibility in defining the expected content structure for different media types.
#>

function New-PodeOAContentMediaType {
    [CmdletBinding(DefaultParameterSetName = 'inbuilt')]
    [OutputType([System.Collections.Specialized.OrderedDictionary])]
    param (
        [string[]]
        $MediaType = '*/*',

        [object]
        $Content,

        [Parameter(  Mandatory = $true, ParameterSetName = 'Array')]
        [switch]
        $Array,

        [Parameter(ParameterSetName = 'Array')]
        [switch]
        $UniqueItems,

        [Parameter(ParameterSetName = 'Array')]
        [int]
        $MinItems,

        [Parameter(ParameterSetName = 'Array')]
        [int]
        $MaxItems,

        [Parameter(ParameterSetName = 'Array')]
        [string]
        $Title,

        [Parameter(Mandatory = $true, ParameterSetName = 'Upload')]
        [switch]
        $Upload,

        [Parameter(  ParameterSetName = 'Upload')]
        [ValidateSet('Binary', 'Base64')]
        [string]
        $ContentEncoding = 'Binary',

        [Parameter(  ParameterSetName = 'Upload')]
        [string]
        $PartContentMediaType

    )

    $DefinitionTag = Test-PodeOADefinitionTag -Tag $DefinitionTag
    $props = [ordered]@{}
    foreach ($media in $MediaType) {
        if ($media -inotmatch '^(application|audio|image|message|model|multipart|text|video|\*)\/[\w\.\-\*]+(;[\s]*(charset|boundary)=[\w\.\-\*]+)*$') {
            # Invalid 'content-type' found for schema: $media
            throw ($PodeLocale.invalidContentTypeForSchemaExceptionMessage -f $media)
        }
        if ($Upload.IsPresent) {
            if ( $media -ieq 'multipart/form-data' -and $Content) {
                $Content = @{'__upload' = @{
                        'content'              = $Content
                        'partContentMediaType' = $PartContentMediaType
                    }
                }
            }
            else {
                $Content = @{'__upload' = @{
                        'contentEncoding' = $ContentEncoding
                    }
                }

            }
        }
        else {
            if ($null -eq $Content ) {
                $Content = @{}
            }
        }
        if ($Array.IsPresent) {
            $props[$media] = @{
                __array   = $true
                __content = $Content
                __upload  = $Upload
            }
            if ($MinItems) {
                $props[$media].__minItems = $MinItems
            }
            if ($MaxItems) {
                $props[$media].__maxItems = $MaxItems
            }
            if ($Title) {
                $props[$media].__title = $Title
            }
            if ($UniqueItems.IsPresent) {
                $props[$media].__uniqueItems = $UniqueItems.IsPresent
            }

        }
        else {
            $props[$media] = $Content
        }
    }
    return $props
}


<#
.SYNOPSIS
    Adds a response link to an existing list of OpenAPI response links.

.DESCRIPTION
    The New-PodeOAResponseLink function is designed to add a new response link to an existing OrderedDictionary of OpenAPI response links.
    It can be used to define complex response structures with links to other operations or references, and it supports adding multiple links through pipeline input.

.PARAMETER LinkList
    An OrderedDictionary of existing response links.
    This parameter is intended for use with pipeline input, allowing the function to add multiple links to the collection.
    It is hidden from standard help displays to emphasize its use primarily in pipeline scenarios.

.PARAMETER Name
    Mandatory. A unique name for the response link.
    Must be a valid string composed of alphanumeric characters, periods (.), hyphens (-), and underscores (_).

.PARAMETER Description
    A brief description of the response link. CommonMark syntax may be used for rich text representation.
    For more information on CommonMark syntax, see [CommonMark Specification](https://spec.commonmark.org/).

.PARAMETER OperationId
    The name of an existing, resolvable OpenAPI Specification (OAS) operation, as defined with a unique `operationId`.
    This parameter is mandatory when using the 'OperationId' parameter set and is mutually exclusive of the `OperationRef` field. It is used to specify the unique identifier of the operation the link is associated with.

.PARAMETER OperationRef
    A relative or absolute URI reference to an OAS operation.
    This parameter is mandatory when using the 'OperationRef' parameter set and is mutually exclusive of the `OperationId` field.
    It MUST point to an Operation Object. Relative `operationRef` values MAY be used to locate an existing Operation Object in the OpenAPI specification.

.PARAMETER Reference
A Reference Name of an existing component link to use.

.PARAMETER Parameters
    A map representing parameters to pass to an operation as specified with `operationId` or identified via `operationRef`.
    The key is the parameter name to be used, whereas the value can be a constant or an expression to be evaluated and passed to the linked operation.
    Parameter names can be qualified using the parameter location syntax `[{in}.]{name}` for operations that use the same parameter name in different locations (e.g., path.id).

.PARAMETER RequestBody
    A string representing the request body to use as a request body when calling the target.

.PARAMETER DefinitionTag
    An Array of strings representing the unique tag for the API specification.
    This tag helps distinguish between different versions or types of API specifications within the application.
    You can use this tag to reference the specific API documentation, schema, or version that your function interacts with.

.EXAMPLE
    $links = New-PodeOAResponseLink -LinkList $links -Name 'address' -OperationId 'getUserByName' -Parameters @{'username' = '$request.path.username'}
    Add-PodeOAResponse -StatusCode 200 -Content @{'application/json' = 'User'} -Links $links
    This example demonstrates creating and adding a link named 'address' associated with the operation 'getUserByName' to an OrderedDictionary of links. The updated dictionary is then used in the 'Add-PodeOAResponse' function to define a response with a status code of 200.

.NOTES
    The function supports adding links either by specifying an 'OperationId' or an 'OperationRef', making it versatile for different OpenAPI specification needs.
    It's important to match the parameters and response structures as per the OpenAPI specification to ensure the correct functionality of the API documentation.
#>
function New-PodeOAResponseLink {
    [CmdletBinding(DefaultParameterSetName = 'OperationId')]
    [OutputType([System.Collections.Specialized.OrderedDictionary])]
    param(
        [Parameter(ValueFromPipeline = $true , Position = 0, DontShow = $true )]
        [System.Collections.Specialized.OrderedDictionary ]
        $LinkList,

        [Parameter( Mandatory = $false, ParameterSetName = 'Reference')]
        [Parameter( Mandatory = $true, ParameterSetName = 'OperationRef')]
        [Parameter( Mandatory = $true, ParameterSetName = 'OperationId')]
        [ValidatePattern('^[a-zA-Z0-9\.\-_]+$')]
        [string]
        $Name,

        [Parameter( ParameterSetName = 'OperationRef')]
        [Parameter( ParameterSetName = 'OperationId')]
        [string]
        $Description,

        [Parameter(Mandatory = $true, ParameterSetName = 'OperationId')]
        [string]
        $OperationId,

        [Parameter(Mandatory = $true, ParameterSetName = 'OperationRef')]
        [string]
        $OperationRef,

        [Parameter( ParameterSetName = 'OperationRef')]
        [Parameter( ParameterSetName = 'OperationId')]
        [hashtable]
        $Parameters,

        [Parameter( ParameterSetName = 'OperationRef')]
        [Parameter( ParameterSetName = 'OperationId')]
        [string]
        $RequestBody,

        [Parameter(Mandatory = $true, ParameterSetName = 'Reference')]
        [string]
        $Reference,

        [string[]]
        $DefinitionTag

    )
    begin {

        if (Test-PodeIsEmpty -Value $DefinitionTag) {
            $DefinitionTag = $PodeContext.Server.OpenAPI.SelectedDefinitionTag
        }
        if ($Reference) {
            Test-PodeOAComponentInternal -Field links -DefinitionTag $DefinitionTag -Name $Reference -PostValidation
            if (!$Name) {
                $Name = $Reference
            }
            $link = [ordered]@{
                $Name = @{
                    '$ref' = "#/components/links/$Reference"
                }
            }
        }
        else {
            $link = [ordered]@{
                $Name = New-PodeOAResponseLinkInternal -Params $PSBoundParameters
            }
        }
    }
    process {
    }
    end {
        if ($LinkList) {
            $link.GetEnumerator() | ForEach-Object { $LinkList[$_.Key] = $_.Value }
            return $LinkList
        }
        else {
            return [System.Collections.Specialized.OrderedDictionary] $link
        }
    }

}





<#
.SYNOPSIS
Sets metadate for the supplied route.

.DESCRIPTION
Sets metadate for the supplied route, such as Summary and Tags.

.PARAMETER Route
The route to update info, usually from -PassThru on Add-PodeRoute.

.PARAMETER Path
The URI path for the Route.

.PARAMETER Method
The HTTP Method of this Route, multiple can be supplied.

.PARAMETER Servers
A list of external endpoint. created with New-PodeOAServerEndpoint

.PARAMETER PassThru
If supplied, the route passed in will be returned for further chaining.

.PARAMETER DefinitionTag
An Array of strings representing the unique tag for the API specification.
This tag helps distinguish between different versions or types of API specifications within the application.
You can use this tag to reference the specific API documentation, schema, or version that your function interacts with.

.EXAMPLE
Add-PodeOAExternalRoute -PassThru -Method Get -Path '/peta/:id' -Servers (
    New-PodeOAServerEndpoint -Url 'http://ext.server.com/api/v12' -Description 'ext test server' |
    New-PodeOAServerEndpoint -Url 'http://ext13.server.com/api/v12' -Description 'ext test server 13'
    ) |
        Set-PodeOARouteInfo -Summary 'Find pets by ID' -Description 'Returns pets based on ID'  -OperationId 'getPetsById' -PassThru |
        Set-PodeOARequest -PassThru -Parameters @(
        (New-PodeOAStringProperty -Name 'id' -Description 'ID of pet to use' -array | ConvertTo-PodeOAParameter -In Path -Style Simple -Required )) |
        Add-PodeOAResponse -StatusCode 200 -Description 'pet response'   -Content (@{ '*/*' = New-PodeOASchemaProperty   -ComponentSchema 'Pet' -array }) -PassThru |
        Add-PodeOAResponse -Default  -Description 'error payload' -Content (@{'text/html' = 'ErrorModel' }) -PassThru
.EXAMPLE
    Add-PodeRoute -PassThru -Method Get -Path '/peta/:id'  -ScriptBlock {
            Write-PodeJsonResponse -Value 'done' -StatusCode 200
        } | Add-PodeOAExternalRoute -PassThru   -Servers (
        New-PodeOAServerEndpoint -Url 'http://ext.server.com/api/v12' -Description 'ext test server' |
        New-PodeOAServerEndpoint -Url 'http://ext13.server.com/api/v12' -Description 'ext test server 13'
        ) |
        Set-PodeOARouteInfo -Summary 'Find pets by ID' -Description 'Returns pets based on ID'  -OperationId 'getPetsById' -PassThru |
        Set-PodeOARequest -PassThru -Parameters @(
        (New-PodeOAStringProperty -Name 'id' -Description 'ID of pet to use' -array | ConvertTo-PodeOAParameter -In Path -Style Simple -Required )) |
        Add-PodeOAResponse -StatusCode 200 -Description 'pet response'   -Content (@{ '*/*' = New-PodeOASchemaProperty   -ComponentSchema 'Pet' -array }) -PassThru |
        Add-PodeOAResponse -Default  -Description 'error payload' -Content (@{'text/html' = 'ErrorModel' }) -PassThru
#>
function Add-PodeOAExternalRoute {
    [CmdletBinding(DefaultParameterSetName = 'Pipeline')]
    [OutputType([hashtable[]], ParameterSetName = 'Pipeline')]
    [OutputType([hashtable], ParameterSetName = 'builtin')]
    param(
        [Parameter(Mandatory = $true, ValueFromPipeline = $true, Position = 0, ParameterSetName = 'Pipeline')]
        [ValidateNotNullOrEmpty()]
        [hashtable[]]
        $Route,

        [Parameter(Mandatory = $true , ParameterSetName = 'BuiltIn')]
        [string]
        $Path,

        [Parameter(Mandatory = $true)]
        [ValidateScript({ $_.Count -gt 0 })]
        [hashtable[]]
        $Servers,

        [Parameter(Mandatory = $true, ParameterSetName = 'BuiltIn')]
        [ValidateSet('Connect', 'Delete', 'Get', 'Head', 'Merge', 'Options', 'Patch', 'Post', 'Put', 'Trace', '*')]
        [string]
        $Method,

        [switch]
        $PassThru,

        [Parameter( ParameterSetName = 'BuiltIn')]
        [string[]]
        $DefinitionTag
    )
    begin {
        # Initialize an array to hold piped-in values
        $pipelineValue = @()
    }

    process {
        if ($PSCmdlet.ParameterSetName -eq 'Pipeline') {
            # Add the current piped-in value to the array
            $pipelineValue += $_
        }
    }

    end {
        $DefinitionTag = Test-PodeOADefinitionTag -Tag $DefinitionTag

        switch ($PSCmdlet.ParameterSetName.ToLowerInvariant()) {
            'builtin' {
                # ensure the route has appropriate slashes
                $Path = Update-PodeRouteSlash -Path $Path
                $OpenApiPath = ConvertTo-PodeOpenApiRoutePath -Path $Path
                $Path = Resolve-PodePlaceholder -Path $Path
                $extRoute = @{
                    Method  = $Method.ToLower()
                    Path    = $Path
                    Local   = $false
                    OpenApi = @{
                        Path           = $OpenApiPath
                        Responses      = $null
                        Parameters     = $null
                        RequestBody    = $null
                        callbacks      = [ordered]@{}
                        Authentication = @()
                        Servers        = $Servers
                        DefinitionTag  = $DefinitionTag
                    }
                }
                foreach ($tag in $DefinitionTag) {
                    #add the default OpenApi responses
                    if ( $PodeContext.Server.OpenAPI.Definitions[$tag].hiddenComponents.defaultResponses) {
                        $extRoute.OpenApi.Responses = $PodeContext.Server.OpenAPI.Definitions[$tag].hiddenComponents.defaultResponses.Clone()
                    }
                    if (! (Test-PodeOAComponentExternalPath -DefinitionTag $tag -Name $Path)) {
                        $PodeContext.Server.OpenAPI.Definitions[$tag].hiddenComponents.externalPath[$Path] = @{}
                    }

                    $PodeContext.Server.OpenAPI.Definitions[$tag].hiddenComponents.externalPath.$Path[$Method] = $extRoute
                }

                if ($PassThru) {
                    return $extRoute
                }
            }

            'pipeline' {
                # Set Route to the array of values
                if ($pipelineValue.Count -gt 1) {
                    $Route = $pipelineValue
                }

                foreach ($r in $Route) {
                    $r.OpenApi.Servers = $Servers
                }
                if ($PassThru) {
                    return $Route
                }
            }
        }
    }
}



<#
.SYNOPSIS
Creates an OpenAPI Server Object.

.DESCRIPTION
Creates an OpenAPI Server Object to use with Add-PodeOAExternalRoute

.PARAMETER ServerEndpointList
Used for piping

.PARAMETER Url
A URL to the target host.  This URL supports Server Variables and MAY be relative, to indicate that the host location is relative to the location where the OpenAPI document is being served.
Variable substitutions will be made when a variable is named in `{`brackets`}`.

.PARAMETER Description
An optional string describing the host designated by the URL. [CommonMark syntax](https://spec.commonmark.org/) MAY be used for rich text representation.


.EXAMPLE
New-PodeOAServerEndpoint -Url 'https://myserver.io/api' -Description 'My test server'

.EXAMPLE
New-PodeOAServerEndpoint -Url '/api' -Description 'My local server'
#>
function New-PodeOAServerEndpoint {
    param (
        [Parameter(ValueFromPipeline = $true , Position = 0, DontShow = $true )]
        [hashtable[]]
        $ServerEndpointList,

        [Parameter(Mandatory = $true)]
        [ValidatePattern('^(https?://|/).+')]
        [string]
        $Url,

        [string]
        $Description
    )
    begin {
        $lUrl = [ordered]@{url = $Url }
        if ($Description) {
            $lUrl.description = $Description
        }
        $collectedInput = [System.Collections.Generic.List[hashtable]]::new()
    }
    process {
        if ($ServerEndpointList) {
            $collectedInput.AddRange($ServerEndpointList)
        }
    }
    end {
        if ($ServerEndpointList) {
            return $collectedInput + $lUrl
        }
        else {
            return $lUrl
        }
    }
}

<#
.SYNOPSIS
Sets metadate for the supplied route.

.DESCRIPTION
Sets metadate for the supplied route, such as Summary and Tags.

.PARAMETER Name
    Alias for 'Name'. A unique identifier for the webhook.
    It must be a valid string of alphanumeric characters, periods (.), hyphens (-), and underscores (_).

.PARAMETER Method
The HTTP Method of this Route, multiple can be supplied.

.PARAMETER PassThru
If supplied, the route passed in will be returned for further chaining.

.PARAMETER DefinitionTag
An Array of strings representing the unique tag for the API specification.
This tag helps distinguish between different versions or types of API specifications within the application.
You can use this tag to reference the specific API documentation, schema, or version that your function interacts with.

.EXAMPLE
Add-PodeOAWebhook -PassThru -Method Get    |
        Set-PodeOARouteInfo -Summary 'Find pets by ID' -Description 'Returns pets based on ID'  -OperationId 'getPetsById' -PassThru |
        Set-PodeOARequest -PassThru -Parameters @(
        (New-PodeOAStringProperty -Name 'id' -Description 'ID of pet to use' -array | ConvertTo-PodeOAParameter -In Path -Style Simple -Required )) |
        Add-PodeOAResponse -StatusCode 200 -Description 'pet response'   -Content (@{ '*/*' = New-PodeOASchemaProperty   -ComponentSchema 'Pet' -array }) -PassThru |
        Add-PodeOAResponse -Default  -Description 'error payload' -Content (@{'text/html' = 'ErrorModel' }) -PassThru
#>
function Add-PodeOAWebhook {
    param(

        [Parameter(Mandatory = $true)]
        [ValidatePattern('^[a-zA-Z0-9\.\-_]+$')]
        [string]
        $Name,

        [Parameter(Mandatory = $true )]
        [ValidateSet('Connect', 'Delete', 'Get', 'Head', 'Merge', 'Options', 'Patch', 'Post', 'Put', 'Trace', '*')]
        [string]
        $Method,

        [switch]
        $PassThru,

        [string[]]
        $DefinitionTag
    )

    $DefinitionTag = Test-PodeOADefinitionTag -Tag $DefinitionTag

    $refRoute = @{
        Method      = $Method.ToLower()
        NotPrepared = $true
        OpenApi     = @{
            Responses      = @{}
            Parameters     = $null
            RequestBody    = $null
            callbacks      = [ordered]@{}
            Authentication = @()
        }
    }
    foreach ($tag in $DefinitionTag) {
        if (Test-PodeOAVersion -Version 3.0 -DefinitionTag $tag ) {
            # The Webhooks feature is not supported in OpenAPI v3.0.x
            throw ($PodeLocale.webhooksFeatureNotSupportedInOpenApi30ExceptionMessage)
        }
        $PodeContext.Server.OpenAPI.Definitions[$tag].webhooks[$Name] = $refRoute
    }

    if ($PassThru) {
        return $refRoute
    }
}

<#
.SYNOPSIS
Select a group of OpenAPI Definions for modification.

.DESCRIPTION
Select a group of OpenAPI Definions for modification.

.PARAMETER Tag
An Array of strings representing the unique tag for the API specification.
This tag helps distinguish between different versions or types of API specifications within the application.
You can use this tag to reference the specific API documentation, schema, or version that your function interacts with.
If Tag is empty or null the default Definition is selected

.PARAMETER ScriptBlock
The ScriptBlock that will modified the group.

.EXAMPLE
Select-PodeOADefinition -Tag 'v3', 'v3.1'  -Script {
        New-PodeOAIntProperty -Name 'id'-Format Int64 -Example 10 -Required |
            New-PodeOAIntProperty -Name 'petId' -Format Int64 -Example 198772 -Required |
            New-PodeOAIntProperty -Name 'quantity' -Format Int32 -Example 7 -Required |
            New-PodeOAStringProperty -Name 'shipDate' -Format Date-Time |
            New-PodeOAStringProperty -Name 'status' -Description 'Order Status' -Required -Example 'approved' -Enum @('placed', 'approved', 'delivered') |
            New-PodeOABoolProperty -Name 'complete' |
            New-PodeOAObjectProperty -XmlName 'order' |
            Add-PodeOAComponentSchema -Name 'Order'

New-PodeOAContentMediaType -ContentMediaType 'application/json', 'application/xml' -Content 'Pet' |
    Add-PodeOAComponentRequestBody -Name 'Pet' -Description 'Pet object that needs to be added to the store'

}
#>
function Select-PodeOADefinition {
    [CmdletBinding()]
    param(
        [string[]]
        $Tag,

        [Parameter(Mandatory = $true)]
        [scriptblock]
        $Scriptblock
    )

    if (Test-PodeIsEmpty $Scriptblock) {
        # No ScriptBlock supplied
        throw ($PodeLocale.noScriptBlockSuppliedExceptionMessage)
    }
    if (Test-PodeIsEmpty -Value $Tag) {
        $Tag = $PodeContext.Server.Web.OpenApi.DefaultDefinitionTag
    }
    else {
        $Tag = Test-PodeOADefinitionTag -Tag $Tag
    }
    # check for scoped vars
    $Scriptblock, $usingVars = Convert-PodeScopedVariables -ScriptBlock $Scriptblock -PSSession $PSCmdlet.SessionState
    $PodeContext.Server.OpenApi.DefinitionTagSelectionStack.Push($PodeContext.Server.OpenAPI.SelectedDefinitionTag)

    $PodeContext.Server.OpenAPI.SelectedDefinitionTag = $Tag

    $null = Invoke-PodeScriptBlock -ScriptBlock $Scriptblock -UsingVariables $usingVars -Splat
    $PodeContext.Server.OpenAPI.SelectedDefinitionTag = $PodeContext.Server.OpenApi.DefinitionTagSelectionStack.Pop()

}

<#
.SYNOPSIS
Renames an existing OpenAPI definition tag in Pode.

.DESCRIPTION
This function renames an existing OpenAPI definition tag to a new tag name.
If the specified tag is the default definition tag, it updates the default tag as well.
It ensures that the new tag name does not already exist and that the function is not used within a Select-PodeOADefinition ScriptBlock.

.PARAMETER Tag
The current tag name of the OpenAPI definition. If not specified, the default definition tag is used.

.PARAMETER NewTag
The new tag name for the OpenAPI definition. This parameter is mandatory.

.EXAMPLE
Rename-PodeOADefinitionTag -Tag 'oldTag' -NewTag 'newTag'

Rename a specific OpenAPI definition tag

.EXAMPLE
Rename-PodeOADefinitionTag -NewTag 'newDefaultTag'

Rename the default OpenAPI definition tag

.NOTES
This function will throw an error if:
- It is used inside a Select-PodeOADefinition ScriptBlock.
- The new tag name already exists.
- The current tag name does not exist.
#>
function Rename-PodeOADefinitionTag {
    param (
        [Parameter(Mandatory = $false)]
        [string]$Tag,
        [Parameter(Mandatory = $true)]
        [string]$NewTag
    )

    # Check if the function is being used inside a Select-PodeOADefinition ScriptBlock
    if ($PodeContext.Server.OpenApi.DefinitionTagSelectionStack.Count -gt 0) {
        throw ($PodeLocale.renamePodeOADefinitionTagExceptionMessage)
    }

    # Check if the new tag name already exists in the OpenAPI definitions
    if ($PodeContext.Server.OpenAPI.Definitions.ContainsKey($NewTag)) {
        throw ($PodeLocale.openApiDefinitionAlreadyExistsExceptionMessage -f $NewTag )
    }

    # If the Tag parameter is null or whitespace, use the default definition tag
    if ([string]::IsNullOrWhiteSpace($Tag)) {
        $Tag = $PodeContext.Server.Web.OpenApi.DefaultDefinitionTag
        $PodeContext.Server.Web.OpenApi.DefaultDefinitionTag = $NewTag # Update the default definition tag
    }
    else {
        # Test if the specified tag exists in the OpenAPI definitions
        Test-PodeOADefinitionTag -Tag $Tag
    }

    # Rename the definition tag in the OpenAPI definitions
    $PodeContext.Server.OpenAPI.Definitions[$NewTag] = $PodeContext.Server.OpenAPI.Definitions[$Tag]
    $PodeContext.Server.OpenAPI.Definitions.Remove($Tag)

    # Update the selected definition tag if it matches the old tag
    if ($PodeContext.Server.OpenAPI.SelectedDefinitionTag -eq $Tag) {
        $PodeContext.Server.OpenAPI.SelectedDefinitionTag = $NewTag
    }
}



<#
.SYNOPSIS
Check if a Definition exist

.DESCRIPTION
Check if a Definition exist. If the parameter Tag is empty or Null $PodeContext.Server.OpenAPI.SelectedDefinitionTag is returned

.PARAMETER Tag
An Array of strings representing the unique tag for the API specification.
This tag helps distinguish between different versions or types of API specifications within the application.
You can use this tag to reference the specific API documentation, schema, or version that your function interacts with.

.EXAMPLE
Test-PodeOADefinitionTag -Tag 'v3', 'v3.1'
#>
function Test-PodeOADefinitionTag {
    param (
        [Parameter(Mandatory = $false)]
        [string[]]
        $Tag
    )

    if ($Tag -and $Tag.Count -gt 0) {
        foreach ($t in $Tag) {
            if (! ($PodeContext.Server.OpenApi.Definitions.Keys -ccontains $t)) {
                # DefinitionTag does not exist.
                throw ($PodeLocale.definitionTagNotDefinedExceptionMessage -f $t)
            }
        }
        return $Tag
    }
    else {
        return $PodeContext.Server.OpenAPI.SelectedDefinitionTag
    }
}



<#
.SYNOPSIS
Validate the OpenAPI definition if all Reference are satisfied

.DESCRIPTION
Validate the OpenAPI definition if all Reference are satisfied



.PARAMETER DefinitionTag
An Array of strings representing the unique tag for the API specification.
This tag helps distinguish between different versions or types of API specifications within the application.
You can use this tag to reference the specific API documentation, schema, or version that your function interacts with.

.EXAMPLE
    if ((Test-PodeOADefinition -DefinitionTag 'v3').count -eq 0){
        Write-PodeHost "The OpenAPI definition is valid"
    }
#>
function Test-PodeOADefinition {
    param (
        [string[]]
        $DefinitionTag
    )
    if (! ($DefinitionTag -and $DefinitionTag.Count -gt 0)) {
        $DefinitionTag = $PodeContext.Server.OpenAPI.Definitions.keys
    }

    $result = @{
        valid  = $true
        issues = @{
        }
    }

    foreach ($tag in $DefinitionTag) {
        if ($PodeContext.Server.OpenAPI.Definitions[$tag].hiddenComponents.enabled) {
            if ([string]::IsNullOrWhiteSpace(  $PodeContext.Server.OpenAPI.Definitions[$tag].info.title) -or [string]::IsNullOrWhiteSpace(  $PodeContext.Server.OpenAPI.Definitions[$tag].info.version)) {
                $result.valid = $false
            }
            $result.issues[$tag] = @{
                title      = [string]::IsNullOrWhiteSpace(  $PodeContext.Server.OpenAPI.Definitions[$tag].info.title)
                version    = [string]::IsNullOrWhiteSpace(  $PodeContext.Server.OpenAPI.Definitions[$tag].info.version)
                components = @{}
                definition = ''
            }
            foreach ($field in $PodeContext.Server.OpenAPI.Definitions[$tag].hiddenComponents.postValidation.keys) {
                foreach ($name in $PodeContext.Server.OpenAPI.Definitions[$tag].hiddenComponents.postValidation[$field].keys) {
                    if (! (Test-PodeOAComponentInternal -DefinitionTag $tag -Field $field -Name $name)) {
                        $result.issues[$tag].components["#/components/$field/$name"] = $PodeContext.Server.OpenAPI.Definitions[$tag].hiddenComponents.postValidation[$field][$name]
                        $result.valid = $false
                    }
                }
            }
            try {
                Get-PodeOADefinition -DefinitionTag $tag | Out-Null
            }
            catch {
                $result.issues[$tag].definition = $_.Exception.Message
            }
        }
    }
    return  $result
}<|MERGE_RESOLUTION|>--- conflicted
+++ resolved
@@ -803,9 +803,12 @@
             $Route = $pipelineValue
         }
 
-<<<<<<< HEAD
         foreach ($r in $Route) {
-=======
+
+            if (($null -ne $Parameters) -and ($Parameters.Length -gt 0)) {
+                $r.OpenApi.Parameters = @($Parameters)
+            }
+
         if ($null -ne $RequestBody) {
             # Only 'POST', 'PUT', 'PATCH' can have a request body
             if (('POST', 'PUT', 'PATCH') -inotcontains $r.Method ) {
@@ -814,16 +817,8 @@
             }
             $r.OpenApi.RequestBody = $RequestBody
         }
->>>>>>> b364ec4b
-
-            if (($null -ne $Parameters) -and ($Parameters.Length -gt 0)) {
-                $r.OpenApi.Parameters = @($Parameters)
-            }
-
-            if ($null -ne $RequestBody) {
-                $r.OpenApi.RequestBody = $RequestBody
-            }
-        }
+
+    }
 
         if ($PassThru) {
             return $Route
@@ -1637,11 +1632,7 @@
         if ((Compare-Object -ReferenceObject $r.OpenApi.DefinitionTag -DifferenceObject  $DefinitionTag).Count -ne 0) {
             if ($r.OpenApi.IsDefTagConfigured ) {
                 # Definition Tag for a Route cannot be changed.
-<<<<<<< HEAD
-                throw ($PodeLocale.definitionTagChangeNotAllowedExceptionMessage )
-=======
                 throw ($PodeLocale.definitionTagChangeNotAllowedExceptionMessage)
->>>>>>> b364ec4b
             }
             else {
                 $r.OpenApi.DefinitionTag = $DefinitionTag

--- conflicted
+++ resolved
@@ -630,18 +630,9 @@
         $pipelineValue = @()
     }
 
-<<<<<<< HEAD
-    # override status code with default
-    if ($Default) {
-        $code = 'default'
-    }
-    else {
-        $code = "$($StatusCode)"
-=======
     process {
         # Add the current piped-in value to the array
         $pipelineValue += $_
->>>>>>> af574341
     }
 
     end {
@@ -650,7 +641,6 @@
             $Route = $pipelineValue
         }
 
-        $DefinitionTag = Test-PodeOADefinitionTag -Tag $DefinitionTag
         # override status code with default
         if ($Default) {
             $code = 'default'
@@ -659,17 +649,17 @@
             $code = "$($StatusCode)"
         }
 
-    # add the respones to the routes
-    foreach ($r in @($Route)) {
-        $oaDefinitionTag = Test-PodeRouteOADefinitionTag -Route $r -DefinitionTag $DefinitionTag
-
-        foreach ($tag in $oaDefinitionTag) {
-            if (! $r.OpenApi.Responses.$tag) {
-                $r.OpenApi.Responses.$tag = [ordered]@{}
-            }
-            $r.OpenApi.Responses.$tag[$code] = New-PodeOResponseInternal  -DefinitionTag $tag -Params $PSBoundParameters
-        }
-    }
+        # add the respones to the routes
+        foreach ($r in @($Route)) {
+            $oaDefinitionTag = Test-PodeRouteOADefinitionTag -Route $r -DefinitionTag $DefinitionTag
+
+            foreach ($tag in $oaDefinitionTag) {
+                if (! $r.OpenApi.Responses.$tag) {
+                    $r.OpenApi.Responses.$tag = [ordered]@{}
+                }
+                $r.OpenApi.Responses.$tag[$code] = New-PodeOResponseInternal  -DefinitionTag $tag -Params $PSBoundParameters
+            }
+        }
 
         if ($PassThru) {
             return $Route
@@ -815,13 +805,6 @@
         $pipelineValue += $_
     }
 
-<<<<<<< HEAD
-        $oaDefinitionTag = Test-PodeRouteOADefinitionTag -Route $r -DefinitionTag $DefinitionTag
-
-        foreach ($tag in $oaDefinitionTag) {
-            if (($null -ne $Parameters) -and ($Parameters.Length -gt 0)) {
-                $r.OpenApi.Parameters[$tag] = @($Parameters)
-=======
     end {
         # Set Route to the array of values
         if ($pipelineValue.Count -gt 1) {
@@ -830,34 +813,27 @@
 
         foreach ($r in $Route) {
 
-            if (($null -ne $Parameters) -and ($Parameters.Length -gt 0)) {
-                $r.OpenApi.Parameters = @($Parameters)
-            }
-
-        if ($null -ne $RequestBody) {
-            # Only 'POST', 'PUT', 'PATCH' can have a request body
-            if (('POST', 'PUT', 'PATCH') -inotcontains $r.Method ) {
-                # {0} operations cannot have a Request Body.
-                throw ($PodeLocale.getRequestBodyNotAllowedExceptionMessage -f $r.Method)
->>>>>>> af574341
-            }
-
-            if ($null -ne $RequestBody) {
-                # Only 'POST', 'PUT', 'PATCH' can have a request body
-                if (('POST', 'PUT', 'PATCH') -inotcontains $r.Method ) {
-                    # {0} operations cannot have a Request Body.
-                    throw ($PodeLocale.getRequestBodyNotAllowedExceptionMessage -f $r.Method)
-                }
-                $r.OpenApi.RequestBody = $RequestBody
-            }
-
-<<<<<<< HEAD
-        }
-
-=======
->>>>>>> af574341
-        if ($PassThru) {
-            return $Route
+            $oaDefinitionTag = Test-PodeRouteOADefinitionTag -Route $r -DefinitionTag $DefinitionTag
+
+            foreach ($tag in $oaDefinitionTag) {
+                if (($null -ne $Parameters) -and ($Parameters.Length -gt 0)) {
+                    $r.OpenApi.Parameters[$tag] = @($Parameters)
+                }
+
+                if ($null -ne $RequestBody) {
+                    # Only 'POST', 'PUT', 'PATCH' can have a request body
+                    if (('POST', 'PUT', 'PATCH') -inotcontains $r.Method ) {
+                        # {0} operations cannot have a Request Body.
+                        throw ($PodeLocale.getRequestBodyNotAllowedExceptionMessage -f $r.Method)
+                    }
+                    $r.OpenApi.RequestBody = $RequestBody
+                }
+
+            }
+
+            if ($PassThru) {
+                return $Route
+            }
         }
     }
 }
@@ -1395,27 +1371,27 @@
                     $prop['allowReserved'] = $AllowReserved.IsPresent
                 }
 
-            if ($Example ) {
-                $prop.example = $Example
-            }
-            elseif ($Examples) {
-                $prop.examples = $Examples
-            }
-        }
-    }
-    elseif ($PSCmdlet.ParameterSetName -ieq 'Reference') {
-        # return a reference
-        Test-PodeOAComponentInternal -Field parameters  -DefinitionTag $DefinitionTag  -Name $Reference -PostValidation
-        $prop = [ordered]@{
-            '$ref' = "#/components/parameters/$Reference"
-        }
-        foreach ($tag in $DefinitionTag) {
-            if ($PodeContext.Server.OpenAPI.Definitions[$tag].components.parameters.$Reference.In -eq 'Header' -and $PodeContext.Server.Security.autoHeaders) {
-                Add-PodeSecurityHeader -Name 'Access-Control-Allow-Headers' -Value $Reference -Append
-            }
-        }
-    }
-    else {
+                if ($Example ) {
+                    $prop.example = $Example
+                }
+                elseif ($Examples) {
+                    $prop.examples = $Examples
+                }
+            }
+        }
+        elseif ($PSCmdlet.ParameterSetName -ieq 'Reference') {
+            # return a reference
+            Test-PodeOAComponentInternal -Field parameters  -DefinitionTag $DefinitionTag  -Name $Reference -PostValidation
+            $prop = [ordered]@{
+                '$ref' = "#/components/parameters/$Reference"
+            }
+            foreach ($tag in $DefinitionTag) {
+                if ($PodeContext.Server.OpenAPI.Definitions[$tag].components.parameters.$Reference.In -eq 'Header' -and $PodeContext.Server.Security.autoHeaders) {
+                    Add-PodeSecurityHeader -Name 'Access-Control-Allow-Headers' -Value $Reference -Append
+                }
+            }
+        }
+        else {
 
             if (!$Name ) {
                 if ($Property.name) {
@@ -1660,44 +1636,27 @@
         $pipelineValue += $_
     }
 
-<<<<<<< HEAD
-=======
     end {
         # Set Route to the array of values
         if ($pipelineValue.Count -gt 1) {
             $Route = $pipelineValue
         }
 
-        $DefinitionTag = Test-PodeOADefinitionTag -Tag $DefinitionTag
-
->>>>>>> af574341
-    foreach ($r in @($Route)) {
-        $oaDefinitionTag = Test-PodeRouteOADefinitionTag -Route $r -DefinitionTag $DefinitionTag
-
-<<<<<<< HEAD
-        if ($Summary) {
-            $r.OpenApi.Summary = $Summary
-        }
-        if ($Description) {
-            $r.OpenApi.Description = $Description
-        }
-        if ($OperationId) {
-            if ($Route.Count -gt 1) {
-                # OperationID:$OperationId has to be unique and cannot be applied to an array
-                throw ($PodeLocale.operationIdMustBeUniqueForArrayExceptionMessage -f $OperationId)
-            }
-            foreach ($tag in $oaDefinitionTag) {
-                if ($PodeContext.Server.OpenAPI.Definitions[$tag].hiddenComponents.operationId -ccontains $OperationId) {
-                    # OperationID:$OperationId has to be unique
-                    throw ($PodeLocale.operationIdMustBeUniqueExceptionMessage -f $OperationId)
-=======
+        foreach ($r in @($Route)) {
+            $oaDefinitionTag = Test-PodeRouteOADefinitionTag -Route $r -DefinitionTag $DefinitionTag
+
+            if ($Summary) {
+                $r.OpenApi.Summary = $Summary
+            }
+            if ($Description) {
+                $r.OpenApi.Description = $Description
+            }
             if ($OperationId) {
                 if ($Route.Count -gt 1) {
                     # OperationID:$OperationId has to be unique and cannot be applied to an array
                     throw ($PodeLocale.operationIdMustBeUniqueForArrayExceptionMessage -f $OperationId)
->>>>>>> af574341
-                }
-                foreach ($tag in $DefinitionTag) {
+                }
+                foreach ($tag in $oaDefinitionTag) {
                     if ($PodeContext.Server.OpenAPI.Definitions[$tag].hiddenComponents.operationId -ccontains $OperationId) {
                         # OperationID:$OperationId has to be unique
                         throw ($PodeLocale.operationIdMustBeUniqueExceptionMessage -f $OperationId)
@@ -1728,20 +1687,16 @@
             if ($Deprecated.IsPresent) {
                 $r.OpenApi.Deprecated = $Deprecated.IsPresent
             }
-        }
-<<<<<<< HEAD
-
-        if ($r.OpenApi.Postponed) {
-            if ($r.OpenApi.PostponedArgumentList) {
-                Invoke-Command -ScriptBlock $r.OpenApi.Postponed -ArgumentList $r.OpenApi.PostponedArgumentList
-            }
-            else {
-                Invoke-Command -ScriptBlock $r.OpenApi.Postponed
-            }
-        }
-    }
-=======
->>>>>>> af574341
+
+            if ($r.OpenApi.Postponed) {
+                if ($r.OpenApi.PostponedArgumentList) {
+                    Invoke-Command -ScriptBlock $r.OpenApi.Postponed -ArgumentList $r.OpenApi.PostponedArgumentList
+                }
+                else {
+                    Invoke-Command -ScriptBlock $r.OpenApi.Postponed
+                }
+            }
+        }
 
         if ($PassThru) {
             return $Route
@@ -2764,41 +2719,37 @@
         $pipelineValue += $_
     }
 
-<<<<<<< HEAD
-=======
     end {
         # Set Route to the array of values
         if ($pipelineValue.Count -gt 1) {
             $Route = $pipelineValue
         }
 
-        $DefinitionTag = Test-PodeOADefinitionTag -Tag $DefinitionTag
-
->>>>>>> af574341
-    foreach ($r in @($Route)) {
-        $oaDefinitionTag = Test-PodeRouteOADefinitionTag -Route $r -DefinitionTag $DefinitionTag
-
-        foreach ($tag in $oaDefinitionTag) {
-            if ($Reference) {
-                Test-PodeOAComponentInternal -Field callbacks -DefinitionTag $tag -Name $Reference -PostValidation
-                if (!$Name) {
-                    $Name = $Reference
-                }
-                if (! $r.OpenApi.CallBacks.ContainsKey($tag)) {
-                    $r.OpenApi.CallBacks[$tag] = [ordered]@{}
-                }
-                $r.OpenApi.CallBacks[$tag].$Name = [ordered]@{
-                    '$ref' = "#/components/callbacks/$Reference"
-                }
-            }
-            else {
-                if (! $r.OpenApi.CallBacks.ContainsKey($tag)) {
-                    $r.OpenApi.CallBacks[$tag] = [ordered]@{}
-                }
-                $r.OpenApi.CallBacks[$tag].$Name = New-PodeOAComponentCallBackInternal -Params $PSBoundParameters -DefinitionTag $tag
-            }
-        }
-    }
+
+        foreach ($r in @($Route)) {
+            $oaDefinitionTag = Test-PodeRouteOADefinitionTag -Route $r -DefinitionTag $DefinitionTag
+
+            foreach ($tag in $oaDefinitionTag) {
+                if ($Reference) {
+                    Test-PodeOAComponentInternal -Field callbacks -DefinitionTag $tag -Name $Reference -PostValidation
+                    if (!$Name) {
+                        $Name = $Reference
+                    }
+                    if (! $r.OpenApi.CallBacks.ContainsKey($tag)) {
+                        $r.OpenApi.CallBacks[$tag] = [ordered]@{}
+                    }
+                    $r.OpenApi.CallBacks[$tag].$Name = [ordered]@{
+                        '$ref' = "#/components/callbacks/$Reference"
+                    }
+                }
+                else {
+                    if (! $r.OpenApi.CallBacks.ContainsKey($tag)) {
+                        $r.OpenApi.CallBacks[$tag] = [ordered]@{}
+                    }
+                    $r.OpenApi.CallBacks[$tag].$Name = New-PodeOAComponentCallBackInternal -Params $PSBoundParameters -DefinitionTag $tag
+                }
+            }
+        }
 
         if ($PassThru) {
             return $Route
@@ -3372,36 +3323,36 @@
     end {
         $DefinitionTag = Test-PodeOADefinitionTag -Tag $DefinitionTag
 
-    switch ($PSCmdlet.ParameterSetName.ToLowerInvariant()) {
-        'builtin' {
-
-            # ensure the route has appropriate slashes
-            $Path = Update-PodeRouteSlash -Path $Path
-            $OpenApiPath = ConvertTo-PodeOpenApiRoutePath -Path $Path
-            $Path = Resolve-PodePlaceholder -Path $Path
-            $extRoute = @{
-                Method  = $Method.ToLower()
-                Path    = $Path
-                Local   = $false
-                OpenApi = @{
-                    Path           = $OpenApiPath
-                    Responses      = [ordered]@{}
-                    Parameters     = [ordered]@{}
-                    RequestBody    = [ordered]@{}
-                    callbacks      = [ordered]@{}
-                    Authentication = @()
-                    Servers        = $Servers
-                    DefinitionTag  = $DefinitionTag
-                }
-            }
-            foreach ($tag in $DefinitionTag) {
-                #add the default OpenApi responses
-                if ( $PodeContext.Server.OpenAPI.Definitions[$tag].hiddenComponents.defaultResponses) {
-                    $extRoute.OpenApi.Responses = Copy-PodeObjectDeepClone -InputObject $PodeContext.Server.OpenAPI.Definitions[$tag].hiddenComponents.defaultResponses
-                }
-                if (! (Test-PodeOAComponentExternalPath -DefinitionTag $tag -Name $Path)) {
-                    $PodeContext.Server.OpenAPI.Definitions[$tag].hiddenComponents.externalPath[$Path] = [ordered]@{}
-                }
+        switch ($PSCmdlet.ParameterSetName.ToLowerInvariant()) {
+            'builtin' {
+
+                # ensure the route has appropriate slashes
+                $Path = Update-PodeRouteSlash -Path $Path
+                $OpenApiPath = ConvertTo-PodeOpenApiRoutePath -Path $Path
+                $Path = Resolve-PodePlaceholder -Path $Path
+                $extRoute = @{
+                    Method  = $Method.ToLower()
+                    Path    = $Path
+                    Local   = $false
+                    OpenApi = @{
+                        Path           = $OpenApiPath
+                        Responses      = [ordered]@{}
+                        Parameters     = [ordered]@{}
+                        RequestBody    = [ordered]@{}
+                        callbacks      = [ordered]@{}
+                        Authentication = @()
+                        Servers        = $Servers
+                        DefinitionTag  = $DefinitionTag
+                    }
+                }
+                foreach ($tag in $DefinitionTag) {
+                    #add the default OpenApi responses
+                    if ( $PodeContext.Server.OpenAPI.Definitions[$tag].hiddenComponents.defaultResponses) {
+                        $extRoute.OpenApi.Responses = Copy-PodeObjectDeepClone -InputObject $PodeContext.Server.OpenAPI.Definitions[$tag].hiddenComponents.defaultResponses
+                    }
+                    if (! (Test-PodeOAComponentExternalPath -DefinitionTag $tag -Name $Path)) {
+                        $PodeContext.Server.OpenAPI.Definitions[$tag].hiddenComponents.externalPath[$Path] = [ordered]@{}
+                    }
 
                     $PodeContext.Server.OpenAPI.Definitions[$tag].hiddenComponents.externalPath.$Path[$Method] = $extRoute
                 }

--- conflicted
+++ resolved
@@ -1667,10 +1667,6 @@
             $Route = $pipelineValue
         }
 
-<<<<<<< HEAD
-        foreach ($r in @($Route)) {
-            $oaDefinitionTag = Test-PodeRouteOADefinitionTag -Route $r -DefinitionTag $DefinitionTag
-=======
         $defaultTag = Test-PodeOADefinitionTag -Tag $DefinitionTag
 
         foreach ($r in @($Route)) {
@@ -1692,24 +1688,13 @@
                     $r.OpenApi.IsDefTagConfigured = $true
                 }
             }
->>>>>>> 79ec4681
-
-            if ($Summary) {
-                $r.OpenApi.Summary = $Summary
-            }
-            if ($Description) {
-                $r.OpenApi.Description = $Description
-            }
+
             if ($OperationId) {
                 if ($Route.Count -gt 1) {
                     # OperationID:$OperationId has to be unique and cannot be applied to an array
                     throw ($PodeLocale.operationIdMustBeUniqueForArrayExceptionMessage -f $OperationId)
                 }
-<<<<<<< HEAD
-                foreach ($tag in $oaDefinitionTag) {
-=======
                 foreach ($tag in $defaultTag) {
->>>>>>> 79ec4681
                     if ($PodeContext.Server.OpenAPI.Definitions[$tag].hiddenComponents.operationId -ccontains $OperationId) {
                         # OperationID:$OperationId has to be unique
                         throw ($PodeLocale.operationIdMustBeUniqueExceptionMessage -f $OperationId)

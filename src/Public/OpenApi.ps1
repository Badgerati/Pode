--- conflicted
+++ resolved
@@ -3409,14 +3409,10 @@
         $DefinitionTag
     )
 
-<<<<<<< HEAD
     # Record the operation on the trace log
     Write-PodeTraceLog -Operation $MyInvocation.MyCommand.Name -Parameters $PSBoundParameters
 
-    $DefinitionTag = Test-PodeOADefinitionTag -Tag $DefinitionTag
-=======
     $_definitionTag = Test-PodeOADefinitionTag -Tag $DefinitionTag
->>>>>>> 38f2f072
 
     $refRoute = @{
         Method      = $Method.ToLower()

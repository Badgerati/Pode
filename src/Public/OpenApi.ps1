--- conflicted
+++ resolved
@@ -395,14 +395,11 @@
         $DefinitionTag
     )
 
-<<<<<<< HEAD
     # Record the operation on the trace log
     Write-PodeTraceLog -Operation $MyInvocation.MyCommand.Name -Parameters $PSBoundParameters
 
-=======
 
     # If the DefinitionTag is empty, use the selected tag from Pode's OpenAPI context
->>>>>>> 79ec4681
     if (Test-PodeIsEmpty -Value $DefinitionTag) {
         $DefinitionTag = @($PodeContext.Server.OpenAPI.SelectedDefinitionTag)
     }

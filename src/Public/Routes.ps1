<#
.SYNOPSIS
Adds a Route for a specific HTTP Method(s).

.DESCRIPTION
Adds a Route for a specific HTTP Method(s), with path, that when called with invoke any logic and/or Middleware.

.PARAMETER Method
The HTTP Method of this Route, multiple can be supplied.

.PARAMETER Path
The URI path for the Route.

.PARAMETER Middleware
An array of ScriptBlocks for optional Middleware.

.PARAMETER ScriptBlock
A ScriptBlock for the Route's main logic.

.PARAMETER EndpointName
The EndpointName of an Endpoint(s) this Route should be bound against.

.PARAMETER ContentType
The content type the Route should use when parsing any payloads.

.PARAMETER TransferEncoding
The transfer encoding the Route should use when parsing any payloads.

.PARAMETER ErrorContentType
The content type of any error pages that may get returned.

.PARAMETER FilePath
A literal, or relative, path to a file containing a ScriptBlock for the Route's main logic.

.PARAMETER ArgumentList
An array of arguments to supply to the Route's ScriptBlock.

.PARAMETER Authentication
The name of an Authentication method which should be used as middleware on this Route.

.PARAMETER Access
The name of an Access method which should be used as middleware on this Route.

.PARAMETER AllowAnon
If supplied, the Route will allow anonymous access for non-authenticated users.

.PARAMETER Login
If supplied, the Route will be flagged to Authentication as being a Route that handles user logins.

.PARAMETER Logout
If supplied, the Route will be flagged to Authentication as being a Route that handles users logging out.

.PARAMETER PassThru
If supplied, the route created will be returned so it can be passed through a pipe.

.PARAMETER IfExists
Specifies what action to take when a Route already exists. (Default: Default)

.PARAMETER Role
One or more optional Roles that will be authorised to access this Route, when using Authentication with an Access method.

.PARAMETER Group
One or more optional Groups that will be authorised to access this Route, when using Authentication with an Access method.

.PARAMETER Scope
One or more optional Scopes that will be authorised to access this Route, when using Authentication with an Access method.

.PARAMETER User
One or more optional Users that will be authorised to access this Route, when using Authentication with an Access method.

.PARAMETER OAResponses
An alternative way to associate OpenApi responses unsing New-PodeOAResponse instead of piping multiple Add-PodeOAResponse

.PARAMETER OAReference
A reference to OpenAPI reusable pathItem component created with Add-PodeOAComponentPathItem

.PARAMETER OADefinitionTag
An Array of strings representing the unique tag for the API specification.
This tag helps in distinguishing between different versions or types of API specifications within the application.
You can use this tag to reference the specific API documentation, schema, or version that your function interacts with.

.EXAMPLE
Add-PodeRoute -Method Get -Path '/' -ScriptBlock { /* logic */ }

.EXAMPLE
Add-PodeRoute -Method Post -Path '/users/:userId/message' -Middleware (Get-PodeCsrfMiddleware) -ScriptBlock { /* logic */ }

.EXAMPLE
Add-PodeRoute -Method Post -Path '/user' -ContentType 'application/json' -ScriptBlock { /* logic */ }

.EXAMPLE
Add-PodeRoute -Method Post -Path '/user' -ContentType 'application/json' -TransferEncoding gzip -ScriptBlock { /* logic */ }

.EXAMPLE
Add-PodeRoute -Method Get -Path '/api/cpu' -ErrorContentType 'application/json' -ScriptBlock { /* logic */ }

.EXAMPLE
Add-PodeRoute -Method Get -Path '/' -ScriptBlock { /* logic */ } -ArgumentList 'arg1', 'arg2'

.EXAMPLE
Add-PodeRoute -Method Get -Path '/' -Role 'Developer', 'QA' -ScriptBlock { /* logic */ }

.EXAMPLE
$Responses = New-PodeOAResponse -StatusCode 400 -Description 'Invalid username supplied' |
            New-PodeOAResponse -StatusCode 404 -Description 'User not found' |
            New-PodeOAResponse -StatusCode 405 -Description 'Invalid Input'

Add-PodeRoute -PassThru -Method Put -Path '/user/:username' -OAResponses $Responses -ScriptBlock {
            #code is going here
        }
#>
function Add-PodeRoute {
    [CmdletBinding(DefaultParameterSetName = 'Script')]
    [OutputType([System.Object[]])]
    param(
        [Parameter(Mandatory = $true)]
        [ValidateSet('Connect', 'Delete', 'Get', 'Head', 'Merge', 'Options', 'Patch', 'Post', 'Put', 'Trace', '*')]
        [string[]]
        $Method,

        [Parameter(Mandatory = $true)]
        [string]
        $Path,

        [Parameter()]
        [object[]]
        $Middleware,

        [Parameter(ParameterSetName = 'Script')]
        [scriptblock]
        $ScriptBlock,

        [Parameter( )]
        [AllowNull()]
        [string[]]
        $EndpointName,

        [Parameter()]
        [string]
        $ContentType,

        [Parameter()]
        [ValidateSet('', 'gzip', 'deflate')]
        [string]
        $TransferEncoding,

        [Parameter()]
        [string]
        $ErrorContentType,

        [Parameter(Mandatory = $true, ParameterSetName = 'File')]
        [string]
        $FilePath,

        [Parameter()]
        [object[]]
        $ArgumentList,

        [Parameter()]
        [Alias('Auth')]
        [string]
        $Authentication,

        [Parameter()]
        [string]
        $Access,

        [Parameter()]
        [ValidateSet('Default', 'Error', 'Overwrite', 'Skip')]
        [string]
        $IfExists = 'Default',

        [Parameter()]
        [string[]]
        $Role,

        [Parameter()]
        [string[]]
        $Group,

        [Parameter()]
        [string[]]
        $Scope,

        [Parameter()]
        [string[]]
        $User,

        [switch]
        $AllowAnon,

        [switch]
        $Login,

        [switch]
        $Logout,

        [hashtable]
        $OAResponses,

        [string]
        $OAReference,

        [switch]
        $PassThru,

        [string[]]
        $OADefinitionTag
    )

    # check if we have any route group info defined
    if ($null -ne $RouteGroup) {
        if (![string]::IsNullOrWhiteSpace($RouteGroup.Path)) {
            $Path = "$($RouteGroup.Path)$($Path)"
        }

        if ($null -ne $RouteGroup.Middleware) {
            $Middleware = $RouteGroup.Middleware + $Middleware
        }

        if ([string]::IsNullOrWhiteSpace($EndpointName)) {
            $EndpointName = $RouteGroup.EndpointName
        }

        if ([string]::IsNullOrWhiteSpace($ContentType)) {
            $ContentType = $RouteGroup.ContentType
        }

        if ([string]::IsNullOrWhiteSpace($TransferEncoding)) {
            $TransferEncoding = $RouteGroup.TransferEncoding
        }

        if ([string]::IsNullOrWhiteSpace($ErrorContentType)) {
            $ErrorContentType = $RouteGroup.ErrorContentType
        }

        if ([string]::IsNullOrWhiteSpace($Authentication)) {
            $Authentication = $RouteGroup.Authentication
        }

        if ([string]::IsNullOrWhiteSpace($Access)) {
            $Access = $RouteGroup.Access
        }

        if ($RouteGroup.AllowAnon) {
            $AllowAnon = $RouteGroup.AllowAnon
        }

        if ($RouteGroup.IfExists -ine 'default') {
            $IfExists = $RouteGroup.IfExists
        }

        if ($null -ne $RouteGroup.AccessMeta.Role) {
            $Role = $RouteGroup.AccessMeta.Role + $Role
        }

        if ($null -ne $RouteGroup.AccessMeta.Group) {
            $Group = $RouteGroup.AccessMeta.Group + $Group
        }

        if ($null -ne $RouteGroup.AccessMeta.Scope) {
            $Scope = $RouteGroup.AccessMeta.Scope + $Scope
        }

        if ($null -ne $RouteGroup.AccessMeta.User) {
            $User = $RouteGroup.AccessMeta.User + $User
        }

        if ($null -ne $RouteGroup.AccessMeta.Custom) {
            $CustomAccess = $RouteGroup.AccessMeta.Custom
        }

        if ($null -ne $RouteGroup.OADefinitionTag ) {
            $OADefinitionTag = $RouteGroup.OADefinitionTag
        }
    }

    # var for new routes created
    $newRoutes = @()

    # store the original path
    $origPath = $Path

    # split route on '?' for query
    $Path = Split-PodeRouteQuery -Path $Path
    if ([string]::IsNullOrWhiteSpace($Path)) {
        # No Path supplied for the Route
        throw ($PodeLocale.noPathSuppliedForRouteExceptionMessage)
    }

    # ensure the route has appropriate slashes
    $Path = Update-PodeRouteSlash -Path $Path
    $OpenApiPath = ConvertTo-PodeOpenApiRoutePath -Path $Path
    $Path = Resolve-PodePlaceholder -Path $Path

    # get endpoints from name
    $endpoints = Find-PodeEndpoint -EndpointName $EndpointName

    # get default route IfExists state
    if ($IfExists -ieq 'Default') {
        $IfExists = Get-PodeRouteIfExistsPreference
    }

    # if middleware, scriptblock and file path are all null/empty, error
    if ((Test-PodeIsEmpty $Middleware) -and (Test-PodeIsEmpty $ScriptBlock) -and (Test-PodeIsEmpty $FilePath) -and (Test-PodeIsEmpty $Authentication)) {
        # [Method] Path: No logic passed
        throw ($PodeLocale.noLogicPassedForMethodRouteExceptionMessage -f ($Method -join ','), $Path)
    }

    # if we have a file path supplied, load that path as a scriptblock
    if ($PSCmdlet.ParameterSetName -ieq 'file') {
        $ScriptBlock = Convert-PodeFileToScriptBlock -FilePath $FilePath
    }

    # check for scoped vars
    $ScriptBlock, $usingVars = Convert-PodeScopedVariables -ScriptBlock $ScriptBlock -PSSession $PSCmdlet.SessionState

    # convert any middleware into valid hashtables
    $Middleware = @(ConvertTo-PodeMiddleware -Middleware $Middleware -PSSession $PSCmdlet.SessionState)

    # if an access name was supplied, setup access as middleware first to it's after auth middleware
    if (![string]::IsNullOrWhiteSpace($Access)) {
        if ([string]::IsNullOrWhiteSpace($Authentication)) {
            # Access requires Authentication to be supplied on Routes
            throw ($PodeLocale.accessRequiresAuthenticationOnRoutesExceptionMessage)
        }

        if (!(Test-PodeAccessExists -Name $Access)) {
            # Access method does not exist
            throw ($PodeLocale.accessMethodDoesNotExistExceptionMessage -f $Access)
        }

        $options = @{
            Name = $Access
        }

        $Middleware = (@(Get-PodeAccessMiddlewareScript | New-PodeMiddleware -ArgumentList $options) + $Middleware)
    }

    # if an auth name was supplied, setup the auth as the first middleware
    if (![string]::IsNullOrWhiteSpace($Authentication)) {
        if (!(Test-PodeAuthExists -Name $Authentication)) {
            # Authentication method does not exist
            throw ($PodeLocale.authenticationMethodDoesNotExistExceptionMessage -f $Authentication)
        }

        $options = @{
            Name   = $Authentication
            Login  = $Login
            Logout = $Logout
            Anon   = $AllowAnon
        }

        $Middleware = (@(Get-PodeAuthMiddlewareScript | New-PodeMiddleware -ArgumentList $options) + $Middleware)
    }

    # custom access
    if ($null -eq $CustomAccess) {
        $CustomAccess = @{}
    }

    # workout a default content type for the route
    $ContentType = Find-PodeRouteContentType -Path $Path -ContentType $ContentType

    # workout a default transfer encoding for the route
    $TransferEncoding = Find-PodeRouteTransferEncoding -Path $Path -TransferEncoding $TransferEncoding

    # loop through each method
    foreach ($_method in $Method) {
        # ensure the route doesn't already exist for each endpoint
        $endpoints = @(foreach ($_endpoint in $endpoints) {
                $found = Test-PodeRouteInternal -Method $_method -Path $Path -Protocol $_endpoint.Protocol -Address $_endpoint.Address -ThrowError:($IfExists -ieq 'Error')

                if ($found) {
                    if ($IfExists -ieq 'Overwrite') {
                        Remove-PodeRoute -Method $_method -Path $origPath -EndpointName $_endpoint.Name
                    }

                    if ($IfExists -ieq 'Skip') {
                        continue
                    }
                }

                $_endpoint
            })

        if (($null -eq $endpoints) -or ($endpoints.Length -eq 0)) {
            continue
        }

        #add security header method if autoMethods is enabled
        if (  $PodeContext.Server.Security.autoMethods ) {
            Add-PodeSecurityHeader -Name 'Access-Control-Allow-Methods' -Value $_method.ToUpper() -Append
        }

        $DefinitionTag = Test-PodeOADefinitionTag -Tag $OADefinitionTag

        #add the default OpenApi responses
        if ( $PodeContext.Server.OpenAPI.Definitions[$DefinitionTag].hiddenComponents.defaultResponses) {
            $DefaultResponse = @{}
            foreach ($tag in $DefinitionTag) {
                $DefaultResponse[$tag] = $PodeContext.Server.OpenAPI.Definitions[$tag].hiddenComponents.defaultResponses.Clone()
            }
        }

        # add the route(s)
        Write-Verbose "Adding Route: [$($_method)] $($Path)"
        $methodRoutes = @(foreach ($_endpoint in $endpoints) {
                @{
                    Logic            = $ScriptBlock
                    UsingVariables   = $usingVars
                    Middleware       = $Middleware
                    Authentication   = $Authentication
                    Access           = $Access
                    AccessMeta       = @{
                        Role   = $Role
                        Group  = $Group
                        Scope  = $Scope
                        User   = $User
                        Custom = $CustomAccess
                    }
                    Endpoint         = @{
                        Protocol = $_endpoint.Protocol
                        Address  = $_endpoint.Address.Trim()
                        Name     = $_endpoint.Name
                    }
                    ContentType      = $ContentType
                    TransferEncoding = $TransferEncoding
                    ErrorType        = $ErrorContentType
                    Arguments        = $ArgumentList
                    Method           = $_method
                    Path             = $Path
                    OpenApi          = @{
                        Path           = $OpenApiPath
                        Responses      = $DefaultResponse
                        Parameters     = $null
                        RequestBody    = $null
                        CallBacks      = @{}
                        Authentication = @()
                        Servers        = @()
                        DefinitionTag  = $DefinitionTag
                    }
                    IsStatic         = $false
                    Metrics          = @{
                        Requests = @{
                            Total       = 0
                            StatusCodes = @{}
                        }
                    }
                }
            })

        if (![string]::IsNullOrWhiteSpace($Authentication)) {
            Set-PodeOAAuth -Route $methodRoutes -Name $Authentication -AllowAnon:$AllowAnon
        }

        $PodeContext.Server.Routes[$_method][$Path] += @($methodRoutes)
        if ($PassThru) {
            $newRoutes += $methodRoutes
        }
    }
    if ($OAReference) {
        Test-PodeOAComponentInternal -Field pathItems -DefinitionTag $DefinitionTag -Name $OAReference -PostValidation
        foreach ($r in @($newRoutes)) {
            $r.OpenApi = @{
                '$ref'        = "#/components/paths/$OAReference"
                DefinitionTag = $DefinitionTag
                Path          = $OpenApiPath
            }
        }
    }
    elseif ($OAResponses) {
        foreach ($r in @($newRoutes)) {
            $r.OpenApi.Responses = $OAResponses
        }
    }

    # return the routes?
    if ($PassThru) {
        return $newRoutes
    }
}

<#
.SYNOPSIS
Add a static Route for rendering static content.

.DESCRIPTION
Add a static Route for rendering static content. You can also define default pages to display.

.PARAMETER Path
The URI path for the static Route.

.PARAMETER Source
The literal, or relative, path to the directory that contains the static content.

.PARAMETER Middleware
An array of ScriptBlocks for optional Middleware.

.PARAMETER EndpointName
The EndpointName of an Endpoint(s) to bind the static Route against.

.PARAMETER ContentType
The content type the static Route should use when parsing any payloads.

.PARAMETER TransferEncoding
The transfer encoding the static Route should use when parsing any payloads.

.PARAMETER Defaults
An array of default pages to display, such as 'index.html'.

.PARAMETER ErrorContentType
The content type of any error pages that may get returned.

.PARAMETER Authentication
The name of an Authentication method which should be used as middleware on this Route.

.PARAMETER Access
The name of an Access method which should be used as middleware on this Route.

.PARAMETER AllowAnon
If supplied, the static route will allow anonymous access for non-authenticated users.

.PARAMETER DownloadOnly
When supplied, all static content on this Route will be attached as downloads - rather than rendered.

.PARAMETER PassThru
If supplied, the static route created will be returned so it can be passed through a pipe.

.PARAMETER IfExists
Specifies what action to take when a Static Route already exists. (Default: Default)

.PARAMETER Role
One or more optional Roles that will be authorised to access this Route, when using Authentication with an Access method.

.PARAMETER Group
One or more optional Groups that will be authorised to access this Route, when using Authentication with an Access method.

.PARAMETER Scope
One or more optional Scopes that will be authorised to access this Route, when using Authentication with an Access method.

.PARAMETER User
One or more optional Users that will be authorised to access this Route, when using Authentication with an Access method.

.PARAMETER FileBrowser
If supplied, when the path is a folder, instead of returning 404, will return A browsable content of the directory.

.PARAMETER RedirectToDefault
If supplied, the user will be redirected to the default page if found instead of the page being rendered as the folder path.

.EXAMPLE
Add-PodeStaticRoute -Path '/assets' -Source './assets'

.EXAMPLE
Add-PodeStaticRoute -Path '/assets' -Source './assets' -Defaults @('index.html')

.EXAMPLE
Add-PodeStaticRoute -Path '/installers' -Source './exes' -DownloadOnly

.EXAMPLE
Add-PodeStaticRoute -Path '/assets' -Source './assets' -Defaults @('index.html') -RedirectToDefault
#>
function Add-PodeStaticRoute {
    [CmdletBinding()]
    [OutputType([System.Object[]])]
    param(
        [Parameter(Mandatory = $true)]
        [string]
        $Path,

        [Parameter(Mandatory = $true)]
        [string]
        $Source,

        [Parameter()]
        [object[]]
        $Middleware,

        [Parameter()]
        [string[]]
        $EndpointName,

        [Parameter()]
        [string]
        $ContentType,

        [Parameter()]
        [ValidateSet('', 'gzip', 'deflate')]
        [string]
        $TransferEncoding,

        [Parameter()]
        [string[]]
        $Defaults,

        [Parameter()]
        [string]
        $ErrorContentType,

        [Parameter()]
        [Alias('Auth')]
        [string]
        $Authentication,

        [Parameter()]
        [string]
        $Access,

        [Parameter()]
        [ValidateSet('Default', 'Error', 'Overwrite', 'Skip')]
        [string]
        $IfExists = 'Default',

        [Parameter()]
        [string[]]
        $Role,

        [Parameter()]
        [string[]]
        $Group,

        [Parameter()]
        [string[]]
        $Scope,

        [Parameter()]
        [string[]]
        $User,

        [switch]
        $AllowAnon,

        [switch]
        $DownloadOnly,

        [switch]
        $FileBrowser,

        [switch]
        $PassThru,

        [switch]
        $RedirectToDefault
    )

    # check if we have any route group info defined
    if ($null -ne $RouteGroup) {
        if (![string]::IsNullOrWhiteSpace($RouteGroup.Path)) {
            $Path = "$($RouteGroup.Path)$($Path)"
        }

        if (![string]::IsNullOrWhiteSpace($RouteGroup.Source)) {
            $Source = [System.IO.Path]::Combine($Source, $RouteGroup.Source.TrimStart('\/'))
        }

        if ($null -ne $RouteGroup.Middleware) {
            $Middleware = $RouteGroup.Middleware + $Middleware
        }

        if ([string]::IsNullOrWhiteSpace($EndpointName)) {
            $EndpointName = $RouteGroup.EndpointName
        }

        if ([string]::IsNullOrWhiteSpace($ContentType)) {
            $ContentType = $RouteGroup.ContentType
        }

        if ([string]::IsNullOrWhiteSpace($TransferEncoding)) {
            $TransferEncoding = $RouteGroup.TransferEncoding
        }

        if ([string]::IsNullOrWhiteSpace($ErrorContentType)) {
            $ErrorContentType = $RouteGroup.ErrorContentType
        }

        if ([string]::IsNullOrWhiteSpace($Authentication)) {
            $Authentication = $RouteGroup.Authentication
        }

        if ([string]::IsNullOrWhiteSpace($Access)) {
            $Access = $RouteGroup.Access
        }

        if (Test-PodeIsEmpty $Defaults) {
            $Defaults = $RouteGroup.Defaults
        }

        if ($RouteGroup.AllowAnon) {
            $AllowAnon = $RouteGroup.AllowAnon
        }

        if ($RouteGroup.DownloadOnly) {
            $DownloadOnly = $RouteGroup.DownloadOnly
        }

        if ($RouteGroup.FileBrowser) {
            $FileBrowser = $RouteGroup.FileBrowser
        }

        if ($RouteGroup.RedirectToDefault) {
            $RedirectToDefault = $RouteGroup.RedirectToDefault
        }

        if ($RouteGroup.IfExists -ine 'default') {
            $IfExists = $RouteGroup.IfExists
        }

        if ($null -ne $RouteGroup.AccessMeta.Role) {
            $Role = $RouteGroup.AccessMeta.Role + $Role
        }

        if ($null -ne $RouteGroup.AccessMeta.Group) {
            $Group = $RouteGroup.AccessMeta.Group + $Group
        }

        if ($null -ne $RouteGroup.AccessMeta.Scope) {
            $Scope = $RouteGroup.AccessMeta.Scope + $Scope
        }

        if ($null -ne $RouteGroup.AccessMeta.User) {
            $User = $RouteGroup.AccessMeta.User + $User
        }

        if ($null -ne $RouteGroup.AccessMeta.Custom) {
            $CustomAccess = $RouteGroup.AccessMeta.Custom
        }
    }

    # store the route method
    $Method = 'Static'

    # store the original path
    $origPath = $Path

    # split route on '?' for query
    $Path = Split-PodeRouteQuery -Path $Path
    if ([string]::IsNullOrWhiteSpace($Path)) {
        # No Path supplied for the Route.
        throw ($PodeLocale.noPathSuppliedForRouteExceptionMessage)
    }

    # ensure the route has appropriate slashes
    $Path = Update-PodeRouteSlash -Path $Path -Static
    $OpenApiPath = ConvertTo-PodeOpenApiRoutePath -Path $Path
    $Path = Resolve-PodePlaceholder -Path $Path

    # get endpoints from name
    $endpoints = Find-PodeEndpoint -EndpointName $EndpointName

    # get default route IfExists state
    if ($IfExists -ieq 'Default') {
        $IfExists = Get-PodeRouteIfExistsPreference
    }

    # ensure the route doesn't already exist for each endpoint
    $endpoints = @(foreach ($_endpoint in $endpoints) {
            $found = Test-PodeRouteInternal -Method $Method -Path $Path -Protocol $_endpoint.Protocol -Address $_endpoint.Address -ThrowError:($IfExists -ieq 'Error')

            if ($found) {
                if ($IfExists -ieq 'Overwrite') {
                    Remove-PodeStaticRoute -Path $origPath -EndpointName $_endpoint.Name
                }

                if ($IfExists -ieq 'Skip') {
                    continue
                }
            }

            $_endpoint
        })

    if (($null -eq $endpoints) -or ($endpoints.Length -eq 0)) {
        return
    }

    # if static, ensure the path exists at server root
    $Source = Get-PodeRelativePath -Path $Source -JoinRoot
    if (!(Test-PodePath -Path $Source -NoStatus)) {
        # [Method)] Path: The Source path supplied for Static Route does not exist
        throw ($PodeLocale.sourcePathDoesNotExistForStaticRouteExceptionMessage -f $Path, $Source)
    }

    # setup a temp drive for the path
    $Source = New-PodePSDrive -Path $Source

    # setup default static files
    if ($null -eq $Defaults) {
        $Defaults = Get-PodeStaticRouteDefault
    }

    if (!$RedirectToDefault) {
        $RedirectToDefault = $PodeContext.Server.Web.Static.RedirectToDefault
    }

    # convert any middleware into valid hashtables
    $Middleware = @(ConvertTo-PodeMiddleware -Middleware $Middleware -PSSession $PSCmdlet.SessionState)

    # if an access name was supplied, setup access as middleware first to it's after auth middleware
    if (![string]::IsNullOrWhiteSpace($Access)) {
        if ([string]::IsNullOrWhiteSpace($Authentication)) {
            # Access requires Authentication to be supplied on Routes
            throw ($PodeLocale.accessRequiresAuthenticationOnRoutesExceptionMessage)
        }

        if (!(Test-PodeAccessExists -Name $Access)) {
            # Access method does not exist
            throw ($PodeLocale.accessMethodDoesNotExistExceptionMessage -f $Access)
        }

        $options = @{
            Name = $Access
        }

        $Middleware = (@(Get-PodeAccessMiddlewareScript | New-PodeMiddleware -ArgumentList $options) + $Middleware)
    }

    # if an auth name was supplied, setup the auth as the first middleware
    if (![string]::IsNullOrWhiteSpace($Authentication)) {
        if (!(Test-PodeAuthExists -Name $Authentication)) {
            # Authentication method does not exist
            throw ($PodeLocale.authenticationMethodDoesNotExistExceptionMessage)
        }

        $options = @{
            Name = $Authentication
            Anon = $AllowAnon
        }

        $Middleware = (@(Get-PodeAuthMiddlewareScript | New-PodeMiddleware -ArgumentList $options) + $Middleware)
    }

    # workout a default content type for the route
    $ContentType = Find-PodeRouteContentType -Path $Path -ContentType $ContentType

    # workout a default transfer encoding for the route
    $TransferEncoding = Find-PodeRouteTransferEncoding -Path $Path -TransferEncoding $TransferEncoding

    #The path use KleeneStar(Asterisk)
    $KleeneStar = $OrigPath.Contains('*')

    # add the route(s)
    Write-Verbose "Adding Route: [$($Method)] $($Path)"
    $newRoutes = @(foreach ($_endpoint in $endpoints) {
            @{
                Source            = $Source
                Path              = $Path
                KleeneStar        = $KleeneStar
                Method            = $Method
                Defaults          = $Defaults
                RedirectToDefault = $RedirectToDefault
                Middleware        = $Middleware
                Authentication    = $Authentication
                Access            = $Access
                AccessMeta        = @{
                    Role   = $Role
                    Group  = $Group
                    Scope  = $Scope
                    User   = $User
                    Custom = $CustomAccess
                }
                Endpoint          = @{
                    Protocol = $_endpoint.Protocol
                    Address  = $_endpoint.Address.Trim()
                    Name     = $_endpoint.Name
                }
                ContentType       = $ContentType
                TransferEncoding  = $TransferEncoding
                ErrorType         = $ErrorContentType
                Download          = $DownloadOnly
                IsStatic          = $true
                FileBrowser       = $FileBrowser.isPresent
                OpenApi           = @{
                    Path           = $OpenApiPath
                    Responses      = @{}
                    Parameters     = $null
                    RequestBody    = $null
                    CallBacks      = @{}
                    Authentication = @()
                    Servers        = @()
                    DefinitionTag  = $DefinitionTag
                }
                Metrics           = @{
                    Requests = @{
                        Total       = 0
                        StatusCodes = @{}
                    }
                }
            }
        })

    $PodeContext.Server.Routes[$Method][$Path] += @($newRoutes)

    # return the routes?
    if ($PassThru) {
        return $newRoutes
    }
}

<#
.SYNOPSIS
Adds a Signal Route for WebSockets.

.DESCRIPTION
Adds a Signal Route, with path, that when called with invoke any logic.

.PARAMETER Path
The URI path for the Signal Route.

.PARAMETER ScriptBlock
A ScriptBlock for the Signal Route's main logic.

.PARAMETER EndpointName
The EndpointName of an Endpoint(s) this Signal Route should be bound against.

.PARAMETER FilePath
A literal, or relative, path to a file containing a ScriptBlock for the Signal Route's main logic.

.PARAMETER ArgumentList
An array of arguments to supply to the Signal Route's ScriptBlock.

.PARAMETER IfExists
Specifies what action to take when a Signal Route already exists. (Default: Default)

.EXAMPLE
Add-PodeSignalRoute -Path '/message' -ScriptBlock { /* logic */ }

.EXAMPLE
Add-PodeSignalRoute -Path '/message' -ScriptBlock { /* logic */ } -ArgumentList 'arg1', 'arg2'
#>
function Add-PodeSignalRoute {
    [CmdletBinding(DefaultParameterSetName = 'Script')]
    [OutputType([System.Object[]])]
    param(
        [Parameter(Mandatory = $true)]
        [string]
        $Path,

        [Parameter(ParameterSetName = 'Script')]
        [scriptblock]
        $ScriptBlock,

        [Parameter()]
        [string[]]
        $EndpointName,

        [Parameter(Mandatory = $true, ParameterSetName = 'File')]
        [string]
        $FilePath,

        [Parameter()]
        [object[]]
        $ArgumentList,

        [Parameter()]
        [ValidateSet('Default', 'Error', 'Overwrite', 'Skip')]
        [string]
        $IfExists = 'Default'
    )

    # check if we have any route group info defined
    if ($null -ne $RouteGroup) {
        if (![string]::IsNullOrWhiteSpace($RouteGroup.Path)) {
            $Path = "$($RouteGroup.Path)$($Path)"
        }

        if ([string]::IsNullOrWhiteSpace($EndpointName)) {
            $EndpointName = $RouteGroup.EndpointName
        }

        if ($RouteGroup.IfExists -ine 'default') {
            $IfExists = $RouteGroup.IfExists
        }
    }

    $Method = 'Signal'

    # store the original path
    $origPath = $Path

    # ensure the route has appropriate slashes
    $Path = Update-PodeRouteSlash -Path $Path

    # get endpoints from name
    $endpoints = Find-PodeEndpoint -EndpointName $EndpointName

    # get default route IfExists state
    if ($IfExists -ieq 'Default') {
        $IfExists = Get-PodeRouteIfExistsPreference
    }

    # ensure the route doesn't already exist for each endpoint
    $endpoints = @(foreach ($_endpoint in $endpoints) {
            $found = Test-PodeRouteInternal -Method $Method -Path $Path -Protocol $_endpoint.Protocol -Address $_endpoint.Address -ThrowError:($IfExists -ieq 'Error')

            if ($found) {
                if ($IfExists -ieq 'Overwrite') {
                    Remove-PodeSignalRoute -Path $origPath -EndpointName $_endpoint.Name
                }

                if ($IfExists -ieq 'Skip') {
                    continue
                }
            }

            $_endpoint
        })

    if (($null -eq $endpoints) -or ($endpoints.Length -eq 0)) {
        return
    }

    # if scriptblock and file path are all null/empty, error
    if ((Test-PodeIsEmpty $ScriptBlock) -and (Test-PodeIsEmpty $FilePath)) {
        # [Method] Path: No logic passed
        throw ($PodeLocale.noLogicPassedForMethodRouteExceptionMessage -f $Method, $Path)
    }

    # if we have a file path supplied, load that path as a scriptblock
    if ($PSCmdlet.ParameterSetName -ieq 'file') {
        $ScriptBlock = Convert-PodeFileToScriptBlock -FilePath $FilePath
    }

    # check for scoped vars
    $ScriptBlock, $usingVars = Convert-PodeScopedVariables -ScriptBlock $ScriptBlock -PSSession $PSCmdlet.SessionState

    # add the route(s)
    Write-Verbose "Adding Route: [$($Method)] $($Path)"
    $newRoutes = @(foreach ($_endpoint in $endpoints) {
            @{
                Logic          = $ScriptBlock
                UsingVariables = $usingVars
                Endpoint       = @{
                    Protocol = $_endpoint.Protocol
                    Address  = $_endpoint.Address.Trim()
                    Name     = $_endpoint.Name
                }
                Arguments      = $ArgumentList
                Method         = $Method
                Path           = $Path
                IsStatic       = $false
                Metrics        = @{
                    Requests = @{
                        Total = 0
                    }
                }
            }
        })

    $PodeContext.Server.Routes[$Method][$Path] += @($newRoutes)
}

<#
.SYNOPSIS
Add a Route Group for multiple Routes.

.DESCRIPTION
Add a Route Group for sharing values between multiple Routes.

.PARAMETER Path
The URI path to use as a base for the Routes, that should be prepended.

.PARAMETER Routes
A ScriptBlock for adding Routes.

.PARAMETER Middleware
An array of ScriptBlocks for optional Middleware to give each Route.

.PARAMETER EndpointName
The EndpointName of an Endpoint(s) to use for the Routes.

.PARAMETER ContentType
The content type to use for the Routes, when parsing any payloads.

.PARAMETER TransferEncoding
The transfer encoding to use for the Routes, when parsing any payloads.

.PARAMETER ErrorContentType
The content type of any error pages that may get returned.

.PARAMETER Authentication
The name of an Authentication method which should be used as middleware on the Routes.

.PARAMETER Access
The name of an Access method which should be used as middleware on this Route.

.PARAMETER IfExists
Specifies what action to take when a Route already exists. (Default: Default)

.PARAMETER Role
One or more optional Roles that will be authorised to access this Route, when using Authentication with an Access method.

.PARAMETER Group
One or more optional Groups that will be authorised to access this Route, when using Authentication with an Access method.

.PARAMETER Scope
One or more optional Scopes that will be authorised to access this Route, when using Authentication with an Access method.

.PARAMETER User
One or more optional Users that will be authorised to access this Route, when using Authentication with an Access method.

.PARAMETER AllowAnon
If supplied, the Routes will allow anonymous access for non-authenticated users.

.PARAMETER OADefinitionTag
An Array of strings representing the unique tag for the API specification.
This tag helps in distinguishing between different versions or types of API specifications within the application.
You can use this tag to reference the specific API documentation, schema, or version that your function interacts with.

.PARAMETER FilePath
A literal, or relative, path to a file containing a ScriptBlock for the Route's main logic.

.EXAMPLE
Add-PodeRouteGroup -Path '/api' -Routes { Add-PodeRoute -Path '/route1' -Etc }

.EXAMPLE
Add-PodeRouteGroup -Path '/api' -FilePath '/routes/file.ps1'
#>
function Add-PodeRouteGroup {
    [CmdletBinding(DefaultParameterSetName = 'Routes')]
    param(
        [Parameter()]
        [string]
        $Path,

        [Parameter(Mandatory = $true, ParameterSetName = 'Routes')]
        [scriptblock]
        $Routes,

        [Parameter()]
        [object[]]
        $Middleware,

        [Parameter()]
        [string[]]
        $EndpointName,

        [Parameter()]
        [string]
        $ContentType,

        [Parameter()]
        [ValidateSet('', 'gzip', 'deflate')]
        [string]
        $TransferEncoding,

        [Parameter()]
        [string]
        $ErrorContentType,

        [Parameter()]
        [Alias('Auth')]
        [string]
        $Authentication,

        [Parameter()]
        [string]
        $Access,

        [Parameter()]
        [ValidateSet('Default', 'Error', 'Overwrite', 'Skip')]
        [string]
        $IfExists = 'Default',

        [Parameter()]
        [string[]]
        $Role,

        [Parameter()]
        [string[]]
        $Group,

        [Parameter()]
        [string[]]
        $Scope,

        [Parameter()]
        [string[]]
        $User,

        [switch]
        $AllowAnon,

        [string[]]
        $OADefinitionTag,

        [Parameter(Mandatory = $true, ParameterSetName = 'File')]
        [string]
        $FilePath
    )



    if (Test-PodeIsEmpty $Routes) {
<<<<<<< HEAD
        if ($PSCmdlet.ParameterSetName -ieq 'File') {
            $Routes = Convert-PodeFileToScriptBlock -FilePath $FilePath
        }
        else {

            throw 'No scriptblock for -Routes passed'
        }
=======
        # The Route parameter needs a valid, not empty, scriptblock
        throw ($PodeLocale.routeParameterNeedsValidScriptblockExceptionMessage)
>>>>>>> 69790e77
    }

    if ($Path -eq '/') {
        $Path = $null
    }

    # check for scoped vars
    $Routes, $usingVars = Convert-PodeScopedVariables -ScriptBlock $Routes -PSSession $PSCmdlet.SessionState

    # group details
    if ($null -ne $RouteGroup) {
        if (![string]::IsNullOrWhiteSpace($RouteGroup.Path)) {
            $Path = "$($RouteGroup.Path)$($Path)"
        }

        if ($null -ne $RouteGroup.Middleware) {
            $Middleware = $RouteGroup.Middleware + $Middleware
        }

        if ([string]::IsNullOrWhiteSpace($EndpointName)) {
            $EndpointName = $RouteGroup.EndpointName
        }

        if ([string]::IsNullOrWhiteSpace($ContentType)) {
            $ContentType = $RouteGroup.ContentType
        }

        if ([string]::IsNullOrWhiteSpace($TransferEncoding)) {
            $TransferEncoding = $RouteGroup.TransferEncoding
        }

        if ([string]::IsNullOrWhiteSpace($ErrorContentType)) {
            $ErrorContentType = $RouteGroup.ErrorContentType
        }

        if ([string]::IsNullOrWhiteSpace($Authentication)) {
            $Authentication = $RouteGroup.Authentication
        }

        if ([string]::IsNullOrWhiteSpace($Access)) {
            $Access = $RouteGroup.Access
        }

        if ($RouteGroup.AllowAnon) {
            $AllowAnon = $RouteGroup.AllowAnon
        }

        if ($RouteGroup.IfExists -ine 'default') {
            $IfExists = $RouteGroup.IfExists
        }

        if ($null -ne $RouteGroup.AccessMeta.Role) {
            $Role = $RouteGroup.AccessMeta.Role + $Role
        }

        if ($null -ne $RouteGroup.AccessMeta.Group) {
            $Group = $RouteGroup.AccessMeta.Group + $Group
        }

        if ($null -ne $RouteGroup.AccessMeta.Scope) {
            $Scope = $RouteGroup.AccessMeta.Scope + $Scope
        }

        if ($null -ne $RouteGroup.AccessMeta.User) {
            $User = $RouteGroup.AccessMeta.User + $User
        }

        if ($null -ne $RouteGroup.AccessMeta.Custom) {
            $CustomAccess = $RouteGroup.AccessMeta.Custom
        }

        if ($null -ne $RouteGroup.OADefinitionTag ) {
            $OADefinitionTag = $RouteGroup.OADefinitionTag
        }

    }

    $RouteGroup = @{
        Path             = $Path
        Middleware       = $Middleware
        EndpointName     = $EndpointName
        ContentType      = $ContentType
        TransferEncoding = $TransferEncoding
        ErrorContentType = $ErrorContentType
        Authentication   = $Authentication
        Access           = $Access
        AllowAnon        = $AllowAnon
        IfExists         = $IfExists
        OADefinitionTag  = $OADefinitionTag
        AccessMeta       = @{
            Role   = $Role
            Group  = $Group
            Scope  = $Scope
            User   = $User
            Custom = $CustomAccess
        }
    }

    # add routes
    $null = Invoke-PodeScriptBlock -ScriptBlock $Routes -UsingVariables $usingVars -Splat -NoNewClosure
}

<#
.SYNOPSIS
Add a Static Route Group for multiple Static Routes.

.DESCRIPTION
Add a Static Route Group for sharing values between multiple Static Routes.

.PARAMETER Path
The URI path to use as a base for the Static Routes.

.PARAMETER Source
A literal, or relative, base path to the directory that contains the static content, that should be prepended.

.PARAMETER Routes
A ScriptBlock for adding Static Routes.

.PARAMETER Middleware
An array of ScriptBlocks for optional Middleware to give each Static Route.

.PARAMETER EndpointName
The EndpointName of an Endpoint(s) to use for the Static Routes.

.PARAMETER ContentType
The content type to use for the Static Routes, when parsing any payloads.

.PARAMETER TransferEncoding
The transfer encoding to use for the Static Routes, when parsing any payloads.

.PARAMETER Defaults
An array of default pages to display, such as 'index.html', for each Static Route.

.PARAMETER ErrorContentType
The content type of any error pages that may get returned.

.PARAMETER Authentication
The name of an Authentication method which should be used as middleware on the Static Routes.

.PARAMETER Access
The name of an Access method which should be used as middleware on this Route.

.PARAMETER IfExists
Specifies what action to take when a Static Route already exists. (Default: Default)

.PARAMETER AllowAnon
If supplied, the Static Routes will allow anonymous access for non-authenticated users.

.PARAMETER FileBrowser
When supplied, If the path is a folder, instead of returning 404, will return A browsable content of the directory.

.PARAMETER DownloadOnly
When supplied, all static content on the Routes will be attached as downloads - rather than rendered.

.PARAMETER Role
One or more optional Roles that will be authorised to access this Route, when using Authentication with an Access method.

.PARAMETER Group
One or more optional Groups that will be authorised to access this Route, when using Authentication with an Access method.

.PARAMETER Scope
One or more optional Scopes that will be authorised to access this Route, when using Authentication with an Access method.

.PARAMETER User
One or more optional Users that will be authorised to access this Route, when using Authentication with an Access method.

.PARAMETER RedirectToDefault
If supplied, the user will be redirected to the default page if found instead of the page being rendered as the folder path.

.EXAMPLE
Add-PodeStaticRouteGroup -Path '/static' -Routes { Add-PodeStaticRoute -Path '/images' -Etc }

.EXAMPLE
Add-PodeStaticRouteGroup -Path '/static' -FilePath '/routes/file.ps1'
#>
function Add-PodeStaticRouteGroup {
    [CmdletBinding(DefaultParameterSetName = 'Routes')]
    param(
        [Parameter()]
        [string]
        $Path,

        [Parameter()]
        [string]
        $Source,

        [Parameter(Mandatory = $true, ParameterSetName = 'Routes')]
        [scriptblock]
        $Routes,

        [Parameter()]
        [object[]]
        $Middleware,

        [Parameter()]
        [string[]]
        $EndpointName,

        [Parameter()]
        [string]
        $ContentType,

        [Parameter()]
        [ValidateSet('', 'gzip', 'deflate')]
        [string]
        $TransferEncoding,

        [Parameter()]
        [string[]]
        $Defaults,

        [Parameter()]
        [string]
        $ErrorContentType,

        [Parameter()]
        [Alias('Auth')]
        [string]
        $Authentication,

        [Parameter()]
        [string]
        $Access,

        [Parameter()]
        [ValidateSet('Default', 'Error', 'Overwrite', 'Skip')]
        [string]
        $IfExists = 'Default',

        [Parameter()]
        [string[]]
        $Role,

        [Parameter()]
        [string[]]
        $Group,

        [Parameter()]
        [string[]]
        $Scope,

        [Parameter()]
        [string[]]
        $User,

        [switch]
        $AllowAnon,

        [switch]
        $FileBrowser,

        [switch]
        $DownloadOnly,

        [switch]
        $RedirectToDefault,

        [Parameter(Mandatory = $true, ParameterSetName = 'File')]
        [string]
        $FilePath
    )

    if (Test-PodeIsEmpty $Routes) {
<<<<<<< HEAD
        if ($PSCmdlet.ParameterSetName -ieq 'File') {
            $Routes = Convert-PodeFileToScriptBlock -FilePath $FilePath
        }
        else {

            throw 'No scriptblock for -Routes passed or no filepath for -FilePath passed'
        }
=======
        # The Route parameter needs a valid, not empty, scriptblock
        throw ($PodeLocale.routeParameterNeedsValidScriptblockExceptionMessage)
>>>>>>> 69790e77
    }

    if ($Path -eq '/') {
        $Path = $null
    }

    # check for scoped vars
    $Routes, $usingVars = Convert-PodeScopedVariables -ScriptBlock $Routes -PSSession $PSCmdlet.SessionState

    # group details
    if ($null -ne $RouteGroup) {
        if (![string]::IsNullOrWhiteSpace($RouteGroup.Path)) {
            $Path = "$($RouteGroup.Path)$($Path)"
        }

        if (![string]::IsNullOrWhiteSpace($RouteGroup.Source)) {
            $Source = [System.IO.Path]::Combine($Source, $RouteGroup.Source.TrimStart('\/'))
        }

        if ($null -ne $RouteGroup.Middleware) {
            $Middleware = $RouteGroup.Middleware + $Middleware
        }

        if ([string]::IsNullOrWhiteSpace($EndpointName)) {
            $EndpointName = $RouteGroup.EndpointName
        }

        if ([string]::IsNullOrWhiteSpace($ContentType)) {
            $ContentType = $RouteGroup.ContentType
        }

        if ([string]::IsNullOrWhiteSpace($TransferEncoding)) {
            $TransferEncoding = $RouteGroup.TransferEncoding
        }

        if ([string]::IsNullOrWhiteSpace($ErrorContentType)) {
            $ErrorContentType = $RouteGroup.ErrorContentType
        }

        if ([string]::IsNullOrWhiteSpace($Authentication)) {
            $Authentication = $RouteGroup.Authentication
        }

        if ([string]::IsNullOrWhiteSpace($Access)) {
            $Access = $RouteGroup.Access
        }

        if (Test-PodeIsEmpty $Defaults) {
            $Defaults = $RouteGroup.Defaults
        }

        if ($RouteGroup.AllowAnon) {
            $AllowAnon = $RouteGroup.AllowAnon
        }

        if ($RouteGroup.DownloadOnly) {
            $DownloadOnly = $RouteGroup.DownloadOnly
        }

        if ($RouteGroup.FileBrowser) {
            $FileBrowser = $RouteGroup.FileBrowser
        }

        if ($RouteGroup.RedirectToDefault) {
            $RedirectToDefault = $RouteGroup.RedirectToDefault
        }

        if ($RouteGroup.IfExists -ine 'default') {
            $IfExists = $RouteGroup.IfExists
        }

        if ($null -ne $RouteGroup.AccessMeta.Role) {
            $Role = $RouteGroup.AccessMeta.Role + $Role
        }

        if ($null -ne $RouteGroup.AccessMeta.Group) {
            $Group = $RouteGroup.AccessMeta.Group + $Group
        }

        if ($null -ne $RouteGroup.AccessMeta.Scope) {
            $Scope = $RouteGroup.AccessMeta.Scope + $Scope
        }

        if ($null -ne $RouteGroup.AccessMeta.User) {
            $User = $RouteGroup.AccessMeta.User + $User
        }

        if ($null -ne $RouteGroup.AccessMeta.Custom) {
            $CustomAccess = $RouteGroup.AccessMeta.Custom
        }
    }

    $RouteGroup = @{
        Path              = $Path
        Source            = $Source
        Middleware        = $Middleware
        EndpointName      = $EndpointName
        ContentType       = $ContentType
        TransferEncoding  = $TransferEncoding
        Defaults          = $Defaults
        RedirectToDefault = $RedirectToDefault
        ErrorContentType  = $ErrorContentType
        Authentication    = $Authentication
        Access            = $Access
        AllowAnon         = $AllowAnon
        DownloadOnly      = $DownloadOnly
        FileBrowser       = $FileBrowser
        IfExists          = $IfExists
        AccessMeta        = @{
            Role   = $Role
            Group  = $Group
            Scope  = $Scope
            User   = $User
            Custom = $CustomAccess
        }
    }

    # add routes
    $null = Invoke-PodeScriptBlock -ScriptBlock $Routes -UsingVariables $usingVars -Splat -NoNewClosure
}


<#
.SYNOPSIS
Adds a Signal Route Group for multiple WebSockets.

.DESCRIPTION
Adds a Signal Route Group for sharing values between multiple WebSockets.

.PARAMETER Path
The URI path to use as a base for the Signal Routes, that should be prepended.

.PARAMETER Routes
A ScriptBlock for adding Signal Routes.

.PARAMETER EndpointName
The EndpointName of an Endpoint(s) to use for the Signal Routes.

.PARAMETER IfExists
Specifies what action to take when a Signal Route already exists. (Default: Default)

.PARAMETER FilePath
A literal, or relative, path to a file containing a ScriptBlock for the Route's main logic.

.EXAMPLE
Add-PodeSignalRouteGroup -Path '/signals' -Routes { Add-PodeSignalRoute -Path '/signal1' -Etc }

.EXAMPLE
Add-PodeSignalRouteGroup -Path '/api' -FilePath '/routes/file.ps1'
#>
function Add-PodeSignalRouteGroup {
    [CmdletBinding(DefaultParameterSetName = 'Routes')]
    param(
        [Parameter()]
        [string]
        $Path,

        [Parameter(Mandatory = $true, ParameterSetName = 'Routes' )]
        [scriptblock]
        $Routes,

        [Parameter()]
        [string[]]
        $EndpointName,

        [Parameter()]
        [ValidateSet('Default', 'Error', 'Overwrite', 'Skip')]
        [string]
        $IfExists = 'Default',

        [Parameter(Mandatory = $true, ParameterSetName = 'File')]
        [string]
        $FilePath
    )

    if (Test-PodeIsEmpty $Routes) {
<<<<<<< HEAD
        if ($PSCmdlet.ParameterSetName -ieq 'File') {
            $Routes = Convert-PodeFileToScriptBlock -FilePath $FilePath
        }
        else {

            throw 'No scriptblock for -Routes passed or no filepath for -FilePath passed'
        }
=======
        # The Route parameter needs a valid, not empty, scriptblock
        throw ($PodeLocale.routeParameterNeedsValidScriptblockExceptionMessage)
>>>>>>> 69790e77
    }

    if ($Path -eq '/') {
        $Path = $null
    }

    # check for scoped vars
    $Routes, $usingVars = Convert-PodeScopedVariables -ScriptBlock $Routes -PSSession $PSCmdlet.SessionState

    # group details
    if ($null -ne $RouteGroup) {
        if (![string]::IsNullOrWhiteSpace($RouteGroup.Path)) {
            $Path = "$($RouteGroup.Path)$($Path)"
        }

        if ([string]::IsNullOrWhiteSpace($EndpointName)) {
            $EndpointName = $RouteGroup.EndpointName
        }

        if ($RouteGroup.IfExists -ine 'default') {
            $IfExists = $RouteGroup.IfExists
        }
    }

    $RouteGroup = @{
        Path         = $Path
        EndpointName = $EndpointName
        IfExists     = $IfExists
    }

    # add routes
    $null = Invoke-PodeScriptBlock -ScriptBlock $Routes -UsingVariables $usingVars -Splat -NoNewClosure
}

<#
.SYNOPSIS
Remove a specific Route.

.DESCRIPTION
Remove a specific Route.

.PARAMETER Method
The method of the Route to remove.

.PARAMETER Path
The path of the Route to remove.

.PARAMETER EndpointName
The EndpointName of an Endpoint(s) bound to the Route to be removed.

.EXAMPLE
Remove-PodeRoute -Method Get -Route '/about'

.EXAMPLE
Remove-PodeRoute -Method Post -Route '/users/:userId' -EndpointName User
#>
function Remove-PodeRoute {
    [CmdletBinding()]
    param(
        [Parameter(Mandatory = $true)]
        [ValidateSet('Connect', 'Delete', 'Get', 'Head', 'Merge', 'Options', 'Patch', 'Post', 'Put', 'Trace', '*')]
        [string]
        $Method,

        [Parameter(Mandatory = $true)]
        [string]
        $Path,

        [Parameter()]
        [string]
        $EndpointName
    )

    # split route on '?' for query
    $Path = Split-PodeRouteQuery -Path $Path

    # ensure the route has appropriate slashes and replace parameters
    $Path = Update-PodeRouteSlash -Path $Path
    $Path = Resolve-PodePlaceholder -Path $Path

    # ensure route does exist
    if (!$PodeContext.Server.Routes[$Method].Contains($Path)) {
        return
    }

    # remove the operationId from the openapi operationId list
    if ($PodeContext.Server.Routes[$Method][$Path].OpenAPI) {
        foreach ( $tag  in  $PodeContext.Server.Routes[$Method][$Path].OpenAPI.DefinitionTag) {
            if ($tag -and ($PodeContext.Server.OpenAPI.Definitions[$tag].hiddenComponents.operationId -ccontains $PodeContext.Server.Routes[$Method][$Path].OpenAPI.OperationId)) {
                $PodeContext.Server.OpenAPI.Definitions[$tag].hiddenComponents.operationId = $PodeContext.Server.OpenAPI.Definitions[$tag].hiddenComponents.operationId | Where-Object { $_ -ne $PodeContext.Server.Routes[$Method][$Path].OpenAPI.OperationId }
            }
        }
    }

    # remove the route's logic
    $PodeContext.Server.Routes[$Method][$Path] = @($PodeContext.Server.Routes[$Method][$Path] | Where-Object {
            $_.Endpoint.Name -ine $EndpointName
        })

    # if the route has no more logic, just remove it
    if ((Get-PodeCount $PodeContext.Server.Routes[$Method][$Path]) -eq 0) {
        $null = $PodeContext.Server.Routes[$Method].Remove($Path)
    }
}

<#
.SYNOPSIS
Remove a specific static Route.

.DESCRIPTION
Remove a specific static Route.

.PARAMETER Path
The path of the static Route to remove.

.PARAMETER EndpointName
The EndpointName of an Endpoint(s) bound to the static Route to be removed.

.EXAMPLE
Remove-PodeStaticRoute -Path '/assets'
#>
function Remove-PodeStaticRoute {
    [CmdletBinding()]
    param(
        [Parameter(Mandatory = $true)]
        [string]
        $Path,

        [Parameter()]
        [string]
        $EndpointName
    )

    $Method = 'Static'

    # ensure the route has appropriate slashes and replace parameters
    $Path = Update-PodeRouteSlash -Path $Path -Static

    # ensure route does exist
    if (!$PodeContext.Server.Routes[$Method].Contains($Path)) {
        return
    }

    # remove the route's logic
    $PodeContext.Server.Routes[$Method][$Path] = @($PodeContext.Server.Routes[$Method][$Path] | Where-Object {
            $_.Endpoint.Name -ine $EndpointName
        })

    # if the route has no more logic, just remove it
    if ((Get-PodeCount $PodeContext.Server.Routes[$Method][$Path]) -eq 0) {
        $null = $PodeContext.Server.Routes[$Method].Remove($Path)
    }
}

<#
.SYNOPSIS
Remove a specific Signal Route.

.DESCRIPTION
Remove a specific Signal Route.

.PARAMETER Path
The path of the Signal Route to remove.

.PARAMETER EndpointName
The EndpointName of an Endpoint(s) bound to the Signal Route to be removed.

.EXAMPLE
Remove-PodeSignalRoute -Route '/message'
#>
function Remove-PodeSignalRoute {
    [CmdletBinding()]
    param(
        [Parameter(Mandatory = $true)]
        [string]
        $Path,

        [Parameter()]
        [string]
        $EndpointName
    )

    $Method = 'Signal'

    # ensure the route has appropriate slashes and replace parameters
    $Path = Update-PodeRouteSlash -Path $Path

    # ensure route does exist
    if (!$PodeContext.Server.Routes[$Method].Contains($Path)) {
        return
    }

    # remove the route's logic
    $PodeContext.Server.Routes[$Method][$Path] = @($PodeContext.Server.Routes[$Method][$Path] | Where-Object {
            $_.Endpoint.Name -ine $EndpointName
        })

    # if the route has no more logic, just remove it
    if ((Get-PodeCount $PodeContext.Server.Routes[$Method][$Path]) -eq 0) {
        $null = $PodeContext.Server.Routes[$Method].Remove($Path)
    }
}

<#
.SYNOPSIS
Removes all added Routes, or Routes for a specific Method.

.DESCRIPTION
Removes all added Routes, or Routes for a specific Method.

.PARAMETER Method
The Method to from which to remove all Routes.

.EXAMPLE
Clear-PodeRoutes

.EXAMPLE
Clear-PodeRoutes -Method Get
#>
function Clear-PodeRoutes {
    [CmdletBinding()]
    param(
        [Parameter()]
        [ValidateSet('', 'Connect', 'Delete', 'Get', 'Head', 'Merge', 'Options', 'Patch', 'Post', 'Put', 'Trace', '*')]
        [string]
        $Method
    )

    if (![string]::IsNullOrWhiteSpace($Method)) {
        $PodeContext.Server.Routes[$Method].Clear()
    }
    else {
        $PodeContext.Server.Routes.Keys.Clone() | ForEach-Object {
            $PodeContext.Server.Routes[$_].Clear()
        }
    }
}

<#
.SYNOPSIS
Removes all added static Routes.

.DESCRIPTION
Removes all added static Routes.

.EXAMPLE
Clear-PodeStaticRoutes
#>
function Clear-PodeStaticRoutes {
    [CmdletBinding()]
    param()

    $PodeContext.Server.Routes['Static'].Clear()
}

<#
.SYNOPSIS
Removes all added Signal Routes.

.DESCRIPTION
Removes all added Signal Routes.

.EXAMPLE
Clear-PodeSignalRoutes
#>
function Clear-PodeSignalRoutes {
    [CmdletBinding()]
    param()

    $PodeContext.Server.Routes['Signal'].Clear()
}

<#
.SYNOPSIS
Takes an array of Commands, or a Module, and converts them into Routes.

.DESCRIPTION
Takes an array of Commands (Functions/Aliases), or a Module, and generates appropriate Routes for the commands.

.PARAMETER Commands
An array of Commands to convert - if a Module is supplied, these Commands must be present within that Module.

.PARAMETER Module
A Module whose exported commands will be converted.

.PARAMETER Method
An override HTTP method to use when generating the Routes. If not supplied, Pode will make a best guess based on the Command's Verb.

.PARAMETER Path
An optional Path for the Route, to prepend before the Command Name and Module.

.PARAMETER Middleware
Like normal Routes, an array of Middleware that will be applied to all generated Routes.

.PARAMETER Authentication
The name of an Authentication method which should be used as middleware on this Route.

.PARAMETER Access
The name of an Access method which should be used as middleware on this Route.

.PARAMETER AllowAnon
If supplied, the Route will allow anonymous access for non-authenticated users.

.PARAMETER NoVerb
If supplied, the Command's Verb will not be included in the Route's path.

.PARAMETER NoOpenApi
If supplied, no OpenAPI definitions will be generated for the routes created.

.PARAMETER Role
One or more optional Roles that will be authorised to access this Route, when using Authentication with an Access method.

.PARAMETER Group
One or more optional Groups that will be authorised to access this Route, when using Authentication with an Access method.

.PARAMETER Scope
One or more optional Scopes that will be authorised to access this Route, when using Authentication with an Access method.

.PARAMETER User
One or more optional Users that will be authorised to access this Route, when using Authentication with an Access method.

.EXAMPLE
ConvertTo-PodeRoute -Commands @('Get-ChildItem', 'Get-Host', 'Invoke-Expression') -Middleware { ... }

.EXAMPLE
ConvertTo-PodeRoute -Commands @('Get-ChildItem', 'Get-Host', 'Invoke-Expression') -Authentication AuthName

.EXAMPLE
ConvertTo-PodeRoute -Module Pester -Path '/api'

.EXAMPLE
ConvertTo-PodeRoute -Commands @('Invoke-Pester') -Module Pester
#>
function ConvertTo-PodeRoute {
    [CmdletBinding()]
    param(
        [Parameter(ValueFromPipeline = $true)]
        [string[]]
        $Commands,

        [Parameter()]
        [string]
        $Module,

        [Parameter()]
        [ValidateSet('', 'Connect', 'Delete', 'Get', 'Head', 'Merge', 'Options', 'Patch', 'Post', 'Put', 'Trace')]
        [string]
        $Method,

        [Parameter()]
        [string]
        $Path = '/',

        [Parameter()]
        [object[]]
        $Middleware,

        [Parameter()]
        [Alias('Auth')]
        [string]
        $Authentication,

        [Parameter()]
        [string]
        $Access,

        [Parameter()]
        [string[]]
        $Role,

        [Parameter()]
        [string[]]
        $Group,

        [Parameter()]
        [string[]]
        $Scope,

        [Parameter()]
        [string[]]
        $User,

        [switch]
        $AllowAnon,

        [switch]
        $NoVerb,

        [switch]
        $NoOpenApi
    )

    # if a module was supplied, import it - then validate the commands
    if (![string]::IsNullOrWhiteSpace($Module)) {
        Import-PodeModule -Name $Module

        Write-Verbose 'Getting exported commands from module'
        $ModuleCommands = (Get-Module -Name $Module | Sort-Object -Descending | Select-Object -First 1).ExportedCommands.Keys

        # if commands were supplied validate them - otherwise use all exported ones
        if (Test-PodeIsEmpty $Commands) {
            Write-Verbose "Using all commands in $($Module) for converting to routes"
            $Commands = $ModuleCommands
        }
        else {
            Write-Verbose "Validating supplied commands against module's exported commands"
            foreach ($cmd in $Commands) {
                if ($ModuleCommands -inotcontains $cmd) {
                    # Module Module does not contain function cmd to convert to a Route
                    throw ($PodeLocale.moduleDoesNotContainFunctionExceptionMessage -f $Module, $cmd)
                }
            }
        }
    }

    # if there are no commands, fail
    if (Test-PodeIsEmpty $Commands) {
        # No commands supplied to convert to Routes
        throw ($PodeLocale.noCommandsSuppliedToConvertToRoutesExceptionMessage)
    }

    # trim end trailing slashes from the path
    $Path = Protect-PodeValue -Value $Path -Default '/'
    $Path = $Path.TrimEnd('/')

    # create the routes for each of the commands
    foreach ($cmd in $Commands) {
        # get module verb/noun and comvert verb to HTTP method
        $split = ($cmd -split '\-')

        if ($split.Length -ge 2) {
            $verb = $split[0]
            $noun = $split[1..($split.Length - 1)] -join ([string]::Empty)
        }
        else {
            $verb = [string]::Empty
            $noun = $split[0]
        }

        # determine the http method, or use the one passed
        $_method = $Method
        if ([string]::IsNullOrWhiteSpace($_method)) {
            $_method = Convert-PodeFunctionVerbToHttpMethod -Verb $verb
        }

        # use the full function name, or remove the verb
        $name = $cmd
        if ($NoVerb) {
            $name = $noun
        }

        # build the route's path
        $_path = ("$($Path)/$($Module)/$($name)" -replace '[/]+', '/')

        # create the route
        $params = @{
            Method         = $_method
            Path           = $_path
            Middleware     = $Middleware
            Authentication = $Authentication
            Access         = $Access
            Role           = $Role
            Group          = $Group
            Scope          = $Scope
            User           = $User
            AllowAnon      = $AllowAnon
            ArgumentList   = $cmd
            PassThru       = $true
        }

        $route = Add-PodeRoute @params -ScriptBlock {
            param($cmd)

            # either get params from the QueryString or Payload
            if ($WebEvent.Method -ieq 'get') {
                $parameters = $WebEvent.Query
            }
            else {
                $parameters = $WebEvent.Data
            }

            # invoke the function
            $result = (. $cmd @parameters)

            # if we have a result, convert it to json
            if (!(Test-PodeIsEmpty $result)) {
                Write-PodeJsonResponse -Value $result -Depth 1
            }
        }

        # set the openapi metadata of the function, unless told to skip
        if ($NoOpenApi) {
            continue
        }

        $help = Get-Help -Name $cmd
        $route = ($route | Set-PodeOARouteInfo -Summary $help.Synopsis -Tags $Module -PassThru)

        # set the routes parameters (get = query, everything else = payload)
        $params = (Get-Command -Name $cmd).Parameters
        if (($null -eq $params) -or ($params.Count -eq 0)) {
            continue
        }

        $props = @(foreach ($key in $params.Keys) {
                $params[$key] | ConvertTo-PodeOAPropertyFromCmdletParameter
            })

        if ($_method -ieq 'get') {
            $route | Set-PodeOARequest -Parameters @(foreach ($prop in $props) { $prop | ConvertTo-PodeOAParameter -In Query })
        }

        else {
            $route | Set-PodeOARequest -RequestBody (
                New-PodeOARequestBody -ContentSchemas @{ 'application/json' = (New-PodeOAObjectProperty -Array -Properties $props) }
            )
        }
    }
}

<#
.SYNOPSIS
Helper function to generate simple GET routes.

.DESCRIPTION
Helper function to generate simple GET routes from ScritpBlocks, Files, and Views.
The output is always rendered as HTML.

.PARAMETER Name
A unique name for the page, that will be used in the Path for the route.

.PARAMETER ScriptBlock
A ScriptBlock to invoke, where any results will be converted to HTML.

.PARAMETER FilePath
A FilePath, literal or relative, to a valid HTML file.

.PARAMETER View
The name of a View to render, this can be HTML or Dynamic.

.PARAMETER Data
A hashtable of Data to supply to a Dynamic File/View, or to be splatted as arguments for the ScriptBlock.

.PARAMETER Path
An optional Path for the Route, to prepend before the Name.

.PARAMETER Middleware
Like normal Routes, an array of Middleware that will be applied to all generated Routes.

.PARAMETER Authentication
The name of an Authentication method which should be used as middleware on this Route.

.PARAMETER Access
The name of an Access method which should be used as middleware on this Route.

.PARAMETER AllowAnon
If supplied, the Page will allow anonymous access for non-authenticated users.

.PARAMETER FlashMessages
If supplied, Views will have any flash messages supplied to them for rendering.

.PARAMETER Role
One or more optional Roles that will be authorised to access this Route, when using Authentication with an Access method.

.PARAMETER Group
One or more optional Groups that will be authorised to access this Route, when using Authentication with an Access method.

.PARAMETER Scope
One or more optional Scopes that will be authorised to access this Route, when using Authentication with an Access method.

.PARAMETER User
One or more optional Users that will be authorised to access this Route, when using Authentication with an Access method.

.EXAMPLE
Add-PodePage -Name Services -ScriptBlock { Get-Service }

.EXAMPLE
Add-PodePage -Name Index -View 'index'

.EXAMPLE
Add-PodePage -Name About -FilePath '.\views\about.pode' -Data @{ Date = [DateTime]::UtcNow }
#>
function Add-PodePage {
    [CmdletBinding(DefaultParameterSetName = 'ScriptBlock')]
    param(
        [Parameter(Mandatory = $true)]
        [ValidateNotNullOrEmpty()]
        [string]
        $Name,

        [Parameter(Mandatory = $true, ParameterSetName = 'ScriptBlock')]
        [scriptblock]
        $ScriptBlock,

        [Parameter(Mandatory = $true, ParameterSetName = 'File')]
        [string]
        $FilePath,

        [Parameter(Mandatory = $true, ParameterSetName = 'View')]
        [string]
        $View,

        [Parameter()]
        [hashtable]
        $Data,

        [Parameter()]
        [string]
        $Path = '/',

        [Parameter()]
        [object[]]
        $Middleware,

        [Parameter()]
        [Alias('Auth')]
        [string]
        $Authentication,

        [Parameter()]
        [string]
        $Access,

        [Parameter()]
        [string[]]
        $Role,

        [Parameter()]
        [string[]]
        $Group,

        [Parameter()]
        [string[]]
        $Scope,

        [Parameter()]
        [string[]]
        $User,

        [switch]
        $AllowAnon,

        [Parameter(ParameterSetName = 'View')]
        [switch]
        $FlashMessages
    )

    $logic = $null
    $arg = $null

    # ensure the name is a valid alphanumeric
    if ($Name -inotmatch '^[a-z0-9\-_]+$') {
        # The Page name should be a valid AlphaNumeric value
        throw ($PodeLocale.pageNameShouldBeAlphaNumericExceptionMessage -f $Name)
    }

    # trim end trailing slashes from the path
    $Path = Protect-PodeValue -Value $Path -Default '/'
    $Path = $Path.TrimEnd('/')

    # define the appropriate logic
    switch ($PSCmdlet.ParameterSetName.ToLowerInvariant()) {
        'scriptblock' {
            if (Test-PodeIsEmpty $ScriptBlock) {
                # A non-empty ScriptBlock is required to create a Page Route
                throw ($PodeLocale.nonEmptyScriptBlockRequiredForPageRouteExceptionMessage)
            }

            $arg = @($ScriptBlock, $Data)
            $logic = {
                param($script, $data)

                # invoke the function (optional splat data)
                if (Test-PodeIsEmpty $data) {
                    $result = Invoke-PodeScriptBlock -ScriptBlock $script -Return
                }
                else {
                    $result = Invoke-PodeScriptBlock -ScriptBlock $script -Arguments $data -Return
                }

                # if we have a result, convert it to html
                if (!(Test-PodeIsEmpty $result)) {
                    Write-PodeHtmlResponse -Value $result
                }
            }
        }

        'file' {
            $FilePath = Get-PodeRelativePath -Path $FilePath -JoinRoot -TestPath
            $arg = @($FilePath, $Data)
            $logic = {
                param($file, $data)
                Write-PodeFileResponse -Path $file -ContentType 'text/html' -Data $data
            }
        }

        'view' {
            $arg = @($View, $Data, $FlashMessages)
            $logic = {
                param($view, $data, [bool]$flash)
                Write-PodeViewResponse -Path $view -Data $data -FlashMessages:$flash
            }
        }
    }

    # build the route's path
    $_path = ("$($Path)/$($Name)" -replace '[/]+', '/')

    # create the route
    $params = @{
        Method         = 'Get'
        Path           = $_path
        Middleware     = $Middleware
        Authentication = $Authentication
        Access         = $Access
        Role           = $Role
        Group          = $Group
        Scope          = $Scope
        User           = $User
        AllowAnon      = $AllowAnon
        ArgumentList   = $arg
        ScriptBlock    = $logic
    }

    Add-PodeRoute @params
}

<#
.SYNOPSIS
Get a Route(s).

.DESCRIPTION
Get a Route(s).

.PARAMETER Method
A Method to filter the routes.

.PARAMETER Path
A Path to filter the routes.

.PARAMETER EndpointName
The name of an endpoint to filter routes.

.EXAMPLE
Get-PodeRoute -Method Get -Path '/about'

.EXAMPLE
Get-PodeRoute -Method Post -Path '/users/:userId' -EndpointName User
#>
function Get-PodeRoute {
    [CmdletBinding()]
    [OutputType([System.Object[]])]
    param(
        [Parameter()]
        [ValidateSet('', 'Connect', 'Delete', 'Get', 'Head', 'Merge', 'Options', 'Patch', 'Post', 'Put', 'Trace', '*')]
        [string]
        $Method,

        [Parameter()]
        [string]
        $Path,

        [Parameter()]
        [string[]]
        $EndpointName
    )

    # start off with every route
    $routes = @()
    foreach ($route in $PodeContext.Server.Routes.Values.Values) {
        $routes += $route
    }

    # if we have a method, filter
    if (![string]::IsNullOrWhiteSpace($Method)) {
        $routes = @(foreach ($route in $routes) {
                if ($route.Method -ine $Method) {
                    continue
                }

                $route
            })
    }

    # if we have a path, filter
    if (![string]::IsNullOrWhiteSpace($Path)) {
        $Path = Split-PodeRouteQuery -Path $Path
        $Path = Update-PodeRouteSlash -Path $Path
        $Path = Resolve-PodePlaceholder -Path $Path

        $routes = @(foreach ($route in $routes) {
                if ($route.Path -ine $Path) {
                    continue
                }

                $route
            })
    }

    # further filter by endpoint names
    if (($null -ne $EndpointName) -and ($EndpointName.Length -gt 0)) {
        $routes = @(foreach ($name in $EndpointName) {
                foreach ($route in $routes) {
                    if ($route.Endpoint.Name -ine $name) {
                        continue
                    }

                    $route
                }
            })
    }

    # return
    return $routes
}

<#
.SYNOPSIS
Get a static Route(s).

.DESCRIPTION
Get a static Route(s).

.PARAMETER Path
A Path to filter the static routes.

.PARAMETER EndpointName
The name of an endpoint to filter static routes.

.EXAMPLE
Get-PodeStaticRoute -Path '/assets'

.EXAMPLE
Get-PodeStaticRoute -Path '/assets' -EndpointName User
#>
function Get-PodeStaticRoute {
    [CmdletBinding()]
    [OutputType([System.Object[]])]
    param(
        [Parameter()]
        [string]
        $Path,

        [Parameter()]
        [string[]]
        $EndpointName
    )

    # start off with every route
    $routes = @()
    foreach ($route in $PodeContext.Server.Routes['Static'].Values) {
        $routes += $route
    }

    # if we have a path, filter
    if (![string]::IsNullOrWhiteSpace($Path)) {
        $Path = Update-PodeRouteSlash -Path $Path -Static
        $routes = @(foreach ($route in $routes) {
                if ($route.Path -ine $Path) {
                    continue
                }

                $route
            })
    }

    # further filter by endpoint names
    if (($null -ne $EndpointName) -and ($EndpointName.Length -gt 0)) {
        $routes = @(foreach ($name in $EndpointName) {
                foreach ($route in $routes) {
                    if ($route.Endpoint.Name -ine $name) {
                        continue
                    }

                    $route
                }
            })
    }

    # return
    return $routes
}

<#
.SYNOPSIS
Get a Signal Route(s).

.DESCRIPTION
Get a Signal Route(s).

.PARAMETER Path
A Path to filter the signal routes.

.PARAMETER EndpointName
The name of an endpoint to filter signal routes.

.EXAMPLE
Get-PodeSignalRoute -Path '/message'
#>
function Get-PodeSignalRoute {
    [CmdletBinding()]
    [OutputType([System.Object[]])]
    param(
        [Parameter()]
        [string]
        $Path,

        [Parameter()]
        [string[]]
        $EndpointName
    )

    # start off with every route
    $routes = @()
    foreach ($route in $PodeContext.Server.Routes['Signal'].Values) {
        $routes += $route
    }

    # if we have a path, filter
    if (![string]::IsNullOrWhiteSpace($Path)) {
        $Path = Update-PodeRouteSlash -Path $Path
        $routes = @(foreach ($route in $routes) {
                if ($route.Path -ine $Path) {
                    continue
                }

                $route
            })
    }

    # further filter by endpoint names
    if (($null -ne $EndpointName) -and ($EndpointName.Length -gt 0)) {
        $routes = @(foreach ($name in $EndpointName) {
                foreach ($route in $routes) {
                    if ($route.Endpoint.Name -ine $name) {
                        continue
                    }

                    $route
                }
            })
    }

    # return
    return $routes
}

<#
.SYNOPSIS
Automatically loads route ps1 files

.DESCRIPTION
Automatically loads route ps1 files from either a /routes folder, or a custom folder. Saves space dot-sourcing them all one-by-one.

.PARAMETER Path
Optional Path to a folder containing ps1 files, can be relative or literal.

.PARAMETER IfExists
Specifies what action to take when a Route already exists. (Default: Default)

.EXAMPLE
Use-PodeRoutes

.EXAMPLE
Use-PodeRoutes -Path './my-routes' -IfExists Skip
#>
function Use-PodeRoutes {
    [CmdletBinding()]
    param(
        [Parameter()]
        [string]
        $Path,

        [Parameter()]
        [ValidateSet('Default', 'Error', 'Overwrite', 'Skip')]
        [string]
        $IfExists = 'Default'
    )

    if ($IfExists -ieq 'Default') {
        $IfExists = Get-PodeRouteIfExistsPreference
    }

    Use-PodeFolder -Path $Path -DefaultPath 'routes'
}

<#
.SYNOPSIS
Set the default IfExists preference for Routes.

.DESCRIPTION
Set the default IfExists preference for Routes.

.PARAMETER Value
Specifies what action to take when a Route already exists. (Default: Default)

.EXAMPLE
Set-PodeRouteIfExistsPreference -Value Overwrite
#>
function Set-PodeRouteIfExistsPreference {
    [CmdletBinding()]
    param(
        [Parameter()]
        [ValidateSet('Default', 'Error', 'Overwrite', 'Skip')]
        [string]
        $Value = 'Default'
    )

    $PodeContext.Server.Preferences.Routes.IfExists = $Value
}

<#
.SYNOPSIS
Test if a Route already exists.

.DESCRIPTION
Test if a Route already exists for a given Method and Path.

.PARAMETER Method
The HTTP Method of the Route.

.PARAMETER Path
The URI path of the Route.

.PARAMETER EndpointName
The EndpointName of an Endpoint the Route is bound against.

.PARAMETER CheckWildcard
If supplied, Pode will check for the Route on the Method first, and then check for the Route on the '*' Method.

.EXAMPLE
Test-PodeRoute -Method Post -Path '/example'

.EXAMPLE
Test-PodeRoute -Method Post -Path '/example' -CheckWildcard

.EXAMPLE
Test-PodeRoute -Method Get -Path '/example/:exampleId' -CheckWildcard
#>
function Test-PodeRoute {
    [CmdletBinding()]
    param(
        [Parameter(Mandatory = $true)]
        [ValidateSet('Connect', 'Delete', 'Get', 'Head', 'Merge', 'Options', 'Patch', 'Post', 'Put', 'Trace', '*')]
        [string]
        $Method,

        [Parameter(Mandatory = $true)]
        [string]
        $Path,

        [Parameter()]
        [string]
        $EndpointName,

        [switch]
        $CheckWildcard
    )

    # split route on '?' for query
    $Path = Split-PodeRouteQuery -Path $Path
    if ([string]::IsNullOrWhiteSpace($Path)) {
        # No Path supplied for the Route
        throw ($PodeLocale.noPathSuppliedForRouteExceptionMessage)
    }

    # ensure the route has appropriate slashes
    $Path = Update-PodeRouteSlash -Path $Path
    $Path = Resolve-PodePlaceholder -Path $Path

    # get endpoint from name
    $endpoint = @(Find-PodeEndpoint -EndpointName $EndpointName)[0]

    # check for routes
    $found = (Test-PodeRouteInternal -Method $Method -Path $Path -Protocol $endpoint.Protocol -Address $endpoint.Address)
    if (!$found -and $CheckWildcard) {
        $found = (Test-PodeRouteInternal -Method '*' -Path $Path -Protocol $endpoint.Protocol -Address $endpoint.Address)
    }

    return $found
}

<#
.SYNOPSIS
Test if a Static Route already exists.

.DESCRIPTION
Test if a Static Route already exists for a given Path.

.PARAMETER Path
The URI path of the Static Route.

.PARAMETER EndpointName
The EndpointName of an Endpoint the Static Route is bound against.

.EXAMPLE
Test-PodeStaticRoute -Path '/assets'
#>
function Test-PodeStaticRoute {
    [CmdletBinding()]
    param(
        [Parameter(Mandatory = $true)]
        [string]
        $Path,

        [Parameter()]
        [string]
        $EndpointName
    )

    # store the route method
    $Method = 'Static'

    # split route on '?' for query
    $Path = Split-PodeRouteQuery -Path $Path
    if ([string]::IsNullOrWhiteSpace($Path)) {
        # No Path supplied for the Route
        throw ($PodeLocale.noPathSuppliedForRouteExceptionMessage)
    }

    # ensure the route has appropriate slashes
    $Path = Update-PodeRouteSlash -Path $Path -Static
    $Path = Resolve-PodePlaceholder -Path $Path

    # get endpoint from name
    $endpoint = @(Find-PodeEndpoint -EndpointName $EndpointName)[0]

    # check for routes
    return (Test-PodeRouteInternal -Method $Method -Path $Path -Protocol $endpoint.Protocol -Address $endpoint.Address)
}

<#
.SYNOPSIS
Test if a Signal Route already exists.

.DESCRIPTION
Test if a Signal Route already exists for a given Path.

.PARAMETER Path
The URI path of the Signal Route.

.PARAMETER EndpointName
The EndpointName of an Endpoint the Signal Route is bound against.

.EXAMPLE
Test-PodeSignalRoute -Path '/message'
#>
function Test-PodeSignalRoute {
    [CmdletBinding()]
    param(
        [Parameter(Mandatory = $true)]
        [string]
        $Path,

        [Parameter()]
        [string]
        $EndpointName
    )

    $Method = 'Signal'

    # ensure the route has appropriate slashes
    $Path = Update-PodeRouteSlash -Path $Path

    # get endpoint from name
    $endpoint = @(Find-PodeEndpoint -EndpointName $EndpointName)[0]

    # check for routes
    return (Test-PodeRouteInternal -Method $Method -Path $Path -Protocol $endpoint.Protocol -Address $endpoint.Address)
}<|MERGE_RESOLUTION|>--- conflicted
+++ resolved
@@ -1191,18 +1191,13 @@
 
 
     if (Test-PodeIsEmpty $Routes) {
-<<<<<<< HEAD
         if ($PSCmdlet.ParameterSetName -ieq 'File') {
             $Routes = Convert-PodeFileToScriptBlock -FilePath $FilePath
         }
         else {
-
-            throw 'No scriptblock for -Routes passed'
-        }
-=======
-        # The Route parameter needs a valid, not empty, scriptblock
-        throw ($PodeLocale.routeParameterNeedsValidScriptblockExceptionMessage)
->>>>>>> 69790e77
+            # The Route parameter needs a valid, not empty, scriptblock
+            throw ($PodeLocale.routeParameterNeedsValidScriptblockExceptionMessage)
+        }
     }
 
     if ($Path -eq '/') {
@@ -1466,18 +1461,13 @@
     )
 
     if (Test-PodeIsEmpty $Routes) {
-<<<<<<< HEAD
         if ($PSCmdlet.ParameterSetName -ieq 'File') {
             $Routes = Convert-PodeFileToScriptBlock -FilePath $FilePath
         }
         else {
-
-            throw 'No scriptblock for -Routes passed or no filepath for -FilePath passed'
-        }
-=======
-        # The Route parameter needs a valid, not empty, scriptblock
-        throw ($PodeLocale.routeParameterNeedsValidScriptblockExceptionMessage)
->>>>>>> 69790e77
+            # The Route parameter needs a valid, not empty, scriptblock
+            throw ($PodeLocale.routeParameterNeedsValidScriptblockExceptionMessage)
+        }
     }
 
     if ($Path -eq '/') {
@@ -1654,18 +1644,13 @@
     )
 
     if (Test-PodeIsEmpty $Routes) {
-<<<<<<< HEAD
         if ($PSCmdlet.ParameterSetName -ieq 'File') {
             $Routes = Convert-PodeFileToScriptBlock -FilePath $FilePath
         }
         else {
-
-            throw 'No scriptblock for -Routes passed or no filepath for -FilePath passed'
-        }
-=======
-        # The Route parameter needs a valid, not empty, scriptblock
-        throw ($PodeLocale.routeParameterNeedsValidScriptblockExceptionMessage)
->>>>>>> 69790e77
+            # The Route parameter needs a valid, not empty, scriptblock
+            throw ($PodeLocale.routeParameterNeedsValidScriptblockExceptionMessage)
+        }
     }
 
     if ($Path -eq '/') {

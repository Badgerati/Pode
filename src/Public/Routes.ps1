<#
.SYNOPSIS
Adds a Route for a specific HTTP Method(s).

.DESCRIPTION
Adds a Route for a specific HTTP Method(s), with path, that when called with invoke any logic and/or Middleware.

.PARAMETER Method
The HTTP Method of this Route, multiple can be supplied.

.PARAMETER Path
The URI path for the Route.

.PARAMETER Middleware
An array of ScriptBlocks for optional Middleware.

.PARAMETER ScriptBlock
A ScriptBlock for the Route's main logic.

.PARAMETER EndpointName
The EndpointName of an Endpoint(s) this Route should be bound against.

.PARAMETER ContentType
The content type the Route should use when parsing any payloads.

.PARAMETER TransferEncoding
The transfer encoding the Route should use when parsing any payloads.

.PARAMETER ErrorContentType
The content type of any error pages that may get returned.

.PARAMETER FilePath
A literal, or relative, path to a file containing a ScriptBlock for the Route's main logic.

.PARAMETER ArgumentList
An array of arguments to supply to the Route's ScriptBlock.

.PARAMETER Authentication
The name of an Authentication method which should be used as middleware on this Route.

.PARAMETER Access
The name of an Access method which should be used as middleware on this Route.

.PARAMETER AllowAnon
If supplied, the Route will allow anonymous access for non-authenticated users.

.PARAMETER Login
If supplied, the Route will be flagged to Authentication as being a Route that handles user logins.

.PARAMETER Logout
If supplied, the Route will be flagged to Authentication as being a Route that handles users logging out.

.PARAMETER PassThru
If supplied, the route created will be returned so it can be passed through a pipe.

.PARAMETER IfExists
Specifies what action to take when a Route already exists. (Default: Default)

.PARAMETER Role
One or more optional Roles that will be authorised to access this Route, when using Authentication with an Access method.

.PARAMETER Group
One or more optional Groups that will be authorised to access this Route, when using Authentication with an Access method.

.PARAMETER Scope
One or more optional Scopes that will be authorised to access this Route, when using Authentication with an Access method.

.PARAMETER User
One or more optional Users that will be authorised to access this Route, when using Authentication with an Access method.

.PARAMETER OAResponses
An alternative way to associate OpenApi responses unsing New-PodeOAResponse instead of piping multiple Add-PodeOAResponse

.PARAMETER OAReference
A reference to OpenAPI reusable pathItem component created with Add-PodeOAComponentPathItem

.PARAMETER OADefinitionTag
An Array of strings representing the unique tag for the API specification.
This tag helps in distinguishing between different versions or types of API specifications within the application.
You can use this tag to reference the specific API documentation, schema, or version that your function interacts with.

.EXAMPLE
Add-PodeRoute -Method Get -Path '/' -ScriptBlock { /* logic */ }

.EXAMPLE
Add-PodeRoute -Method Post -Path '/users/:userId/message' -Middleware (Get-PodeCsrfMiddleware) -ScriptBlock { /* logic */ }

.EXAMPLE
Add-PodeRoute -Method Post -Path '/user' -ContentType 'application/json' -ScriptBlock { /* logic */ }

.EXAMPLE
Add-PodeRoute -Method Post -Path '/user' -ContentType 'application/json' -TransferEncoding gzip -ScriptBlock { /* logic */ }

.EXAMPLE
Add-PodeRoute -Method Get -Path '/api/cpu' -ErrorContentType 'application/json' -ScriptBlock { /* logic */ }

.EXAMPLE
Add-PodeRoute -Method Get -Path '/' -ScriptBlock { /* logic */ } -ArgumentList 'arg1', 'arg2'

.EXAMPLE
Add-PodeRoute -Method Get -Path '/' -Role 'Developer', 'QA' -ScriptBlock { /* logic */ }

.EXAMPLE
$Responses = New-PodeOAResponse -StatusCode 400 -Description 'Invalid username supplied' |
            New-PodeOAResponse -StatusCode 404 -Description 'User not found' |
            New-PodeOAResponse -StatusCode 405 -Description 'Invalid Input'

Add-PodeRoute -PassThru -Method Put -Path '/user/:username' -OAResponses $Responses -ScriptBlock {
            #code is going here
        }
#>
function Add-PodeRoute {
    [CmdletBinding(DefaultParameterSetName = 'Script')]
    [OutputType([System.Object[]])]
    param(
        [Parameter(Mandatory = $true)]
        [ValidateSet('Connect', 'Delete', 'Get', 'Head', 'Merge', 'Options', 'Patch', 'Post', 'Put', 'Trace', '*')]
        [string[]]
        $Method,

        [Parameter(Mandatory = $true)]
        [string]
        $Path,

        [Parameter()]
        [object[]]
        $Middleware,

        [Parameter(ParameterSetName = 'Script')]
        [scriptblock]
        $ScriptBlock,

        [Parameter( )]
        [AllowNull()]
        [string[]]
        $EndpointName,

        [Parameter()]
        [string]
        $ContentType,

        [Parameter()]
        [ValidateSet('', 'gzip', 'deflate')]
        [string]
        $TransferEncoding,

        [Parameter()]
        [string]
        $ErrorContentType,

        [Parameter(Mandatory = $true, ParameterSetName = 'File')]
        [string]
        $FilePath,

        [Parameter()]
        [object[]]
        $ArgumentList,

        [Parameter()]
        [Alias('Auth')]
        [string]
        $Authentication,

        [Parameter()]
        [string]
        $Access,

        [Parameter()]
        [ValidateSet('Default', 'Error', 'Overwrite', 'Skip')]
        [string]
        $IfExists = 'Default',

        [Parameter()]
        [string[]]
        $Role,

        [Parameter()]
        [string[]]
        $Group,

        [Parameter()]
        [string[]]
        $Scope,

        [Parameter()]
        [string[]]
        $User,

        [switch]
        $AllowAnon,

        [switch]
        $Login,

        [switch]
        $Logout,

        [hashtable]
        $OAResponses,

        [string]
        $OAReference,

        [switch]
        $PassThru,

        [string[]]
        $OADefinitionTag
    )

    # check if we have any route group info defined
    if ($null -ne $RouteGroup) {
        if (![string]::IsNullOrWhiteSpace($RouteGroup.Path)) {
            $Path = "$($RouteGroup.Path)$($Path)"
        }

        if ($null -ne $RouteGroup.Middleware) {
            $Middleware = $RouteGroup.Middleware + $Middleware
        }

        if ([string]::IsNullOrWhiteSpace($EndpointName)) {
            $EndpointName = $RouteGroup.EndpointName
        }

        if ([string]::IsNullOrWhiteSpace($ContentType)) {
            $ContentType = $RouteGroup.ContentType
        }

        if ([string]::IsNullOrWhiteSpace($TransferEncoding)) {
            $TransferEncoding = $RouteGroup.TransferEncoding
        }

        if ([string]::IsNullOrWhiteSpace($ErrorContentType)) {
            $ErrorContentType = $RouteGroup.ErrorContentType
        }

        if ([string]::IsNullOrWhiteSpace($Authentication)) {
            $Authentication = $RouteGroup.Authentication
        }

        if ([string]::IsNullOrWhiteSpace($Access)) {
            $Access = $RouteGroup.Access
        }

        if ($RouteGroup.AllowAnon) {
            $AllowAnon = $RouteGroup.AllowAnon
        }

        if ($RouteGroup.IfExists -ine 'default') {
            $IfExists = $RouteGroup.IfExists
        }

        if ($null -ne $RouteGroup.AccessMeta.Role) {
            $Role = $RouteGroup.AccessMeta.Role + $Role
        }

        if ($null -ne $RouteGroup.AccessMeta.Group) {
            $Group = $RouteGroup.AccessMeta.Group + $Group
        }

        if ($null -ne $RouteGroup.AccessMeta.Scope) {
            $Scope = $RouteGroup.AccessMeta.Scope + $Scope
        }

        if ($null -ne $RouteGroup.AccessMeta.User) {
            $User = $RouteGroup.AccessMeta.User + $User
        }

        if ($null -ne $RouteGroup.AccessMeta.Custom) {
            $CustomAccess = $RouteGroup.AccessMeta.Custom
        }

        if ($null -ne $RouteGroup.OADefinitionTag ) {
            $OADefinitionTag = $RouteGroup.OADefinitionTag
        }
    }

    # var for new routes created
    $newRoutes = @()

    # store the original path
    $origPath = $Path

    # split route on '?' for query
    $Path = Split-PodeRouteQuery -Path $Path
    if ([string]::IsNullOrWhiteSpace($Path)) {
        # No Path supplied for the Route
        throw ($PodeLocale.noPathSuppliedForRouteExceptionMessage)
    }

    # ensure the route has appropriate slashes
    $Path = Update-PodeRouteSlash -Path $Path
    $OpenApiPath = ConvertTo-PodeOpenApiRoutePath -Path $Path
    $Path = Resolve-PodePlaceholder -Path $Path

    # get endpoints from name
    $endpoints = Find-PodeEndpoint -EndpointName $EndpointName

    # get default route IfExists state
    if ($IfExists -ieq 'Default') {
        $IfExists = Get-PodeRouteIfExistsPreference
    }

    # if middleware, scriptblock and file path are all null/empty, error
    if ((Test-PodeIsEmpty $Middleware) -and (Test-PodeIsEmpty $ScriptBlock) -and (Test-PodeIsEmpty $FilePath) -and (Test-PodeIsEmpty $Authentication)) {
        # [Method] Path: No logic passed
        throw ($PodeLocale.noLogicPassedForMethodRouteExceptionMessage -f ($Method -join ','), $Path)
    }

    # if we have a file path supplied, load that path as a scriptblock
    if ($PSCmdlet.ParameterSetName -ieq 'file') {
        $ScriptBlock = Convert-PodeFileToScriptBlock -FilePath $FilePath
    }

    # check for scoped vars
    $ScriptBlock, $usingVars = Convert-PodeScopedVariables -ScriptBlock $ScriptBlock -PSSession $PSCmdlet.SessionState

    # convert any middleware into valid hashtables
    $Middleware = @(ConvertTo-PodeMiddleware -Middleware $Middleware -PSSession $PSCmdlet.SessionState)

    # if an access name was supplied, setup access as middleware first to it's after auth middleware
    if (![string]::IsNullOrWhiteSpace($Access)) {
        if ([string]::IsNullOrWhiteSpace($Authentication)) {
            # Access requires Authentication to be supplied on Routes
            throw ($PodeLocale.accessRequiresAuthenticationOnRoutesExceptionMessage)
        }

        if (!(Test-PodeAccessExists -Name $Access)) {
            # Access method does not exist
            throw ($PodeLocale.accessMethodDoesNotExistExceptionMessage -f $Access)
        }

        $options = @{
            Name = $Access
        }

        $Middleware = (@(Get-PodeAccessMiddlewareScript | New-PodeMiddleware -ArgumentList $options) + $Middleware)
    }

    # if an auth name was supplied, setup the auth as the first middleware
    if (![string]::IsNullOrWhiteSpace($Authentication)) {
        if (!(Test-PodeAuthExists -Name $Authentication)) {
            # Authentication method does not exist
            throw ($PodeLocale.authenticationMethodDoesNotExistExceptionMessage -f $Authentication)
        }

        $options = @{
            Name   = $Authentication
            Login  = $Login
            Logout = $Logout
            Anon   = $AllowAnon
        }

        $Middleware = (@(Get-PodeAuthMiddlewareScript | New-PodeMiddleware -ArgumentList $options) + $Middleware)
    }

    # custom access
    if ($null -eq $CustomAccess) {
        $CustomAccess = @{}
    }

    # workout a default content type for the route
    $ContentType = Find-PodeRouteContentType -Path $Path -ContentType $ContentType

    # workout a default transfer encoding for the route
    $TransferEncoding = Find-PodeRouteTransferEncoding -Path $Path -TransferEncoding $TransferEncoding

    # loop through each method
    foreach ($_method in $Method) {
        # ensure the route doesn't already exist for each endpoint
        $endpoints = @(foreach ($_endpoint in $endpoints) {
                $found = Test-PodeRouteInternal -Method $_method -Path $Path -Protocol $_endpoint.Protocol -Address $_endpoint.Address -ThrowError:($IfExists -ieq 'Error')

                if ($found) {
                    if ($IfExists -ieq 'Overwrite') {
                        Remove-PodeRoute -Method $_method -Path $origPath -EndpointName $_endpoint.Name
                    }

                    if ($IfExists -ieq 'Skip') {
                        continue
                    }
                }

                $_endpoint
            })

        if (($null -eq $endpoints) -or ($endpoints.Length -eq 0)) {
            continue
        }

        #add security header method if autoMethods is enabled
        if (  $PodeContext.Server.Security.autoMethods ) {
            Add-PodeSecurityHeader -Name 'Access-Control-Allow-Methods' -Value $_method.ToUpper() -Append
        }

        $DefinitionTag = Test-PodeOADefinitionTag -Tag $OADefinitionTag

        #add the default OpenApi responses
        if ( $PodeContext.Server.OpenAPI.Definitions[$DefinitionTag].hiddenComponents.defaultResponses) {
            $DefaultResponse = @{}
            foreach ($tag in $DefinitionTag) {
                $DefaultResponse[$tag] = $PodeContext.Server.OpenAPI.Definitions[$tag].hiddenComponents.defaultResponses.Clone()
            }
        }

        # add the route(s)
        Write-Verbose "Adding Route: [$($_method)] $($Path)"
        $methodRoutes = @(foreach ($_endpoint in $endpoints) {
                @{
                    Logic            = $ScriptBlock
                    UsingVariables   = $usingVars
                    Middleware       = $Middleware
                    Authentication   = $Authentication
                    Access           = $Access
                    AccessMeta       = @{
                        Role   = $Role
                        Group  = $Group
                        Scope  = $Scope
                        User   = $User
                        Custom = $CustomAccess
                    }
                    Endpoint         = @{
                        Protocol = $_endpoint.Protocol
                        Address  = $_endpoint.Address.Trim()
                        Name     = $_endpoint.Name
                    }
                    ContentType      = $ContentType
                    TransferEncoding = $TransferEncoding
                    ErrorType        = $ErrorContentType
                    Arguments        = $ArgumentList
                    Method           = $_method
                    Path             = $Path
                    OpenApi          = @{
                        Path           = $OpenApiPath
                        Responses      = $DefaultResponse
                        Parameters     = $null
                        RequestBody    = $null
                        CallBacks      = @{}
                        Authentication = @()
                        Servers        = @()
                        DefinitionTag  = $DefinitionTag
                    }
                    IsStatic         = $false
                    Metrics          = @{
                        Requests = @{
                            Total       = 0
                            StatusCodes = @{}
                        }
                    }
                }
            })

        if (![string]::IsNullOrWhiteSpace($Authentication)) {
            Set-PodeOAAuth -Route $methodRoutes -Name $Authentication -AllowAnon:$AllowAnon
        }

        $PodeContext.Server.Routes[$_method][$Path] += @($methodRoutes)
        if ($PassThru) {
            $newRoutes += $methodRoutes
        }
    }
    if ($OAReference) {
        Test-PodeOAComponentInternal -Field pathItems -DefinitionTag $DefinitionTag -Name $OAReference -PostValidation
        foreach ($r in @($newRoutes)) {
            $r.OpenApi = @{
                '$ref'        = "#/components/paths/$OAReference"
                DefinitionTag = $DefinitionTag
                Path          = $OpenApiPath
            }
        }
    }
    elseif ($OAResponses) {
        foreach ($r in @($newRoutes)) {
            $r.OpenApi.Responses = $OAResponses
        }
    }

    # return the routes?
    if ($PassThru) {
        return $newRoutes
    }
}

<#
.SYNOPSIS
Add a static Route for rendering static content.

.DESCRIPTION
Add a static Route for rendering static content. You can also define default pages to display.

.PARAMETER Path
The URI path for the static Route.

.PARAMETER Source
The literal, or relative, path to the directory that contains the static content.

.PARAMETER Middleware
An array of ScriptBlocks for optional Middleware.

.PARAMETER EndpointName
The EndpointName of an Endpoint(s) to bind the static Route against.

.PARAMETER ContentType
The content type the static Route should use when parsing any payloads.

.PARAMETER TransferEncoding
The transfer encoding the static Route should use when parsing any payloads.

.PARAMETER Defaults
An array of default pages to display, such as 'index.html'.

.PARAMETER ErrorContentType
The content type of any error pages that may get returned.

.PARAMETER Authentication
The name of an Authentication method which should be used as middleware on this Route.

.PARAMETER Access
The name of an Access method which should be used as middleware on this Route.

.PARAMETER AllowAnon
If supplied, the static route will allow anonymous access for non-authenticated users.

.PARAMETER DownloadOnly
When supplied, all static content on this Route will be attached as downloads - rather than rendered.

.PARAMETER PassThru
If supplied, the static route created will be returned so it can be passed through a pipe.

.PARAMETER IfExists
Specifies what action to take when a Static Route already exists. (Default: Default)

.PARAMETER Role
One or more optional Roles that will be authorised to access this Route, when using Authentication with an Access method.

.PARAMETER Group
One or more optional Groups that will be authorised to access this Route, when using Authentication with an Access method.

.PARAMETER Scope
One or more optional Scopes that will be authorised to access this Route, when using Authentication with an Access method.

.PARAMETER User
One or more optional Users that will be authorised to access this Route, when using Authentication with an Access method.

.PARAMETER FileBrowser
If supplied, when the path is a folder, instead of returning 404, will return A browsable content of the directory.

.PARAMETER RedirectToDefault
If supplied, the user will be redirected to the default page if found instead of the page being rendered as the folder path.

.EXAMPLE
Add-PodeStaticRoute -Path '/assets' -Source './assets'

.EXAMPLE
Add-PodeStaticRoute -Path '/assets' -Source './assets' -Defaults @('index.html')

.EXAMPLE
Add-PodeStaticRoute -Path '/installers' -Source './exes' -DownloadOnly

.EXAMPLE
Add-PodeStaticRoute -Path '/assets' -Source './assets' -Defaults @('index.html') -RedirectToDefault
#>
function Add-PodeStaticRoute {
    [CmdletBinding()]
    [OutputType([System.Object[]])]
    param(
        [Parameter(Mandatory = $true)]
        [string]
        $Path,

        [Parameter(Mandatory = $true)]
        [string]
        $Source,

        [Parameter()]
        [object[]]
        $Middleware,

        [Parameter()]
        [string[]]
        $EndpointName,

        [Parameter()]
        [string]
        $ContentType,

        [Parameter()]
        [ValidateSet('', 'gzip', 'deflate')]
        [string]
        $TransferEncoding,

        [Parameter()]
        [string[]]
        $Defaults,

        [Parameter()]
        [string]
        $ErrorContentType,

        [Parameter()]
        [Alias('Auth')]
        [string]
        $Authentication,

        [Parameter()]
        [string]
        $Access,

        [Parameter()]
        [ValidateSet('Default', 'Error', 'Overwrite', 'Skip')]
        [string]
        $IfExists = 'Default',

        [Parameter()]
        [string[]]
        $Role,

        [Parameter()]
        [string[]]
        $Group,

        [Parameter()]
        [string[]]
        $Scope,

        [Parameter()]
        [string[]]
        $User,

        [switch]
        $AllowAnon,

        [switch]
        $DownloadOnly,

        [switch]
        $FileBrowser,

        [switch]
        $PassThru,

        [switch]
        $RedirectToDefault
    )

    # check if we have any route group info defined
    if ($null -ne $RouteGroup) {
        if (![string]::IsNullOrWhiteSpace($RouteGroup.Path)) {
            $Path = "$($RouteGroup.Path)$($Path)"
        }

        if (![string]::IsNullOrWhiteSpace($RouteGroup.Source)) {
            $Source = [System.IO.Path]::Combine($Source, $RouteGroup.Source.TrimStart('\/'))
        }

        if ($null -ne $RouteGroup.Middleware) {
            $Middleware = $RouteGroup.Middleware + $Middleware
        }

        if ([string]::IsNullOrWhiteSpace($EndpointName)) {
            $EndpointName = $RouteGroup.EndpointName
        }

        if ([string]::IsNullOrWhiteSpace($ContentType)) {
            $ContentType = $RouteGroup.ContentType
        }

        if ([string]::IsNullOrWhiteSpace($TransferEncoding)) {
            $TransferEncoding = $RouteGroup.TransferEncoding
        }

        if ([string]::IsNullOrWhiteSpace($ErrorContentType)) {
            $ErrorContentType = $RouteGroup.ErrorContentType
        }

        if ([string]::IsNullOrWhiteSpace($Authentication)) {
            $Authentication = $RouteGroup.Authentication
        }

        if ([string]::IsNullOrWhiteSpace($Access)) {
            $Access = $RouteGroup.Access
        }

        if (Test-PodeIsEmpty $Defaults) {
            $Defaults = $RouteGroup.Defaults
        }

        if ($RouteGroup.AllowAnon) {
            $AllowAnon = $RouteGroup.AllowAnon
        }

        if ($RouteGroup.DownloadOnly) {
            $DownloadOnly = $RouteGroup.DownloadOnly
        }

        if ($RouteGroup.FileBrowser) {
            $FileBrowser = $RouteGroup.FileBrowser
        }

        if ($RouteGroup.RedirectToDefault) {
            $RedirectToDefault = $RouteGroup.RedirectToDefault
        }

        if ($RouteGroup.IfExists -ine 'default') {
            $IfExists = $RouteGroup.IfExists
        }

        if ($null -ne $RouteGroup.AccessMeta.Role) {
            $Role = $RouteGroup.AccessMeta.Role + $Role
        }

        if ($null -ne $RouteGroup.AccessMeta.Group) {
            $Group = $RouteGroup.AccessMeta.Group + $Group
        }

        if ($null -ne $RouteGroup.AccessMeta.Scope) {
            $Scope = $RouteGroup.AccessMeta.Scope + $Scope
        }

        if ($null -ne $RouteGroup.AccessMeta.User) {
            $User = $RouteGroup.AccessMeta.User + $User
        }

        if ($null -ne $RouteGroup.AccessMeta.Custom) {
            $CustomAccess = $RouteGroup.AccessMeta.Custom
        }
    }

    # store the route method
    $Method = 'Static'

    # store the original path
    $origPath = $Path

    # split route on '?' for query
    $Path = Split-PodeRouteQuery -Path $Path
    if ([string]::IsNullOrWhiteSpace($Path)) {
        # No Path supplied for the Route.
        throw ($PodeLocale.noPathSuppliedForRouteExceptionMessage)
    }

    # ensure the route has appropriate slashes
    $Path = Update-PodeRouteSlash -Path $Path -Static
    $OpenApiPath = ConvertTo-PodeOpenApiRoutePath -Path $Path
    $Path = Resolve-PodePlaceholder -Path $Path

    # get endpoints from name
    $endpoints = Find-PodeEndpoint -EndpointName $EndpointName

    # get default route IfExists state
    if ($IfExists -ieq 'Default') {
        $IfExists = Get-PodeRouteIfExistsPreference
    }

    # ensure the route doesn't already exist for each endpoint
    $endpoints = @(foreach ($_endpoint in $endpoints) {
            $found = Test-PodeRouteInternal -Method $Method -Path $Path -Protocol $_endpoint.Protocol -Address $_endpoint.Address -ThrowError:($IfExists -ieq 'Error')

            if ($found) {
                if ($IfExists -ieq 'Overwrite') {
                    Remove-PodeStaticRoute -Path $origPath -EndpointName $_endpoint.Name
                }

                if ($IfExists -ieq 'Skip') {
                    continue
                }
            }

            $_endpoint
        })

    if (($null -eq $endpoints) -or ($endpoints.Length -eq 0)) {
        return
    }

    # if static, ensure the path exists at server root
    $Source = Get-PodeRelativePath -Path $Source -JoinRoot
    if (!(Test-PodePath -Path $Source -NoStatus)) {
        # [Method)] Path: The Source path supplied for Static Route does not exist
        throw ($PodeLocale.sourcePathDoesNotExistForStaticRouteExceptionMessage -f $Path, $Source)
    }

    # setup a temp drive for the path
    $Source = New-PodePSDrive -Path $Source

    # setup default static files
    if ($null -eq $Defaults) {
        $Defaults = Get-PodeStaticRouteDefault
    }

    if (!$RedirectToDefault) {
        $RedirectToDefault = $PodeContext.Server.Web.Static.RedirectToDefault
    }

    # convert any middleware into valid hashtables
    $Middleware = @(ConvertTo-PodeMiddleware -Middleware $Middleware -PSSession $PSCmdlet.SessionState)

    # if an access name was supplied, setup access as middleware first to it's after auth middleware
    if (![string]::IsNullOrWhiteSpace($Access)) {
        if ([string]::IsNullOrWhiteSpace($Authentication)) {
            # Access requires Authentication to be supplied on Routes
            throw ($PodeLocale.accessRequiresAuthenticationOnRoutesExceptionMessage)
        }

        if (!(Test-PodeAccessExists -Name $Access)) {
            # Access method does not exist
            throw ($PodeLocale.accessMethodDoesNotExistExceptionMessage -f $Access)
        }

        $options = @{
            Name = $Access
        }

        $Middleware = (@(Get-PodeAccessMiddlewareScript | New-PodeMiddleware -ArgumentList $options) + $Middleware)
    }

    # if an auth name was supplied, setup the auth as the first middleware
    if (![string]::IsNullOrWhiteSpace($Authentication)) {
        if (!(Test-PodeAuthExists -Name $Authentication)) {
            # Authentication method does not exist
            throw ($PodeLocale.authenticationMethodDoesNotExistExceptionMessage)
        }

        $options = @{
            Name = $Authentication
            Anon = $AllowAnon
        }

        $Middleware = (@(Get-PodeAuthMiddlewareScript | New-PodeMiddleware -ArgumentList $options) + $Middleware)
    }

    # workout a default content type for the route
    $ContentType = Find-PodeRouteContentType -Path $Path -ContentType $ContentType

    # workout a default transfer encoding for the route
    $TransferEncoding = Find-PodeRouteTransferEncoding -Path $Path -TransferEncoding $TransferEncoding

    #The path use KleeneStar(Asterisk)
    $KleeneStar = $OrigPath.Contains('*')

    # add the route(s)
    Write-Verbose "Adding Route: [$($Method)] $($Path)"
    $newRoutes = @(foreach ($_endpoint in $endpoints) {
            @{
                Source            = $Source
                Path              = $Path
                KleeneStar        = $KleeneStar
                Method            = $Method
                Defaults          = $Defaults
                RedirectToDefault = $RedirectToDefault
                Middleware        = $Middleware
                Authentication    = $Authentication
                Access            = $Access
                AccessMeta        = @{
                    Role   = $Role
                    Group  = $Group
                    Scope  = $Scope
                    User   = $User
                    Custom = $CustomAccess
                }
                Endpoint          = @{
                    Protocol = $_endpoint.Protocol
                    Address  = $_endpoint.Address.Trim()
                    Name     = $_endpoint.Name
                }
                ContentType       = $ContentType
                TransferEncoding  = $TransferEncoding
                ErrorType         = $ErrorContentType
                Download          = $DownloadOnly
                IsStatic          = $true
                FileBrowser       = $FileBrowser.isPresent
                OpenApi           = @{
                    Path           = $OpenApiPath
                    Responses      = @{}
                    Parameters     = $null
                    RequestBody    = $null
                    CallBacks      = @{}
                    Authentication = @()
                    Servers        = @()
                    DefinitionTag  = $DefinitionTag
                }
                Metrics           = @{
                    Requests = @{
                        Total       = 0
                        StatusCodes = @{}
                    }
                }
            }
        })

    $PodeContext.Server.Routes[$Method][$Path] += @($newRoutes)

    # return the routes?
    if ($PassThru) {
        return $newRoutes
    }
}

<#
.SYNOPSIS
Adds a Signal Route for WebSockets.

.DESCRIPTION
Adds a Signal Route, with path, that when called with invoke any logic.

.PARAMETER Path
The URI path for the Signal Route.

.PARAMETER ScriptBlock
A ScriptBlock for the Signal Route's main logic.

.PARAMETER EndpointName
The EndpointName of an Endpoint(s) this Signal Route should be bound against.

.PARAMETER FilePath
A literal, or relative, path to a file containing a ScriptBlock for the Signal Route's main logic.

.PARAMETER ArgumentList
An array of arguments to supply to the Signal Route's ScriptBlock.

.PARAMETER IfExists
Specifies what action to take when a Signal Route already exists. (Default: Default)

.EXAMPLE
Add-PodeSignalRoute -Path '/message' -ScriptBlock { /* logic */ }

.EXAMPLE
Add-PodeSignalRoute -Path '/message' -ScriptBlock { /* logic */ } -ArgumentList 'arg1', 'arg2'
#>
function Add-PodeSignalRoute {
    [CmdletBinding(DefaultParameterSetName = 'Script')]
    [OutputType([System.Object[]])]
    param(
        [Parameter(Mandatory = $true)]
        [string]
        $Path,

        [Parameter(ParameterSetName = 'Script')]
        [scriptblock]
        $ScriptBlock,

        [Parameter()]
        [string[]]
        $EndpointName,

        [Parameter(Mandatory = $true, ParameterSetName = 'File')]
        [string]
        $FilePath,

        [Parameter()]
        [object[]]
        $ArgumentList,

        [Parameter()]
        [ValidateSet('Default', 'Error', 'Overwrite', 'Skip')]
        [string]
        $IfExists = 'Default'
    )

    # check if we have any route group info defined
    if ($null -ne $RouteGroup) {
        if (![string]::IsNullOrWhiteSpace($RouteGroup.Path)) {
            $Path = "$($RouteGroup.Path)$($Path)"
        }

        if ([string]::IsNullOrWhiteSpace($EndpointName)) {
            $EndpointName = $RouteGroup.EndpointName
        }

        if ($RouteGroup.IfExists -ine 'default') {
            $IfExists = $RouteGroup.IfExists
        }
    }

    $Method = 'Signal'

    # store the original path
    $origPath = $Path

    # ensure the route has appropriate slashes
    $Path = Update-PodeRouteSlash -Path $Path

    # get endpoints from name
    $endpoints = Find-PodeEndpoint -EndpointName $EndpointName

    # get default route IfExists state
    if ($IfExists -ieq 'Default') {
        $IfExists = Get-PodeRouteIfExistsPreference
    }

    # ensure the route doesn't already exist for each endpoint
    $endpoints = @(foreach ($_endpoint in $endpoints) {
            $found = Test-PodeRouteInternal -Method $Method -Path $Path -Protocol $_endpoint.Protocol -Address $_endpoint.Address -ThrowError:($IfExists -ieq 'Error')

            if ($found) {
                if ($IfExists -ieq 'Overwrite') {
                    Remove-PodeSignalRoute -Path $origPath -EndpointName $_endpoint.Name
                }

                if ($IfExists -ieq 'Skip') {
                    continue
                }
            }

            $_endpoint
        })

    if (($null -eq $endpoints) -or ($endpoints.Length -eq 0)) {
        return
    }

    # if scriptblock and file path are all null/empty, error
    if ((Test-PodeIsEmpty $ScriptBlock) -and (Test-PodeIsEmpty $FilePath)) {
        # [Method] Path: No logic passed
        throw ($PodeLocale.noLogicPassedForMethodRouteExceptionMessage -f $Method, $Path)
    }

    # if we have a file path supplied, load that path as a scriptblock
    if ($PSCmdlet.ParameterSetName -ieq 'file') {
        $ScriptBlock = Convert-PodeFileToScriptBlock -FilePath $FilePath
    }

    # check for scoped vars
    $ScriptBlock, $usingVars = Convert-PodeScopedVariables -ScriptBlock $ScriptBlock -PSSession $PSCmdlet.SessionState

    # add the route(s)
    Write-Verbose "Adding Route: [$($Method)] $($Path)"
    $newRoutes = @(foreach ($_endpoint in $endpoints) {
            @{
                Logic          = $ScriptBlock
                UsingVariables = $usingVars
                Endpoint       = @{
                    Protocol = $_endpoint.Protocol
                    Address  = $_endpoint.Address.Trim()
                    Name     = $_endpoint.Name
                }
                Arguments      = $ArgumentList
                Method         = $Method
                Path           = $Path
                IsStatic       = $false
                Metrics        = @{
                    Requests = @{
                        Total = 0
                    }
                }
            }
        })

    $PodeContext.Server.Routes[$Method][$Path] += @($newRoutes)
}

<#
.SYNOPSIS
Add a Route Group for multiple Routes.

.DESCRIPTION
Add a Route Group for sharing values between multiple Routes.

.PARAMETER Path
The URI path to use as a base for the Routes, that should be prepended.

.PARAMETER Routes
A ScriptBlock for adding Routes.

.PARAMETER Middleware
An array of ScriptBlocks for optional Middleware to give each Route.

.PARAMETER EndpointName
The EndpointName of an Endpoint(s) to use for the Routes.

.PARAMETER ContentType
The content type to use for the Routes, when parsing any payloads.

.PARAMETER TransferEncoding
The transfer encoding to use for the Routes, when parsing any payloads.

.PARAMETER ErrorContentType
The content type of any error pages that may get returned.

.PARAMETER Authentication
The name of an Authentication method which should be used as middleware on the Routes.

.PARAMETER Access
The name of an Access method which should be used as middleware on this Route.

.PARAMETER IfExists
Specifies what action to take when a Route already exists. (Default: Default)

.PARAMETER Role
One or more optional Roles that will be authorised to access this Route, when using Authentication with an Access method.

.PARAMETER Group
One or more optional Groups that will be authorised to access this Route, when using Authentication with an Access method.

.PARAMETER Scope
One or more optional Scopes that will be authorised to access this Route, when using Authentication with an Access method.

.PARAMETER User
One or more optional Users that will be authorised to access this Route, when using Authentication with an Access method.

.PARAMETER AllowAnon
If supplied, the Routes will allow anonymous access for non-authenticated users.

.PARAMETER OADefinitionTag
An Array of strings representing the unique tag for the API specification.
This tag helps in distinguishing between different versions or types of API specifications within the application.
You can use this tag to reference the specific API documentation, schema, or version that your function interacts with.

.EXAMPLE
Add-PodeRouteGroup -Path '/api' -Routes { Add-PodeRoute -Path '/route1' -Etc }
#>
function Add-PodeRouteGroup {
    [CmdletBinding()]
    param(
        [Parameter()]
        [string]
        $Path,

        [Parameter(Mandatory = $true)]
        [scriptblock]
        $Routes,

        [Parameter()]
        [object[]]
        $Middleware,

        [Parameter()]
        [string[]]
        $EndpointName,

        [Parameter()]
        [string]
        $ContentType,

        [Parameter()]
        [ValidateSet('', 'gzip', 'deflate')]
        [string]
        $TransferEncoding,

        [Parameter()]
        [string]
        $ErrorContentType,

        [Parameter()]
        [Alias('Auth')]
        [string]
        $Authentication,

        [Parameter()]
        [string]
        $Access,

        [Parameter()]
        [ValidateSet('Default', 'Error', 'Overwrite', 'Skip')]
        [string]
        $IfExists = 'Default',

        [Parameter()]
        [string[]]
        $Role,

        [Parameter()]
        [string[]]
        $Group,

        [Parameter()]
        [string[]]
        $Scope,

        [Parameter()]
        [string[]]
        $User,

        [switch]
        $AllowAnon,

        [string[]]
        $OADefinitionTag
    )

    if (Test-PodeIsEmpty $Routes) {
        # The Route parameter needs a valid, not empty, scriptblock
        throw ($PodeLocale.routeParameterNeedsValidScriptblockExceptionMessage)
    }

    if ($Path -eq '/') {
        $Path = $null
    }

    # check for scoped vars
    $Routes, $usingVars = Convert-PodeScopedVariables -ScriptBlock $Routes -PSSession $PSCmdlet.SessionState

    # group details
    if ($null -ne $RouteGroup) {
        if (![string]::IsNullOrWhiteSpace($RouteGroup.Path)) {
            $Path = "$($RouteGroup.Path)$($Path)"
        }

        if ($null -ne $RouteGroup.Middleware) {
            $Middleware = $RouteGroup.Middleware + $Middleware
        }

        if ([string]::IsNullOrWhiteSpace($EndpointName)) {
            $EndpointName = $RouteGroup.EndpointName
        }

        if ([string]::IsNullOrWhiteSpace($ContentType)) {
            $ContentType = $RouteGroup.ContentType
        }

        if ([string]::IsNullOrWhiteSpace($TransferEncoding)) {
            $TransferEncoding = $RouteGroup.TransferEncoding
        }

        if ([string]::IsNullOrWhiteSpace($ErrorContentType)) {
            $ErrorContentType = $RouteGroup.ErrorContentType
        }

        if ([string]::IsNullOrWhiteSpace($Authentication)) {
            $Authentication = $RouteGroup.Authentication
        }

        if ([string]::IsNullOrWhiteSpace($Access)) {
            $Access = $RouteGroup.Access
        }

        if ($RouteGroup.AllowAnon) {
            $AllowAnon = $RouteGroup.AllowAnon
        }

        if ($RouteGroup.IfExists -ine 'default') {
            $IfExists = $RouteGroup.IfExists
        }

        if ($null -ne $RouteGroup.AccessMeta.Role) {
            $Role = $RouteGroup.AccessMeta.Role + $Role
        }

        if ($null -ne $RouteGroup.AccessMeta.Group) {
            $Group = $RouteGroup.AccessMeta.Group + $Group
        }

        if ($null -ne $RouteGroup.AccessMeta.Scope) {
            $Scope = $RouteGroup.AccessMeta.Scope + $Scope
        }

        if ($null -ne $RouteGroup.AccessMeta.User) {
            $User = $RouteGroup.AccessMeta.User + $User
        }

        if ($null -ne $RouteGroup.AccessMeta.Custom) {
            $CustomAccess = $RouteGroup.AccessMeta.Custom
        }

        if ($null -ne $RouteGroup.OADefinitionTag ) {
            $OADefinitionTag = $RouteGroup.OADefinitionTag
        }

    }

    $RouteGroup = @{
        Path             = $Path
        Middleware       = $Middleware
        EndpointName     = $EndpointName
        ContentType      = $ContentType
        TransferEncoding = $TransferEncoding
        ErrorContentType = $ErrorContentType
        Authentication   = $Authentication
        Access           = $Access
        AllowAnon        = $AllowAnon
        IfExists         = $IfExists
        OADefinitionTag  = $OADefinitionTag
        AccessMeta       = @{
            Role   = $Role
            Group  = $Group
            Scope  = $Scope
            User   = $User
            Custom = $CustomAccess
        }
    }

    # add routes
    $null = Invoke-PodeScriptBlock -ScriptBlock $Routes -UsingVariables $usingVars -Splat -NoNewClosure
}

<#
.SYNOPSIS
Add a Static Route Group for multiple Static Routes.

.DESCRIPTION
Add a Static Route Group for sharing values between multiple Static Routes.

.PARAMETER Path
The URI path to use as a base for the Static Routes.

.PARAMETER Source
A literal, or relative, base path to the directory that contains the static content, that should be prepended.

.PARAMETER Routes
A ScriptBlock for adding Static Routes.

.PARAMETER Middleware
An array of ScriptBlocks for optional Middleware to give each Static Route.

.PARAMETER EndpointName
The EndpointName of an Endpoint(s) to use for the Static Routes.

.PARAMETER ContentType
The content type to use for the Static Routes, when parsing any payloads.

.PARAMETER TransferEncoding
The transfer encoding to use for the Static Routes, when parsing any payloads.

.PARAMETER Defaults
An array of default pages to display, such as 'index.html', for each Static Route.

.PARAMETER ErrorContentType
The content type of any error pages that may get returned.

.PARAMETER Authentication
The name of an Authentication method which should be used as middleware on the Static Routes.

.PARAMETER Access
The name of an Access method which should be used as middleware on this Route.

.PARAMETER IfExists
Specifies what action to take when a Static Route already exists. (Default: Default)

.PARAMETER AllowAnon
If supplied, the Static Routes will allow anonymous access for non-authenticated users.

.PARAMETER FileBrowser
When supplied, If the path is a folder, instead of returning 404, will return A browsable content of the directory.

.PARAMETER DownloadOnly
When supplied, all static content on the Routes will be attached as downloads - rather than rendered.

.PARAMETER Role
One or more optional Roles that will be authorised to access this Route, when using Authentication with an Access method.

.PARAMETER Group
One or more optional Groups that will be authorised to access this Route, when using Authentication with an Access method.

.PARAMETER Scope
One or more optional Scopes that will be authorised to access this Route, when using Authentication with an Access method.

.PARAMETER User
One or more optional Users that will be authorised to access this Route, when using Authentication with an Access method.

.PARAMETER RedirectToDefault
If supplied, the user will be redirected to the default page if found instead of the page being rendered as the folder path.

.EXAMPLE
Add-PodeStaticRouteGroup -Path '/static' -Routes { Add-PodeStaticRoute -Path '/images' -Etc }
#>
function Add-PodeStaticRouteGroup {
    [CmdletBinding()]
    param(
        [Parameter()]
        [string]
        $Path,

        [Parameter()]
        [string]
        $Source,

        [Parameter(Mandatory = $true)]
        [scriptblock]
        $Routes,

        [Parameter()]
        [object[]]
        $Middleware,

        [Parameter()]
        [string[]]
        $EndpointName,

        [Parameter()]
        [string]
        $ContentType,

        [Parameter()]
        [ValidateSet('', 'gzip', 'deflate')]
        [string]
        $TransferEncoding,

        [Parameter()]
        [string[]]
        $Defaults,

        [Parameter()]
        [string]
        $ErrorContentType,

        [Parameter()]
        [Alias('Auth')]
        [string]
        $Authentication,

        [Parameter()]
        [string]
        $Access,

        [Parameter()]
        [ValidateSet('Default', 'Error', 'Overwrite', 'Skip')]
        [string]
        $IfExists = 'Default',

        [Parameter()]
        [string[]]
        $Role,

        [Parameter()]
        [string[]]
        $Group,

        [Parameter()]
        [string[]]
        $Scope,

        [Parameter()]
        [string[]]
        $User,

        [switch]
        $AllowAnon,

        [switch]
        $FileBrowser,

        [switch]
        $DownloadOnly,

        [switch]
        $RedirectToDefault
    )

    if (Test-PodeIsEmpty $Routes) {
        # The Route parameter needs a valid, not empty, scriptblock
        throw ($PodeLocale.routeParameterNeedsValidScriptblockExceptionMessage)
    }

    if ($Path -eq '/') {
        $Path = $null
    }

    # check for scoped vars
    $Routes, $usingVars = Convert-PodeScopedVariables -ScriptBlock $Routes -PSSession $PSCmdlet.SessionState

    # group details
    if ($null -ne $RouteGroup) {
        if (![string]::IsNullOrWhiteSpace($RouteGroup.Path)) {
            $Path = "$($RouteGroup.Path)$($Path)"
        }

        if (![string]::IsNullOrWhiteSpace($RouteGroup.Source)) {
            $Source = [System.IO.Path]::Combine($Source, $RouteGroup.Source.TrimStart('\/'))
        }

        if ($null -ne $RouteGroup.Middleware) {
            $Middleware = $RouteGroup.Middleware + $Middleware
        }

        if ([string]::IsNullOrWhiteSpace($EndpointName)) {
            $EndpointName = $RouteGroup.EndpointName
        }

        if ([string]::IsNullOrWhiteSpace($ContentType)) {
            $ContentType = $RouteGroup.ContentType
        }

        if ([string]::IsNullOrWhiteSpace($TransferEncoding)) {
            $TransferEncoding = $RouteGroup.TransferEncoding
        }

        if ([string]::IsNullOrWhiteSpace($ErrorContentType)) {
            $ErrorContentType = $RouteGroup.ErrorContentType
        }

        if ([string]::IsNullOrWhiteSpace($Authentication)) {
            $Authentication = $RouteGroup.Authentication
        }

        if ([string]::IsNullOrWhiteSpace($Access)) {
            $Access = $RouteGroup.Access
        }

        if (Test-PodeIsEmpty $Defaults) {
            $Defaults = $RouteGroup.Defaults
        }

        if ($RouteGroup.AllowAnon) {
            $AllowAnon = $RouteGroup.AllowAnon
        }

        if ($RouteGroup.DownloadOnly) {
            $DownloadOnly = $RouteGroup.DownloadOnly
        }

        if ($RouteGroup.FileBrowser) {
            $FileBrowser = $RouteGroup.FileBrowser
        }

        if ($RouteGroup.RedirectToDefault) {
            $RedirectToDefault = $RouteGroup.RedirectToDefault
        }

        if ($RouteGroup.IfExists -ine 'default') {
            $IfExists = $RouteGroup.IfExists
        }

        if ($null -ne $RouteGroup.AccessMeta.Role) {
            $Role = $RouteGroup.AccessMeta.Role + $Role
        }

        if ($null -ne $RouteGroup.AccessMeta.Group) {
            $Group = $RouteGroup.AccessMeta.Group + $Group
        }

        if ($null -ne $RouteGroup.AccessMeta.Scope) {
            $Scope = $RouteGroup.AccessMeta.Scope + $Scope
        }

        if ($null -ne $RouteGroup.AccessMeta.User) {
            $User = $RouteGroup.AccessMeta.User + $User
        }

        if ($null -ne $RouteGroup.AccessMeta.Custom) {
            $CustomAccess = $RouteGroup.AccessMeta.Custom
        }
    }

    $RouteGroup = @{
        Path              = $Path
        Source            = $Source
        Middleware        = $Middleware
        EndpointName      = $EndpointName
        ContentType       = $ContentType
        TransferEncoding  = $TransferEncoding
        Defaults          = $Defaults
        RedirectToDefault = $RedirectToDefault
        ErrorContentType  = $ErrorContentType
        Authentication    = $Authentication
        Access            = $Access
        AllowAnon         = $AllowAnon
        DownloadOnly      = $DownloadOnly
        FileBrowser       = $FileBrowser
        IfExists          = $IfExists
        AccessMeta        = @{
            Role   = $Role
            Group  = $Group
            Scope  = $Scope
            User   = $User
            Custom = $CustomAccess
        }
    }

    # add routes
    $null = Invoke-PodeScriptBlock -ScriptBlock $Routes -UsingVariables $usingVars -Splat -NoNewClosure
}


<#
.SYNOPSIS
Adds a Signal Route Group for multiple WebSockets.

.DESCRIPTION
Adds a Signal Route Group for sharing values between multiple WebSockets.

.PARAMETER Path
The URI path to use as a base for the Signal Routes, that should be prepended.

.PARAMETER Routes
A ScriptBlock for adding Signal Routes.

.PARAMETER EndpointName
The EndpointName of an Endpoint(s) to use for the Signal Routes.

.PARAMETER IfExists
Specifies what action to take when a Signal Route already exists. (Default: Default)

.EXAMPLE
Add-PodeSignalRouteGroup -Path '/signals' -Routes { Add-PodeSignalRoute -Path '/signal1' -Etc }
#>
function Add-PodeSignalRouteGroup {
    [CmdletBinding()]
    param(
        [Parameter()]
        [string]
        $Path,

        [Parameter(Mandatory = $true)]
        [scriptblock]
        $Routes,

        [Parameter()]
        [string[]]
        $EndpointName,

        [Parameter()]
        [ValidateSet('Default', 'Error', 'Overwrite', 'Skip')]
        [string]
        $IfExists = 'Default'
    )

    if (Test-PodeIsEmpty $Routes) {
        # The Route parameter needs a valid, not empty, scriptblock
        throw ($PodeLocale.routeParameterNeedsValidScriptblockExceptionMessage)
    }

    if ($Path -eq '/') {
        $Path = $null
    }

    # check for scoped vars
    $Routes, $usingVars = Convert-PodeScopedVariables -ScriptBlock $Routes -PSSession $PSCmdlet.SessionState

    # group details
    if ($null -ne $RouteGroup) {
        if (![string]::IsNullOrWhiteSpace($RouteGroup.Path)) {
            $Path = "$($RouteGroup.Path)$($Path)"
        }

        if ([string]::IsNullOrWhiteSpace($EndpointName)) {
            $EndpointName = $RouteGroup.EndpointName
        }

        if ($RouteGroup.IfExists -ine 'default') {
            $IfExists = $RouteGroup.IfExists
        }
    }

    $RouteGroup = @{
        Path         = $Path
        EndpointName = $EndpointName
        IfExists     = $IfExists
    }

    # add routes
    $null = Invoke-PodeScriptBlock -ScriptBlock $Routes -UsingVariables $usingVars -Splat -NoNewClosure
}

<#
.SYNOPSIS
Remove a specific Route.

.DESCRIPTION
Remove a specific Route.

.PARAMETER Method
The method of the Route to remove.

.PARAMETER Path
The path of the Route to remove.

.PARAMETER EndpointName
The EndpointName of an Endpoint(s) bound to the Route to be removed.

.EXAMPLE
Remove-PodeRoute -Method Get -Route '/about'

.EXAMPLE
Remove-PodeRoute -Method Post -Route '/users/:userId' -EndpointName User
#>
function Remove-PodeRoute {
    [CmdletBinding()]
    param(
        [Parameter(Mandatory = $true)]
        [ValidateSet('Connect', 'Delete', 'Get', 'Head', 'Merge', 'Options', 'Patch', 'Post', 'Put', 'Trace', '*')]
        [string]
        $Method,

        [Parameter(Mandatory = $true)]
        [string]
        $Path,

        [Parameter()]
        [string]
        $EndpointName
    )

    # split route on '?' for query
    $Path = Split-PodeRouteQuery -Path $Path

    # ensure the route has appropriate slashes and replace parameters
    $Path = Update-PodeRouteSlash -Path $Path
    $Path = Resolve-PodePlaceholder -Path $Path

    # ensure route does exist
    if (!$PodeContext.Server.Routes[$Method].Contains($Path)) {
        return
    }

    # remove the operationId from the openapi operationId list
    if ($PodeContext.Server.Routes[$Method][$Path].OpenAPI) {
        foreach ( $tag  in  $PodeContext.Server.Routes[$Method][$Path].OpenAPI.DefinitionTag) {
            if ($tag -and ($PodeContext.Server.OpenAPI.Definitions[$tag].hiddenComponents.operationId -ccontains $PodeContext.Server.Routes[$Method][$Path].OpenAPI.OperationId)) {
                $PodeContext.Server.OpenAPI.Definitions[$tag].hiddenComponents.operationId = $PodeContext.Server.OpenAPI.Definitions[$tag].hiddenComponents.operationId | Where-Object { $_ -ne $PodeContext.Server.Routes[$Method][$Path].OpenAPI.OperationId }
            }
        }
    }

    # remove the route's logic
    $PodeContext.Server.Routes[$Method][$Path] = @($PodeContext.Server.Routes[$Method][$Path] | Where-Object {
            $_.Endpoint.Name -ine $EndpointName
        })

    # if the route has no more logic, just remove it
    if ((Get-PodeCount $PodeContext.Server.Routes[$Method][$Path]) -eq 0) {
        $null = $PodeContext.Server.Routes[$Method].Remove($Path)
    }
}

<#
.SYNOPSIS
Remove a specific static Route.

.DESCRIPTION
Remove a specific static Route.

.PARAMETER Path
The path of the static Route to remove.

.PARAMETER EndpointName
The EndpointName of an Endpoint(s) bound to the static Route to be removed.

.EXAMPLE
Remove-PodeStaticRoute -Path '/assets'
#>
function Remove-PodeStaticRoute {
    [CmdletBinding()]
    param(
        [Parameter(Mandatory = $true)]
        [string]
        $Path,

        [Parameter()]
        [string]
        $EndpointName
    )

    $Method = 'Static'

    # ensure the route has appropriate slashes and replace parameters
    $Path = Update-PodeRouteSlash -Path $Path -Static

    # ensure route does exist
    if (!$PodeContext.Server.Routes[$Method].Contains($Path)) {
        return
    }

    # remove the route's logic
    $PodeContext.Server.Routes[$Method][$Path] = @($PodeContext.Server.Routes[$Method][$Path] | Where-Object {
            $_.Endpoint.Name -ine $EndpointName
        })

    # if the route has no more logic, just remove it
    if ((Get-PodeCount $PodeContext.Server.Routes[$Method][$Path]) -eq 0) {
        $null = $PodeContext.Server.Routes[$Method].Remove($Path)
    }
}

<#
.SYNOPSIS
Remove a specific Signal Route.

.DESCRIPTION
Remove a specific Signal Route.

.PARAMETER Path
The path of the Signal Route to remove.

.PARAMETER EndpointName
The EndpointName of an Endpoint(s) bound to the Signal Route to be removed.

.EXAMPLE
Remove-PodeSignalRoute -Route '/message'
#>
function Remove-PodeSignalRoute {
    [CmdletBinding()]
    param(
        [Parameter(Mandatory = $true)]
        [string]
        $Path,

        [Parameter()]
        [string]
        $EndpointName
    )

    $Method = 'Signal'

    # ensure the route has appropriate slashes and replace parameters
    $Path = Update-PodeRouteSlash -Path $Path

    # ensure route does exist
    if (!$PodeContext.Server.Routes[$Method].Contains($Path)) {
        return
    }

    # remove the route's logic
    $PodeContext.Server.Routes[$Method][$Path] = @($PodeContext.Server.Routes[$Method][$Path] | Where-Object {
            $_.Endpoint.Name -ine $EndpointName
        })

    # if the route has no more logic, just remove it
    if ((Get-PodeCount $PodeContext.Server.Routes[$Method][$Path]) -eq 0) {
        $null = $PodeContext.Server.Routes[$Method].Remove($Path)
    }
}

<#
.SYNOPSIS
Removes all added Routes, or Routes for a specific Method.

.DESCRIPTION
Removes all added Routes, or Routes for a specific Method.

.PARAMETER Method
The Method to from which to remove all Routes.

.EXAMPLE
Clear-PodeRoutes

.EXAMPLE
Clear-PodeRoutes -Method Get
#>
function Clear-PodeRoutes {
    [CmdletBinding()]
    param(
        [Parameter()]
        [ValidateSet('', 'Connect', 'Delete', 'Get', 'Head', 'Merge', 'Options', 'Patch', 'Post', 'Put', 'Trace', '*')]
        [string]
        $Method
    )

    if (![string]::IsNullOrWhiteSpace($Method)) {
        $PodeContext.Server.Routes[$Method].Clear()
    }
    else {
        $PodeContext.Server.Routes.Keys.Clone() | ForEach-Object {
            $PodeContext.Server.Routes[$_].Clear()
        }
    }
}

<#
.SYNOPSIS
Removes all added static Routes.

.DESCRIPTION
Removes all added static Routes.

.EXAMPLE
Clear-PodeStaticRoutes
#>
function Clear-PodeStaticRoutes {
    [CmdletBinding()]
    param()

    $PodeContext.Server.Routes['Static'].Clear()
}

<#
.SYNOPSIS
Removes all added Signal Routes.

.DESCRIPTION
Removes all added Signal Routes.

.EXAMPLE
Clear-PodeSignalRoutes
#>
function Clear-PodeSignalRoutes {
    [CmdletBinding()]
    param()

    $PodeContext.Server.Routes['Signal'].Clear()
}

<#
.SYNOPSIS
Takes an array of Commands, or a Module, and converts them into Routes.

.DESCRIPTION
Takes an array of Commands (Functions/Aliases), or a Module, and generates appropriate Routes for the commands.

.PARAMETER Commands
An array of Commands to convert - if a Module is supplied, these Commands must be present within that Module.

.PARAMETER Module
A Module whose exported commands will be converted.

.PARAMETER Method
An override HTTP method to use when generating the Routes. If not supplied, Pode will make a best guess based on the Command's Verb.

.PARAMETER Path
An optional Path for the Route, to prepend before the Command Name and Module.

.PARAMETER Middleware
Like normal Routes, an array of Middleware that will be applied to all generated Routes.

.PARAMETER Authentication
The name of an Authentication method which should be used as middleware on this Route.

.PARAMETER Access
The name of an Access method which should be used as middleware on this Route.

.PARAMETER AllowAnon
If supplied, the Route will allow anonymous access for non-authenticated users.

.PARAMETER NoVerb
If supplied, the Command's Verb will not be included in the Route's path.

.PARAMETER NoOpenApi
If supplied, no OpenAPI definitions will be generated for the routes created.

.PARAMETER Role
One or more optional Roles that will be authorised to access this Route, when using Authentication with an Access method.

.PARAMETER Group
One or more optional Groups that will be authorised to access this Route, when using Authentication with an Access method.

.PARAMETER Scope
One or more optional Scopes that will be authorised to access this Route, when using Authentication with an Access method.

.PARAMETER User
One or more optional Users that will be authorised to access this Route, when using Authentication with an Access method.

.EXAMPLE
ConvertTo-PodeRoute -Commands @('Get-ChildItem', 'Get-Host', 'Invoke-Expression') -Middleware { ... }

.EXAMPLE
ConvertTo-PodeRoute -Commands @('Get-ChildItem', 'Get-Host', 'Invoke-Expression') -Authentication AuthName

.EXAMPLE
ConvertTo-PodeRoute -Module Pester -Path '/api'

.EXAMPLE
ConvertTo-PodeRoute -Commands @('Invoke-Pester') -Module Pester
#>
function ConvertTo-PodeRoute {
    [CmdletBinding()]
    param(
        [Parameter(ValueFromPipeline = $true)]
        [string[]]
        $Commands,

        [Parameter()]
        [string]
        $Module,

        [Parameter()]
        [ValidateSet('', 'Connect', 'Delete', 'Get', 'Head', 'Merge', 'Options', 'Patch', 'Post', 'Put', 'Trace')]
        [string]
        $Method,

        [Parameter()]
        [string]
        $Path = '/',

        [Parameter()]
        [object[]]
        $Middleware,

        [Parameter()]
        [Alias('Auth')]
        [string]
        $Authentication,

        [Parameter()]
        [string]
        $Access,

        [Parameter()]
        [string[]]
        $Role,

        [Parameter()]
        [string[]]
        $Group,

        [Parameter()]
        [string[]]
        $Scope,

        [Parameter()]
        [string[]]
        $User,

        [switch]
        $AllowAnon,

        [switch]
        $NoVerb,

        [switch]
        $NoOpenApi
    )
<<<<<<< HEAD
    Begin {
        # Initialize an array to hold piped-in values
        $pipelineValue = @()
    }

    process {
        # Add the current piped-in value to the array
        $pipelineValue += $_
=======

    # if a module was supplied, import it - then validate the commands
    if (![string]::IsNullOrWhiteSpace($Module)) {
        Import-PodeModule -Name $Module

        Write-Verbose 'Getting exported commands from module'
        $ModuleCommands = (Get-Module -Name $Module | Sort-Object -Descending | Select-Object -First 1).ExportedCommands.Keys

        # if commands were supplied validate them - otherwise use all exported ones
        if (Test-PodeIsEmpty $Commands) {
            Write-Verbose "Using all commands in $($Module) for converting to routes"
            $Commands = $ModuleCommands
        }
        else {
            Write-Verbose "Validating supplied commands against module's exported commands"
            foreach ($cmd in $Commands) {
                if ($ModuleCommands -inotcontains $cmd) {
                    # Module Module does not contain function cmd to convert to a Route
                    throw ($PodeLocale.moduleDoesNotContainFunctionExceptionMessage -f $Module, $cmd)
                }
            }
        }
    }

    # if there are no commands, fail
    if (Test-PodeIsEmpty $Commands) {
        # No commands supplied to convert to Routes
        throw ($PodeLocale.noCommandsSuppliedToConvertToRoutesExceptionMessage)
>>>>>>> b94e28d1
    }

    End {
        # Set InputObject to the array of values
        if ($pipelineValue.Count -gt 1) {
            $Commands = $pipelineValue
        }

        # if a module was supplied, import it - then validate the commands
        if (![string]::IsNullOrWhiteSpace($Module)) {
            Import-PodeModule -Name $Module

            Write-Verbose 'Getting exported commands from module'
            $ModuleCommands = (Get-Module -Name $Module | Sort-Object -Descending | Select-Object -First 1).ExportedCommands.Keys

            # if commands were supplied validate them - otherwise use all exported ones
            if (Test-PodeIsEmpty $Commands) {
                Write-Verbose "Using all commands in $($Module) for converting to routes"
                $Commands = $ModuleCommands
            }
            else {
                Write-Verbose "Validating supplied commands against module's exported commands"
                foreach ($cmd in $Commands) {
                    if ($ModuleCommands -inotcontains $cmd) {
                        throw "Module $($Module) does not contain function $($cmd) to convert to a Route"
                    }
                }
            }
        }

        # if there are no commands, fail
        if (Test-PodeIsEmpty $Commands) {
            throw 'No commands supplied to convert to Routes'
        }

        # trim end trailing slashes from the path
        $Path = Protect-PodeValue -Value $Path -Default '/'
        $Path = $Path.TrimEnd('/')

        # create the routes for each of the commands
        foreach ($cmd in $Commands) {
            # get module verb/noun and comvert verb to HTTP method
            $split = ($cmd -split '\-')

            if ($split.Length -ge 2) {
                $verb = $split[0]
                $noun = $split[1..($split.Length - 1)] -join ([string]::Empty)
            }
            else {
                $verb = [string]::Empty
                $noun = $split[0]
            }

            # determine the http method, or use the one passed
            $_method = $Method
            if ([string]::IsNullOrWhiteSpace($_method)) {
                $_method = Convert-PodeFunctionVerbToHttpMethod -Verb $verb
            }

            # use the full function name, or remove the verb
            $name = $cmd
            if ($NoVerb) {
                $name = $noun
            }

            # build the route's path
            $_path = ("$($Path)/$($Module)/$($name)" -replace '[/]+', '/')

            # create the route
            $params = @{
                Method         = $_method
                Path           = $_path
                Middleware     = $Middleware
                Authentication = $Authentication
                Access         = $Access
                Role           = $Role
                Group          = $Group
                Scope          = $Scope
                User           = $User
                AllowAnon      = $AllowAnon
                ArgumentList   = $cmd
                PassThru       = $true
            }

            $route = Add-PodeRoute @params -ScriptBlock {
                param($cmd)

                # either get params from the QueryString or Payload
                if ($WebEvent.Method -ieq 'get') {
                    $parameters = $WebEvent.Query
                }
                else {
                    $parameters = $WebEvent.Data
                }

                # invoke the function
                $result = (. $cmd @parameters)

                # if we have a result, convert it to json
                if (!(Test-PodeIsEmpty $result)) {
                    Write-PodeJsonResponse -Value $result -Depth 1
                }
            }

            # set the openapi metadata of the function, unless told to skip
            if ($NoOpenApi) {
                continue
            }

            $help = Get-Help -Name $cmd
            $route = ($route | Set-PodeOARouteInfo -Summary $help.Synopsis -Tags $Module -PassThru)

            # set the routes parameters (get = query, everything else = payload)
            $params = (Get-Command -Name $cmd).Parameters
            if (($null -eq $params) -or ($params.Count -eq 0)) {
                continue
            }

            $props = @(foreach ($key in $params.Keys) {
                    $params[$key] | ConvertTo-PodeOAPropertyFromCmdletParameter
                })

            if ($_method -ieq 'get') {
                $route | Set-PodeOARequest -Parameters @(foreach ($prop in $props) { $prop | ConvertTo-PodeOAParameter -In Query })
            }

            else {
                $route | Set-PodeOARequest -RequestBody (
                    New-PodeOARequestBody -ContentSchemas @{ 'application/json' = (New-PodeOAObjectProperty -Array -Properties $props) }
                )
            }
        }
    }
}

<#
.SYNOPSIS
Helper function to generate simple GET routes.

.DESCRIPTION
Helper function to generate simple GET routes from ScritpBlocks, Files, and Views.
The output is always rendered as HTML.

.PARAMETER Name
A unique name for the page, that will be used in the Path for the route.

.PARAMETER ScriptBlock
A ScriptBlock to invoke, where any results will be converted to HTML.

.PARAMETER FilePath
A FilePath, literal or relative, to a valid HTML file.

.PARAMETER View
The name of a View to render, this can be HTML or Dynamic.

.PARAMETER Data
A hashtable of Data to supply to a Dynamic File/View, or to be splatted as arguments for the ScriptBlock.

.PARAMETER Path
An optional Path for the Route, to prepend before the Name.

.PARAMETER Middleware
Like normal Routes, an array of Middleware that will be applied to all generated Routes.

.PARAMETER Authentication
The name of an Authentication method which should be used as middleware on this Route.

.PARAMETER Access
The name of an Access method which should be used as middleware on this Route.

.PARAMETER AllowAnon
If supplied, the Page will allow anonymous access for non-authenticated users.

.PARAMETER FlashMessages
If supplied, Views will have any flash messages supplied to them for rendering.

.PARAMETER Role
One or more optional Roles that will be authorised to access this Route, when using Authentication with an Access method.

.PARAMETER Group
One or more optional Groups that will be authorised to access this Route, when using Authentication with an Access method.

.PARAMETER Scope
One or more optional Scopes that will be authorised to access this Route, when using Authentication with an Access method.

.PARAMETER User
One or more optional Users that will be authorised to access this Route, when using Authentication with an Access method.

.EXAMPLE
Add-PodePage -Name Services -ScriptBlock { Get-Service }

.EXAMPLE
Add-PodePage -Name Index -View 'index'

.EXAMPLE
Add-PodePage -Name About -FilePath '.\views\about.pode' -Data @{ Date = [DateTime]::UtcNow }
#>
function Add-PodePage {
    [CmdletBinding(DefaultParameterSetName = 'ScriptBlock')]
    param(
        [Parameter(Mandatory = $true)]
        [ValidateNotNullOrEmpty()]
        [string]
        $Name,

        [Parameter(Mandatory = $true, ParameterSetName = 'ScriptBlock')]
        [scriptblock]
        $ScriptBlock,

        [Parameter(Mandatory = $true, ParameterSetName = 'File')]
        [string]
        $FilePath,

        [Parameter(Mandatory = $true, ParameterSetName = 'View')]
        [string]
        $View,

        [Parameter()]
        [hashtable]
        $Data,

        [Parameter()]
        [string]
        $Path = '/',

        [Parameter()]
        [object[]]
        $Middleware,

        [Parameter()]
        [Alias('Auth')]
        [string]
        $Authentication,

        [Parameter()]
        [string]
        $Access,

        [Parameter()]
        [string[]]
        $Role,

        [Parameter()]
        [string[]]
        $Group,

        [Parameter()]
        [string[]]
        $Scope,

        [Parameter()]
        [string[]]
        $User,

        [switch]
        $AllowAnon,

        [Parameter(ParameterSetName = 'View')]
        [switch]
        $FlashMessages
    )

    $logic = $null
    $arg = $null

    # ensure the name is a valid alphanumeric
    if ($Name -inotmatch '^[a-z0-9\-_]+$') {
        # The Page name should be a valid AlphaNumeric value
        throw ($PodeLocale.pageNameShouldBeAlphaNumericExceptionMessage -f $Name)
    }

    # trim end trailing slashes from the path
    $Path = Protect-PodeValue -Value $Path -Default '/'
    $Path = $Path.TrimEnd('/')

    # define the appropriate logic
    switch ($PSCmdlet.ParameterSetName.ToLowerInvariant()) {
        'scriptblock' {
            if (Test-PodeIsEmpty $ScriptBlock) {
                # A non-empty ScriptBlock is required to create a Page Route
                throw ($PodeLocale.nonEmptyScriptBlockRequiredForPageRouteExceptionMessage)
            }

            $arg = @($ScriptBlock, $Data)
            $logic = {
                param($script, $data)

                # invoke the function (optional splat data)
                if (Test-PodeIsEmpty $data) {
                    $result = Invoke-PodeScriptBlock -ScriptBlock $script -Return
                }
                else {
                    $result = Invoke-PodeScriptBlock -ScriptBlock $script -Arguments $data -Return
                }

                # if we have a result, convert it to html
                if (!(Test-PodeIsEmpty $result)) {
                    Write-PodeHtmlResponse -Value $result
                }
            }
        }

        'file' {
            $FilePath = Get-PodeRelativePath -Path $FilePath -JoinRoot -TestPath
            $arg = @($FilePath, $Data)
            $logic = {
                param($file, $data)
                Write-PodeFileResponse -Path $file -ContentType 'text/html' -Data $data
            }
        }

        'view' {
            $arg = @($View, $Data, $FlashMessages)
            $logic = {
                param($view, $data, [bool]$flash)
                Write-PodeViewResponse -Path $view -Data $data -FlashMessages:$flash
            }
        }
    }

    # build the route's path
    $_path = ("$($Path)/$($Name)" -replace '[/]+', '/')

    # create the route
    $params = @{
        Method         = 'Get'
        Path           = $_path
        Middleware     = $Middleware
        Authentication = $Authentication
        Access         = $Access
        Role           = $Role
        Group          = $Group
        Scope          = $Scope
        User           = $User
        AllowAnon      = $AllowAnon
        ArgumentList   = $arg
        ScriptBlock    = $logic
    }

    Add-PodeRoute @params
}

<#
.SYNOPSIS
Get a Route(s).

.DESCRIPTION
Get a Route(s).

.PARAMETER Method
A Method to filter the routes.

.PARAMETER Path
A Path to filter the routes.

.PARAMETER EndpointName
The name of an endpoint to filter routes.

.EXAMPLE
Get-PodeRoute -Method Get -Path '/about'

.EXAMPLE
Get-PodeRoute -Method Post -Path '/users/:userId' -EndpointName User
#>
function Get-PodeRoute {
    [CmdletBinding()]
    [OutputType([System.Object[]])]
    param(
        [Parameter()]
        [ValidateSet('', 'Connect', 'Delete', 'Get', 'Head', 'Merge', 'Options', 'Patch', 'Post', 'Put', 'Trace', '*')]
        [string]
        $Method,

        [Parameter()]
        [string]
        $Path,

        [Parameter()]
        [string[]]
        $EndpointName
    )

    # start off with every route
    $routes = @()
    foreach ($route in $PodeContext.Server.Routes.Values.Values) {
        $routes += $route
    }

    # if we have a method, filter
    if (![string]::IsNullOrWhiteSpace($Method)) {
        $routes = @(foreach ($route in $routes) {
                if ($route.Method -ine $Method) {
                    continue
                }

                $route
            })
    }

    # if we have a path, filter
    if (![string]::IsNullOrWhiteSpace($Path)) {
        $Path = Split-PodeRouteQuery -Path $Path
        $Path = Update-PodeRouteSlash -Path $Path
        $Path = Resolve-PodePlaceholder -Path $Path

        $routes = @(foreach ($route in $routes) {
                if ($route.Path -ine $Path) {
                    continue
                }

                $route
            })
    }

    # further filter by endpoint names
    if (($null -ne $EndpointName) -and ($EndpointName.Length -gt 0)) {
        $routes = @(foreach ($name in $EndpointName) {
                foreach ($route in $routes) {
                    if ($route.Endpoint.Name -ine $name) {
                        continue
                    }

                    $route
                }
            })
    }

    # return
    return $routes
}

<#
.SYNOPSIS
Get a static Route(s).

.DESCRIPTION
Get a static Route(s).

.PARAMETER Path
A Path to filter the static routes.

.PARAMETER EndpointName
The name of an endpoint to filter static routes.

.EXAMPLE
Get-PodeStaticRoute -Path '/assets'

.EXAMPLE
Get-PodeStaticRoute -Path '/assets' -EndpointName User
#>
function Get-PodeStaticRoute {
    [CmdletBinding()]
    [OutputType([System.Object[]])]
    param(
        [Parameter()]
        [string]
        $Path,

        [Parameter()]
        [string[]]
        $EndpointName
    )

    # start off with every route
    $routes = @()
    foreach ($route in $PodeContext.Server.Routes['Static'].Values) {
        $routes += $route
    }

    # if we have a path, filter
    if (![string]::IsNullOrWhiteSpace($Path)) {
        $Path = Update-PodeRouteSlash -Path $Path -Static
        $routes = @(foreach ($route in $routes) {
                if ($route.Path -ine $Path) {
                    continue
                }

                $route
            })
    }

    # further filter by endpoint names
    if (($null -ne $EndpointName) -and ($EndpointName.Length -gt 0)) {
        $routes = @(foreach ($name in $EndpointName) {
                foreach ($route in $routes) {
                    if ($route.Endpoint.Name -ine $name) {
                        continue
                    }

                    $route
                }
            })
    }

    # return
    return $routes
}

<#
.SYNOPSIS
Get a Signal Route(s).

.DESCRIPTION
Get a Signal Route(s).

.PARAMETER Path
A Path to filter the signal routes.

.PARAMETER EndpointName
The name of an endpoint to filter signal routes.

.EXAMPLE
Get-PodeSignalRoute -Path '/message'
#>
function Get-PodeSignalRoute {
    [CmdletBinding()]
    [OutputType([System.Object[]])]
    param(
        [Parameter()]
        [string]
        $Path,

        [Parameter()]
        [string[]]
        $EndpointName
    )

    # start off with every route
    $routes = @()
    foreach ($route in $PodeContext.Server.Routes['Signal'].Values) {
        $routes += $route
    }

    # if we have a path, filter
    if (![string]::IsNullOrWhiteSpace($Path)) {
        $Path = Update-PodeRouteSlash -Path $Path
        $routes = @(foreach ($route in $routes) {
                if ($route.Path -ine $Path) {
                    continue
                }

                $route
            })
    }

    # further filter by endpoint names
    if (($null -ne $EndpointName) -and ($EndpointName.Length -gt 0)) {
        $routes = @(foreach ($name in $EndpointName) {
                foreach ($route in $routes) {
                    if ($route.Endpoint.Name -ine $name) {
                        continue
                    }

                    $route
                }
            })
    }

    # return
    return $routes
}

<#
.SYNOPSIS
Automatically loads route ps1 files

.DESCRIPTION
Automatically loads route ps1 files from either a /routes folder, or a custom folder. Saves space dot-sourcing them all one-by-one.

.PARAMETER Path
Optional Path to a folder containing ps1 files, can be relative or literal.

.PARAMETER IfExists
Specifies what action to take when a Route already exists. (Default: Default)

.EXAMPLE
Use-PodeRoutes

.EXAMPLE
Use-PodeRoutes -Path './my-routes' -IfExists Skip
#>
function Use-PodeRoutes {
    [CmdletBinding()]
    param(
        [Parameter()]
        [string]
        $Path,

        [Parameter()]
        [ValidateSet('Default', 'Error', 'Overwrite', 'Skip')]
        [string]
        $IfExists = 'Default'
    )

    if ($IfExists -ieq 'Default') {
        $IfExists = Get-PodeRouteIfExistsPreference
    }

    Use-PodeFolder -Path $Path -DefaultPath 'routes'
}

<#
.SYNOPSIS
Set the default IfExists preference for Routes.

.DESCRIPTION
Set the default IfExists preference for Routes.

.PARAMETER Value
Specifies what action to take when a Route already exists. (Default: Default)

.EXAMPLE
Set-PodeRouteIfExistsPreference -Value Overwrite
#>
function Set-PodeRouteIfExistsPreference {
    [CmdletBinding()]
    param(
        [Parameter()]
        [ValidateSet('Default', 'Error', 'Overwrite', 'Skip')]
        [string]
        $Value = 'Default'
    )

    $PodeContext.Server.Preferences.Routes.IfExists = $Value
}

<#
.SYNOPSIS
Test if a Route already exists.

.DESCRIPTION
Test if a Route already exists for a given Method and Path.

.PARAMETER Method
The HTTP Method of the Route.

.PARAMETER Path
The URI path of the Route.

.PARAMETER EndpointName
The EndpointName of an Endpoint the Route is bound against.

.PARAMETER CheckWildcard
If supplied, Pode will check for the Route on the Method first, and then check for the Route on the '*' Method.

.EXAMPLE
Test-PodeRoute -Method Post -Path '/example'

.EXAMPLE
Test-PodeRoute -Method Post -Path '/example' -CheckWildcard

.EXAMPLE
Test-PodeRoute -Method Get -Path '/example/:exampleId' -CheckWildcard
#>
function Test-PodeRoute {
    [CmdletBinding()]
    param(
        [Parameter(Mandatory = $true)]
        [ValidateSet('Connect', 'Delete', 'Get', 'Head', 'Merge', 'Options', 'Patch', 'Post', 'Put', 'Trace', '*')]
        [string]
        $Method,

        [Parameter(Mandatory = $true)]
        [string]
        $Path,

        [Parameter()]
        [string]
        $EndpointName,

        [switch]
        $CheckWildcard
    )

    # split route on '?' for query
    $Path = Split-PodeRouteQuery -Path $Path
    if ([string]::IsNullOrWhiteSpace($Path)) {
        # No Path supplied for the Route
        throw ($PodeLocale.noPathSuppliedForRouteExceptionMessage)
    }

    # ensure the route has appropriate slashes
    $Path = Update-PodeRouteSlash -Path $Path
    $Path = Resolve-PodePlaceholder -Path $Path

    # get endpoint from name
    $endpoint = @(Find-PodeEndpoint -EndpointName $EndpointName)[0]

    # check for routes
    $found = (Test-PodeRouteInternal -Method $Method -Path $Path -Protocol $endpoint.Protocol -Address $endpoint.Address)
    if (!$found -and $CheckWildcard) {
        $found = (Test-PodeRouteInternal -Method '*' -Path $Path -Protocol $endpoint.Protocol -Address $endpoint.Address)
    }

    return $found
}

<#
.SYNOPSIS
Test if a Static Route already exists.

.DESCRIPTION
Test if a Static Route already exists for a given Path.

.PARAMETER Path
The URI path of the Static Route.

.PARAMETER EndpointName
The EndpointName of an Endpoint the Static Route is bound against.

.EXAMPLE
Test-PodeStaticRoute -Path '/assets'
#>
function Test-PodeStaticRoute {
    [CmdletBinding()]
    param(
        [Parameter(Mandatory = $true)]
        [string]
        $Path,

        [Parameter()]
        [string]
        $EndpointName
    )

    # store the route method
    $Method = 'Static'

    # split route on '?' for query
    $Path = Split-PodeRouteQuery -Path $Path
    if ([string]::IsNullOrWhiteSpace($Path)) {
        # No Path supplied for the Route
        throw ($PodeLocale.noPathSuppliedForRouteExceptionMessage)
    }

    # ensure the route has appropriate slashes
    $Path = Update-PodeRouteSlash -Path $Path -Static
    $Path = Resolve-PodePlaceholder -Path $Path

    # get endpoint from name
    $endpoint = @(Find-PodeEndpoint -EndpointName $EndpointName)[0]

    # check for routes
    return (Test-PodeRouteInternal -Method $Method -Path $Path -Protocol $endpoint.Protocol -Address $endpoint.Address)
}

<#
.SYNOPSIS
Test if a Signal Route already exists.

.DESCRIPTION
Test if a Signal Route already exists for a given Path.

.PARAMETER Path
The URI path of the Signal Route.

.PARAMETER EndpointName
The EndpointName of an Endpoint the Signal Route is bound against.

.EXAMPLE
Test-PodeSignalRoute -Path '/message'
#>
function Test-PodeSignalRoute {
    [CmdletBinding()]
    param(
        [Parameter(Mandatory = $true)]
        [string]
        $Path,

        [Parameter()]
        [string]
        $EndpointName
    )

    $Method = 'Signal'

    # ensure the route has appropriate slashes
    $Path = Update-PodeRouteSlash -Path $Path

    # get endpoint from name
    $endpoint = @(Find-PodeEndpoint -EndpointName $EndpointName)[0]

    # check for routes
    return (Test-PodeRouteInternal -Method $Method -Path $Path -Protocol $endpoint.Protocol -Address $endpoint.Address)
}<|MERGE_RESOLUTION|>--- conflicted
+++ resolved
@@ -1998,7 +1998,6 @@
         [switch]
         $NoOpenApi
     )
-<<<<<<< HEAD
     Begin {
         # Initialize an array to hold piped-in values
         $pipelineValue = @()
@@ -2007,14 +2006,20 @@
     process {
         # Add the current piped-in value to the array
         $pipelineValue += $_
-=======
-
-    # if a module was supplied, import it - then validate the commands
-    if (![string]::IsNullOrWhiteSpace($Module)) {
-        Import-PodeModule -Name $Module
-
-        Write-Verbose 'Getting exported commands from module'
-        $ModuleCommands = (Get-Module -Name $Module | Sort-Object -Descending | Select-Object -First 1).ExportedCommands.Keys
+    }
+
+    End {
+        # Set InputObject to the array of values
+        if ($pipelineValue.Count -gt 1) {
+            $Commands = $pipelineValue
+        }
+
+        # if a module was supplied, import it - then validate the commands
+        if (![string]::IsNullOrWhiteSpace($Module)) {
+            Import-PodeModule -Name $Module
+
+            Write-Verbose 'Getting exported commands from module'
+            $ModuleCommands = (Get-Module -Name $Module | Sort-Object -Descending | Select-Object -First 1).ExportedCommands.Keys
 
         # if commands were supplied validate them - otherwise use all exported ones
         if (Test-PodeIsEmpty $Commands) {
@@ -2036,41 +2041,7 @@
     if (Test-PodeIsEmpty $Commands) {
         # No commands supplied to convert to Routes
         throw ($PodeLocale.noCommandsSuppliedToConvertToRoutesExceptionMessage)
->>>>>>> b94e28d1
-    }
-
-    End {
-        # Set InputObject to the array of values
-        if ($pipelineValue.Count -gt 1) {
-            $Commands = $pipelineValue
-        }
-
-        # if a module was supplied, import it - then validate the commands
-        if (![string]::IsNullOrWhiteSpace($Module)) {
-            Import-PodeModule -Name $Module
-
-            Write-Verbose 'Getting exported commands from module'
-            $ModuleCommands = (Get-Module -Name $Module | Sort-Object -Descending | Select-Object -First 1).ExportedCommands.Keys
-
-            # if commands were supplied validate them - otherwise use all exported ones
-            if (Test-PodeIsEmpty $Commands) {
-                Write-Verbose "Using all commands in $($Module) for converting to routes"
-                $Commands = $ModuleCommands
-            }
-            else {
-                Write-Verbose "Validating supplied commands against module's exported commands"
-                foreach ($cmd in $Commands) {
-                    if ($ModuleCommands -inotcontains $cmd) {
-                        throw "Module $($Module) does not contain function $($cmd) to convert to a Route"
-                    }
-                }
-            }
-        }
-
-        # if there are no commands, fail
-        if (Test-PodeIsEmpty $Commands) {
-            throw 'No commands supplied to convert to Routes'
-        }
+    }
 
         # trim end trailing slashes from the path
         $Path = Protect-PodeValue -Value $Path -Default '/'

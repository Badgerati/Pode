<#
.SYNOPSIS
Adds a Route for a specific HTTP Method(s).

.DESCRIPTION
Adds a Route for a specific HTTP Method(s), with path, that when called with invoke any logic and/or Middleware.

.PARAMETER Method
The HTTP Method of this Route, multiple can be supplied.

.PARAMETER Path
The URI path for the Route.

.PARAMETER Middleware
An array of ScriptBlocks for optional Middleware.

.PARAMETER ScriptBlock
A ScriptBlock for the Route's main logic.

.PARAMETER EndpointName
The EndpointName of an Endpoint(s) this Route should be bound against.

.PARAMETER ContentType
The content type the Route should use when parsing any payloads.

.PARAMETER TransferEncoding
The transfer encoding the Route should use when parsing any payloads.

.PARAMETER ErrorContentType
The content type of any error pages that may get returned.

.PARAMETER FilePath
A literal, or relative, path to a file containing a ScriptBlock for the Route's main logic.

.PARAMETER ArgumentList
An array of arguments to supply to the Route's ScriptBlock.

.PARAMETER Authentication
The name of an Authentication method which should be used as middleware on this Route.

.PARAMETER Access
The name of an Access method which should be used as middleware on this Route.

.PARAMETER AllowAnon
If supplied, the Route will allow anonymous access for non-authenticated users.

.PARAMETER Login
If supplied, the Route will be flagged to Authentication as being a Route that handles user logins.

.PARAMETER Logout
If supplied, the Route will be flagged to Authentication as being a Route that handles users logging out.

.PARAMETER PassThru
If supplied, the route created will be returned so it can be passed through a pipe.

.PARAMETER IfExists
Specifies what action to take when a Route already exists. (Default: Default)

.PARAMETER Role
One or more optional Roles that will be authorised to access this Route, when using Authentication with an Access method.

.PARAMETER Group
One or more optional Groups that will be authorised to access this Route, when using Authentication with an Access method.

.PARAMETER Scope
One or more optional Scopes that will be authorised to access this Route, when using Authentication with an Access method.

.PARAMETER User
One or more optional Users that will be authorised to access this Route, when using Authentication with an Access method.

.PARAMETER OAResponses
An alternative way to associate OpenApi responses unsing New-PodeOAResponse instead of piping multiple Add-PodeOAResponse

.PARAMETER OAReference
A reference to OpenAPI reusable pathItem component created with Add-PodeOAComponentPathItem

.PARAMETER OADefinitionTag
An Array of strings representing the unique tag for the API specification.
This tag helps in distinguishing between different versions or types of API specifications within the application.
You can use this tag to reference the specific API documentation, schema, or version that your function interacts with.

.EXAMPLE
Add-PodeRoute -Method Get -Path '/' -ScriptBlock { /* logic */ }

.EXAMPLE
Add-PodeRoute -Method Post -Path '/users/:userId/message' -Middleware (Get-PodeCsrfMiddleware) -ScriptBlock { /* logic */ }

.EXAMPLE
Add-PodeRoute -Method Post -Path '/user' -ContentType 'application/json' -ScriptBlock { /* logic */ }

.EXAMPLE
Add-PodeRoute -Method Post -Path '/user' -ContentType 'application/json' -TransferEncoding gzip -ScriptBlock { /* logic */ }

.EXAMPLE
Add-PodeRoute -Method Get -Path '/api/cpu' -ErrorContentType 'application/json' -ScriptBlock { /* logic */ }

.EXAMPLE
Add-PodeRoute -Method Get -Path '/' -ScriptBlock { /* logic */ } -ArgumentList 'arg1', 'arg2'

.EXAMPLE
Add-PodeRoute -Method Get -Path '/' -Role 'Developer', 'QA' -ScriptBlock { /* logic */ }

.EXAMPLE
$Responses = New-PodeOAResponse -StatusCode 400 -Description 'Invalid username supplied' |
            New-PodeOAResponse -StatusCode 404 -Description 'User not found' |
            New-PodeOAResponse -StatusCode 405 -Description 'Invalid Input'

Add-PodeRoute -PassThru -Method Put -Path '/user/:username' -OAResponses $Responses -ScriptBlock {
            #code is going here
        }
#>
function Add-PodeRoute {
    [CmdletBinding(DefaultParameterSetName = 'Script')]
    param(
        [Parameter(Mandatory = $true)]
        [ValidateSet('Connect', 'Delete', 'Get', 'Head', 'Merge', 'Options', 'Patch', 'Post', 'Put', 'Trace', '*')]
        [string[]]
        $Method,

        [Parameter(Mandatory = $true)]
        [string]
        $Path,

        [Parameter()]
        [object[]]
        $Middleware,

        [Parameter(ParameterSetName = 'Script')]
        [scriptblock]
        $ScriptBlock,

        [Parameter( )]
        [AllowNull()]
        [string[]]
        $EndpointName,

        [Parameter()]
        [string]
        $ContentType,

        [Parameter()]
        [ValidateSet('', 'gzip', 'deflate')]
        [string]
        $TransferEncoding,

        [Parameter()]
        [string]
        $ErrorContentType,

        [Parameter(Mandatory = $true, ParameterSetName = 'File')]
        [string]
        $FilePath,

        [Parameter()]
        [object[]]
        $ArgumentList,

        [Parameter()]
        [Alias('Auth')]
        [string]
        $Authentication,

        [Parameter()]
        [string]
        $Access,

        [Parameter()]
        [ValidateSet('Default', 'Error', 'Overwrite', 'Skip')]
        [string]
        $IfExists = 'Default',

        [Parameter()]
        [string[]]
        $Role,

        [Parameter()]
        [string[]]
        $Group,

        [Parameter()]
        [string[]]
        $Scope,

        [Parameter()]
        [string[]]
        $User,

        [switch]
        $AllowAnon,

        [switch]
        $Login,

        [switch]
        $Logout,

        [hashtable]
        $OAResponses,

        [string]
        $OAReference,

        [switch]
        $PassThru,

        [string[]]
        $OADefinitionTag
    )

    # check if we have any route group info defined
    if ($null -ne $RouteGroup) {
        if (![string]::IsNullOrWhiteSpace($RouteGroup.Path)) {
            $Path = "$($RouteGroup.Path)$($Path)"
        }

        if ($null -ne $RouteGroup.Middleware) {
            $Middleware = $RouteGroup.Middleware + $Middleware
        }

        if ([string]::IsNullOrWhiteSpace($EndpointName)) {
            $EndpointName = $RouteGroup.EndpointName
        }

        if ([string]::IsNullOrWhiteSpace($ContentType)) {
            $ContentType = $RouteGroup.ContentType
        }

        if ([string]::IsNullOrWhiteSpace($TransferEncoding)) {
            $TransferEncoding = $RouteGroup.TransferEncoding
        }

        if ([string]::IsNullOrWhiteSpace($ErrorContentType)) {
            $ErrorContentType = $RouteGroup.ErrorContentType
        }

        if ([string]::IsNullOrWhiteSpace($Authentication)) {
            $Authentication = $RouteGroup.Authentication
        }

        if ([string]::IsNullOrWhiteSpace($Access)) {
            $Access = $RouteGroup.Access
        }

        if ($RouteGroup.AllowAnon) {
            $AllowAnon = $RouteGroup.AllowAnon
        }

        if ($RouteGroup.IfExists -ine 'default') {
            $IfExists = $RouteGroup.IfExists
        }

        if ($null -ne $RouteGroup.AccessMeta.Role) {
            $Role = $RouteGroup.AccessMeta.Role + $Role
        }

        if ($null -ne $RouteGroup.AccessMeta.Group) {
            $Group = $RouteGroup.AccessMeta.Group + $Group
        }

        if ($null -ne $RouteGroup.AccessMeta.Scope) {
            $Scope = $RouteGroup.AccessMeta.Scope + $Scope
        }

        if ($null -ne $RouteGroup.AccessMeta.User) {
            $User = $RouteGroup.AccessMeta.User + $User
        }

        if ($null -ne $RouteGroup.AccessMeta.Custom) {
            $CustomAccess = $RouteGroup.AccessMeta.Custom
        }
    }

    # var for new routes created
    $newRoutes = @()

    # store the original path
    $origPath = $Path

    # split route on '?' for query
    $Path = Split-PodeRouteQuery -Path $Path
    if ([string]::IsNullOrWhiteSpace($Path)) {
        throw 'No Path supplied for Route'
    }

    # ensure the route has appropriate slashes
    $Path = Update-PodeRouteSlashes -Path $Path
    $OpenApiPath = ConvertTo-PodeOpenApiRoutePath -Path $Path
    $Path = Resolve-PodePlaceholders -Path $Path

    # get endpoints from name
    if (!$PodeContext.Server.FindEndpoints.Route) {
        $PodeContext.Server.FindEndpoints.Route = !(Test-PodeIsEmpty $EndpointName)
    }

    $endpoints = Find-PodeEndpoints -EndpointName $EndpointName

    # get default route IfExists state
    if ($IfExists -ieq 'Default') {
        $IfExists = Get-PodeRouteIfExistsPreference
    }

    # if middleware, scriptblock and file path are all null/empty, error
    if ((Test-PodeIsEmpty $Middleware) -and (Test-PodeIsEmpty $ScriptBlock) -and (Test-PodeIsEmpty $FilePath) -and (Test-PodeIsEmpty $Authentication)) {
        throw "No logic passed for Route: $($Path)"
    }

    # if we have a file path supplied, load that path as a scriptblock
    if ($PSCmdlet.ParameterSetName -ieq 'file') {
        $ScriptBlock = Convert-PodeFileToScriptBlock -FilePath $FilePath
    }

    # check for scoped vars
    $ScriptBlock, $usingVars = Convert-PodeScopedVariables -ScriptBlock $ScriptBlock -PSSession $PSCmdlet.SessionState

    # convert any middleware into valid hashtables
    $Middleware = @(ConvertTo-PodeMiddleware -Middleware $Middleware -PSSession $PSCmdlet.SessionState)

    # if an access name was supplied, setup access as middleware first to it's after auth middleware
    if (![string]::IsNullOrWhiteSpace($Access)) {
        if ([string]::IsNullOrWhiteSpace($Authentication)) {
            throw 'Access requires Authentication to be supplied on Routes'
        }

        if (!(Test-PodeAccessExists -Name $Access)) {
            throw "Access method does not exist: $($Access)"
        }

        $options = @{
            Name = $Access
        }

        $Middleware = (@(Get-PodeAccessMiddlewareScript | New-PodeMiddleware -ArgumentList $options) + $Middleware)
    }

    # if an auth name was supplied, setup the auth as the first middleware
    if (![string]::IsNullOrWhiteSpace($Authentication)) {
        if (!(Test-PodeAuthExists -Name $Authentication)) {
            throw "Authentication method does not exist: $($Authentication)"
        }

        $options = @{
            Name   = $Authentication
            Login  = $Login
            Logout = $Logout
            Anon   = $AllowAnon
        }

        $Middleware = (@(Get-PodeAuthMiddlewareScript | New-PodeMiddleware -ArgumentList $options) + $Middleware)
    }

    # custom access
    if ($null -eq $CustomAccess) {
        $CustomAccess = @{}
    }

    # workout a default content type for the route
    $ContentType = Find-PodeRouteContentType -Path $Path -ContentType $ContentType

    # workout a default transfer encoding for the route
    $TransferEncoding = Find-PodeRouteTransferEncoding -Path $Path -TransferEncoding $TransferEncoding

    # loop through each method
    foreach ($_method in $Method) {
        # ensure the route doesn't already exist for each endpoint
        $endpoints = @(foreach ($_endpoint in $endpoints) {
                $found = Test-PodeRouteInternal -Method $_method -Path $Path -Protocol $_endpoint.Protocol -Address $_endpoint.Address -ThrowError:($IfExists -ieq 'Error')

                if ($found) {
                    if ($IfExists -ieq 'Overwrite') {
                        Remove-PodeRoute -Method $_method -Path $origPath -EndpointName $_endpoint.Name
                    }

                    if ($IfExists -ieq 'Skip') {
                        continue
                    }
                }

                $_endpoint
            })

        if (($null -eq $endpoints) -or ($endpoints.Length -eq 0)) {
            continue
        }

        #add security header method if autoMethods is enabled
        if (  $PodeContext.Server.Security.autoMethods ) {
            Add-PodeSecurityHeader -Name 'Access-Control-Allow-Methods' -Value $_method.ToUpper() -Append
        }

        $DefinitionTag = Test-PodeOADefinitionTag -Tag $OADefinitionTag

        #add the default OpenApi responses
        if ( $PodeContext.Server.OpenAPI.Definitions[$DefinitionTag].hiddenComponents.defaultResponses) {
            $DefaultResponse = @{}
            foreach ($tag in $DefinitionTag) {
                $DefaultResponse[$tag] = $PodeContext.Server.OpenAPI.Definitions[$tag].hiddenComponents.defaultResponses.Clone()
            }
        }

        # add the route(s)
        Write-Verbose "Adding Route: [$($_method)] $($Path)"
        $methodRoutes = @(foreach ($_endpoint in $endpoints) {
                @{
                    Logic            = $ScriptBlock
                    Pattern          = ($origPath.Replace('/*/', '/*?/')) -replace '([:*][^/]+)', '.*?'
                    UsingVariables   = $usingVars
                    Middleware       = $Middleware
                    Authentication   = $Authentication
                    Access           = $Access
                    AccessMeta       = @{
                        Role   = $Role
                        Group  = $Group
                        Scope  = $Scope
                        User   = $User
                        Custom = $CustomAccess
                    }
                    Endpoint         = @{
                        Protocol = $_endpoint.Protocol
                        Address  = $_endpoint.Address.Trim()
                        Name     = $_endpoint.Name
                    }
                    ContentType      = $ContentType
                    TransferEncoding = $TransferEncoding
                    ErrorType        = $ErrorContentType
                    Arguments        = $ArgumentList
                    Method           = $_method
                    Path             = $Path
                    OpenApi          = @{
                        Path           = $OpenApiPath
                        Responses      = $DefaultResponse
                        Parameters     = $null
                        RequestBody    = $null
                        CallBacks      = @{}
                        Authentication = @()
                        Servers        = @()
                        DefinitionTag  = $DefinitionTag
                    }
                    IsStatic         = $false
                    Metrics          = @{
                        Requests = @{
                            Total       = 0
                            StatusCodes = @{}
                        }
                    }
                }
            })

        if (![string]::IsNullOrWhiteSpace($Authentication)) {
            Set-PodeOAAuth -Route $methodRoutes -Name $Authentication -AllowAnon:$AllowAnon
        }

        $PodeContext.Server.Routes[$_method][$Path] += @($methodRoutes)
        if ($PassThru) {
            $newRoutes += $methodRoutes
        }
    }
    if ($OAReference) {
        Test-PodeOAComponentInternal -Field pathItems -DefinitionTag $DefinitionTag -Name $OAReference -PostValidation
        foreach ($r in @($newRoutes)) {
            $r.OpenApi = @{
                '$ref'        = "#/components/paths/$OAReference"
                DefinitionTag = $DefinitionTag
                Path          = $OpenApiPath
            }
        }
    }
    elseif ($OAResponses) {
        foreach ($r in @($newRoutes)) {
            $r.OpenApi.Responses = $OAResponses
        }
    }

    # return the routes?
    if ($PassThru) {
        return $newRoutes
    }
}

<#
.SYNOPSIS
Add a static Route for rendering static content.

.DESCRIPTION
Add a static Route for rendering static content. You can also define default pages to display.

.PARAMETER Path
The URI path for the static Route.

.PARAMETER Source
The literal, or relative, path to the directory that contains the static content.

.PARAMETER Middleware
An array of ScriptBlocks for optional Middleware.

.PARAMETER EndpointName
The EndpointName of an Endpoint(s) to bind the static Route against.

.PARAMETER ContentType
The content type the static Route should use when parsing any payloads.

.PARAMETER TransferEncoding
The transfer encoding the static Route should use when parsing any payloads.

.PARAMETER Defaults
An array of default pages to display, such as 'index.html'.

.PARAMETER ErrorContentType
The content type of any error pages that may get returned.

.PARAMETER Authentication
The name of an Authentication method which should be used as middleware on this Route.

.PARAMETER Access
The name of an Access method which should be used as middleware on this Route.

.PARAMETER AllowAnon
If supplied, the static route will allow anonymous access for non-authenticated users.

.PARAMETER DownloadOnly
When supplied, all static content on this Route will be attached as downloads - rather than rendered.

.PARAMETER PassThru
If supplied, the static route created will be returned so it can be passed through a pipe.

.PARAMETER IfExists
Specifies what action to take when a Static Route already exists. (Default: Default)

.PARAMETER Role
One or more optional Roles that will be authorised to access this Route, when using Authentication with an Access method.

.PARAMETER Group
One or more optional Groups that will be authorised to access this Route, when using Authentication with an Access method.

.PARAMETER Scope
One or more optional Scopes that will be authorised to access this Route, when using Authentication with an Access method.

.PARAMETER User
One or more optional Users that will be authorised to access this Route, when using Authentication with an Access method.

<<<<<<< HEAD
.PARAMETER FileBrowser
When supplied, If the path is a folder, instead of returning 404, will return A browsable content of the directory.
=======
.PARAMETER RedirectToDefault
If supplied, the user will be redirected to the default page if found instead of the page being rendered as the folder path.
>>>>>>> df86e0fb

.EXAMPLE
Add-PodeStaticRoute -Path '/assets' -Source './assets'

.EXAMPLE
Add-PodeStaticRoute -Path '/assets' -Source './assets' -Defaults @('index.html')

.EXAMPLE
Add-PodeStaticRoute -Path '/installers' -Source './exes' -DownloadOnly

.EXAMPLE
Add-PodeStaticRoute -Path '/assets' -Source './assets' -Defaults @('index.html') -RedirectToDefault
#>
function Add-PodeStaticRoute {
    [CmdletBinding()]
    param(
        [Parameter(Mandatory = $true)]
        [string]
        $Path,

        [Parameter(Mandatory = $true)]
        [string]
        $Source,

        [Parameter()]
        [object[]]
        $Middleware,

        [Parameter()]
        [string[]]
        $EndpointName,

        [Parameter()]
        [string]
        $ContentType,

        [Parameter()]
        [ValidateSet('', 'gzip', 'deflate')]
        [string]
        $TransferEncoding,

        [Parameter()]
        [string[]]
        $Defaults,

        [Parameter()]
        [string]
        $ErrorContentType,

        [Parameter()]
        [Alias('Auth')]
        [string]
        $Authentication,

        [Parameter()]
        [string]
        $Access,

        [Parameter()]
        [ValidateSet('Default', 'Error', 'Overwrite', 'Skip')]
        [string]
        $IfExists = 'Default',

        [Parameter()]
        [string[]]
        $Role,

        [Parameter()]
        [string[]]
        $Group,

        [Parameter()]
        [string[]]
        $Scope,

        [Parameter()]
        [string[]]
        $User,

        [switch]
        $AllowAnon,

        [switch]
        $DownloadOnly,

        [switch]
<<<<<<< HEAD
        $FileBrowser,

        [switch]
        $PassThru
=======
        $PassThru,

        [switch]
        $RedirectToDefault
>>>>>>> df86e0fb
    )

    # check if we have any route group info defined
    if ($null -ne $RouteGroup) {
        if (![string]::IsNullOrWhiteSpace($RouteGroup.Path)) {
            $Path = "$($RouteGroup.Path)$($Path)"
        }

        if (![string]::IsNullOrWhiteSpace($RouteGroup.Source)) {
            $Source = [System.IO.Path]::Combine($Source, $RouteGroup.Source.TrimStart('\/'))
        }

        if ($null -ne $RouteGroup.Middleware) {
            $Middleware = $RouteGroup.Middleware + $Middleware
        }

        if ([string]::IsNullOrWhiteSpace($EndpointName)) {
            $EndpointName = $RouteGroup.EndpointName
        }

        if ([string]::IsNullOrWhiteSpace($ContentType)) {
            $ContentType = $RouteGroup.ContentType
        }

        if ([string]::IsNullOrWhiteSpace($TransferEncoding)) {
            $TransferEncoding = $RouteGroup.TransferEncoding
        }

        if ([string]::IsNullOrWhiteSpace($ErrorContentType)) {
            $ErrorContentType = $RouteGroup.ErrorContentType
        }

        if ([string]::IsNullOrWhiteSpace($Authentication)) {
            $Authentication = $RouteGroup.Authentication
        }

        if ([string]::IsNullOrWhiteSpace($Access)) {
            $Access = $RouteGroup.Access
        }

        if (Test-PodeIsEmpty $Defaults) {
            $Defaults = $RouteGroup.Defaults
        }

        if ($RouteGroup.AllowAnon) {
            $AllowAnon = $RouteGroup.AllowAnon
        }

        if ($RouteGroup.DownloadOnly) {
            $DownloadOnly = $RouteGroup.DownloadOnly
        }

<<<<<<< HEAD
        if ($RouteGroup.FileBrowser) {
            $FileBrowser = $RouteGroup.FileBrowser
=======
        if ($RouteGroup.RedirectToDefault) {
            $RedirectToDefault = $RouteGroup.RedirectToDefault
>>>>>>> df86e0fb
        }

        if ($RouteGroup.IfExists -ine 'default') {
            $IfExists = $RouteGroup.IfExists
        }

        if ($null -ne $RouteGroup.AccessMeta.Role) {
            $Role = $RouteGroup.AccessMeta.Role + $Role
        }

        if ($null -ne $RouteGroup.AccessMeta.Group) {
            $Group = $RouteGroup.AccessMeta.Group + $Group
        }

        if ($null -ne $RouteGroup.AccessMeta.Scope) {
            $Scope = $RouteGroup.AccessMeta.Scope + $Scope
        }

        if ($null -ne $RouteGroup.AccessMeta.User) {
            $User = $RouteGroup.AccessMeta.User + $User
        }

        if ($null -ne $RouteGroup.AccessMeta.Custom) {
            $CustomAccess = $RouteGroup.AccessMeta.Custom
        }
    }

    # store the route method
    $Method = 'Static'

    # store the original path
    $origPath = $Path

    # split route on '?' for query
    $Path = Split-PodeRouteQuery -Path $Path
    if ([string]::IsNullOrWhiteSpace($Path)) {
        throw "[$($Method)]: No Path supplied for Static Route"
    }

    # ensure the route has appropriate slashes
    $Path = Update-PodeRouteSlashes -Path $Path -Static
    #  $OpenApiPath = ConvertTo-PodeOpenApiRoutePath -Path $Path
    $Path = Resolve-PodePlaceholders -Path $Path

    # get endpoints from name
    if (!$PodeContext.Server.FindEndpoints.Route) {
        $PodeContext.Server.FindEndpoints.Route = !(Test-PodeIsEmpty $EndpointName)
    }

    $endpoints = Find-PodeEndpoints -EndpointName $EndpointName

    # get default route IfExists state
    if ($IfExists -ieq 'Default') {
        $IfExists = Get-PodeRouteIfExistsPreference
    }

    # ensure the route doesn't already exist for each endpoint
    $endpoints = @(foreach ($_endpoint in $endpoints) {
            $found = Test-PodeRouteInternal -Method $Method -Path $Path -Protocol $_endpoint.Protocol -Address $_endpoint.Address -ThrowError:($IfExists -ieq 'Error')

            if ($found) {
                if ($IfExists -ieq 'Overwrite') {
                    Remove-PodeStaticRoute -Path $origPath -EndpointName $_endpoint.Name
                }

                if ($IfExists -ieq 'Skip') {
                    continue
                }
            }

            $_endpoint
        })

    if (($null -eq $endpoints) -or ($endpoints.Length -eq 0)) {
        return
    }

    # if static, ensure the path exists at server root
    $Source = Get-PodeRelativePath -Path $Source -JoinRoot
    if (!(Test-PodePath -Path $Source -NoStatus)) {
        throw "[$($Method))] $($Path): The Source path supplied for Static Route does not exist: $($Source)"
    }

    # setup a temp drive for the path
    $Source = New-PodePSDrive -Path $Source

    # setup default static files
    if ($null -eq $Defaults) {
        $Defaults = Get-PodeStaticRouteDefaults
    }

    if (!$RedirectToDefault) {
        $RedirectToDefault = $PodeContext.Server.Web.Static.RedirectToDefault
    }

    # convert any middleware into valid hashtables
    $Middleware = @(ConvertTo-PodeMiddleware -Middleware $Middleware -PSSession $PSCmdlet.SessionState)

    # if an access name was supplied, setup access as middleware first to it's after auth middleware
    if (![string]::IsNullOrWhiteSpace($Access)) {
        if ([string]::IsNullOrWhiteSpace($Authentication)) {
            throw 'Access requires Authentication to be supplied on Static Routes'
        }

        if (!(Test-PodeAccessExists -Name $Access)) {
            throw "Access method does not exist: $($Access)"
        }

        $options = @{
            Name = $Access
        }

        $Middleware = (@(Get-PodeAccessMiddlewareScript | New-PodeMiddleware -ArgumentList $options) + $Middleware)
    }

    # if an auth name was supplied, setup the auth as the first middleware
    if (![string]::IsNullOrWhiteSpace($Authentication)) {
        if (!(Test-PodeAuthExists -Name $Authentication)) {
            throw "Authentication method does not exist: $($Authentication)"
        }

        $options = @{
            Name = $Authentication
            Anon = $AllowAnon
        }

        $Middleware = (@(Get-PodeAuthMiddlewareScript | New-PodeMiddleware -ArgumentList $options) + $Middleware)
    }

    # workout a default content type for the route
    $ContentType = Find-PodeRouteContentType -Path $Path -ContentType $ContentType

    # workout a default transfer encoding for the route
    $TransferEncoding = Find-PodeRouteTransferEncoding -Path $Path -TransferEncoding $TransferEncoding

    # add the route(s)
    Write-Verbose "Adding Route: [$($Method)] $($Path)"
    $newRoutes = @(foreach ($_endpoint in $endpoints) {
            @{
<<<<<<< HEAD
                Source           = $Source
                Path             = $Path
                Pattern          = ($origPath.Replace('/*/', '/*?/')) -replace '([:*][^/]+)', '.*?'
                Method           = $Method
                Defaults         = $Defaults
                Middleware       = $Middleware
                Authentication   = $Authentication
                Access           = $Access
                AccessMeta       = @{
=======
                Source            = $Source
                Path              = $Path
                Method            = $Method
                Defaults          = $Defaults
                RedirectToDefault = $RedirectToDefault
                Middleware        = $Middleware
                Authentication    = $Authentication
                Access            = $Access
                AccessMeta        = @{
>>>>>>> df86e0fb
                    Role   = $Role
                    Group  = $Group
                    Scope  = $Scope
                    User   = $User
                    Custom = $CustomAccess
                }
                Endpoint          = @{
                    Protocol = $_endpoint.Protocol
                    Address  = $_endpoint.Address.Trim()
                    Name     = $_endpoint.Name
                }
<<<<<<< HEAD
                ContentType      = $ContentType
                TransferEncoding = $TransferEncoding
                ErrorType        = $ErrorContentType
                Download         = $DownloadOnly
                IsStatic         = $true
                FileBrowser      = $FileBrowser.isPresent
                Metrics          = @{
=======
                ContentType       = $ContentType
                TransferEncoding  = $TransferEncoding
                ErrorType         = $ErrorContentType
                Download          = $DownloadOnly
                OpenApi           = @{
                    Path           = $OpenApiPath
                    Responses      = @{
                        '200'     = @{ description = 'OK' }
                        'default' = @{ description = 'Internal server error' }
                    }
                    Parameters     = @()
                    RequestBody    = @{}
                    Authentication = @()
                }
                IsStatic          = $true
                Metrics           = @{
>>>>>>> df86e0fb
                    Requests = @{
                        Total       = 0
                        StatusCodes = @{}
                    }
                }
            }
        })

    $PodeContext.Server.Routes[$Method][$Path] += @($newRoutes)

    # return the routes?
    if ($PassThru) {
        return $newRoutes
    }
}

<#
.SYNOPSIS
Adds a Signal Route for WebSockets.

.DESCRIPTION
Adds a Signal Route, with path, that when called with invoke any logic.

.PARAMETER Path
The URI path for the Signal Route.

.PARAMETER ScriptBlock
A ScriptBlock for the Signal Route's main logic.

.PARAMETER EndpointName
The EndpointName of an Endpoint(s) this Signal Route should be bound against.

.PARAMETER FilePath
A literal, or relative, path to a file containing a ScriptBlock for the Signal Route's main logic.

.PARAMETER ArgumentList
An array of arguments to supply to the Signal Route's ScriptBlock.

.PARAMETER IfExists
Specifies what action to take when a Signal Route already exists. (Default: Default)

.EXAMPLE
Add-PodeSignalRoute -Path '/message' -ScriptBlock { /* logic */ }

.EXAMPLE
Add-PodeSignalRoute -Path '/message' -ScriptBlock { /* logic */ } -ArgumentList 'arg1', 'arg2'
#>
function Add-PodeSignalRoute {
    [CmdletBinding(DefaultParameterSetName = 'Script')]
    param(
        [Parameter(Mandatory = $true)]
        [string]
        $Path,

        [Parameter(ParameterSetName = 'Script')]
        [scriptblock]
        $ScriptBlock,

        [Parameter()]
        [string[]]
        $EndpointName,

        [Parameter(Mandatory = $true, ParameterSetName = 'File')]
        [string]
        $FilePath,

        [Parameter()]
        [object[]]
        $ArgumentList,

        [Parameter()]
        [ValidateSet('Default', 'Error', 'Overwrite', 'Skip')]
        [string]
        $IfExists = 'Default'
    )

    # check if we have any route group info defined
    if ($null -ne $RouteGroup) {
        if (![string]::IsNullOrWhiteSpace($RouteGroup.Path)) {
            $Path = "$($RouteGroup.Path)$($Path)"
        }

        if ([string]::IsNullOrWhiteSpace($EndpointName)) {
            $EndpointName = $RouteGroup.EndpointName
        }

        if ($RouteGroup.IfExists -ine 'default') {
            $IfExists = $RouteGroup.IfExists
        }
    }

    $Method = 'Signal'

    # store the original path
    $origPath = $Path

    # ensure the route has appropriate slashes
    $Path = Update-PodeRouteSlashes -Path $Path

    # get endpoints from name
    if (!$PodeContext.Server.FindEndpoints.Route) {
        $PodeContext.Server.FindEndpoints.Route = !(Test-PodeIsEmpty $EndpointName)
    }

    $endpoints = Find-PodeEndpoints -EndpointName $EndpointName

    # get default route IfExists state
    if ($IfExists -ieq 'Default') {
        $IfExists = Get-PodeRouteIfExistsPreference
    }

    # ensure the route doesn't already exist for each endpoint
    $endpoints = @(foreach ($_endpoint in $endpoints) {
            $found = Test-PodeRouteInternal -Method $Method -Path $Path -Protocol $_endpoint.Protocol -Address $_endpoint.Address -ThrowError:($IfExists -ieq 'Error')

            if ($found) {
                if ($IfExists -ieq 'Overwrite') {
                    Remove-PodeSignalRoute -Path $origPath -EndpointName $_endpoint.Name
                }

                if ($IfExists -ieq 'Skip') {
                    continue
                }
            }

            $_endpoint
        })

    if (($null -eq $endpoints) -or ($endpoints.Length -eq 0)) {
        return
    }

    # if scriptblock and file path are all null/empty, error
    if ((Test-PodeIsEmpty $ScriptBlock) -and (Test-PodeIsEmpty $FilePath)) {
        throw "[$($Method)] $($Path): No logic passed"
    }

    # if we have a file path supplied, load that path as a scriptblock
    if ($PSCmdlet.ParameterSetName -ieq 'file') {
        $ScriptBlock = Convert-PodeFileToScriptBlock -FilePath $FilePath
    }

    # check for scoped vars
    $ScriptBlock, $usingVars = Convert-PodeScopedVariables -ScriptBlock $ScriptBlock -PSSession $PSCmdlet.SessionState

    # add the route(s)
    Write-Verbose "Adding Route: [$($Method)] $($Path)"
    $newRoutes = @(foreach ($_endpoint in $endpoints) {
            @{
                Logic          = $ScriptBlock
                Pattern        = ($origPath.Replace('/*/', '/*?/')) -replace '([:*][^/]+)', '.*?'
                UsingVariables = $usingVars
                Endpoint       = @{
                    Protocol = $_endpoint.Protocol
                    Address  = $_endpoint.Address.Trim()
                    Name     = $_endpoint.Name
                }
                Arguments      = $ArgumentList
                Method         = $Method
                Path           = $Path
                IsStatic       = $false
                Metrics        = @{
                    Requests = @{
                        Total = 0
                    }
                }
            }
        })

    $PodeContext.Server.Routes[$Method][$Path] += @($newRoutes)
}

<#
.SYNOPSIS
Add a Route Group for multiple Routes.

.DESCRIPTION
Add a Route Group for sharing values between multiple Routes.

.PARAMETER Path
The URI path to use as a base for the Routes, that should be prepended.

.PARAMETER Routes
A ScriptBlock for adding Routes.

.PARAMETER Middleware
An array of ScriptBlocks for optional Middleware to give each Route.

.PARAMETER EndpointName
The EndpointName of an Endpoint(s) to use for the Routes.

.PARAMETER ContentType
The content type to use for the Routes, when parsing any payloads.

.PARAMETER TransferEncoding
The transfer encoding to use for the Routes, when parsing any payloads.

.PARAMETER ErrorContentType
The content type of any error pages that may get returned.

.PARAMETER Authentication
The name of an Authentication method which should be used as middleware on the Routes.

.PARAMETER Access
The name of an Access method which should be used as middleware on this Route.

.PARAMETER IfExists
Specifies what action to take when a Route already exists. (Default: Default)

.PARAMETER Role
One or more optional Roles that will be authorised to access this Route, when using Authentication with an Access method.

.PARAMETER Group
One or more optional Groups that will be authorised to access this Route, when using Authentication with an Access method.

.PARAMETER Scope
One or more optional Scopes that will be authorised to access this Route, when using Authentication with an Access method.

.PARAMETER User
One or more optional Users that will be authorised to access this Route, when using Authentication with an Access method.

.PARAMETER AllowAnon
If supplied, the Routes will allow anonymous access for non-authenticated users.

.EXAMPLE
Add-PodeRouteGroup -Path '/api' -Routes { Add-PodeRoute -Path '/route1' -Etc }
#>
function Add-PodeRouteGroup {
    [CmdletBinding()]
    param(
        [Parameter()]
        [string]
        $Path,

        [Parameter(Mandatory = $true)]
        [scriptblock]
        $Routes,

        [Parameter()]
        [object[]]
        $Middleware,

        [Parameter()]
        [string[]]
        $EndpointName,

        [Parameter()]
        [string]
        $ContentType,

        [Parameter()]
        [ValidateSet('', 'gzip', 'deflate')]
        [string]
        $TransferEncoding,

        [Parameter()]
        [string]
        $ErrorContentType,

        [Parameter()]
        [Alias('Auth')]
        [string]
        $Authentication,

        [Parameter()]
        [string]
        $Access,

        [Parameter()]
        [ValidateSet('Default', 'Error', 'Overwrite', 'Skip')]
        [string]
        $IfExists = 'Default',

        [Parameter()]
        [string[]]
        $Role,

        [Parameter()]
        [string[]]
        $Group,

        [Parameter()]
        [string[]]
        $Scope,

        [Parameter()]
        [string[]]
        $User,

        [switch]
        $AllowAnon
    )

    if (Test-PodeIsEmpty $Routes) {
        throw 'No scriptblock for -Routes passed'
    }

    if ($Path -eq '/') {
        $Path = $null
    }

    # check for scoped vars
    $Routes, $usingVars = Convert-PodeScopedVariables -ScriptBlock $Routes -PSSession $PSCmdlet.SessionState

    # group details
    if ($null -ne $RouteGroup) {
        if (![string]::IsNullOrWhiteSpace($RouteGroup.Path)) {
            $Path = "$($RouteGroup.Path)$($Path)"
        }

        if ($null -ne $RouteGroup.Middleware) {
            $Middleware = $RouteGroup.Middleware + $Middleware
        }

        if ([string]::IsNullOrWhiteSpace($EndpointName)) {
            $EndpointName = $RouteGroup.EndpointName
        }

        if ([string]::IsNullOrWhiteSpace($ContentType)) {
            $ContentType = $RouteGroup.ContentType
        }

        if ([string]::IsNullOrWhiteSpace($TransferEncoding)) {
            $TransferEncoding = $RouteGroup.TransferEncoding
        }

        if ([string]::IsNullOrWhiteSpace($ErrorContentType)) {
            $ErrorContentType = $RouteGroup.ErrorContentType
        }

        if ([string]::IsNullOrWhiteSpace($Authentication)) {
            $Authentication = $RouteGroup.Authentication
        }

        if ([string]::IsNullOrWhiteSpace($Access)) {
            $Access = $RouteGroup.Access
        }

        if ($RouteGroup.AllowAnon) {
            $AllowAnon = $RouteGroup.AllowAnon
        }

        if ($RouteGroup.IfExists -ine 'default') {
            $IfExists = $RouteGroup.IfExists
        }

        if ($null -ne $RouteGroup.AccessMeta.Role) {
            $Role = $RouteGroup.AccessMeta.Role + $Role
        }

        if ($null -ne $RouteGroup.AccessMeta.Group) {
            $Group = $RouteGroup.AccessMeta.Group + $Group
        }

        if ($null -ne $RouteGroup.AccessMeta.Scope) {
            $Scope = $RouteGroup.AccessMeta.Scope + $Scope
        }

        if ($null -ne $RouteGroup.AccessMeta.User) {
            $User = $RouteGroup.AccessMeta.User + $User
        }

        if ($null -ne $RouteGroup.AccessMeta.Custom) {
            $CustomAccess = $RouteGroup.AccessMeta.Custom
        }

    }

    $RouteGroup = @{
        Path             = $Path
        Middleware       = $Middleware
        EndpointName     = $EndpointName
        ContentType      = $ContentType
        TransferEncoding = $TransferEncoding
        ErrorContentType = $ErrorContentType
        Authentication   = $Authentication
        Access           = $Access
        AllowAnon        = $AllowAnon
        IfExists         = $IfExists
        AccessMeta       = @{
            Role   = $Role
            Group  = $Group
            Scope  = $Scope
            User   = $User
            Custom = $CustomAccess
        }
    }

    # add routes
    $null = Invoke-PodeScriptBlock -ScriptBlock $Routes -UsingVariables $usingVars -Splat
}

<#
.SYNOPSIS
Add a Static Route Group for multiple Static Routes.

.DESCRIPTION
Add a Static Route Group for sharing values between multiple Static Routes.

.PARAMETER Path
The URI path to use as a base for the Static Routes.

.PARAMETER Source
A literal, or relative, base path to the directory that contains the static content, that should be prepended.

.PARAMETER Routes
A ScriptBlock for adding Static Routes.

.PARAMETER Middleware
An array of ScriptBlocks for optional Middleware to give each Static Route.

.PARAMETER EndpointName
The EndpointName of an Endpoint(s) to use for the Static Routes.

.PARAMETER ContentType
The content type to use for the Static Routes, when parsing any payloads.

.PARAMETER TransferEncoding
The transfer encoding to use for the Static Routes, when parsing any payloads.

.PARAMETER Defaults
An array of default pages to display, such as 'index.html', for each Static Route.

.PARAMETER ErrorContentType
The content type of any error pages that may get returned.

.PARAMETER Authentication
The name of an Authentication method which should be used as middleware on the Static Routes.

.PARAMETER Access
The name of an Access method which should be used as middleware on this Route.

.PARAMETER IfExists
Specifies what action to take when a Static Route already exists. (Default: Default)

.PARAMETER AllowAnon
If supplied, the Static Routes will allow anonymous access for non-authenticated users.

.PARAMETER FileBrowser
When supplied, If the path is a folder, instead of returning 404, will return A browsable content of the directory.

.PARAMETER DownloadOnly
When supplied, all static content on the Routes will be attached as downloads - rather than rendered.

.PARAMETER Role
One or more optional Roles that will be authorised to access this Route, when using Authentication with an Access method.

.PARAMETER Group
One or more optional Groups that will be authorised to access this Route, when using Authentication with an Access method.

.PARAMETER Scope
One or more optional Scopes that will be authorised to access this Route, when using Authentication with an Access method.

.PARAMETER User
One or more optional Users that will be authorised to access this Route, when using Authentication with an Access method.

.PARAMETER RedirectToDefault
If supplied, the user will be redirected to the default page if found instead of the page being rendered as the folder path.

.EXAMPLE
Add-PodeStaticRouteGroup -Path '/static' -Routes { Add-PodeStaticRoute -Path '/images' -Etc }
#>
function Add-PodeStaticRouteGroup {
    [CmdletBinding()]
    param(
        [Parameter()]
        [string]
        $Path,

        [Parameter()]
        [string]
        $Source,

        [Parameter(Mandatory = $true)]
        [scriptblock]
        $Routes,

        [Parameter()]
        [object[]]
        $Middleware,

        [Parameter()]
        [string[]]
        $EndpointName,

        [Parameter()]
        [string]
        $ContentType,

        [Parameter()]
        [ValidateSet('', 'gzip', 'deflate')]
        [string]
        $TransferEncoding,

        [Parameter()]
        [string[]]
        $Defaults,

        [Parameter()]
        [string]
        $ErrorContentType,

        [Parameter()]
        [Alias('Auth')]
        [string]
        $Authentication,

        [Parameter()]
        [string]
        $Access,

        [Parameter()]
        [ValidateSet('Default', 'Error', 'Overwrite', 'Skip')]
        [string]
        $IfExists = 'Default',

        [Parameter()]
        [string[]]
        $Role,

        [Parameter()]
        [string[]]
        $Group,

        [Parameter()]
        [string[]]
        $Scope,

        [Parameter()]
        [string[]]
        $User,

        [switch]
        $AllowAnon,

        [switch]
<<<<<<< HEAD
        $FileBrowser,

        [switch]
        $DownloadOnly
=======
        $DownloadOnly,

        [switch]
        $RedirectToDefault
>>>>>>> df86e0fb
    )

    if (Test-PodeIsEmpty $Routes) {
        throw 'No scriptblock for -Routes passed'
    }

    if ($Path -eq '/') {
        $Path = $null
    }

    # check for scoped vars
    $Routes, $usingVars = Convert-PodeScopedVariables -ScriptBlock $Routes -PSSession $PSCmdlet.SessionState

    # group details
    if ($null -ne $RouteGroup) {
        if (![string]::IsNullOrWhiteSpace($RouteGroup.Path)) {
            $Path = "$($RouteGroup.Path)$($Path)"
        }

        if (![string]::IsNullOrWhiteSpace($RouteGroup.Source)) {
            $Source = [System.IO.Path]::Combine($Source, $RouteGroup.Source.TrimStart('\/'))
        }

        if ($null -ne $RouteGroup.Middleware) {
            $Middleware = $RouteGroup.Middleware + $Middleware
        }

        if ([string]::IsNullOrWhiteSpace($EndpointName)) {
            $EndpointName = $RouteGroup.EndpointName
        }

        if ([string]::IsNullOrWhiteSpace($ContentType)) {
            $ContentType = $RouteGroup.ContentType
        }

        if ([string]::IsNullOrWhiteSpace($TransferEncoding)) {
            $TransferEncoding = $RouteGroup.TransferEncoding
        }

        if ([string]::IsNullOrWhiteSpace($ErrorContentType)) {
            $ErrorContentType = $RouteGroup.ErrorContentType
        }

        if ([string]::IsNullOrWhiteSpace($Authentication)) {
            $Authentication = $RouteGroup.Authentication
        }

        if ([string]::IsNullOrWhiteSpace($Access)) {
            $Access = $RouteGroup.Access
        }

        if (Test-PodeIsEmpty $Defaults) {
            $Defaults = $RouteGroup.Defaults
        }

        if ($RouteGroup.AllowAnon) {
            $AllowAnon = $RouteGroup.AllowAnon
        }

        if ($RouteGroup.DownloadOnly) {
            $DownloadOnly = $RouteGroup.DownloadOnly
        }

<<<<<<< HEAD
        if ($RouteGroup.FileBrowser) {
            $FileBrowser = $RouteGroup.FileBrowser
=======
        if ($RouteGroup.RedirectToDefault) {
            $RedirectToDefault = $RouteGroup.RedirectToDefault
>>>>>>> df86e0fb
        }

        if ($RouteGroup.IfExists -ine 'default') {
            $IfExists = $RouteGroup.IfExists
        }

        if ($null -ne $RouteGroup.AccessMeta.Role) {
            $Role = $RouteGroup.AccessMeta.Role + $Role
        }

        if ($null -ne $RouteGroup.AccessMeta.Group) {
            $Group = $RouteGroup.AccessMeta.Group + $Group
        }

        if ($null -ne $RouteGroup.AccessMeta.Scope) {
            $Scope = $RouteGroup.AccessMeta.Scope + $Scope
        }

        if ($null -ne $RouteGroup.AccessMeta.User) {
            $User = $RouteGroup.AccessMeta.User + $User
        }

        if ($null -ne $RouteGroup.AccessMeta.Custom) {
            $CustomAccess = $RouteGroup.AccessMeta.Custom
        }
    }

    $RouteGroup = @{
<<<<<<< HEAD
        Path             = $Path
        Source           = $Source
        Middleware       = $Middleware
        EndpointName     = $EndpointName
        ContentType      = $ContentType
        TransferEncoding = $TransferEncoding
        Defaults         = $Defaults
        ErrorContentType = $ErrorContentType
        Authentication   = $Authentication
        Access           = $Access
        AllowAnon        = $AllowAnon
        DownloadOnly     = $DownloadOnly
        FileBrowser      = $FileBrowser
        IfExists         = $IfExists
        AccessMeta       = @{
=======
        Path              = $Path
        Source            = $Source
        Middleware        = $Middleware
        EndpointName      = $EndpointName
        ContentType       = $ContentType
        TransferEncoding  = $TransferEncoding
        Defaults          = $Defaults
        RedirectToDefault = $RedirectToDefault
        ErrorContentType  = $ErrorContentType
        Authentication    = $Authentication
        Access            = $Access
        AllowAnon         = $AllowAnon
        DownloadOnly      = $DownloadOnly
        IfExists          = $IfExists
        AccessMeta        = @{
>>>>>>> df86e0fb
            Role   = $Role
            Group  = $Group
            Scope  = $Scope
            User   = $User
            Custom = $CustomAccess
        }
    }

    # add routes
    $null = Invoke-PodeScriptBlock -ScriptBlock $Routes -UsingVariables $usingVars -Splat
}


<#
.SYNOPSIS
Adds a Signal Route Group for multiple WebSockets.

.DESCRIPTION
Adds a Signal Route Group for sharing values between multiple WebSockets.

.PARAMETER Path
The URI path to use as a base for the Signal Routes, that should be prepended.

.PARAMETER Routes
A ScriptBlock for adding Signal Routes.

.PARAMETER EndpointName
The EndpointName of an Endpoint(s) to use for the Signal Routes.

.PARAMETER IfExists
Specifies what action to take when a Signal Route already exists. (Default: Default)

.EXAMPLE
Add-PodeSignalRouteGroup -Path '/signals' -Routes { Add-PodeSignalRoute -Path '/signal1' -Etc }
#>
function Add-PodeSignalRouteGroup {
    [CmdletBinding()]
    param(
        [Parameter()]
        [string]
        $Path,

        [Parameter(Mandatory = $true)]
        [scriptblock]
        $Routes,

        [Parameter()]
        [string[]]
        $EndpointName,

        [Parameter()]
        [ValidateSet('Default', 'Error', 'Overwrite', 'Skip')]
        [string]
        $IfExists = 'Default'
    )

    if (Test-PodeIsEmpty $Routes) {
        throw 'No scriptblock for -Routes passed'
    }

    if ($Path -eq '/') {
        $Path = $null
    }

    # check for scoped vars
    $Routes, $usingVars = Convert-PodeScopedVariables -ScriptBlock $Routes -PSSession $PSCmdlet.SessionState

    # group details
    if ($null -ne $RouteGroup) {
        if (![string]::IsNullOrWhiteSpace($RouteGroup.Path)) {
            $Path = "$($RouteGroup.Path)$($Path)"
        }

        if ([string]::IsNullOrWhiteSpace($EndpointName)) {
            $EndpointName = $RouteGroup.EndpointName
        }

        if ($RouteGroup.IfExists -ine 'default') {
            $IfExists = $RouteGroup.IfExists
        }
    }

    $RouteGroup = @{
        Path         = $Path
        EndpointName = $EndpointName
        IfExists     = $IfExists
    }

    # add routes
    $null = Invoke-PodeScriptBlock -ScriptBlock $Routes -UsingVariables $usingVars -Splat
}

<#
.SYNOPSIS
Remove a specific Route.

.DESCRIPTION
Remove a specific Route.

.PARAMETER Method
The method of the Route to remove.

.PARAMETER Path
The path of the Route to remove.

.PARAMETER EndpointName
The EndpointName of an Endpoint(s) bound to the Route to be removed.

.EXAMPLE
Remove-PodeRoute -Method Get -Route '/about'

.EXAMPLE
Remove-PodeRoute -Method Post -Route '/users/:userId' -EndpointName User
#>
function Remove-PodeRoute {
    [CmdletBinding()]
    param(
        [Parameter(Mandatory = $true)]
        [ValidateSet('Connect', 'Delete', 'Get', 'Head', 'Merge', 'Options', 'Patch', 'Post', 'Put', 'Trace', '*')]
        [string]
        $Method,

        [Parameter(Mandatory = $true)]
        [string]
        $Path,

        [Parameter()]
        [string]
        $EndpointName
    )

    # split route on '?' for query
    $Path = Split-PodeRouteQuery -Path $Path
    if ([string]::IsNullOrWhiteSpace($Path)) {
        throw "[$($Method)]: No Route path supplied for removing a Route"
    }

    # ensure the route has appropriate slashes and replace parameters
    $Path = Update-PodeRouteSlashes -Path $Path
    $Path = Resolve-PodePlaceholders -Path $Path

    # ensure route does exist
    if (!$PodeContext.Server.Routes[$Method].Contains($Path)) {
        return
    }

    # remove the operationId from the openapi operationId list
    if ($PodeContext.Server.Routes[$Method][$Path].OpenAPI) {
        foreach ( $tag  in  $PodeContext.Server.Routes[$Method][$Path].OpenAPI.DefinitionTag) {
            if ($tag -and ($PodeContext.Server.OpenAPI.Definitions[$tag].hiddenComponents.operationId -ccontains $PodeContext.Server.Routes[$Method][$Path].OpenAPI.OperationId)) {
                $PodeContext.Server.OpenAPI.Definitions[$tag].hiddenComponents.operationId = $PodeContext.Server.OpenAPI.Definitions[$tag].hiddenComponents.operationId | Where-Object { $_ -ne $PodeContext.Server.Routes[$Method][$Path].OpenAPI.OperationId }
            }
        }
    }

    # remove the route's logic
    $PodeContext.Server.Routes[$Method][$Path] = @($PodeContext.Server.Routes[$Method][$Path] | Where-Object {
            $_.Endpoint.Name -ine $EndpointName
        })

    # if the route has no more logic, just remove it
    if ((Get-PodeCount $PodeContext.Server.Routes[$Method][$Path]) -eq 0) {
        $null = $PodeContext.Server.Routes[$Method].Remove($Path)
    }
}

<#
.SYNOPSIS
Remove a specific static Route.

.DESCRIPTION
Remove a specific static Route.

.PARAMETER Path
The path of the static Route to remove.

.PARAMETER EndpointName
The EndpointName of an Endpoint(s) bound to the static Route to be removed.

.EXAMPLE
Remove-PodeStaticRoute -Path '/assets'
#>
function Remove-PodeStaticRoute {
    [CmdletBinding()]
    param(
        [Parameter(Mandatory = $true)]
        [string]
        $Path,

        [Parameter()]
        [string]
        $EndpointName
    )

    $Method = 'Static'

    # ensure the route has appropriate slashes and replace parameters
    $Path = Update-PodeRouteSlashes -Path $Path -Static

    # ensure route does exist
    if (!$PodeContext.Server.Routes[$Method].Contains($Path)) {
        return
    }

    # remove the route's logic
    $PodeContext.Server.Routes[$Method][$Path] = @($PodeContext.Server.Routes[$Method][$Path] | Where-Object {
            $_.Endpoint.Name -ine $EndpointName
        })

    # if the route has no more logic, just remove it
    if ((Get-PodeCount $PodeContext.Server.Routes[$Method][$Path]) -eq 0) {
        $null = $PodeContext.Server.Routes[$Method].Remove($Path)
    }
}

<#
.SYNOPSIS
Remove a specific Signal Route.

.DESCRIPTION
Remove a specific Signal Route.

.PARAMETER Path
The path of the Signal Route to remove.

.PARAMETER EndpointName
The EndpointName of an Endpoint(s) bound to the Signal Route to be removed.

.EXAMPLE
Remove-PodeSignalRoute -Route '/message'
#>
function Remove-PodeSignalRoute {
    [CmdletBinding()]
    param(
        [Parameter(Mandatory = $true)]
        [string]
        $Path,

        [Parameter()]
        [string]
        $EndpointName
    )

    $Method = 'Signal'

    # ensure the route has appropriate slashes and replace parameters
    $Path = Update-PodeRouteSlashes -Path $Path

    # ensure route does exist
    if (!$PodeContext.Server.Routes[$Method].Contains($Path)) {
        return
    }

    # remove the route's logic
    $PodeContext.Server.Routes[$Method][$Path] = @($PodeContext.Server.Routes[$Method][$Path] | Where-Object {
            $_.Endpoint.Name -ine $EndpointName
        })

    # if the route has no more logic, just remove it
    if ((Get-PodeCount $PodeContext.Server.Routes[$Method][$Path]) -eq 0) {
        $null = $PodeContext.Server.Routes[$Method].Remove($Path)
    }
}

<#
.SYNOPSIS
Removes all added Routes, or Routes for a specific Method.

.DESCRIPTION
Removes all added Routes, or Routes for a specific Method.

.PARAMETER Method
The Method to from which to remove all Routes.

.EXAMPLE
Clear-PodeRoutes

.EXAMPLE
Clear-PodeRoutes -Method Get
#>
function Clear-PodeRoutes {
    [CmdletBinding()]
    param(
        [Parameter()]
        [ValidateSet('', 'Connect', 'Delete', 'Get', 'Head', 'Merge', 'Options', 'Patch', 'Post', 'Put', 'Trace', '*')]
        [string]
        $Method
    )

    if (![string]::IsNullOrWhiteSpace($Method)) {
        $PodeContext.Server.Routes[$Method].Clear()
    }
    else {
        $PodeContext.Server.Routes.Keys.Clone() | ForEach-Object {
            $PodeContext.Server.Routes[$_].Clear()
        }
    }
}

<#
.SYNOPSIS
Removes all added static Routes.

.DESCRIPTION
Removes all added static Routes.

.EXAMPLE
Clear-PodeStaticRoutes
#>
function Clear-PodeStaticRoutes {
    [CmdletBinding()]
    param()

    $PodeContext.Server.Routes['Static'].Clear()
}

<#
.SYNOPSIS
Removes all added Signal Routes.

.DESCRIPTION
Removes all added Signal Routes.

.EXAMPLE
Clear-PodeSignalRoutes
#>
function Clear-PodeSignalRoutes {
    [CmdletBinding()]
    param()

    $PodeContext.Server.Routes['Signal'].Clear()
}

<#
.SYNOPSIS
Takes an array of Commands, or a Module, and converts them into Routes.

.DESCRIPTION
Takes an array of Commands (Functions/Aliases), or a Module, and generates appropriate Routes for the commands.

.PARAMETER Commands
An array of Commands to convert - if a Module is supplied, these Commands must be present within that Module.

.PARAMETER Module
A Module whose exported commands will be converted.

.PARAMETER Method
An override HTTP method to use when generating the Routes. If not supplied, Pode will make a best guess based on the Command's Verb.

.PARAMETER Path
An optional Path for the Route, to prepend before the Command Name and Module.

.PARAMETER Middleware
Like normal Routes, an array of Middleware that will be applied to all generated Routes.

.PARAMETER Authentication
The name of an Authentication method which should be used as middleware on this Route.

.PARAMETER Access
The name of an Access method which should be used as middleware on this Route.

.PARAMETER AllowAnon
If supplied, the Route will allow anonymous access for non-authenticated users.

.PARAMETER NoVerb
If supplied, the Command's Verb will not be included in the Route's path.

.PARAMETER NoOpenApi
If supplied, no OpenAPI definitions will be generated for the routes created.

.PARAMETER Role
One or more optional Roles that will be authorised to access this Route, when using Authentication with an Access method.

.PARAMETER Group
One or more optional Groups that will be authorised to access this Route, when using Authentication with an Access method.

.PARAMETER Scope
One or more optional Scopes that will be authorised to access this Route, when using Authentication with an Access method.

.PARAMETER User
One or more optional Users that will be authorised to access this Route, when using Authentication with an Access method.

.EXAMPLE
ConvertTo-PodeRoute -Commands @('Get-ChildItem', 'Get-Host', 'Invoke-Expression') -Middleware { ... }

.EXAMPLE
ConvertTo-PodeRoute -Commands @('Get-ChildItem', 'Get-Host', 'Invoke-Expression') -Authentication AuthName

.EXAMPLE
ConvertTo-PodeRoute -Module Pester -Path '/api'

.EXAMPLE
ConvertTo-PodeRoute -Commands @('Invoke-Pester') -Module Pester
#>
function ConvertTo-PodeRoute {
    [CmdletBinding()]
    param(
        [Parameter(ValueFromPipeline = $true)]
        [string[]]
        $Commands,

        [Parameter()]
        [string]
        $Module,

        [Parameter()]
        [ValidateSet('', 'Connect', 'Delete', 'Get', 'Head', 'Merge', 'Options', 'Patch', 'Post', 'Put', 'Trace')]
        [string]
        $Method,

        [Parameter()]
        [string]
        $Path = '/',

        [Parameter()]
        [object[]]
        $Middleware,

        [Parameter()]
        [Alias('Auth')]
        [string]
        $Authentication,

        [Parameter()]
        [string]
        $Access,

        [Parameter()]
        [string[]]
        $Role,

        [Parameter()]
        [string[]]
        $Group,

        [Parameter()]
        [string[]]
        $Scope,

        [Parameter()]
        [string[]]
        $User,

        [switch]
        $AllowAnon,

        [switch]
        $NoVerb,

        [switch]
        $NoOpenApi
    )

    # if a module was supplied, import it - then validate the commands
    if (![string]::IsNullOrWhiteSpace($Module)) {
        Import-PodeModule -Name $Module

        Write-Verbose 'Getting exported commands from module'
        $ModuleCommands = (Get-Module -Name $Module | Sort-Object -Descending | Select-Object -First 1).ExportedCommands.Keys

        # if commands were supplied validate them - otherwise use all exported ones
        if (Test-PodeIsEmpty $Commands) {
            Write-Verbose "Using all commands in $($Module) for converting to routes"
            $Commands = $ModuleCommands
        }
        else {
            Write-Verbose "Validating supplied commands against module's exported commands"
            foreach ($cmd in $Commands) {
                if ($ModuleCommands -inotcontains $cmd) {
                    throw "Module $($Module) does not contain function $($cmd) to convert to a Route"
                }
            }
        }
    }

    # if there are no commands, fail
    if (Test-PodeIsEmpty $Commands) {
        throw 'No commands supplied to convert to Routes'
    }

    # trim end trailing slashes from the path
    $Path = Protect-PodeValue -Value $Path -Default '/'
    $Path = $Path.TrimEnd('/')

    # create the routes for each of the commands
    foreach ($cmd in $Commands) {
        # get module verb/noun and comvert verb to HTTP method
        $split = ($cmd -split '\-')

        if ($split.Length -ge 2) {
            $verb = $split[0]
            $noun = $split[1..($split.Length - 1)] -join ([string]::Empty)
        }
        else {
            $verb = [string]::Empty
            $noun = $split[0]
        }

        # determine the http method, or use the one passed
        $_method = $Method
        if ([string]::IsNullOrWhiteSpace($_method)) {
            $_method = Convert-PodeFunctionVerbToHttpMethod -Verb $verb
        }

        # use the full function name, or remove the verb
        $name = $cmd
        if ($NoVerb) {
            $name = $noun
        }

        # build the route's path
        $_path = ("$($Path)/$($Module)/$($name)" -replace '[/]+', '/')

        # create the route
        $params = @{
            Method         = $_method
            Path           = $_path
            Middleware     = $Middleware
            Authentication = $Authentication
            Access         = $Access
            Role           = $Role
            Group          = $Group
            Scope          = $Scope
            User           = $User
            AllowAnon      = $AllowAnon
            ArgumentList   = $cmd
            PassThru       = $true
        }

        $route = Add-PodeRoute @params -ScriptBlock {
            param($cmd)

            # either get params from the QueryString or Payload
            if ($WebEvent.Method -ieq 'get') {
                $parameters = $WebEvent.Query
            }
            else {
                $parameters = $WebEvent.Data
            }

            # invoke the function
            $result = (. $cmd @parameters)

            # if we have a result, convert it to json
            if (!(Test-PodeIsEmpty $result)) {
                Write-PodeJsonResponse -Value $result -Depth 1
            }
        }

        # set the openapi metadata of the function, unless told to skip
        if ($NoOpenApi) {
            continue
        }

        $help = Get-Help -Name $cmd
        $route = ($route | Set-PodeOARouteInfo -Summary $help.Synopsis -Tags $Module -PassThru)

        # set the routes parameters (get = query, everything else = payload)
        $params = (Get-Command -Name $cmd).Parameters
        if (($null -eq $params) -or ($params.Count -eq 0)) {
            continue
        }

        $props = @(foreach ($key in $params.Keys) {
                $params[$key] | ConvertTo-PodeOAPropertyFromCmdletParameter
            })

        if ($_method -ieq 'get') {
            $route | Set-PodeOARequest -Parameters @(foreach ($prop in $props) { $prop | ConvertTo-PodeOAParameter -In Query })
        }

        else {
            $route | Set-PodeOARequest -RequestBody (
                New-PodeOARequestBody -ContentSchemas @{ 'application/json' = (New-PodeOAObjectProperty -Array -Properties $props) }
            )
        }
    }
}

<#
.SYNOPSIS
Helper function to generate simple GET routes.

.DESCRIPTION
Helper function to generate simple GET routes from ScritpBlocks, Files, and Views.
The output is always rendered as HTML.

.PARAMETER Name
A unique name for the page, that will be used in the Path for the route.

.PARAMETER ScriptBlock
A ScriptBlock to invoke, where any results will be converted to HTML.

.PARAMETER FilePath
A FilePath, literal or relative, to a valid HTML file.

.PARAMETER View
The name of a View to render, this can be HTML or Dynamic.

.PARAMETER Data
A hashtable of Data to supply to a Dynamic File/View, or to be splatted as arguments for the ScriptBlock.

.PARAMETER Path
An optional Path for the Route, to prepend before the Name.

.PARAMETER Middleware
Like normal Routes, an array of Middleware that will be applied to all generated Routes.

.PARAMETER Authentication
The name of an Authentication method which should be used as middleware on this Route.

.PARAMETER Access
The name of an Access method which should be used as middleware on this Route.

.PARAMETER AllowAnon
If supplied, the Page will allow anonymous access for non-authenticated users.

.PARAMETER FlashMessages
If supplied, Views will have any flash messages supplied to them for rendering.

.PARAMETER Role
One or more optional Roles that will be authorised to access this Route, when using Authentication with an Access method.

.PARAMETER Group
One or more optional Groups that will be authorised to access this Route, when using Authentication with an Access method.

.PARAMETER Scope
One or more optional Scopes that will be authorised to access this Route, when using Authentication with an Access method.

.PARAMETER User
One or more optional Users that will be authorised to access this Route, when using Authentication with an Access method.

.EXAMPLE
Add-PodePage -Name Services -ScriptBlock { Get-Service }

.EXAMPLE
Add-PodePage -Name Index -View 'index'

.EXAMPLE
Add-PodePage -Name About -FilePath '.\views\about.pode' -Data @{ Date = [DateTime]::UtcNow }
#>
function Add-PodePage {
    [CmdletBinding(DefaultParameterSetName = 'ScriptBlock')]
    param(
        [Parameter(Mandatory = $true)]
        [ValidateNotNullOrEmpty()]
        [string]
        $Name,

        [Parameter(Mandatory = $true, ParameterSetName = 'ScriptBlock')]
        [scriptblock]
        $ScriptBlock,

        [Parameter(Mandatory = $true, ParameterSetName = 'File')]
        [string]
        $FilePath,

        [Parameter(Mandatory = $true, ParameterSetName = 'View')]
        [string]
        $View,

        [Parameter()]
        [hashtable]
        $Data,

        [Parameter()]
        [string]
        $Path = '/',

        [Parameter()]
        [object[]]
        $Middleware,

        [Parameter()]
        [Alias('Auth')]
        [string]
        $Authentication,

        [Parameter()]
        [string]
        $Access,

        [Parameter()]
        [string[]]
        $Role,

        [Parameter()]
        [string[]]
        $Group,

        [Parameter()]
        [string[]]
        $Scope,

        [Parameter()]
        [string[]]
        $User,

        [switch]
        $AllowAnon,

        [Parameter(ParameterSetName = 'View')]
        [switch]
        $FlashMessages
    )

    $logic = $null
    $arg = $null

    # ensure the name is a valid alphanumeric
    if ($Name -inotmatch '^[a-z0-9\-_]+$') {
        throw "The Page name should be a valid AlphaNumeric value: $($Name)"
    }

    # trim end trailing slashes from the path
    $Path = Protect-PodeValue -Value $Path -Default '/'
    $Path = $Path.TrimEnd('/')

    # define the appropriate logic
    switch ($PSCmdlet.ParameterSetName.ToLowerInvariant()) {
        'scriptblock' {
            if (Test-PodeIsEmpty $ScriptBlock) {
                throw 'A non-empty ScriptBlock is required to created a Page Route'
            }

            $arg = @($ScriptBlock, $Data)
            $logic = {
                param($script, $data)

                # invoke the function (optional splat data)
                if (Test-PodeIsEmpty $data) {
                    $result = (. $script)
                }
                else {
                    $result = (. $script @data)
                }

                # if we have a result, convert it to html
                if (!(Test-PodeIsEmpty $result)) {
                    Write-PodeHtmlResponse -Value $result
                }
            }
        }

        'file' {
            $FilePath = Get-PodeRelativePath -Path $FilePath -JoinRoot -TestPath
            $arg = @($FilePath, $Data)
            $logic = {
                param($file, $data)
                Write-PodeFileResponse -Path $file -ContentType 'text/html' -Data $data
            }
        }

        'view' {
            $arg = @($View, $Data, $FlashMessages)
            $logic = {
                param($view, $data, [bool]$flash)
                Write-PodeViewResponse -Path $view -Data $data -FlashMessages:$flash
            }
        }
    }

    # build the route's path
    $_path = ("$($Path)/$($Name)" -replace '[/]+', '/')

    # create the route
    $params = @{
        Method         = 'Get'
        Path           = $_path
        Middleware     = $Middleware
        Authentication = $Authentication
        Access         = $Access
        Role           = $Role
        Group          = $Group
        Scope          = $Scope
        User           = $User
        AllowAnon      = $AllowAnon
        ArgumentList   = $arg
        ScriptBlock    = $logic
    }

    Add-PodeRoute @params
}

<#
.SYNOPSIS
Get a Route(s).

.DESCRIPTION
Get a Route(s).

.PARAMETER Method
A Method to filter the routes.

.PARAMETER Path
A Path to filter the routes.

.PARAMETER EndpointName
The name of an endpoint to filter routes.

.EXAMPLE
Get-PodeRoute -Method Get -Path '/about'

.EXAMPLE
Get-PodeRoute -Method Post -Path '/users/:userId' -EndpointName User
#>
function Get-PodeRoute {
    [CmdletBinding()]
    param(
        [Parameter()]
        [ValidateSet('', 'Connect', 'Delete', 'Get', 'Head', 'Merge', 'Options', 'Patch', 'Post', 'Put', 'Trace', '*')]
        [string]
        $Method,

        [Parameter()]
        [string]
        $Path,

        [Parameter()]
        [string[]]
        $EndpointName
    )

    # start off with every route
    $routes = @()
    foreach ($route in $PodeContext.Server.Routes.Values.Values) {
        $routes += $route
    }

    # if we have a method, filter
    if (![string]::IsNullOrWhiteSpace($Method)) {
        $routes = @(foreach ($route in $routes) {
                if ($route.Method -ine $Method) {
                    continue
                }

                $route
            })
    }

    # if we have a path, filter
    if (![string]::IsNullOrWhiteSpace($Path)) {
        $Path = Split-PodeRouteQuery -Path $Path
        $Path = Update-PodeRouteSlashes -Path $Path
        $Path = Resolve-PodePlaceholders -Path $Path

        $routes = @(foreach ($route in $routes) {
                if ($route.Path -ine $Path) {
                    continue
                }

                $route
            })
    }

    # further filter by endpoint names
    if (($null -ne $EndpointName) -and ($EndpointName.Length -gt 0)) {
        $routes = @(foreach ($name in $EndpointName) {
                foreach ($route in $routes) {
                    if ($route.Endpoint.Name -ine $name) {
                        continue
                    }

                    $route
                }
            })
    }

    # return
    return $routes
}

<#
.SYNOPSIS
Get a static Route(s).

.DESCRIPTION
Get a static Route(s).

.PARAMETER Path
A Path to filter the static routes.

.PARAMETER EndpointName
The name of an endpoint to filter static routes.

.EXAMPLE
Get-PodeStaticRoute -Path '/assets'

.EXAMPLE
Get-PodeStaticRoute -Path '/assets' -EndpointName User
#>
function Get-PodeStaticRoute {
    [CmdletBinding()]
    param(
        [Parameter()]
        [string]
        $Path,

        [Parameter()]
        [string[]]
        $EndpointName
    )

    # start off with every route
    $routes = @()
    foreach ($route in $PodeContext.Server.Routes['Static'].Values) {
        $routes += $route
    }

    # if we have a path, filter
    if (![string]::IsNullOrWhiteSpace($Path)) {
        $Path = Update-PodeRouteSlashes -Path $Path -Static
        $routes = @(foreach ($route in $routes) {
                if ($route.Path -ine $Path) {
                    continue
                }

                $route
            })
    }

    # further filter by endpoint names
    if (($null -ne $EndpointName) -and ($EndpointName.Length -gt 0)) {
        $routes = @(foreach ($name in $EndpointName) {
                foreach ($route in $routes) {
                    if ($route.Endpoint.Name -ine $name) {
                        continue
                    }

                    $route
                }
            })
    }

    # return
    return $routes
}

<#
.SYNOPSIS
Get a Signal Route(s).

.DESCRIPTION
Get a Signal Route(s).

.PARAMETER Path
A Path to filter the signal routes.

.PARAMETER EndpointName
The name of an endpoint to filter signal routes.

.EXAMPLE
Get-PodeSignalRoute -Path '/message'
#>
function Get-PodeSignalRoute {
    [CmdletBinding()]
    param(
        [Parameter()]
        [string]
        $Path,

        [Parameter()]
        [string[]]
        $EndpointName
    )

    # start off with every route
    $routes = @()
    foreach ($route in $PodeContext.Server.Routes['Signal'].Values) {
        $routes += $route
    }

    # if we have a path, filter
    if (![string]::IsNullOrWhiteSpace($Path)) {
        $Path = Update-PodeRouteSlashes -Path $Path
        $routes = @(foreach ($route in $routes) {
                if ($route.Path -ine $Path) {
                    continue
                }

                $route
            })
    }

    # further filter by endpoint names
    if (($null -ne $EndpointName) -and ($EndpointName.Length -gt 0)) {
        $routes = @(foreach ($name in $EndpointName) {
                foreach ($route in $routes) {
                    if ($route.Endpoint.Name -ine $name) {
                        continue
                    }

                    $route
                }
            })
    }

    # return
    return $routes
}

<#
.SYNOPSIS
Automatically loads route ps1 files

.DESCRIPTION
Automatically loads route ps1 files from either a /routes folder, or a custom folder. Saves space dot-sourcing them all one-by-one.

.PARAMETER Path
Optional Path to a folder containing ps1 files, can be relative or literal.

.PARAMETER IfExists
Specifies what action to take when a Route already exists. (Default: Default)

.EXAMPLE
Use-PodeRoutes

.EXAMPLE
Use-PodeRoutes -Path './my-routes' -IfExists Skip
#>
function Use-PodeRoutes {
    [CmdletBinding()]
    param(
        [Parameter()]
        [string]
        $Path,

        [Parameter()]
        [ValidateSet('Default', 'Error', 'Overwrite', 'Skip')]
        [string]
        $IfExists = 'Default'
    )

    if ($IfExists -ieq 'Default') {
        $IfExists = Get-PodeRouteIfExistsPreference
    }

    Use-PodeFolder -Path $Path -DefaultPath 'routes'
}

<#
.SYNOPSIS
Set the default IfExists preference for Routes.

.DESCRIPTION
Set the default IfExists preference for Routes.

.PARAMETER Value
Specifies what action to take when a Route already exists. (Default: Default)

.EXAMPLE
Set-PodeRouteIfExistsPreference -Value Overwrite
#>
function Set-PodeRouteIfExistsPreference {
    [CmdletBinding()]
    param(
        [Parameter()]
        [ValidateSet('Default', 'Error', 'Overwrite', 'Skip')]
        [string]
        $Value = 'Default'
    )

    $PodeContext.Server.Preferences.Routes.IfExists = $Value
}

<#
.SYNOPSIS
Test if a Route already exists.

.DESCRIPTION
Test if a Route already exists for a given Method and Path.

.PARAMETER Method
The HTTP Method of the Route.

.PARAMETER Path
The URI path of the Route.

.PARAMETER EndpointName
The EndpointName of an Endpoint the Route is bound against.

.PARAMETER CheckWildcard
If supplied, Pode will check for the Route on the Method first, and then check for the Route on the '*' Method.

.EXAMPLE
Test-PodeRoute -Method Post -Path '/example'

.EXAMPLE
Test-PodeRoute -Method Post -Path '/example' -CheckWildcard

.EXAMPLE
Test-PodeRoute -Method Get -Path '/example/:exampleId' -CheckWildcard
#>
function Test-PodeRoute {
    [CmdletBinding()]
    param(
        [Parameter(Mandatory = $true)]
        [ValidateSet('Connect', 'Delete', 'Get', 'Head', 'Merge', 'Options', 'Patch', 'Post', 'Put', 'Trace', '*')]
        [string]
        $Method,

        [Parameter(Mandatory = $true)]
        [string]
        $Path,

        [Parameter()]
        [string]
        $EndpointName,

        [switch]
        $CheckWildcard
    )

    # split route on '?' for query
    $Path = Split-PodeRouteQuery -Path $Path
    if ([string]::IsNullOrWhiteSpace($Path)) {
        throw 'No Path supplied for testing Route'
    }

    # ensure the route has appropriate slashes
    $Path = Update-PodeRouteSlashes -Path $Path
    $Path = Resolve-PodePlaceholders -Path $Path

    # get endpoint from name
    $endpoint = @(Find-PodeEndpoints -EndpointName $EndpointName)[0]

    # check for routes
    $found = (Test-PodeRouteInternal -Method $Method -Path $Path -Protocol $endpoint.Protocol -Address $endpoint.Address)
    if (!$found -and $CheckWildcard) {
        $found = (Test-PodeRouteInternal -Method '*' -Path $Path -Protocol $endpoint.Protocol -Address $endpoint.Address)
    }

    return $found
}

<#
.SYNOPSIS
Test if a Static Route already exists.

.DESCRIPTION
Test if a Static Route already exists for a given Path.

.PARAMETER Path
The URI path of the Static Route.

.PARAMETER EndpointName
The EndpointName of an Endpoint the Static Route is bound against.

.EXAMPLE
Test-PodeStaticRoute -Path '/assets'
#>
function Test-PodeStaticRoute {
    [CmdletBinding()]
    param(
        [Parameter(Mandatory = $true)]
        [string]
        $Path,

        [Parameter()]
        [string]
        $EndpointName
    )

    # store the route method
    $Method = 'Static'

    # split route on '?' for query
    $Path = Split-PodeRouteQuery -Path $Path
    if ([string]::IsNullOrWhiteSpace($Path)) {
        throw 'No Path supplied for testing Static Route'
    }

    # ensure the route has appropriate slashes
    $Path = Update-PodeRouteSlashes -Path $Path -Static
    $Path = Resolve-PodePlaceholders -Path $Path

    # get endpoint from name
    $endpoint = @(Find-PodeEndpoints -EndpointName $EndpointName)[0]

    # check for routes
    return (Test-PodeRouteInternal -Method $Method -Path $Path -Protocol $endpoint.Protocol -Address $endpoint.Address)
}

<#
.SYNOPSIS
Test if a Signal Route already exists.

.DESCRIPTION
Test if a Signal Route already exists for a given Path.

.PARAMETER Path
The URI path of the Signal Route.

.PARAMETER EndpointName
The EndpointName of an Endpoint the Signal Route is bound against.

.EXAMPLE
Test-PodeSignalRoute -Path '/message'
#>
function Test-PodeSignalRoute {
    [CmdletBinding()]
    param(
        [Parameter(Mandatory = $true)]
        [string]
        $Path,

        [Parameter()]
        [string]
        $EndpointName
    )

    $Method = 'Signal'

    # ensure the route has appropriate slashes
    $Path = Update-PodeRouteSlashes -Path $Path

    # get endpoint from name
    $endpoint = @(Find-PodeEndpoints -EndpointName $EndpointName)[0]

    # check for routes
    return (Test-PodeRouteInternal -Method $Method -Path $Path -Protocol $endpoint.Protocol -Address $endpoint.Address)
}<|MERGE_RESOLUTION|>--- conflicted
+++ resolved
@@ -537,13 +537,11 @@
 .PARAMETER User
 One or more optional Users that will be authorised to access this Route, when using Authentication with an Access method.
 
-<<<<<<< HEAD
 .PARAMETER FileBrowser
-When supplied, If the path is a folder, instead of returning 404, will return A browsable content of the directory.
-=======
+If supplied, when the path is a folder, instead of returning 404, will return A browsable content of the directory.
+
 .PARAMETER RedirectToDefault
 If supplied, the user will be redirected to the default page if found instead of the page being rendered as the folder path.
->>>>>>> df86e0fb
 
 .EXAMPLE
 Add-PodeStaticRoute -Path '/assets' -Source './assets'
@@ -630,17 +628,13 @@
         $DownloadOnly,
 
         [switch]
-<<<<<<< HEAD
         $FileBrowser,
 
         [switch]
-        $PassThru
-=======
         $PassThru,
 
         [switch]
         $RedirectToDefault
->>>>>>> df86e0fb
     )
 
     # check if we have any route group info defined
@@ -693,13 +687,12 @@
             $DownloadOnly = $RouteGroup.DownloadOnly
         }
 
-<<<<<<< HEAD
         if ($RouteGroup.FileBrowser) {
             $FileBrowser = $RouteGroup.FileBrowser
-=======
+        }
+
         if ($RouteGroup.RedirectToDefault) {
             $RedirectToDefault = $RouteGroup.RedirectToDefault
->>>>>>> df86e0fb
         }
 
         if ($RouteGroup.IfExists -ine 'default') {
@@ -839,19 +832,9 @@
     Write-Verbose "Adding Route: [$($Method)] $($Path)"
     $newRoutes = @(foreach ($_endpoint in $endpoints) {
             @{
-<<<<<<< HEAD
-                Source           = $Source
-                Path             = $Path
-                Pattern          = ($origPath.Replace('/*/', '/*?/')) -replace '([:*][^/]+)', '.*?'
-                Method           = $Method
-                Defaults         = $Defaults
-                Middleware       = $Middleware
-                Authentication   = $Authentication
-                Access           = $Access
-                AccessMeta       = @{
-=======
                 Source            = $Source
                 Path              = $Path
+                Pattern          = ($origPath.Replace('/*/', '/*?/')) -replace '([:*][^/]+)', '.*?'
                 Method            = $Method
                 Defaults          = $Defaults
                 RedirectToDefault = $RedirectToDefault
@@ -859,7 +842,6 @@
                 Authentication    = $Authentication
                 Access            = $Access
                 AccessMeta        = @{
->>>>>>> df86e0fb
                     Role   = $Role
                     Group  = $Group
                     Scope  = $Scope
@@ -871,7 +853,6 @@
                     Address  = $_endpoint.Address.Trim()
                     Name     = $_endpoint.Name
                 }
-<<<<<<< HEAD
                 ContentType      = $ContentType
                 TransferEncoding = $TransferEncoding
                 ErrorType        = $ErrorContentType
@@ -879,24 +860,6 @@
                 IsStatic         = $true
                 FileBrowser      = $FileBrowser.isPresent
                 Metrics          = @{
-=======
-                ContentType       = $ContentType
-                TransferEncoding  = $TransferEncoding
-                ErrorType         = $ErrorContentType
-                Download          = $DownloadOnly
-                OpenApi           = @{
-                    Path           = $OpenApiPath
-                    Responses      = @{
-                        '200'     = @{ description = 'OK' }
-                        'default' = @{ description = 'Internal server error' }
-                    }
-                    Parameters     = @()
-                    RequestBody    = @{}
-                    Authentication = @()
-                }
-                IsStatic          = $true
-                Metrics           = @{
->>>>>>> df86e0fb
                     Requests = @{
                         Total       = 0
                         StatusCodes = @{}
@@ -1433,17 +1396,13 @@
         $AllowAnon,
 
         [switch]
-<<<<<<< HEAD
         $FileBrowser,
 
         [switch]
-        $DownloadOnly
-=======
         $DownloadOnly,
 
         [switch]
         $RedirectToDefault
->>>>>>> df86e0fb
     )
 
     if (Test-PodeIsEmpty $Routes) {
@@ -1507,13 +1466,12 @@
             $DownloadOnly = $RouteGroup.DownloadOnly
         }
 
-<<<<<<< HEAD
         if ($RouteGroup.FileBrowser) {
             $FileBrowser = $RouteGroup.FileBrowser
-=======
+        }
+
         if ($RouteGroup.RedirectToDefault) {
             $RedirectToDefault = $RouteGroup.RedirectToDefault
->>>>>>> df86e0fb
         }
 
         if ($RouteGroup.IfExists -ine 'default') {
@@ -1542,23 +1500,6 @@
     }
 
     $RouteGroup = @{
-<<<<<<< HEAD
-        Path             = $Path
-        Source           = $Source
-        Middleware       = $Middleware
-        EndpointName     = $EndpointName
-        ContentType      = $ContentType
-        TransferEncoding = $TransferEncoding
-        Defaults         = $Defaults
-        ErrorContentType = $ErrorContentType
-        Authentication   = $Authentication
-        Access           = $Access
-        AllowAnon        = $AllowAnon
-        DownloadOnly     = $DownloadOnly
-        FileBrowser      = $FileBrowser
-        IfExists         = $IfExists
-        AccessMeta       = @{
-=======
         Path              = $Path
         Source            = $Source
         Middleware        = $Middleware
@@ -1572,9 +1513,9 @@
         Access            = $Access
         AllowAnon         = $AllowAnon
         DownloadOnly      = $DownloadOnly
+        FileBrowser      = $FileBrowser
         IfExists          = $IfExists
         AccessMeta        = @{
->>>>>>> df86e0fb
             Role   = $Role
             Group  = $Group
             Scope  = $Scope

<#
.SYNOPSIS
Adds a reusable component for responses.

.DESCRIPTION
Adds a reusable component for responses.

.LINK
https://swagger.io/docs/specification/basic-structure/

.LINK
https://swagger.io/docs/specification/data-models/

.LINK
https://swagger.io/docs/specification/serialization/

.PARAMETER Name
The reference Name of the response.

.PARAMETER Content
The content-types and schema the response returns (the schema is created using the Property functions).

.PARAMETER Headers
The header name and schema the response returns (the schema is created using the Add-PodeOAComponentHeader cmdlet).

.PARAMETER Description
The Description of the response.

.PARAMETER Reference
A Reference Name of an existing component response to use.

.PARAMETER Links
A Response link definition

.PARAMETER DefinitionTag
An Array of strings representing the unique tag for the API specification.
This tag helps in distinguishing between different versions or types of API specifications within the application.
You can use this tag to reference the specific API documentation, schema, or version that your function interacts with.

.EXAMPLE
Add-PodeOAComponentResponse -Name 'OKResponse' -Content @{ 'application/json' = (New-PodeOAIntProperty -Name 'userId' -Object) }

.EXAMPLE
Add-PodeOAComponentResponse -Name 'ErrorResponse' -Content  @{ 'application/json' = 'ErrorSchema' }
#>
function Add-PodeOAComponentResponse {
    [CmdletBinding(DefaultParameterSetName = 'Schema')]
    param(
        [Parameter(Mandatory = $true)]
        [ValidatePattern('^[a-zA-Z0-9\.\-_]+$')]
        [string]
        $Name,

        [Parameter(ParameterSetName = 'Schema')]
        [Alias('ContentSchemas')]
        [hashtable]
        $Content,

        [Parameter(ParameterSetName = 'Schema')]
        [Alias('HeaderSchemas')]
        [AllowEmptyString()]
        [ValidateNotNullOrEmpty()]
        [ValidateScript({ $_ -is [string] -or $_ -is [string[]] -or $_ -is [hashtable] })]
        $Headers,

        [Parameter(ParameterSetName = 'Schema')]
        [string]
        $Description,

        [Parameter(Mandatory = $true, ParameterSetName = 'Reference')]
        [string]
        $Reference,

        [Parameter(ParameterSetName = 'Schema')]
        [System.Collections.Specialized.OrderedDictionary ]
        $Links,

        [string[]]
        $DefinitionTag
    )
    $DefinitionTag = Test-PodeOADefinitionTag -Tag $DefinitionTag
    foreach ($tag in $DefinitionTag) {
        $PodeContext.Server.OpenAPI.Definitions[$tag].components.responses[$Name] = New-PodeOResponseInternal -DefinitionTag $tag -Params $PSBoundParameters
    }
}


<#
.SYNOPSIS
Adds a reusable component schema

.DESCRIPTION
Adds a reusable component  schema.

.LINK
https://swagger.io/docs/specification/basic-structure/

.LINK
https://swagger.io/docs/specification/data-models/

.LINK
https://swagger.io/docs/specification/serialization/

.LINK
https://swagger.io/docs/specification/data-models/

.PARAMETER Name
The reference Name of the schema.

.PARAMETER Component
The Component definition (the schema is created using the Property functions).

.PARAMETER Description
A description of the schema

.PARAMETER DefinitionTag
An Array of strings representing the unique tag for the API specification.
This tag helps in distinguishing between different versions or types of API specifications within the application.
You can use this tag to reference the specific API documentation, schema, or version that your function interacts with.

.EXAMPLE
Add-PodeOAComponentSchema -Name 'UserIdSchema' -Component (New-PodeOAIntProperty -Name 'userId' -Object)
#>
function Add-PodeOAComponentSchema {
    [CmdletBinding()]
    param(
        [Parameter(Mandatory = $true)]
        [ValidatePattern('^[a-zA-Z0-9\.\-_]+$')]
        [string]
        $Name,

        [Parameter(Mandatory = $true, Position = 0, ValueFromPipeline = $true)]
        [Alias('Schema')]
        [hashtable]
        $Component,

        [string]
        $Description,

        [string[]]
        $DefinitionTag
    )
    begin {
        $pipelineItemCount = 0
    }

    process {
        $pipelineItemCount++
    }

    end {
        if ($pipelineItemCount -gt 1) {
            throw ($PodeLocale.fnDoesNotAcceptArrayAsPipelineInputExceptionMessage -f $($MyInvocation.MyCommand.Name))
        }
        $DefinitionTag = Test-PodeOADefinitionTag -Tag $DefinitionTag

        foreach ($tag in $DefinitionTag) {
            $PodeContext.Server.OpenAPI.Definitions[$tag].components.schemas[$Name] = ($Component | ConvertTo-PodeOASchemaProperty -DefinitionTag $tag)
            if ($PodeContext.Server.OpenAPI.Definitions[$tag].hiddenComponents.schemaValidation) {
                try {
                    $modifiedComponent = ($Component | ConvertTo-PodeOASchemaProperty -DefinitionTag $tag) | Resolve-PodeOAReference -DefinitionTag $tag
                    $PodeContext.Server.OpenAPI.Definitions[$tag].hiddenComponents.schemaJson[$Name] = @{
                        'available' = $true
                        'schema'    = $modifiedComponent
                        'json'      = $modifiedComponent | ConvertTo-Json -Depth $PodeContext.Server.OpenAPI.Definitions[$tag].hiddenComponents.depth
                    }
                }
                catch {
                    if ($_.ToString().StartsWith('Validation of schema with')) {
                        $PodeContext.Server.OpenAPI.Definitions[$tag].hiddenComponents.schemaJson[$Name] = @{
                            'available' = $false
                        }
                    }
                }
            }

            if ($Description) {
                $PodeContext.Server.OpenAPI.Definitions[$tag].components.schemas[$Name].description = $Description
            }
        }
    }
}


<#
.SYNOPSIS
Adds a reusable component for a Header schema.

.DESCRIPTION
Adds a reusable component for a Header schema.

.LINK
https://swagger.io/docs/specification/basic-structure/

.LINK
https://swagger.io/docs/specification/data-models/

.LINK
https://swagger.io/docs/specification/serialization/

.LINK
https://swagger.io/docs/specification/data-models/

.PARAMETER Name
The reference Name of the schema.

.PARAMETER Schema
The Schema definition (the schema is created using the Property functions).

.PARAMETER Description
A description of the header

.PARAMETER DefinitionTag
An Array of strings representing the unique tag for the API specification.
This tag helps in distinguishing between different versions or types of API specifications within the application.
You can use this tag to reference the specific API documentation, schema, or version that your function interacts with.

.EXAMPLE
Add-PodeOAComponentHeader -Name 'UserIdSchema' -Schema (New-PodeOAIntProperty -Name 'userId' -Object)
#>
function Add-PodeOAComponentHeader {
    [CmdletBinding()]
    param(
        [Parameter(Mandatory = $true)]
        [ValidatePattern('^[a-zA-Z0-9\.\-_]+$')]
        [string]
        $Name,

        [Parameter()]
        [string]
        $Description,

        [Parameter(Mandatory = $true, Position = 0, ValueFromPipeline = $true)]
        [hashtable]
        $Schema,

        [string[]]
        $DefinitionTag
    )
    begin {
        $pipelineItemCount = 0
    }

    process {
        $pipelineItemCount++
    }

    end {
        if ($pipelineItemCount -gt 1) {
            throw ($PodeLocale.fnDoesNotAcceptArrayAsPipelineInputExceptionMessage -f $($MyInvocation.MyCommand.Name))
        }
        $DefinitionTag = Test-PodeOADefinitionTag -Tag $DefinitionTag

        foreach ($tag in $DefinitionTag) {
            $param = [ordered]@{
                'schema' = ($Schema | ConvertTo-PodeOASchemaProperty -NoDescription -DefinitionTag $tag)
            }
            if ( $Description) {
                $param['description'] = $Description
            }
            $PodeContext.Server.OpenAPI.Definitions[$tag].components.headers[$Name] = $param
        }
    }
}




<#
.SYNOPSIS
Adds a reusable component for a request body.

.DESCRIPTION
Adds a reusable component for a request body.

.LINK
https://swagger.io/docs/specification/basic-structure/

.LINK
https://swagger.io/docs/specification/data-models/

.LINK
https://swagger.io/docs/specification/describing-request-body/

.PARAMETER Name
The reference Name of the request body.

.PARAMETER Content
The content-types and schema the request body accepts (the schema is created using the Property functions).

.PARAMETER Description
A Description of the request body.

.PARAMETER Required
If supplied, the request body will be flagged as required.

.PARAMETER DefinitionTag
An Array of strings representing the unique tag for the API specification.
This tag helps in distinguishing between different versions or types of API specifications within the application.
You can use this tag to reference the specific API documentation, schema, or version that your function interacts with.

.EXAMPLE
Add-PodeOAComponentRequestBody -Name 'UserIdBody' -ContentSchemas @{ 'application/json' = (New-PodeOAIntProperty -Name 'userId' -Object) }

.EXAMPLE
Add-PodeOAComponentRequestBody -Name 'UserIdBody' -ContentSchemas @{ 'application/json' = 'UserIdSchema' }
#>
function Add-PodeOAComponentRequestBody {
    [CmdletBinding()]
    [OutputType([System.Collections.Specialized.OrderedDictionary])]
    param(
        [Parameter(Mandatory = $true)]
        [ValidatePattern('^[a-zA-Z0-9\.\-_]+$')]
        [string]
        $Name,

        [Parameter(Mandatory = $true, Position = 0, ValueFromPipeline = $true)]
        [Alias('ContentSchemas')]
        [ValidateScript({
            ($_ -is [hashtable]) -or ($_ -is [System.Collections.Specialized.OrderedDictionary])
<<<<<<< HEAD
        })]
=======
            })]
>>>>>>> c8e23fba
        $Content,

        [Parameter()]
        [string]
        $Description  ,

        [Parameter()]
        [switch]
        $Required,

        [string[]]
        $DefinitionTag
    )
    begin {
        $pipelineItemCount = 0
    }

    process {
        $pipelineItemCount++
    }

    end {
        if ($pipelineItemCount -gt 1) {
            throw ($PodeLocale.fnDoesNotAcceptArrayAsPipelineInputExceptionMessage -f $($MyInvocation.MyCommand.Name))
        }
        $DefinitionTag = Test-PodeOADefinitionTag -Tag $DefinitionTag

        if ($Content -is [hashtable]) {
            $orderedHashtable = [ordered]@{}

            foreach ($key in $Content.Keys | Sort-Object) {
                $orderedHashtable[$key] = $Content[$key]
            }
            $Content = $orderedHashtable
        }

        foreach ($tag in $DefinitionTag) {
            $param = [ordered]@{ content = ($Content | ConvertTo-PodeOAObjectSchema -DefinitionTag $tag) }

            if ($Required.IsPresent) {
                $param['required'] = $Required.IsPresent
            }

            if ( $Description) {
                $param['description'] = $Description
            }
            $PodeContext.Server.OpenAPI.Definitions[$tag].components.requestBodies[$Name] = $param
        }
    }

}

<#
.SYNOPSIS
Adds a reusable component for a request parameter.

.DESCRIPTION
Adds a reusable component for a request parameter.

.LINK
https://swagger.io/docs/specification/basic-structure/

.LINK
https://swagger.io/docs/specification/data-models/

.LINK
https://swagger.io/docs/specification/describing-parameters/

.PARAMETER Name
The reference Name of the parameter.

.PARAMETER Parameter
The Parameter to use for the component (from ConvertTo-PodeOAParameter)

.PARAMETER DefinitionTag
An Array of strings representing the unique tag for the API specification.
This tag helps in distinguishing between different versions or types of API specifications within the application.
You can use this tag to reference the specific API documentation, schema, or version that your function interacts with.

.EXAMPLE
New-PodeOAIntProperty -Name 'userId' | ConvertTo-PodeOAParameter -In Query | Add-PodeOAComponentParameter -Name 'UserIdParam'
#>

function Add-PodeOAComponentParameter {
    [CmdletBinding()]
    param(
        [Parameter()]
        [ValidatePattern('^[a-zA-Z0-9\.\-_]+$')]
        [string]
        $Name,

        [Parameter(Mandatory = $true, Position = 0, ValueFromPipeline = $true)]
        [hashtable]
        $Parameter,

        [string[]]
        $DefinitionTag
    )
    begin {
        $pipelineItemCount = 0
    }

    process {
        $pipelineItemCount++
    }

    end {
        if ($pipelineItemCount -gt 1) {
            throw ($PodeLocale.fnDoesNotAcceptArrayAsPipelineInputExceptionMessage -f $($MyInvocation.MyCommand.Name))
        }

        $DefinitionTag = Test-PodeOADefinitionTag -Tag $DefinitionTag

        foreach ($tag in $DefinitionTag) {
            if ([string]::IsNullOrWhiteSpace($Name)) {
                if ($Parameter.name) {
                    $Name = $Parameter.name
                }
                else {
                    # The Parameter has no name. Please provide a name to this component using the `Name` parameter
                    throw ($PodeLocale.parameterHasNoNameExceptionMessage)
                }
            }
            $PodeContext.Server.OpenAPI.Definitions[$tag].components.parameters[$Name] = $Parameter
        }
    }
}

<#
.SYNOPSIS
Adds a reusable example component.

.DESCRIPTION
Adds a reusable example component.

.PARAMETER Name
The Name of the Example.


.PARAMETER Summary
Short description for the example

.PARAMETER Description
Long description for the example.

.PARAMETER Value
Embedded literal example. The  value Parameter and ExternalValue parameter are mutually exclusive.
To represent examples of media types that cannot naturally represented in JSON or YAML, use a string value to contain the example, escaping where necessary.

.PARAMETER ExternalValue
A URL that points to the literal example. This provides the capability to reference examples that cannot easily be included in JSON or YAML documents.
The -Value parameter and -ExternalValue parameter are mutually exclusive.

.PARAMETER DefinitionTag
An Array of strings representing the unique tag for the API specification.
This tag helps in distinguishing between different versions or types of API specifications within the application.
You can use this tag to reference the specific API documentation, schema, or version that your function interacts with.                           |

.EXAMPLE
Add-PodeOAComponentExample -name 'frog-example' -Summary "An example of a frog with a cat's name" -Value @{name = 'Jaguar'; petType = 'Panthera'; color = 'Lion'; gender = 'Male'; breed = 'Mantella Baroni' }

#>
function Add-PodeOAComponentExample {
    [CmdletBinding(DefaultParameterSetName = 'Value')]
    param(

        [Parameter(Mandatory = $true)]
        [Alias('Title')]
        [ValidatePattern('^[a-zA-Z0-9\.\-_]+$')]
        [string]
        $Name,

        [string]
        $Summary,

        [Parameter()]
        [string]
        $Description,

        [Parameter(Mandatory = $true, ParameterSetName = 'Value')]
        [object]
        $Value,

        [Parameter(Mandatory = $true, ParameterSetName = 'ExternalValue')]
        [string]
        $ExternalValue,

        [string[]]
        $DefinitionTag
    )
    $DefinitionTag = Test-PodeOADefinitionTag -Tag $DefinitionTag
    foreach ($tag in $DefinitionTag) {
        $Example = [ordered]@{ }
        if ($Summary) {
            $Example.summary = $Summary
        }
        if ($Description) {
            $Example.description = $Description
        }
        if ($Value) {
            $Example.value = $Value
        }
        elseif ($ExternalValue) {
            $Example.externalValue = $ExternalValue
        }

        $PodeContext.Server.OpenAPI.Definitions[$tag].components.examples[$Name] = $Example
    }
}




<#
.SYNOPSIS
    Adds a reusable response link.

.DESCRIPTION
    The Add-PodeOAComponentResponseLink function is designed to add a new reusable response link

.PARAMETER Name
    Mandatory. A unique name for the response link.
    Must be a valid string composed of alphanumeric characters, periods (.), hyphens (-), and underscores (_).

.PARAMETER Description
    A brief description of the response link. CommonMark syntax may be used for rich text representation.
    For more information on CommonMark syntax, see [CommonMark Specification](https://spec.commonmark.org/).

.PARAMETER OperationId
    The name of an existing, resolvable OpenAPI Specification (OAS) operation, as defined with a unique `operationId`.
    This parameter is mandatory when using the 'OperationId' parameter set and is mutually exclusive of the `OperationRef` field. It is used to specify the unique identifier of the operation the link is associated with.

.PARAMETER OperationRef
    A relative or absolute URI reference to an OAS operation.
    This parameter is mandatory when using the 'OperationRef' parameter set and is mutually exclusive of the `OperationId` field.
    It MUST point to an Operation Object. Relative `operationRef` values MAY be used to locate an existing Operation Object in the OpenAPI specification.

.PARAMETER Parameters
    A map representing parameters to pass to an operation as specified with `operationId` or identified via `operationRef`.
    The key is the parameter name to be used, whereas the value can be a constant or an expression to be evaluated and passed to the linked operation.
    Parameter names can be qualified using the parameter location syntax `[{in}.]{name}` for operations that use the same parameter name in different locations (e.g., path.id).

.PARAMETER RequestBody
    A string representing the request body to use as a request body when calling the target.

.PARAMETER DefinitionTag
An Array of strings representing the unique tag for the API specification.
This tag helps in distinguishing between different versions or types of API specifications within the application.
You can use this tag to reference the specific API documentation, schema, or version that your function interacts with.

.EXAMPLE
    Add-PodeOAComponentResponseLink   -Name 'address' -OperationId 'getUserByName' -Parameters @{'username' = '$request.path.username'}
    Add-PodeOAResponse -StatusCode 200 -Content @{'application/json' = 'User'} -Links 'address'
    This example demonstrates creating and adding a link named 'address' associated with the operation 'getUserByName' to an OrderedDictionary of links. The updated dictionary is then used in the 'Add-PodeOAResponse' function to define a response with a status code of 200.

.NOTES
    The function supports adding links either by specifying an 'OperationId' or an 'OperationRef', making it versatile for different OpenAPI specification needs.
    It's important to match the parameters and response structures as per the OpenAPI specification to ensure the correct functionality of the API documentation.
#>

function Add-PodeOAComponentResponseLink {
    [CmdletBinding(DefaultParameterSetName = 'OperationId')]
    param(

        [Parameter(Mandatory = $true)]
        [ValidatePattern('^[a-zA-Z0-9\.\-_]+$')]
        [string]
        $Name,

        [Parameter()]
        [string]
        $Description,

        [Parameter(Mandatory = $true, ParameterSetName = 'OperationId')]
        [string]
        $OperationId,

        [Parameter(Mandatory = $true, ParameterSetName = 'OperationRef')]
        [string]
        $OperationRef,

        [Parameter()]
        [hashtable]
        $Parameters,

        [Parameter()]
        [string]
        $RequestBody,

        [string[]]
        $DefinitionTag

    )
    $DefinitionTag = Test-PodeOADefinitionTag -Tag $DefinitionTag
    foreach ($tag in $DefinitionTag) {
        $PodeContext.Server.OpenAPI.Definitions[$tag].components.links[$Name] = New-PodeOAResponseLinkInternal -Params $PSBoundParameters
    }
}




<#
.SYNOPSIS
    Adds OpenAPI reusable callback configurations.

.DESCRIPTION
    The Add-PodeOACallBack function is used for defining OpenAPI callback configurations for routes in a Pode server.
    It enables setting up API specifications including detailed parameters, request body schemas, and response structures for various HTTP methods.

.PARAMETER Path
    Specifies the callback path, usually a relative URL.
    The key that identifies the Path Item Object is a runtime expression evaluated in the context of a runtime HTTP request/response to identify the URL for the callback request.
    A simple example is `$request.body#/url`.
    The runtime expression allows complete access to the HTTP message, including any part of a body that a JSON Pointer (RFC6901) can reference.
    More information on JSON Pointer can be found at [RFC6901](https://datatracker.ietf.org/doc/html/rfc6901).

.PARAMETER Name
Alias for 'Name'. A unique identifier for the callback.
It must be a valid string of alphanumeric characters, periods (.), hyphens (-), and underscores (_).

.PARAMETER Method
    Defines the HTTP method for the callback (e.g., GET, POST, PUT). Supports standard HTTP methods and a wildcard (*) for all methods.

.PARAMETER Parameters
The Parameter definitions the request uses (from ConvertTo-PodeOAParameter).

.PARAMETER RequestBody
Defines the schema of the request body. Can be set using New-PodeOARequestBody.

.PARAMETER Responses
Defines the possible responses for the callback. Can be set using New-PodeOAResponse.

.PARAMETER DefinitionTag
An Array of strings representing the unique tag for the API specification.
This tag helps in distinguishing between different versions or types of API specifications within the application.
You can use this tag to reference the specific API documentation, schema, or version that your function interacts with.

.EXAMPLE
Add-PodeOAComponentCallBack -Title 'test' -Path '{$request.body#/id}' -Method Post `
    -RequestBody (New-PodeOARequestBody -Content @{'*/*' = (New-PodeOAStringProperty -Name 'id')}) `
    -Response (
        New-PodeOAResponse -StatusCode 200 -Description 'Successful operation'  -Content (New-PodeOAContentMediaType -ContentType 'application/json','application/xml' -Content 'Pet'  -Array)
        New-PodeOAResponse -StatusCode 400 -Description 'Invalid ID supplied' |
        New-PodeOAResponse -StatusCode 404 -Description 'Pet not found' |
        New-PodeOAResponse -Default -Description 'Something is wrong'
    )
Add-PodeOACallBack -Reference 'test'
    This example demonstrates adding a POST callback to handle a request body and define various responses based on different status codes.


.NOTES
Ensure that the provided parameters match the expected schema and formats of Pode and OpenAPI specifications.
The function is useful for dynamically configuring and documenting API callbacks in a Pode server environment.
#>

function Add-PodeOAComponentCallBack {
    param (

        [Parameter(Mandatory = $true)]
        [ValidatePattern('^[a-zA-Z0-9\.\-_]+$')]
        [string]
        $Name,

        [Parameter(Mandatory = $true)]
        [string]
        $Path,

        [Parameter(Mandatory = $true)]
        [ValidateSet('Connect', 'Delete', 'Get', 'Head', 'Merge', 'Options', 'Patch', 'Post', 'Put', 'Trace', '*')]
        [string]
        $Method,

        [hashtable[]]
        $Parameters,

        [hashtable]
        $RequestBody,

        [hashtable]
        $Responses,

        [string[]]
        $DefinitionTag
    )
    $DefinitionTag = Test-PodeOADefinitionTag -Tag $DefinitionTag
    foreach ($tag in $DefinitionTag) {
        $PodeContext.Server.OpenAPI.Definitions[$tag].components.callbacks.$Name = New-PodeOAComponentCallBackInternal -Params $PSBoundParameters -DefinitionTag $tag
    }
}


<#
.SYNOPSIS
Sets metadate for the supplied route.

.DESCRIPTION
Sets metadate for the supplied route, such as Summary and Tags.

.LINK
https://swagger.io/docs/specification/paths-and-operations/

.PARAMETER Name
    Alias for 'Name'. A unique identifier for the route.
    It must be a valid string of alphanumeric characters, periods (.), hyphens (-), and underscores (_).

.PARAMETER Path
The URI path for the Route.

.PARAMETER Method
The HTTP Method of this Route, multiple can be supplied.

.PARAMETER Servers
A list of external endpoint. created with New-PodeOAServerEndpoint

.PARAMETER PassThru
If supplied, the route passed in will be returned for further chaining.

.PARAMETER DefinitionTag
An Array of strings representing the unique tag for the API specification.
This tag helps in distinguishing between different versions or types of API specifications within the application.
You can use this tag to reference the specific API documentation, schema, or version that your function interacts with.

.EXAMPLE
Add-PodeOAExternalRoute -PassThru -Method Get -Path '/peta/:id' -Servers (
    New-PodeOAServerEndpoint -Url 'http://ext.server.com/api/v12' -Description 'ext test server' |
    New-PodeOAServerEndpoint -Url 'http://ext13.server.com/api/v12' -Description 'ext test server 13'
    ) |
        Set-PodeOARouteInfo -Summary 'Find pets by ID' -Description 'Returns pets based on ID'  -OperationId 'getPetsById' -PassThru |
        Set-PodeOARequest -PassThru -Parameters @(
        (New-PodeOAStringProperty -Name 'id' -Description 'ID of pet to use' -array | ConvertTo-PodeOAParameter -In Path -Style Simple -Required )) |
        Add-PodeOAResponse -StatusCode 200 -Description 'pet response'   -Content (@{ '*/*' = New-PodeOASchemaProperty   -ComponentSchema 'Pet' -array }) -PassThru |
        Add-PodeOAResponse -Default  -Description 'error payload' -Content (@{'text/html' = 'ErrorModel' }) -PassThru
.EXAMPLE
    Add-PodeOAComponentPathItem -PassThru -Method Get -Path '/peta/:id'  -ScriptBlock {
            Write-PodeJsonResponse -Value 'done' -StatusCode 200
        } | Add-PodeOAExternalRoute -PassThru   -Servers (
        New-PodeOAServerEndpoint -Url 'http://ext.server.com/api/v12' -Description 'ext test server' |
        New-PodeOAServerEndpoint -Url 'http://ext13.server.com/api/v12' -Description 'ext test server 13'
        ) |
        Set-PodeOARouteInfo -Summary 'Find pets by ID' -Description 'Returns pets based on ID'  -OperationId 'getPetsById' -PassThru |
        Set-PodeOARequest -PassThru -Parameters @(
        (New-PodeOAStringProperty -Name 'id' -Description 'ID of pet to use' -array | ConvertTo-PodeOAParameter -In Path -Style Simple -Required )) |
        Add-PodeOAResponse -StatusCode 200 -Description 'pet response'   -Content (@{ '*/*' = New-PodeOASchemaProperty   -ComponentSchema 'Pet' -array }) -PassThru |
        Add-PodeOAResponse -Default  -Description 'error payload' -Content (@{'text/html' = 'ErrorModel' }) -PassThru
#>
function Add-PodeOAComponentPathItem {
    param(

        [Parameter(Mandatory = $true)]
        [ValidatePattern('^[a-zA-Z0-9\.\-_]+$')]
        [string]
        $Name,

        [Parameter(Mandatory = $true )]
        [ValidateSet('Connect', 'Delete', 'Get', 'Head', 'Merge', 'Options', 'Patch', 'Post', 'Put', 'Trace', '*')]
        [string]
        $Method,

        [switch]
        $PassThru,

        [string[]]
        $DefinitionTag
    )

    $_definitionTag = Test-PodeOADefinitionTag -Tag $DefinitionTag

    $refRoute = @{
        Method      = $Method.ToLower()
        NotPrepared = $true
        OpenApi     = @{
            Responses          = [ordered]@{}
            Parameters         = [ordered]@{}
            RequestBody        = [ordered]@{}
            callbacks          = [ordered]@{}
            Authentication     = @()
            Servers            = @()
            DefinitionTag      = $_definitionTag
            IsDefTagConfigured = ($null -ne $DefinitionTag) #Definition Tag has been configured (Not default)
        }
    }
    foreach ($tag in $_definitionTag) {
        if (Test-PodeOAVersion -Version 3.0 -DefinitionTag $tag  ) {
            # The 'pathItems' reusable component feature is not available in OpenAPI v3.0.
            throw ($PodeLocale.reusableComponentPathItemsNotAvailableInOpenApi30ExceptionMessage)
        }
        #add the default OpenApi responses
        if ( $PodeContext.Server.OpenAPI.Definitions[$tag].hiddenComponents.defaultResponses) {
            $refRoute.OpenApi.Responses = Copy-PodeObjectDeepClone -InputObject $PodeContext.Server.OpenAPI.Definitions[$tag].hiddenComponents.defaultResponses
        }
        $PodeContext.Server.OpenAPI.Definitions[$tag].components.pathItems[$Name] = $refRoute
    }

    if ($PassThru) {
        return $refRoute
    }
}





<#
.SYNOPSIS
Check the OpenAPI version

.DESCRIPTION
Check the OpenAPI version for a specific OpenAPI Definition


.PARAMETER Version
The version number to compare

.PARAMETER DefinitionTag
An Array of strings representing the unique tag for the API specification.
This tag helps in distinguishing between different versions or types of API specifications within the application.
You can use this tag to reference the specific API documentation, schema, or version that your function interacts with.

.EXAMPLE
Test-PodeOAVersion -Version 3.1 -DefinitionTag 'default'
#>

function Test-PodeOAVersion {
    param (
        [Parameter(Mandatory = $true)]
        [ValidateSet( '3.1' , '3.0' )]
        [string]
        $Version,

        [Parameter(Mandatory = $true)]
        [string[] ]
        $DefinitionTag
    )

    return $PodeContext.Server.OpenAPI.Definitions[$DefinitionTag].hiddenComponents.version -eq $Version
}

<#
.SYNOPSIS
Check the OpenAPI component exist

.DESCRIPTION
Check the OpenAPI component exist

.PARAMETER Field
The component type

.PARAMETER Name
The component Name

.PARAMETER DefinitionTag
An Array of strings representing the unique tag for the API specification.
This tag helps in distinguishing between different versions or types of API specifications within the application.
You can use this tag to reference the specific API documentation, schema, or version that your function interacts with.

.EXAMPLE
Test-PodeOAComponent -Field 'responses' -Name 'myresponse' -DefinitionTag 'default'
#>

function Test-PodeOAComponent {
    param(
        [Parameter(Mandatory = $true)]
        [ValidateSet( 'schemas' , 'responses' , 'parameters' , 'examples' , 'requestBodies' , 'headers' , 'securitySchemes' , 'links' , 'callbacks' , 'pathItems' )]
        [string]
        $Field,

        [Parameter(Mandatory = $true)]
        [ValidateNotNullOrEmpty()]
        [string]
        $Name,

        [string[]]
        $DefinitionTag
    )

    $DefinitionTag = Test-PodeOADefinitionTag -Tag $DefinitionTag

    foreach ($tag in $DefinitionTag) {
        if (!($PodeContext.Server.OpenAPI.Definitions[$tag].components[$field].keys -ccontains $Name)) {
            return $false
        }
    }
    if (!$ThrowException.IsPresent) {
        return $true
    }
}

<#
.SYNOPSIS
Remove an OpenAPI component if exist

.DESCRIPTION
Remove an OpenAPI component if exist

.PARAMETER Field
The component type

.PARAMETER Name
The component Name

.PARAMETER DefinitionTag
An Array of strings representing the unique tag for the API specification.
This tag helps in distinguishing between different versions or types of API specifications within the application.
You can use this tag to reference the specific API documentation, schema, or version that your function interacts with.

.EXAMPLE
Remove-PodeOAComponent -Field 'responses' -Name 'myresponse' -DefinitionTag 'default'
#>
function Remove-PodeOAComponent {
    param(
        [Parameter(Mandatory = $true)]
        [ValidateSet( 'schemas' , 'responses' , 'parameters' , 'examples' , 'requestBodies' , 'headers' , 'securitySchemes' , 'links' , 'callbacks' , 'pathItems'  )]
        [string]
        $Field,

        [Parameter(Mandatory = $true)]
        [AllowEmptyString()]
        [ValidateNotNullOrEmpty()]
        [string]
        $Name,

        [string[]]
        $DefinitionTag
    )
    $DefinitionTag = Test-PodeOADefinitionTag -Tag $DefinitionTag
    foreach ($tag in $DefinitionTag) {
        if (!($PodeContext.Server.OpenAPI.Definitions[$tag].components[$field ].keys -ccontains $Name)) {
            $PodeContext.Server.OpenAPI.Definitions[$tag].components[$field ].remove($Name)
        }
    }
}

if (!(Test-Path Alias:Enable-PodeOpenApiViewer)) {
    New-Alias Enable-PodeOpenApiViewer -Value Enable-PodeOAViewer
}

if (!(Test-Path Alias:Enable-PodeOA)) {
    New-Alias Enable-PodeOA -Value Enable-PodeOpenApi
}

if (!(Test-Path Alias:Get-PodeOpenApiDefinition)) {
    New-Alias Get-PodeOpenApiDefinition -Value Get-PodeOADefinition
}<|MERGE_RESOLUTION|>--- conflicted
+++ resolved
@@ -318,11 +318,7 @@
         [Alias('ContentSchemas')]
         [ValidateScript({
             ($_ -is [hashtable]) -or ($_ -is [System.Collections.Specialized.OrderedDictionary])
-<<<<<<< HEAD
-        })]
-=======
             })]
->>>>>>> c8e23fba
         $Content,
 
         [Parameter()]

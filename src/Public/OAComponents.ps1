--- conflicted
+++ resolved
@@ -146,19 +146,15 @@
         $DefinitionTag
     )
     begin {
+        # Record the operation on the trace log
+        Write-PodeTraceLog -Operation $MyInvocation.MyCommand.Name -Parameters $PSBoundParameters
+
         $pipelineItemCount = 0
     }
 
-<<<<<<< HEAD
-    # Record the operation on the trace log
-    Write-PodeTraceLog -Operation $MyInvocation.MyCommand.Name -Parameters $PSBoundParameters
-
-    $DefinitionTag = Test-PodeOADefinitionTag -Tag $DefinitionTag
-=======
     process {
         $pipelineItemCount++
     }
->>>>>>> af574341
 
     end {
         if ($pipelineItemCount -gt 1) {
@@ -250,19 +246,15 @@
         $DefinitionTag
     )
     begin {
+        # Record the operation on the trace log
+        Write-PodeTraceLog -Operation $MyInvocation.MyCommand.Name -Parameters $PSBoundParameters
+
         $pipelineItemCount = 0
     }
 
-<<<<<<< HEAD
-    # Record the operation on the trace log
-    Write-PodeTraceLog -Operation $MyInvocation.MyCommand.Name -Parameters $PSBoundParameters
-
-    $DefinitionTag = Test-PodeOADefinitionTag -Tag $DefinitionTag
-=======
     process {
         $pipelineItemCount++
     }
->>>>>>> af574341
 
     end {
         if ($pipelineItemCount -gt 1) {
@@ -350,22 +342,15 @@
         $DefinitionTag
     )
     begin {
+        # Record the operation on the trace log
+        Write-PodeTraceLog -Operation $MyInvocation.MyCommand.Name -Parameters $PSBoundParameters
+
         $pipelineItemCount = 0
     }
 
-<<<<<<< HEAD
-    # Record the operation on the trace log
-    Write-PodeTraceLog -Operation $MyInvocation.MyCommand.Name -Parameters $PSBoundParameters
-
-    $DefinitionTag = Test-PodeOADefinitionTag -Tag $DefinitionTag
-
-    foreach ($tag in $DefinitionTag) {
-        $param = [ordered]@{ content = ($Content | ConvertTo-PodeOAObjectSchema -DefinitionTag $tag) }
-=======
     process {
         $pipelineItemCount++
     }
->>>>>>> af574341
 
     end {
         if ($pipelineItemCount -gt 1) {
@@ -436,19 +421,15 @@
         $DefinitionTag
     )
     begin {
+        # Record the operation on the trace log
+        Write-PodeTraceLog -Operation $MyInvocation.MyCommand.Name -Parameters $PSBoundParameters
+
         $pipelineItemCount = 0
     }
 
-<<<<<<< HEAD
-    # Record the operation on the trace log
-    Write-PodeTraceLog -Operation $MyInvocation.MyCommand.Name -Parameters $PSBoundParameters
-
-    $DefinitionTag = Test-PodeOADefinitionTag -Tag $DefinitionTag
-=======
     process {
         $pipelineItemCount++
     }
->>>>>>> af574341
 
     end {
         if ($pipelineItemCount -gt 1) {

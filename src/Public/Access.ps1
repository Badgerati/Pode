--- conflicted
+++ resolved
@@ -176,14 +176,8 @@
         $pipelineItemCount = 0
     }
 
-<<<<<<< HEAD
     Process {
         $pipelineItemCount++
-=======
-    # check name unique
-    if (Test-PodeAccessExists -Name $Name) {
-        throw ($PodeLocale.accessMethodAlreadyDefinedExceptionMessage -f $Name) #"Access method already defined: $($Name)"
->>>>>>> b94e28d1
     }
 
     End {
@@ -192,7 +186,8 @@
         }
         # check name unique
         if (Test-PodeAccessExists -Name $Name) {
-            throw "Access method already defined: $($Name)"
+            # Access method already defined: $($Name)
+            throw ($PodeLocale.accessMethodAlreadyDefinedExceptionMessage -f $Name)  
         }
 
         # parse using variables in validator scriptblock

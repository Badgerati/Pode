--- conflicted
+++ resolved
@@ -1,552 +1,526 @@
-<#
-.SYNOPSIS
-    Sets an object within the shared state of Pode.
-
-.DESCRIPTION
-    Sets an object within the shared state, allowing shared data management across various scopes.
-    Supports thread-safe operations by converting the state to a concurrent dictionary when required.
-
-.PARAMETER Name
-    Specifies the name of the state object, used as the key to identify the object within the shared state.
-
-.PARAMETER Value
-    Specifies the value to set in the state. This can be any object, such as a string, array, or hash table.
-
-.PARAMETER Scope
-    An optional array of scopes to categorize the state object, enabling specific management based on scope.
-
-.PARAMETER Threadsafe
-    Ensures the shared state operates in a thread-safe manner by converting it to a concurrent dictionary.
-
-.EXAMPLE
-    Set-PodeState -Name 'Data' -Value @{ 'Name' = 'Rick Sanchez' }
-    Sets a hash table with a key-value pair in the shared state under the name 'Data'.
-
-.EXAMPLE
-    Set-PodeState -Name 'Users' -Value @('user1', 'user2') -Scope General, Users
-    Sets an array of user names within the shared state under the name 'Users' with specified scopes.
-#>
-function Set-PodeState {
-    [CmdletBinding(DefaultParameterSetName = 'Builtin')]
-    [OutputType([object])]
-    param(
-<<<<<<< HEAD
-        [Parameter(ValueFromPipeline = $true, Position = 0, ParameterSetName = 'Builtin')]
-=======
-        [Parameter(Mandatory = $true)]
-        [string]
-        $Name,
-
-        [Parameter(ValueFromPipeline = $true, Position = 0)]
->>>>>>> af574341
-        [object]
-        $Value,
-
-        [Parameter(Mandatory = $true, ParameterSetName = 'Builtin')]
-        [string]
-        $Name,
-
-        [Parameter(ParameterSetName = 'Builtin')]
-        [string[]]
-        $Scope,
-
-        [Parameter(Mandatory = $true, ParameterSetName = 'ThreadSafe')]
-        [switch]
-        $Threadsafe
-    )
-
-<<<<<<< HEAD
-    # Check if Pode has been initialized; if not, throw an exception
-    if ($null -eq $PodeContext.Server.State) {
-        throw ($PodeLocale.podeNotInitializedExceptionMessage)
-    }
-
-    # Convert the state to a concurrent dictionary if thread-safe operations are requested
-    if ($Threadsafe.IsPresent) {
-        # If the state is already a concurrent dictionary, no conversion is needed
-        if (Test-PodeStateIsThreadSafe) {
-            return
-        }
-        # Convert the current state to a concurrent dictionary for thread safety
-        $PodeContext.Server.State = ConvertTo-PodeConcurrentStructure -Hashtable $PodeContext.Server.State
-        return
-    }
-
-    # Set the scope to an empty array if none is provided
-    if ($null -eq $Scope) {
-        $Scope = @()
-    }
-
-    # Check if the state is a concurrent dictionary
-    if (Test-PodeStateIsThreadSafe) {
-        # Create a new concurrent dictionary item with case-insensitive keys
-        $item = [System.Collections.Concurrent.ConcurrentDictionary[string, PSObject]]::new([StringComparer]::OrdinalIgnoreCase)
-
-        # If the value is an ordered dictionary or hashtable, convert it to a concurrent dictionary
-        if (($Value -is [System.Collections.Specialized.OrderedDictionary]) -or ($Value -is [hashtable])) {
-            $Value = (ConvertTo-PodeConcurrentStructure -Hashtable $Value)
-        }
-
-        # Add the value to the dictionary
-        $item['Value'] = $Value
-
-        # Add the scope to the item
-        $item['Scope'] = $Scope
-
-        # Try to add the new item to the shared state
-        $PodeContext.Server.State[$Name] = $item
-    }
-    else {
-        # If not using a concurrent dictionary, add the item as a regular hashtable
-        $PodeContext.Server.State[$Name] = @{
-            Value = $Value
-            Scope = $Scope
-        }
-    }
-
-    # Return the value that was set
-    return $Value
-=======
-    begin {
-        if ($null -eq $PodeContext.Server.State) {
-            # Pode has not been initialized
-            throw ($PodeLocale.podeNotInitializedExceptionMessage)
-        }
-
-        if ($null -eq $Scope) {
-            $Scope = @()
-        }
-
-        # Initialize an array to hold piped-in values
-        $pipelineValue = @()
-    }
-
-    process {
-        # Add the current piped-in value to the array
-        $pipelineValue += $_
-    }
-
-    end {
-        # Set Value to the array of values
-        if ($pipelineValue.Count -gt 1) {
-            $Value = $pipelineValue
-        }
-
-        $PodeContext.Server.State[$Name] = @{
-            Value = $Value
-            Scope = $Scope
-        }
-
-        return $Value
-    }
->>>>>>> af574341
-}
-
-
-<#
-.SYNOPSIS
-Retrieves some state object from the shared state.
-
-.DESCRIPTION
-Retrieves some state object from the shared state.
-
-.PARAMETER Name
-The name of the state object.
-
-.PARAMETER WithScope
-If supplied, the state's value and scope will be returned as a hashtable.
-
-.EXAMPLE
-Get-PodeState -Name 'Data'
-#>
-function Get-PodeState {
-    [CmdletBinding()]
-    param(
-        [Parameter(Mandatory = $true)]
-        [string]
-        $Name,
-
-        [switch]
-        $WithScope
-    )
-
-    if ($null -eq $PodeContext.Server.State) {
-        # Pode has not been initialized
-        throw ($PodeLocale.podeNotInitializedExceptionMessage)
-    }
-
-    if ($WithScope) {
-        return $PodeContext.Server.State[$Name]
-    }
-    else {
-        return $PodeContext.Server.State[$Name].Value
-    }
-}
-
-<#
-.SYNOPSIS
-Returns the current names of state variables.
-
-.DESCRIPTION
-Returns the current names of state variables that have been set. You can filter the result using Scope or a Pattern.
-
-.PARAMETER Pattern
-An optional regex Pattern to filter the state names.
-
-.PARAMETER Scope
-An optional Scope to filter the state names.
-
-.EXAMPLE
-$names = Get-PodeStateNames -Scope '<scope>'
-
-.EXAMPLE
-$names = Get-PodeStateNames -Pattern '^\w+[0-9]{0,2}$'
-#>
-function Get-PodeStateNames {
-    [CmdletBinding()]
-    param(
-        [Parameter()]
-        [string]
-        $Pattern,
-
-        [Parameter()]
-        [string[]]
-        $Scope
-    )
-
-    if ($null -eq $PodeContext.Server.State) {
-        # Pode has not been initialized
-        throw ($PodeLocale.podeNotInitializedExceptionMessage)
-    }
-
-    if ($null -eq $Scope) {
-        $Scope = @()
-    }
-
-    if (Test-PodeStateIsThreadSafe) {
-        $tempState = $PodeContext.Server.State
-        $keys = $tempState.Keys.clone()
-    }
-    else {
-        $tempState = $PodeContext.Server.State.Clone()
-        $keys = $tempState.Keys
-    }
-
-    if ($Scope.Length -gt 0) {
-        $keys = @(foreach ($key in $keys) {
-                if ($tempState[$key].Scope -iin $Scope) {
-                    $key
-                }
-            })
-    }
-
-    if (![string]::IsNullOrWhiteSpace($Pattern)) {
-        $keys = @(foreach ($key in $keys) {
-                if ($key -imatch $Pattern) {
-                    $key
-                }
-            })
-    }
-
-    return $keys
-}
-
-<#
-.SYNOPSIS
-Removes some state object from the shared state.
-
-.DESCRIPTION
-Removes some state object from the shared state. After removal, the original object being stored is returned.
-
-.PARAMETER Name
-The name of the state object.
-
-.EXAMPLE
-Remove-PodeState -Name 'Data'
-#>
-function Remove-PodeState {
-    [CmdletBinding()]
-    [OutputType([object])]
-    param(
-        [Parameter(Mandatory = $true)]
-        [string]
-        $Name
-    )
-
-    if ($null -eq $PodeContext.Server.State) {
-        # Pode has not been initialized
-        throw ($PodeLocale.podeNotInitializedExceptionMessage)
-    }
-
-    if (Test-PodeStateIsThreadSafe) {
-        $item = ''
-        $null = $PodeContext.Server.State.tryRemove($Name, [ref]$item)
-        return $item.value
-    }
-
-    $value = $PodeContext.Server.State[$Name].Value
-    $null = $PodeContext.Server.State.Remove($Name)
-    return $value
-}
-
-<#
-.SYNOPSIS
-Saves the current shared state to a supplied JSON file.
-
-.DESCRIPTION
-Saves the current shared state to a supplied JSON file. When using this function, it's recommended to wrap it in a Lock-PodeObject block.
-
-.PARAMETER Path
-The path to a JSON file which the current state will be saved to.
-
-.PARAMETER Scope
-An optional array of scopes for state objects that should be saved. (This has a lower precedence than Exclude/Include)
-
-.PARAMETER Exclude
-An optional array of state object names to exclude from being saved. (This has a higher precedence than Include)
-
-.PARAMETER Include
-An optional array of state object names to only include when being saved.
-
-.PARAMETER Depth
-Saved JSON maximum depth. Will be passed to ConvertTo-JSON's -Depth parameter. Default is 10.
-
-.PARAMETER Compress
-If supplied, the saved JSON will be compressed.
-
-.EXAMPLE
-Save-PodeState -Path './state.json'
-
-.EXAMPLE
-Save-PodeState -Path './state.json' -Exclude Name1, Name2
-
-.EXAMPLE
-Save-PodeState -Path './state.json' -Scope Users
-#>
-function Save-PodeState {
-    [CmdletBinding()]
-    param(
-        [Parameter(Mandatory = $true)]
-        [string]
-        $Path,
-
-        [Parameter()]
-        [string[]]
-        $Scope,
-
-        [Parameter()]
-        [string[]]
-        $Exclude,
-
-        [Parameter()]
-        [string[]]
-        $Include,
-
-        [Parameter()]
-        [ValidateRange(0, 100)]
-        [int]
-        $Depth = 10,
-
-        [switch]
-        $Compress
-    )
-
-    # error if attempting to use outside of the pode server
-    if ($null -eq $PodeContext.Server.State) {
-        # Pode has not been initialized
-        throw ($PodeLocale.podeNotInitializedExceptionMessage)
-    }
-
-    # get the full path to save the state
-    $Path = Get-PodeRelativePath -Path $Path -JoinRoot
-
-    # contruct the state to save (excludes, etc)
-    if (Test-PodeStateIsThreadSafe) {
-        $state = ConvertFrom-PodeConcurrentStructure -concurrentDictionary $PodeContext.Server.State
-    }
-    else {
-        $state = $PodeContext.Server.State.Clone()
-    }
-
-    # scopes
-    if (($null -ne $Scope) -and ($Scope.Length -gt 0)) {
-        foreach ($_key in $state.Clone().Keys) {
-            # remove if no scope
-            if (($null -eq $state[$_key].Scope) -or ($state[$_key].Scope.Length -eq 0)) {
-                $null = $state.Remove($_key)
-                continue
-            }
-
-            # check scopes (only remove if none match)
-            $found = $false
-
-            foreach ($_scope in $state[$_key].Scope) {
-                if ($Scope -icontains $_scope) {
-                    $found = $true
-                    break
-                }
-            }
-
-            if ($found) {
-                continue
-            }
-
-            # none matched, remove
-            $null = $state.Remove($_key)
-        }
-    }
-
-    # include keys
-    if (($null -ne $Include) -and ($Include.Length -gt 0)) {
-        foreach ($_key in $state.Clone().Keys) {
-            if ($Include -inotcontains $_key) {
-                $null = $state.Remove($_key)
-            }
-        }
-    }
-
-    # exclude keys
-    if (($null -ne $Exclude) -and ($Exclude.Length -gt 0)) {
-        foreach ($_key in $state.Clone().Keys) {
-            if ($Exclude -icontains $_key) {
-                $null = $state.Remove($_key)
-            }
-        }
-    }
-
-    # save the state
-    $null = ConvertTo-Json -InputObject $state -Depth $Depth -Compress:$Compress | Out-File -FilePath $Path -Force
-}
-
-<#
-.SYNOPSIS
-Restores the shared state from some JSON file.
-
-.DESCRIPTION
-Restores the shared state from some JSON file.
-
-.PARAMETER Path
-The path to a JSON file that contains the state information.
-
-.PARAMETER Merge
-If supplied, the state loaded from the JSON file will be merged with the current state, instead of overwriting it.
-
-.PARAMETER Depth
-Saved JSON maximum depth. Will be passed to ConvertFrom-JSON's -Depth parameter (Powershell >=6). Default is 10.
-
-.EXAMPLE
-Restore-PodeState -Path './state.json'
-#>
-function Restore-PodeState {
-    [CmdletBinding()]
-    param(
-        [Parameter(Mandatory = $true)]
-        [string]
-        $Path,
-
-        [Parameter()]
-        [switch]
-        $Merge,
-
-        [Parameter()]
-        [ValidateRange(0, 100)]
-        [int]
-        $Depth = 10
-    )
-
-    # error if attempting to use outside of the pode server
-    if ($null -eq $PodeContext.Server.State) {
-        # Pode has not been initialized
-        throw ($PodeLocale.podeNotInitializedExceptionMessage)
-    }
-
-    # get the full path to the state
-    $Path = Get-PodeRelativePath -Path $Path -JoinRoot
-    if (!(Test-Path $Path)) {
-        return
-    }
-
-    # restore the state from file
-    $state = @{}
-
-    if (Test-PodeIsPSCore) {
-        $state = (Get-Content $Path -Force | ConvertFrom-Json -AsHashtable -Depth $Depth)
-    }
-    else {
-        $props = (Get-Content $Path -Force | ConvertFrom-Json).psobject.properties
-        foreach ($prop in $props) {
-            $state[$prop.Name] = $prop.Value
-        }
-    }
-
-    # if the file is empty exit
-    if ($state.Count -eq 0) {
-        return
-    }
-
-    # Clone the keys
-    $keys = $state.Keys.clone()
-
-    # check for no scopes, and add for backwards compat
-    $convert = $false
-    foreach ($_key in $keys) {
-        if ($null -eq $state[$_key].Scope) {
-            $convert = $true
-            break
-        }
-    }
-
-    if ($convert) {
-        foreach ($_key in $keys) {
-            $state[$_key] = @{
-                Value = $state[$_key]
-                Scope = @()
-            }
-        }
-    }
-
-    # set the scope to the main context
-    if (! $Merge) {
-        $PodeContext.Server.State.clear()
-    }
-
-    #clone the state
-    if (Test-PodeStateIsThreadSafe) {
-        $PodeContext.Server.State = ConvertTo-PodeConcurrentStructure $state
-    }
-    else {
-        foreach ($_key in $keys) {
-            $PodeContext.Server.State[$_key] = $state[$_key]
-        }
-    }
-}
-
-<#
-.SYNOPSIS
-Tests if the shared state contains some state object.
-
-.DESCRIPTION
-Tests if the shared state contains some state object.
-
-.PARAMETER Name
-The name of the state object.
-
-.EXAMPLE
-Test-PodeState -Name 'Data'
-#>
-function Test-PodeState {
-    [CmdletBinding()]
-    [OutputType([bool])]
-    param(
-        [Parameter(Mandatory = $true)]
-        [string]
-        $Name
-    )
-
-    if ($null -eq $PodeContext.Server.State) {
-        # Pode has not been initialized
-        throw ($PodeLocale.podeNotInitializedExceptionMessage)
-    }
-
-    return $PodeContext.Server.State.ContainsKey($Name)
+<#
+.SYNOPSIS
+    Sets an object within the shared state of Pode.
+
+.DESCRIPTION
+    Sets an object within the shared state, allowing shared data management across various scopes.
+    Supports thread-safe operations by converting the state to a concurrent dictionary when required.
+
+.PARAMETER Name
+    Specifies the name of the state object, used as the key to identify the object within the shared state.
+
+.PARAMETER Value
+    Specifies the value to set in the state. This can be any object, such as a string, array, or hash table.
+
+.PARAMETER Scope
+    An optional array of scopes to categorize the state object, enabling specific management based on scope.
+
+.PARAMETER Threadsafe
+    Ensures the shared state operates in a thread-safe manner by converting it to a concurrent dictionary.
+
+.EXAMPLE
+    Set-PodeState -Name 'Data' -Value @{ 'Name' = 'Rick Sanchez' }
+    Sets a hash table with a key-value pair in the shared state under the name 'Data'.
+
+.EXAMPLE
+    Set-PodeState -Name 'Users' -Value @('user1', 'user2') -Scope General, Users
+    Sets an array of user names within the shared state under the name 'Users' with specified scopes.
+#>
+function Set-PodeState {
+    [CmdletBinding(DefaultParameterSetName = 'Builtin')]
+    [OutputType([object])]
+    param(
+        [Parameter(ValueFromPipeline = $true, Position = 0, ParameterSetName = 'Builtin')]
+        [object]
+        $Value,
+
+        [Parameter(Mandatory = $true, ParameterSetName = 'Builtin')]
+        [string]
+        $Name,
+
+        [Parameter(ParameterSetName = 'Builtin')]
+        [string[]]
+        $Scope,
+
+        [Parameter(Mandatory = $true, ParameterSetName = 'ThreadSafe')]
+        [switch]
+        $Threadsafe
+    )
+
+    # Check if Pode has been initialized; if not, throw an exception
+    begin {
+        if ($null -eq $PodeContext.Server.State) {
+                throw ($PodeLocale.podeNotInitializedExceptionMessage)
+        }
+
+    # Convert the state to a concurrent dictionary if thread-safe operations are requested
+    if ($Threadsafe.IsPresent) {
+        # If the state is already a concurrent dictionary, no conversion is needed
+        if (Test-PodeStateIsThreadSafe) {
+            return
+        }
+        # Convert the current state to a concurrent dictionary for thread safety
+        $PodeContext.Server.State = ConvertTo-PodeConcurrentStructure -Hashtable $PodeContext.Server.State
+        return
+    }
+
+    # Set the scope to an empty array if none is provided
+        if ($null -eq $Scope) {
+            $Scope = @()
+        }
+
+        # Initialize an array to hold piped-in values
+        $pipelineValue = @()
+    }
+
+    process {
+        # Add the current piped-in value to the array
+        $pipelineValue += $_
+    }
+
+    end {
+        # Set Value to the array of values
+        if ($pipelineValue.Count -gt 1) {
+            $Value = $pipelineValue
+        }
+
+    # Check if the state is a concurrent dictionary
+    if (Test-PodeStateIsThreadSafe) {
+        # Create a new concurrent dictionary item with case-insensitive keys
+        $item = [System.Collections.Concurrent.ConcurrentDictionary[string, PSObject]]::new([StringComparer]::OrdinalIgnoreCase)
+
+        # If the value is an ordered dictionary or hashtable, convert it to a concurrent dictionary
+        if (($Value -is [System.Collections.Specialized.OrderedDictionary]) -or ($Value -is [hashtable])) {
+            $Value = (ConvertTo-PodeConcurrentStructure -Hashtable $Value)
+        }
+
+        # Add the value to the dictionary
+        $item['Value'] = $Value
+
+        # Add the scope to the item
+        $item['Scope'] = $Scope
+
+        # Try to add the new item to the shared state
+        $PodeContext.Server.State[$Name] = $item
+    }
+    else {
+        # If not using a concurrent dictionary, add the item as a regular hashtable
+        $PodeContext.Server.State[$Name] = @{
+            Value = $Value
+            Scope = $Scope
+        }
+    }
+
+        # Return the value that was set
+    return $Value
+    }
+}
+
+
+<#
+.SYNOPSIS
+Retrieves some state object from the shared state.
+
+.DESCRIPTION
+Retrieves some state object from the shared state.
+
+.PARAMETER Name
+The name of the state object.
+
+.PARAMETER WithScope
+If supplied, the state's value and scope will be returned as a hashtable.
+
+.EXAMPLE
+Get-PodeState -Name 'Data'
+#>
+function Get-PodeState {
+    [CmdletBinding()]
+    param(
+        [Parameter(Mandatory = $true)]
+        [string]
+        $Name,
+
+        [switch]
+        $WithScope
+    )
+
+    if ($null -eq $PodeContext.Server.State) {
+        # Pode has not been initialized
+        throw ($PodeLocale.podeNotInitializedExceptionMessage)
+    }
+
+    if ($WithScope) {
+        return $PodeContext.Server.State[$Name]
+    }
+    else {
+        return $PodeContext.Server.State[$Name].Value
+    }
+}
+
+<#
+.SYNOPSIS
+Returns the current names of state variables.
+
+.DESCRIPTION
+Returns the current names of state variables that have been set. You can filter the result using Scope or a Pattern.
+
+.PARAMETER Pattern
+An optional regex Pattern to filter the state names.
+
+.PARAMETER Scope
+An optional Scope to filter the state names.
+
+.EXAMPLE
+$names = Get-PodeStateNames -Scope '<scope>'
+
+.EXAMPLE
+$names = Get-PodeStateNames -Pattern '^\w+[0-9]{0,2}$'
+#>
+function Get-PodeStateNames {
+    [CmdletBinding()]
+    param(
+        [Parameter()]
+        [string]
+        $Pattern,
+
+        [Parameter()]
+        [string[]]
+        $Scope
+    )
+
+    if ($null -eq $PodeContext.Server.State) {
+        # Pode has not been initialized
+        throw ($PodeLocale.podeNotInitializedExceptionMessage)
+    }
+
+    if ($null -eq $Scope) {
+        $Scope = @()
+    }
+
+    if (Test-PodeStateIsThreadSafe) {
+        $tempState = $PodeContext.Server.State
+        $keys = $tempState.Keys.clone()
+    }
+    else {
+        $tempState = $PodeContext.Server.State.Clone()
+        $keys = $tempState.Keys
+    }
+
+    if ($Scope.Length -gt 0) {
+        $keys = @(foreach ($key in $keys) {
+                if ($tempState[$key].Scope -iin $Scope) {
+                    $key
+                }
+            })
+    }
+
+    if (![string]::IsNullOrWhiteSpace($Pattern)) {
+        $keys = @(foreach ($key in $keys) {
+                if ($key -imatch $Pattern) {
+                    $key
+                }
+            })
+    }
+
+    return $keys
+}
+
+<#
+.SYNOPSIS
+Removes some state object from the shared state.
+
+.DESCRIPTION
+Removes some state object from the shared state. After removal, the original object being stored is returned.
+
+.PARAMETER Name
+The name of the state object.
+
+.EXAMPLE
+Remove-PodeState -Name 'Data'
+#>
+function Remove-PodeState {
+    [CmdletBinding()]
+    [OutputType([object])]
+    param(
+        [Parameter(Mandatory = $true)]
+        [string]
+        $Name
+    )
+
+    if ($null -eq $PodeContext.Server.State) {
+        # Pode has not been initialized
+        throw ($PodeLocale.podeNotInitializedExceptionMessage)
+    }
+
+    if (Test-PodeStateIsThreadSafe) {
+        $item = ''
+        $null = $PodeContext.Server.State.tryRemove($Name, [ref]$item)
+        return $item.value
+    }
+
+    $value = $PodeContext.Server.State[$Name].Value
+    $null = $PodeContext.Server.State.Remove($Name)
+    return $value
+}
+
+<#
+.SYNOPSIS
+Saves the current shared state to a supplied JSON file.
+
+.DESCRIPTION
+Saves the current shared state to a supplied JSON file. When using this function, it's recommended to wrap it in a Lock-PodeObject block.
+
+.PARAMETER Path
+The path to a JSON file which the current state will be saved to.
+
+.PARAMETER Scope
+An optional array of scopes for state objects that should be saved. (This has a lower precedence than Exclude/Include)
+
+.PARAMETER Exclude
+An optional array of state object names to exclude from being saved. (This has a higher precedence than Include)
+
+.PARAMETER Include
+An optional array of state object names to only include when being saved.
+
+.PARAMETER Depth
+Saved JSON maximum depth. Will be passed to ConvertTo-JSON's -Depth parameter. Default is 10.
+
+.PARAMETER Compress
+If supplied, the saved JSON will be compressed.
+
+.EXAMPLE
+Save-PodeState -Path './state.json'
+
+.EXAMPLE
+Save-PodeState -Path './state.json' -Exclude Name1, Name2
+
+.EXAMPLE
+Save-PodeState -Path './state.json' -Scope Users
+#>
+function Save-PodeState {
+    [CmdletBinding()]
+    param(
+        [Parameter(Mandatory = $true)]
+        [string]
+        $Path,
+
+        [Parameter()]
+        [string[]]
+        $Scope,
+
+        [Parameter()]
+        [string[]]
+        $Exclude,
+
+        [Parameter()]
+        [string[]]
+        $Include,
+
+        [Parameter()]
+        [ValidateRange(0, 100)]
+        [int]
+        $Depth = 10,
+
+        [switch]
+        $Compress
+    )
+
+    # error if attempting to use outside of the pode server
+    if ($null -eq $PodeContext.Server.State) {
+        # Pode has not been initialized
+        throw ($PodeLocale.podeNotInitializedExceptionMessage)
+    }
+
+    # get the full path to save the state
+    $Path = Get-PodeRelativePath -Path $Path -JoinRoot
+
+    # contruct the state to save (excludes, etc)
+    if (Test-PodeStateIsThreadSafe) {
+        $state = ConvertFrom-PodeConcurrentStructure -concurrentDictionary $PodeContext.Server.State
+    }
+    else {
+        $state = $PodeContext.Server.State.Clone()
+    }
+
+    # scopes
+    if (($null -ne $Scope) -and ($Scope.Length -gt 0)) {
+        foreach ($_key in $state.Clone().Keys) {
+            # remove if no scope
+            if (($null -eq $state[$_key].Scope) -or ($state[$_key].Scope.Length -eq 0)) {
+                $null = $state.Remove($_key)
+                continue
+            }
+
+            # check scopes (only remove if none match)
+            $found = $false
+
+            foreach ($_scope in $state[$_key].Scope) {
+                if ($Scope -icontains $_scope) {
+                    $found = $true
+                    break
+                }
+            }
+
+            if ($found) {
+                continue
+            }
+
+            # none matched, remove
+            $null = $state.Remove($_key)
+        }
+    }
+
+    # include keys
+    if (($null -ne $Include) -and ($Include.Length -gt 0)) {
+        foreach ($_key in $state.Clone().Keys) {
+            if ($Include -inotcontains $_key) {
+                $null = $state.Remove($_key)
+            }
+        }
+    }
+
+    # exclude keys
+    if (($null -ne $Exclude) -and ($Exclude.Length -gt 0)) {
+        foreach ($_key in $state.Clone().Keys) {
+            if ($Exclude -icontains $_key) {
+                $null = $state.Remove($_key)
+            }
+        }
+    }
+
+    # save the state
+    $null = ConvertTo-Json -InputObject $state -Depth $Depth -Compress:$Compress | Out-File -FilePath $Path -Force
+}
+
+<#
+.SYNOPSIS
+Restores the shared state from some JSON file.
+
+.DESCRIPTION
+Restores the shared state from some JSON file.
+
+.PARAMETER Path
+The path to a JSON file that contains the state information.
+
+.PARAMETER Merge
+If supplied, the state loaded from the JSON file will be merged with the current state, instead of overwriting it.
+
+.PARAMETER Depth
+Saved JSON maximum depth. Will be passed to ConvertFrom-JSON's -Depth parameter (Powershell >=6). Default is 10.
+
+.EXAMPLE
+Restore-PodeState -Path './state.json'
+#>
+function Restore-PodeState {
+    [CmdletBinding()]
+    param(
+        [Parameter(Mandatory = $true)]
+        [string]
+        $Path,
+
+        [Parameter()]
+        [switch]
+        $Merge,
+
+        [Parameter()]
+        [ValidateRange(0, 100)]
+        [int]
+        $Depth = 10
+    )
+
+    # error if attempting to use outside of the pode server
+    if ($null -eq $PodeContext.Server.State) {
+        # Pode has not been initialized
+        throw ($PodeLocale.podeNotInitializedExceptionMessage)
+    }
+
+    # get the full path to the state
+    $Path = Get-PodeRelativePath -Path $Path -JoinRoot
+    if (!(Test-Path $Path)) {
+        return
+    }
+
+    # restore the state from file
+    $state = @{}
+
+    if (Test-PodeIsPSCore) {
+        $state = (Get-Content $Path -Force | ConvertFrom-Json -AsHashtable -Depth $Depth)
+    }
+    else {
+        $props = (Get-Content $Path -Force | ConvertFrom-Json).psobject.properties
+        foreach ($prop in $props) {
+            $state[$prop.Name] = $prop.Value
+        }
+    }
+
+    # if the file is empty exit
+    if ($state.Count -eq 0) {
+        return
+    }
+
+    # Clone the keys
+    $keys = $state.Keys.clone()
+
+    # check for no scopes, and add for backwards compat
+    $convert = $false
+    foreach ($_key in $keys) {
+        if ($null -eq $state[$_key].Scope) {
+            $convert = $true
+            break
+        }
+    }
+
+    if ($convert) {
+        foreach ($_key in $keys) {
+            $state[$_key] = @{
+                Value = $state[$_key]
+                Scope = @()
+            }
+        }
+    }
+
+    # set the scope to the main context
+    if (! $Merge) {
+        $PodeContext.Server.State.clear()
+    }
+
+    #clone the state
+    if (Test-PodeStateIsThreadSafe) {
+        $PodeContext.Server.State = ConvertTo-PodeConcurrentStructure $state
+    }
+    else {
+        foreach ($_key in $keys) {
+            $PodeContext.Server.State[$_key] = $state[$_key]
+        }
+    }
+}
+
+<#
+.SYNOPSIS
+Tests if the shared state contains some state object.
+
+.DESCRIPTION
+Tests if the shared state contains some state object.
+
+.PARAMETER Name
+The name of the state object.
+
+.EXAMPLE
+Test-PodeState -Name 'Data'
+#>
+function Test-PodeState {
+    [CmdletBinding()]
+    [OutputType([bool])]
+    param(
+        [Parameter(Mandatory = $true)]
+        [string]
+        $Name
+    )
+
+    if ($null -eq $PodeContext.Server.State) {
+        # Pode has not been initialized
+        throw ($PodeLocale.podeNotInitializedExceptionMessage)
+    }
+
+    return $PodeContext.Server.State.ContainsKey($Name)
 }
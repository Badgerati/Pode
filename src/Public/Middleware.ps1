--- conflicted
+++ resolved
@@ -366,21 +366,14 @@
         $ScriptBlock
     )
     begin {
+        # Record the operation on the trace log
+        Write-PodeTraceLog -Operation $MyInvocation.MyCommand.Name -Parameters $PSBoundParameters
+
         $pipelineItemCount = 0
     }
 
-<<<<<<< HEAD
-    # Record the operation on the trace log
-    Write-PodeTraceLog -Operation $MyInvocation.MyCommand.Name -Parameters $PSBoundParameters
-
-    # if a parser for the type already exists, fail
-    if ($PodeContext.Server.BodyParsers.ContainsKey($ContentType)) {
-        # A body-parser is already defined for the content-type
-        throw ($PodeLocale.bodyParserAlreadyDefinedForContentTypeExceptionMessage -f $ContentType)
-=======
     process {
         $pipelineItemCount++
->>>>>>> af574341
     }
 
     end {
@@ -425,21 +418,13 @@
         $ContentType
     )
 
-<<<<<<< HEAD
-    # Record the operation on the trace log
-    Write-PodeTraceLog -Operation $MyInvocation.MyCommand.Name -Parameters $PSBoundParameters
-
-    # if there's no parser for the type, return
-    if (!$PodeContext.Server.BodyParsers.ContainsKey($ContentType)) {
-        return
-    }
-=======
     process {
+        # Record the operation on the trace log
+        Write-PodeTraceLog -Operation $MyInvocation.MyCommand.Name -Parameters $PSBoundParameters
         # if there's no parser for the type, return
         if (!$PodeContext.Server.BodyParsers.ContainsKey($ContentType)) {
             return
         }
->>>>>>> af574341
 
         $null = $PodeContext.Server.BodyParsers.Remove($ContentType)
     }
@@ -499,20 +484,11 @@
         [object[]]
         $ArgumentList
     )
-<<<<<<< HEAD
-
-    # Record the operation on the trace log
-    Write-PodeTraceLog -Operation $MyInvocation.MyCommand.Name -Parameters $PSBoundParameters
-
-    # ensure name doesn't already exist
-    if (($PodeContext.Server.Middleware | Where-Object { $_.Name -ieq $Name } | Measure-Object).Count -gt 0) {
-        # [Middleware] Name: Middleware already defined
-        throw ($PodeLocale.middlewareAlreadyDefinedExceptionMessage -f $Name)
-
-=======
     begin {
+        # Record the operation on the trace log
+        Write-PodeTraceLog -Operation $MyInvocation.MyCommand.Name -Parameters $PSBoundParameters
+
         $pipelineItemCount = 0
->>>>>>> af574341
     }
 
     process {
@@ -523,6 +499,7 @@
         if ($pipelineItemCount -gt 1) {
             throw ($PodeLocale.fnDoesNotAcceptArrayAsPipelineInputExceptionMessage -f $($MyInvocation.MyCommand.Name))
         }
+
         # ensure name doesn't already exist
         if (($PodeContext.Server.Middleware | Where-Object { $_.Name -ieq $Name } | Measure-Object).Count -gt 0) {
             # [Middleware] Name: Middleware already defined

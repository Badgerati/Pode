--- conflicted
+++ resolved
@@ -363,15 +363,8 @@
         $pipelineItemCount = 0
     }
 
-<<<<<<< HEAD
     Process {
         $pipelineItemCount++
-=======
-    # if a parser for the type already exists, fail
-    if ($PodeContext.Server.BodyParsers.ContainsKey($ContentType)) {
-        # A body-parser is already defined for the content-type
-        throw ($PodeLocale.bodyParserAlreadyDefinedForContentTypeExceptionMessage -f $ContentType)
->>>>>>> b94e28d1
     }
 
     End {
@@ -380,7 +373,8 @@
         }
         # if a parser for the type already exists, fail
         if ($PodeContext.Server.BodyParsers.ContainsKey($ContentType)) {
-            throw "There is already a body parser defined for the $($ContentType) content-type"
+            # A body-parser is already defined for the content-type
+        throw ($PodeLocale.bodyParserAlreadyDefinedForContentTypeExceptionMessage -f $ContentType)
         }
 
         # check for scoped vars
@@ -479,31 +473,23 @@
         [object[]]
         $ArgumentList
     )
-<<<<<<< HEAD
     Begin {
         $pipelineItemCount = 0
-=======
-
-    # ensure name doesn't already exist
-    if (($PodeContext.Server.Middleware | Where-Object { $_.Name -ieq $Name } | Measure-Object).Count -gt 0) {
-        # [Middleware] Name: Middleware already defined
-        throw ($PodeLocale.middlewareAlreadyDefinedExceptionMessage -f $Name)
-
->>>>>>> b94e28d1
     }
 
     Process {
         $pipelineItemCount++
     }
 
-<<<<<<< HEAD
     End {
         if ($pipelineItemCount -gt 1) {
             throw "The function '$($MyInvocation.MyCommand.Name)' does not accept an array as pipeline input."
         }
         # ensure name doesn't already exist
         if (($PodeContext.Server.Middleware | Where-Object { $_.Name -ieq $Name } | Measure-Object).Count -gt 0) {
-            throw "[Middleware] $($Name): Middleware already defined"
+            # [Middleware] Name: Middleware already defined
+        throw ($PodeLocale.middlewareAlreadyDefinedExceptionMessage -f $Name)
+
         }
 
         # if it's a script - call New-PodeMiddleware
@@ -520,17 +506,11 @@
             $InputObject.Options = Protect-PodeValue -Value $Options -Default $InputObject.Options
         }
 
-        # ensure we have a script to run
-        if (Test-PodeIsEmpty $InputObject.Logic) {
-            throw '[Middleware]: No logic supplied in ScriptBlock'
-        }
-=======
     # ensure we have a script to run
     if (Test-PodeIsEmpty $InputObject.Logic) {
         # [Middleware]: No logic supplied in ScriptBlock
         throw ($PodeLocale.middlewareNoLogicSuppliedExceptionMessage)
     }
->>>>>>> b94e28d1
 
         # set name, and override route/args
         $InputObject.Name = $Name

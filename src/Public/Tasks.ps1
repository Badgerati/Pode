<#
.SYNOPSIS
Adds a new Task.

.DESCRIPTION
Adds a new Task, which can be asynchronously or synchronously invoked.

.PARAMETER Name
The Name of the Task.

.PARAMETER ScriptBlock
The script for the Task.

.PARAMETER FilePath
A literal, or relative, path to a file containing a ScriptBlock for the Task's logic.

.PARAMETER ArgumentList
A hashtable of arguments to supply to the Task's ScriptBlock.

.PARAMETER Timeout
A Timeout, in seconds, to abort running the Task process. (Default: -1 [never timeout])

.PARAMETER TimeoutFrom
Where to start the Timeout from, either 'Create', 'Start'. (Default: 'Create')

.EXAMPLE
Add-PodeTask -Name 'Example1' -ScriptBlock { Invoke-SomeLogic }

.EXAMPLE
Add-PodeTask -Name 'Example1' -ScriptBlock { return Get-SomeObject }
#>
function Add-PodeTask {
    [CmdletBinding(DefaultParameterSetName = 'Script')]
    param(
        [Parameter(Mandatory = $true)]
        [string]
        $Name,

        [Parameter(Mandatory = $true, ParameterSetName = 'Script')]
        [scriptblock]
        $ScriptBlock,

        [Parameter(Mandatory = $true, ParameterSetName = 'File')]
        [string]
        $FilePath,

        [Parameter()]
        [hashtable]
        $ArgumentList,

        [Parameter()]
        [int]
        $Timeout = -1,

        [Parameter()]
        [ValidateSet('Create', 'Start')]
        [string]
        $TimeoutFrom = 'Create'
    )
    # ensure the task doesn't already exist
    if ($PodeContext.Tasks.Items.ContainsKey($Name)) {
        # [Task] Task already defined
        throw ($PodeLocale.taskAlreadyDefinedExceptionMessage -f $Name)
    }

    # if we have a file path supplied, load that path as a scriptblock
    if ($PSCmdlet.ParameterSetName -ieq 'file') {
        $ScriptBlock = Convert-PodeFileToScriptBlock -FilePath $FilePath
    }

    # check for scoped vars
    $ScriptBlock, $usingVars = Convert-PodeScopedVariables -ScriptBlock $ScriptBlock -PSSession $PSCmdlet.SessionState

    # add the task
    $PodeContext.Tasks.Enabled = $true
    $PodeContext.Tasks.Items[$Name] = @{
        Name           = $Name
        Script         = $ScriptBlock
        UsingVariables = $usingVars
        Arguments      = (Protect-PodeValue -Value $ArgumentList -Default @{})
        Timeout        = @{
            Value = $Timeout
            From  = $TimeoutFrom
        }
    }
}

<#
.SYNOPSIS
Set the maximum number of concurrent Tasks.

.DESCRIPTION
Set the maximum number of concurrent Tasks.

.PARAMETER Maximum
The Maximum number of Tasks to run.

.EXAMPLE
Set-PodeTaskConcurrency -Maximum 10
#>
function Set-PodeTaskConcurrency {
    [CmdletBinding()]
    param(
        [Parameter(Mandatory = $true)]
        [int]
        $Maximum
    )

    # error if <=0
    if ($Maximum -le 0) {
        # Maximum concurrent tasks must be >=1 but got
        throw ($PodeLocale.maximumConcurrentTasksInvalidExceptionMessage -f $Maximum)

    }

    # ensure max > min
    $_min = 1
    if ($null -ne $PodeContext.RunspacePools.Tasks) {
        $_min = $PodeContext.RunspacePools.Tasks.Pool.GetMinRunspaces()
    }

    if ($_min -gt $Maximum) {
        # Maximum concurrent tasks cannot be less than the minimum of $_min but got $Maximum
        throw ($PodeLocale.maximumConcurrentTasksLessThanMinimumExceptionMessage -f $_min, $Maximum)
    }

    # set the max tasks
    $PodeContext.Threads.Tasks = $Maximum
    if ($null -ne $PodeContext.RunspacePools.Tasks) {
        $PodeContext.RunspacePools.Tasks.Pool.SetMaxRunspaces($Maximum)
    }
}

<#
.SYNOPSIS
Invoke a Task.

.DESCRIPTION
Invoke a Task either asynchronously or synchronously, with support for returning values.
The function returns the Task process onbject which was triggered.

.PARAMETER Name
The Name of the Task.

.PARAMETER ArgumentList
A hashtable of arguments to supply to the Task's ScriptBlock.

.PARAMETER Timeout
A Timeout, in seconds, to abort running the Task process. (Default: -1 [never timeout])

.PARAMETER TimeoutFrom
Where to start the Timeout from, either 'Default', 'Create', or 'Start'. (Default: 'Default' - will use the value from Add-PodeTask)

.PARAMETER Wait
If supplied, Pode will wait until the Task process has finished executing, and then return any values.

.OUTPUTS
The triggered Task process.

.EXAMPLE
Invoke-PodeTask -Name 'Example1' -Wait -Timeout 5

.EXAMPLE
$task = Invoke-PodeTask -Name 'Example1'

.EXAMPLE
Invoke-PodeTask -Name 'Example1' | Wait-PodeTask -Timeout 3
#>
function Invoke-PodeTask {
    [CmdletBinding()]
    param(
        [Parameter(Mandatory = $true, Position = 0, ValueFromPipeline = $true)]
        [string]
        $Name,

        [Parameter()]
        [hashtable]
        $ArgumentList = $null,

        [Parameter()]
        [int]
        $Timeout = -1,

        [Parameter()]
        [ValidateSet('Default', 'Create', 'Start')]
        [string]
        $TimeoutFrom = 'Default',

        [switch]
        $Wait
    )
<<<<<<< HEAD
    process {
        # ensure the task exists
        if (!$PodeContext.Tasks.Items.ContainsKey($Name)) {
            # Task does not exist
            throw ($PodeLocale.taskDoesNotExistExceptionMessage -f $Name)
        }

        # run task logic
        $task = Invoke-PodeInternalTask -Task $PodeContext.Tasks.Items[$Name] -ArgumentList $ArgumentList -Timeout $Timeout

        # wait, and return result?
        if ($Wait) {
            return (Wait-PodeTask -Task $task -Timeout $Timeout)
        }

        # return task
        return $task
=======

    # ensure the task exists
    if (!$PodeContext.Tasks.Items.ContainsKey($Name)) {
        # Task does not exist
        throw ($PodeLocale.taskDoesNotExistExceptionMessage -f $Name)
    }

    # run task logic
    $task = Invoke-PodeInternalTask -Task $PodeContext.Tasks.Items[$Name] -ArgumentList $ArgumentList -Timeout $Timeout -TimeoutFrom $TimeoutFrom

    # wait, and return result?
    if ($Wait) {
        return (Wait-PodeTask -Task $task -Timeout $Timeout)
>>>>>>> 9a99c962
    }
}

<#
.SYNOPSIS
Removes a specific Task.

.DESCRIPTION
Removes a specific Task.

.PARAMETER Name
The Name of Task to be removed.

.EXAMPLE
Remove-PodeTask -Name 'Example1'
#>
function Remove-PodeTask {
    [CmdletBinding()]
    param(
        [Parameter(Mandatory = $true, Position = 0, ValueFromPipeline = $true)]
        [string]
        $Name
    )
    process {
        $null = $PodeContext.Tasks.Items.Remove($Name)
    }
}

<#
.SYNOPSIS
Removes all Tasks.

.DESCRIPTION
Removes all Tasks.

.EXAMPLE
Clear-PodeTasks
#>
function Clear-PodeTasks {
    [CmdletBinding()]
    param()

    $PodeContext.Tasks.Items.Clear()
}

<#
.SYNOPSIS
Edits an existing Task.

.DESCRIPTION
Edits an existing Task's properties, such as scriptblock.

.PARAMETER Name
The Name of the Task.

.PARAMETER ScriptBlock
The new ScriptBlock for the Task.

.PARAMETER ArgumentList
Any new Arguments for the Task.

.EXAMPLE
Edit-PodeTask -Name 'Example1' -ScriptBlock { Invoke-SomeNewLogic }
#>
function Edit-PodeTask {
    [CmdletBinding()]
    param(
        [Parameter(Mandatory = $true, Position = 0, ValueFromPipeline = $true)]
        [string]
        $Name,

        [Parameter()]
        [scriptblock]
        $ScriptBlock,

        [Parameter()]
        [hashtable]
        $ArgumentList
    )
    process {
        # ensure the task exists
        if (!$PodeContext.Tasks.Items.ContainsKey($Name)) {
            # Task does not exist
            throw ($PodeLocale.taskDoesNotExistExceptionMessage -f $Name)
        }

        $_task = $PodeContext.Tasks.Items[$Name]

        # edit scriptblock if supplied
        if (!(Test-PodeIsEmpty $ScriptBlock)) {
            $ScriptBlock, $usingVars = Convert-PodeScopedVariables -ScriptBlock $ScriptBlock -PSSession $PSCmdlet.SessionState
            $_task.Script = $ScriptBlock
            $_task.UsingVariables = $usingVars
        }

        # edit arguments if supplied
        if (!(Test-PodeIsEmpty $ArgumentList)) {
            $_task.Arguments = $ArgumentList
        }
    }
}

<#
.SYNOPSIS
Returns any defined Tasks.

.DESCRIPTION
Returns any defined Tasks, with support for filtering.

.PARAMETER Name
Any Task Names to filter the Tasks.

.EXAMPLE
Get-PodeTask

.EXAMPLE
Get-PodeTask -Name Example1, Example2
#>
function Get-PodeTask {
    [CmdletBinding()]
    param(
        [Parameter()]
        [string[]]
        $Name
    )

    $tasks = $PodeContext.Tasks.Items.Values

    # further filter by task names
    if (($null -ne $Name) -and ($Name.Length -gt 0)) {
        $tasks = @(foreach ($_name in $Name) {
                foreach ($task in $tasks) {
                    if ($task.Name -ine $_name) {
                        continue
                    }

                    $task
                }
            })
    }

    # return
    return $tasks
}

<#
.SYNOPSIS
Automatically loads task ps1 files

.DESCRIPTION
Automatically loads task ps1 files from either a /tasks folder, or a custom folder. Saves space dot-sourcing them all one-by-one.

.PARAMETER Path
Optional Path to a folder containing ps1 files, can be relative or literal.

.EXAMPLE
Use-PodeTasks

.EXAMPLE
Use-PodeTasks -Path './my-tasks'
#>
function Use-PodeTasks {
    [CmdletBinding()]
    param(
        [Parameter()]
        [string]
        $Path
    )

    Use-PodeFolder -Path $Path -DefaultPath 'tasks'
}

<#
.SYNOPSIS
Close and dispose of a Task.

.DESCRIPTION
Close and dispose of a Task, even if still running.

.PARAMETER Task
The Task to be closed.

.EXAMPLE
Invoke-PodeTask -Name 'Example1' | Close-PodeTask
#>
function Close-PodeTask {
    [CmdletBinding()]
    param(
        [Parameter(Mandatory = $true, Position = 0, ValueFromPipeline = $true)]
        [hashtable]
        $Task
    )
<<<<<<< HEAD
    process {
        Close-PodeTaskInternal -Result $Task
    }
=======

    Close-PodeTaskInternal -Process $Task
>>>>>>> 9a99c962
}

<#
.SYNOPSIS
Test if a running Task process has completed.

.DESCRIPTION
Test if a running Task process has completed.

.PARAMETER Task
The Task process to be check. The process returned by either Invoke-PodeTask or Get-PodeTaskProcess.

.EXAMPLE
Invoke-PodeTask -Name 'Example1' | Test-PodeTaskCompleted
#>
function Test-PodeTaskCompleted {
    [CmdletBinding()]
    [OutputType([bool])]
    param(
        [Parameter(Mandatory = $true, Position = 0, ValueFromPipeline = $true)]
        [hashtable]
        $Task
    )
    process {
        return [bool]$Task.Runspace.Handler.IsCompleted
    }
}

<#
.SYNOPSIS
Waits for a Task process to finish, and returns a result if there is one.

.DESCRIPTION
Waits for a Task process to finish, and returns a result if there is one.

.PARAMETER Task
The Task process to wait on. The process returned by either Invoke-PodeTask or Get-PodeTaskProcess.

.PARAMETER Timeout
An optional Timeout in milliseconds.

.EXAMPLE
$context = Wait-PodeTask -Task $listener.GetContextAsync()

.EXAMPLE
$result = Invoke-PodeTask -Name 'Example1' | Wait-PodeTask
#>
function Wait-PodeTask {
    [CmdletBinding()]
    [OutputType([object])]
    param(
        [Parameter(Mandatory = $true, Position = 0, ValueFromPipeline = $true)]
        $Task,

        [Parameter()]
        [int]
        $Timeout = -1
    )
    begin {
        $pipelineItemCount = 0
    }

    process {
        $pipelineItemCount++
    }

<<<<<<< HEAD
    end {
        if ($pipelineItemCount -gt 1) {
            throw ($PodeLocale.fnDoesNotAcceptArrayAsPipelineInputExceptionMessage -f $($MyInvocation.MyCommand.Name))
        }
        if ($Task -is [System.Threading.Tasks.Task]) {
            return (Wait-PodeNetTaskInternal -Task $Task -Timeout $Timeout)
        }

        if ($Task -is [hashtable]) {
            return (Wait-PodeTaskInternal -Task $Task -Timeout $Timeout)
        }

        # Task type is invalid, expected either [System.Threading.Tasks.Task] or [hashtable]
        throw ($PodeLocale.invalidTaskTypeExceptionMessage)
    }
=======
    # Task type is invalid, expected either [System.Threading.Tasks.Task] or [hashtable]
    throw ($PodeLocale.invalidTaskTypeExceptionMessage)
}


<#
.SYNOPSIS
Get all Task Processes.

.DESCRIPTION
Get all Task Processes, with support for filtering. These are the processes created when using Invoke-PodeTask.

.PARAMETER Name
An optional Name of the Task to filter by, can be one or more.

.PARAMETER Id
An optional ID of the Task process to filter by, can be one or more.

.PARAMETER State
An optional State of the Task process to filter by, can be one or more.

.EXAMPLE
Get-PodeTaskProcess

.EXAMPLE
Get-PodeTaskProcess -Name 'TaskName'

.EXAMPLE
Get-PodeTaskProcess -Id 'TaskId'

.EXAMPLE
Get-PodeTaskProcess -State 'Running'
#>
function Get-PodeTaskProcess {
    [CmdletBinding()]
    param(
        [Parameter()]
        [string[]]
        $Name,

        [Parameter()]
        [string[]]
        $Id,

        [Parameter()]
        [ValidateSet('All', 'Pending', 'Running', 'Completed', 'Failed')]
        [string[]]
        $State = 'All'
    )

    $processes = $PodeContext.Tasks.Processes.Values

    # filter processes by name
    if (($null -ne $Name) -and ($Name.Length -gt 0)) {
        $processes = @(foreach ($_name in $Name) {
                foreach ($process in $processes) {
                    if ($process.Task -ine $_name) {
                        continue
                    }

                    $process
                }
            })
    }

    # filter processes by id
    if (($null -ne $Id) -and ($Id.Length -gt 0)) {
        $processes = @(foreach ($_id in $Id) {
                foreach ($process in $processes) {
                    if ($process.ID -ine $_id) {
                        continue
                    }

                    $process
                }
            })
    }

    # filter processes by status
    if ($State -inotcontains 'All') {
        $processes = @(foreach ($process in $processes) {
                if ($State -inotcontains $process.State) {
                    continue
                }

                $process
            })
    }

    # return processes
    return $processes
>>>>>>> 9a99c962
}<|MERGE_RESOLUTION|>--- conflicted
+++ resolved
@@ -189,7 +189,6 @@
         [switch]
         $Wait
     )
-<<<<<<< HEAD
     process {
         # ensure the task exists
         if (!$PodeContext.Tasks.Items.ContainsKey($Name)) {
@@ -197,8 +196,8 @@
             throw ($PodeLocale.taskDoesNotExistExceptionMessage -f $Name)
         }
 
-        # run task logic
-        $task = Invoke-PodeInternalTask -Task $PodeContext.Tasks.Items[$Name] -ArgumentList $ArgumentList -Timeout $Timeout
+    # run task logic
+    $task = Invoke-PodeInternalTask -Task $PodeContext.Tasks.Items[$Name] -ArgumentList $ArgumentList -Timeout $Timeout -TimeoutFrom $TimeoutFrom
 
         # wait, and return result?
         if ($Wait) {
@@ -207,21 +206,6 @@
 
         # return task
         return $task
-=======
-
-    # ensure the task exists
-    if (!$PodeContext.Tasks.Items.ContainsKey($Name)) {
-        # Task does not exist
-        throw ($PodeLocale.taskDoesNotExistExceptionMessage -f $Name)
-    }
-
-    # run task logic
-    $task = Invoke-PodeInternalTask -Task $PodeContext.Tasks.Items[$Name] -ArgumentList $ArgumentList -Timeout $Timeout -TimeoutFrom $TimeoutFrom
-
-    # wait, and return result?
-    if ($Wait) {
-        return (Wait-PodeTask -Task $task -Timeout $Timeout)
->>>>>>> 9a99c962
     }
 }
 
@@ -414,14 +398,9 @@
         [hashtable]
         $Task
     )
-<<<<<<< HEAD
     process {
-        Close-PodeTaskInternal -Result $Task
-    }
-=======
-
-    Close-PodeTaskInternal -Process $Task
->>>>>>> 9a99c962
+        Close-PodeTaskInternal -Process $Task
+    }
 }
 
 <#
@@ -488,7 +467,6 @@
         $pipelineItemCount++
     }
 
-<<<<<<< HEAD
     end {
         if ($pipelineItemCount -gt 1) {
             throw ($PodeLocale.fnDoesNotAcceptArrayAsPipelineInputExceptionMessage -f $($MyInvocation.MyCommand.Name))
@@ -504,11 +482,8 @@
         # Task type is invalid, expected either [System.Threading.Tasks.Task] or [hashtable]
         throw ($PodeLocale.invalidTaskTypeExceptionMessage)
     }
-=======
-    # Task type is invalid, expected either [System.Threading.Tasks.Task] or [hashtable]
-    throw ($PodeLocale.invalidTaskTypeExceptionMessage)
-}
-
+}
+ 
 
 <#
 .SYNOPSIS
@@ -596,5 +571,93 @@
 
     # return processes
     return $processes
->>>>>>> 9a99c962
+}
+
+
+<#
+.SYNOPSIS
+Get all Task Processes.
+
+.DESCRIPTION
+Get all Task Processes, with support for filtering. These are the processes created when using Invoke-PodeTask.
+
+.PARAMETER Name
+An optional Name of the Task to filter by, can be one or more.
+
+.PARAMETER Id
+An optional ID of the Task process to filter by, can be one or more.
+
+.PARAMETER State
+An optional State of the Task process to filter by, can be one or more.
+
+.EXAMPLE
+Get-PodeTaskProcess
+
+.EXAMPLE
+Get-PodeTaskProcess -Name 'TaskName'
+
+.EXAMPLE
+Get-PodeTaskProcess -Id 'TaskId'
+
+.EXAMPLE
+Get-PodeTaskProcess -State 'Running'
+#>
+function Get-PodeTaskProcess {
+    [CmdletBinding()]
+    param(
+        [Parameter()]
+        [string[]]
+        $Name,
+
+        [Parameter()]
+        [string[]]
+        $Id,
+
+        [Parameter()]
+        [ValidateSet('All', 'Pending', 'Running', 'Completed', 'Failed')]
+        [string[]]
+        $State = 'All'
+    )
+
+    $processes = $PodeContext.Tasks.Processes.Values
+
+    # filter processes by name
+    if (($null -ne $Name) -and ($Name.Length -gt 0)) {
+        $processes = @(foreach ($_name in $Name) {
+                foreach ($process in $processes) {
+                    if ($process.Task -ine $_name) {
+                        continue
+                    }
+
+                    $process
+                }
+            })
+    }
+
+    # filter processes by id
+    if (($null -ne $Id) -and ($Id.Length -gt 0)) {
+        $processes = @(foreach ($_id in $Id) {
+                foreach ($process in $processes) {
+                    if ($process.ID -ine $_id) {
+                        continue
+                    }
+
+                    $process
+                }
+            })
+    }
+
+    # filter processes by status
+    if ($State -inotcontains 'All') {
+        $processes = @(foreach ($process in $processes) {
+                if ($State -inotcontains $process.State) {
+                    continue
+                }
+
+                $process
+            })
+    }
+
+    # return processes
+    return $processes
 }
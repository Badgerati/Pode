<#
.SYNOPSIS
Dispose and close streams, tokens, and other Disposables.

.DESCRIPTION
Dispose and close streams, tokens, and other Disposables.

.PARAMETER Disposable
The Disposable object to dispose and close.

.PARAMETER Close
Should the Disposable also be closed, as well as disposed?

.PARAMETER CheckNetwork
If an error is thrown, check the reason - if it's network related ignore the error.

.EXAMPLE
Close-PodeDisposable -Disposable $stream -Close
#>
function Close-PodeDisposable {
    [CmdletBinding()]
    param(
        [Parameter()]
        [System.IDisposable]
        $Disposable,

        [switch]
        $Close,

        [switch]
        $CheckNetwork
    )

    if ($null -eq $Disposable) {
        return
    }

    try {
        if ($Close) {
            $Disposable.Close()
        }
    }
    catch [exception] {
        if ($CheckNetwork -and (Test-PodeValidNetworkFailure $_.Exception)) {
            return
        }

        $_ | Write-PodeErrorLog
        throw $_.Exception
    }
    finally {
        $Disposable.Dispose()
    }
}

<#
.SYNOPSIS
Returns the literal path of the server.

.DESCRIPTION
Returns the literal path of the server.

.EXAMPLE
$path = Get-PodeServerPath
#>
function Get-PodeServerPath {
    [CmdletBinding()]
    [OutputType([string])]
    param()

    return $PodeContext.Server.Root
}

<#
.SYNOPSIS
Starts a Stopwatch on some ScriptBlock, and outputs the duration at the end.

.DESCRIPTION
Starts a Stopwatch on some ScriptBlock, and outputs the duration at the end.

.PARAMETER Name
The name of the Stopwatch.

.PARAMETER ScriptBlock
The ScriptBlock to time.

.EXAMPLE
Start-PodeStopwatch -Name 'ReadFile' -ScriptBlock { $content = Get-Content './file.txt' }
#>
function Start-PodeStopwatch {
    [CmdletBinding()]
    param(
        [Parameter(Mandatory = $true)]
        [string]
        $Name,

        [Parameter(Mandatory = $true, Position = 0, ValueFromPipeline = $true)]
        [scriptblock]
        $ScriptBlock
    )
<<<<<<< HEAD

    # Record the operation on the trace log
    Write-PodeTraceLog -Operation $MyInvocation.MyCommand.Name -Parameters $PSBoundParameters

    try {
        $watch = [System.Diagnostics.Stopwatch]::StartNew()
        . $ScriptBlock
=======
    begin {
        $pipelineItemCount = 0
>>>>>>> af574341
    }

    process {
        $pipelineItemCount++
    }

    end {
        if ($pipelineItemCount -gt 1) {
            throw ($PodeLocale.fnDoesNotAcceptArrayAsPipelineInputExceptionMessage -f $($MyInvocation.MyCommand.Name))
        }
        try {
            $watch = [System.Diagnostics.Stopwatch]::StartNew()
            . $ScriptBlock
        }
        catch {
            $_ | Write-PodeErrorLog
            throw $_.Exception
        }
        finally {
            $watch.Stop()
            "[Stopwatch]: $($watch.Elapsed) [$($Name)]" | Out-PodeHost
        }
    }
}

<#
.SYNOPSIS
Like the "using" keyword in .NET. Allows you to use a Stream and then disposes of it.

.DESCRIPTION
Like the "using" keyword in .NET. Allows you to use a Stream and then disposes of it.

.PARAMETER Stream
The Stream to use and then dispose.

.PARAMETER ScriptBlock
The ScriptBlock to invoke. It will be supplied the Stream.

.EXAMPLE
$content = (Use-PodeStream -Stream $stream -ScriptBlock { return $args[0].ReadToEnd() })
#>
function Use-PodeStream {
    [CmdletBinding()]
    [OutputType([object])]
    param(
        [Parameter(Mandatory = $true)]
        [System.IDisposable]
        $Stream,

        [Parameter(Mandatory = $true)]
        [scriptblock]
        $ScriptBlock
    )

    try {
        return (Invoke-PodeScriptBlock -ScriptBlock $ScriptBlock -Arguments $Stream -Return -NoNewClosure)
    }
    catch {
        $_ | Write-PodeErrorLog
        throw $_.Exception
    }
    finally {
        $Stream.Dispose()
    }
}

<#
.SYNOPSIS
Loads a script, by dot-sourcing, at the supplied path.

.DESCRIPTION
Loads a script, by dot-sourcing, at the supplied path. If the path is relative, the server's path is prepended.

.PARAMETER Path
The path, literal or relative to the server, to some script.

.EXAMPLE
Use-PodeScript -Path './scripts/tools.ps1'
#>
function Use-PodeScript {
    [CmdletBinding()]
    param(
        [Parameter(Mandatory = $true)]
        [string]
        $Path
    )

    # if path is '.', replace with server root
    $_path = Get-PodeRelativePath -Path $Path -JoinRoot -Resolve

    # we have a path, if it's a directory/wildcard then loop over all files
    if (![string]::IsNullOrWhiteSpace($_path)) {
        $_paths = Get-PodeWildcardFile -Path $Path -Wildcard '*.ps1'
        if (!(Test-PodeIsEmpty $_paths)) {
            foreach ($_path in $_paths) {
                Use-PodeScript -Path $_path
            }

            return
        }
    }

    # check if the path exists
    if (!(Test-PodePath $_path -NoStatus)) {
        # The script path does not exist
        throw ($PodeLocale.scriptPathDoesNotExistExceptionMessage -f (Protect-PodeValue -Value $_path -Default $Path))
    }

    # dot-source the script
    . $_path

    # load any functions from the file into pode's runspaces
    Import-PodeFunctionsIntoRunspaceState -FilePath $_path
}

<#
.SYNOPSIS
Returns the loaded configuration of the server.

.DESCRIPTION
Returns the loaded configuration of the server.

.EXAMPLE
$s = Get-PodeConfig
#>
function Get-PodeConfig {
    [CmdletBinding()]
    [OutputType([hashtable])]
    param()

    return $PodeContext.Server.Configuration
}

<#
.SYNOPSIS
<<<<<<< HEAD
=======
Adds a ScriptBlock as Endware to run at the end of each web Request.

.DESCRIPTION
Adds a ScriptBlock as Endware to run at the end of each web Request.

.PARAMETER ScriptBlock
The ScriptBlock to add. It will be supplied the current web event.

.PARAMETER ArgumentList
An array of arguments to supply to the Endware's ScriptBlock.

.EXAMPLE
Add-PodeEndware -ScriptBlock { /* logic */ }
#>
function Add-PodeEndware {
    [CmdletBinding()]
    param(
        [Parameter(Mandatory = $true, Position = 0, ValueFromPipeline = $true)]
        [scriptblock]
        $ScriptBlock,

        [Parameter()]
        [object[]]
        $ArgumentList
    )
    begin {
        $pipelineItemCount = 0
    }

    process {
        $pipelineItemCount++
    }

    end {
        if ($pipelineItemCount -gt 1) {
            throw ($PodeLocale.fnDoesNotAcceptArrayAsPipelineInputExceptionMessage -f $($MyInvocation.MyCommand.Name))
        }
        # check for scoped vars
        $ScriptBlock, $usingVars = Convert-PodeScopedVariables -ScriptBlock $ScriptBlock -PSSession $PSCmdlet.SessionState

        # add the scriptblock to array of endware that needs to be run
        $PodeContext.Server.Endware += @{
            Logic          = $ScriptBlock
            UsingVariables = $usingVars
            Arguments      = $ArgumentList
        }
    }
}

<#
.SYNOPSIS
Automatically loads endware ps1 files

.DESCRIPTION
Automatically loads endware ps1 files from either a /endware folder, or a custom folder. Saves space dot-sourcing them all one-by-one.

.PARAMETER Path
Optional Path to a folder containing ps1 files, can be relative or literal.

.EXAMPLE
Use-PodeEndware

.EXAMPLE
Use-PodeEndware -Path './endware'
#>
function Use-PodeEndware {
    [CmdletBinding()]
    param(
        [Parameter()]
        [string]
        $Path
    )

    Use-PodeFolder -Path $Path -DefaultPath 'endware'
}

<#
.SYNOPSIS
>>>>>>> af574341
Imports a Module into the current, and all runspaces that Pode uses.

.DESCRIPTION
Imports a Module into the current, and all runspaces that Pode uses. Modules can also be imported from the ps_modules directory.

.PARAMETER Name
The name of a globally installed Module, or one within the ps_modules directory, to import.

.PARAMETER Path
The path, literal or relative, to a Module to import.

.EXAMPLE
Import-PodeModule -Name IISManager

.EXAMPLE
Import-PodeModule -Path './modules/utilities.psm1'
#>
function Import-PodeModule {
    [CmdletBinding(DefaultParameterSetName = 'Name')]
    param(
        [Parameter(Mandatory = $true, ParameterSetName = 'Name')]
        [string]
        $Name,

        [Parameter(Mandatory = $true, ParameterSetName = 'Path')]
        [string]
        $Path
    )

    # script root path
    $rootPath = $null
    if ($null -eq $PodeContext) {
        $rootPath = (Protect-PodeValue -Value $MyInvocation.PSScriptRoot -Default $pwd.Path)
    }

    # get the path of a module, or import modules on mass
    switch ($PSCmdlet.ParameterSetName.ToLowerInvariant()) {
        'name' {
            $modulePath = Join-PodeServerRoot -Folder ([System.IO.Path]::Combine('ps_modules', $Name)) -Root $rootPath
            if (Test-PodePath -Path $modulePath -NoStatus) {
                $Path = (Get-ChildItem ([System.IO.Path]::Combine($modulePath, '*', "$($Name).ps*1")) -Recurse -Force | Select-Object -First 1).FullName
            }
            else {
                $Path = Find-PodeModuleFile -Name $Name -ListAvailable
            }
        }

        'path' {
            $Path = Get-PodeRelativePath -Path $Path -RootPath $rootPath -JoinRoot -Resolve
            $paths = Get-PodeWildcardFile -Path $Path -RootPath $rootPath -Wildcard '*.ps*1'
            if (!(Test-PodeIsEmpty $paths)) {
                foreach ($_path in $paths) {
                    Import-PodeModule -Path $_path
                }

                return
            }
        }
    }

    # if it's still empty, error
    if ([string]::IsNullOrWhiteSpace($Path)) {
        # Failed to import module
        throw ($PodeLocale.failedToImportModuleExceptionMessage -f (Protect-PodeValue -Value $Path -Default $Name))
    }

    # check if the path exists
    if (!(Test-PodePath $Path -NoStatus)) {
        # The module path does not exist
        throw ($PodeLocale.modulePathDoesNotExistExceptionMessage -f (Protect-PodeValue -Value $Path -Default $Name))
    }

    $null = Import-Module $Path -Force -DisableNameChecking -Scope Global -ErrorAction Stop
}

<#
.SYNOPSIS
Imports a Snapin into the current, and all runspaces that Pode uses.

.DESCRIPTION
Imports a Snapin into the current, and all runspaces that Pode uses.

.PARAMETER Name
The name of a Snapin to import.

.EXAMPLE
Import-PodeSnapin -Name 'WDeploySnapin3.0'
#>
function Import-PodeSnapin {
    [CmdletBinding()]
    param(
        [Parameter(Mandatory = $true)]
        [string]
        $Name
    )

    # if non-windows or core, fail
    if ((Test-PodeIsPSCore) -or (Test-PodeIsUnix)) {
        # Snapins are only supported on Windows PowerShell
        throw ($PodeLocale.snapinsSupportedOnWindowsPowershellOnlyExceptionMessage)
    }

    # import the snap-in
    $null = Add-PSSnapin -Name $Name
}

<#
.SYNOPSIS
Protects a value, by returning a default value is the main one is null/empty.

.DESCRIPTION
Protects a value, by returning a default value is the main one is null/empty.

.PARAMETER Value
The main value to use.

.PARAMETER Default
A default value to return should the main value be null/empty.

.EXAMPLE
$Name = Protect-PodeValue -Value $Name -Default 'Rick'
#>
function Protect-PodeValue {
    [CmdletBinding()]
    [OutputType([object])]
    param(
        [Parameter()]
        $Value,

        [Parameter()]
        $Default
    )

    return (Resolve-PodeValue -Check (Test-PodeIsEmpty $Value) -TrueValue $Default -FalseValue $Value)
}

<#
.SYNOPSIS
Resolves a query, and returns a value based on the response.

.DESCRIPTION
Resolves a query, and returns a value based on the response.

.PARAMETER Check
The query, or variable, to evalulate.

.PARAMETER TrueValue
The value to use if evaluated to True.

.PARAMETER FalseValue
The value to use if evaluated to False.

.EXAMPLE
$Port = Resolve-PodeValue -Check $AllowSsl -TrueValue 443 -FalseValue -80
#>
function Resolve-PodeValue {
    [CmdletBinding()]
    [OutputType([object])]
    param(
        [Parameter(Mandatory = $true)]
        [bool]
        $Check,

        [Parameter()]
        $TrueValue,

        [Parameter()]
        $FalseValue
    )

    if ($Check) {
        return $TrueValue
    }

    return $FalseValue
}

<#
.SYNOPSIS
Invokes a ScriptBlock.

.DESCRIPTION
Invokes a ScriptBlock, supplying optional arguments, splatting, and returning any optional values.

.PARAMETER ScriptBlock
The ScriptBlock to invoke.

.PARAMETER Arguments
Any arguments that should be supplied to the ScriptBlock.

.PARAMETER UsingVariables
Optional array of "using-variable" values, which will be automatically prepended to any supplied Arguments when supplied to the ScriptBlock.

.PARAMETER Scoped
Run the ScriptBlock in a scoped context.

.PARAMETER Return
Return any values that the ScriptBlock may return.

.PARAMETER Splat
Spat the argument onto the ScriptBlock.

.PARAMETER NoNewClosure
Don't create a new closure before invoking the ScriptBlock.

.EXAMPLE
Invoke-PodeScriptBlock -ScriptBlock { Write-PodeHost 'Hello!' }

.EXAMPLE
Invoke-PodeScriptBlock -Arguments 'Morty' -ScriptBlock { /* logic */ }
#>
function Invoke-PodeScriptBlock {
    [CmdletBinding()]
    [OutputType([object])]
    param(
        [Parameter(Mandatory = $true)]
        [scriptblock]
        $ScriptBlock,

        [Parameter()]
        $Arguments = $null,

        [Parameter()]
        [object[]]
        $UsingVariables = $null,

        [switch]
        $Scoped,

        [switch]
        $Return,

        [switch]
        $Splat,

        [switch]
        $NoNewClosure
    )

    # force no new closure if running serverless
    if ($PodeContext.Server.IsServerless) {
        $NoNewClosure = $true
    }

    # if new closure needed, create it
    if (!$NoNewClosure) {
        $ScriptBlock = ($ScriptBlock).GetNewClosure()
    }

    # merge arguments together, if we have using vars supplied
    if (($null -ne $UsingVariables) -and ($UsingVariables.Length -gt 0)) {
        $Arguments = @(Merge-PodeScriptblockArguments -ArgumentList $Arguments -UsingVariables $UsingVariables)
    }

    # invoke the scriptblock
    if ($Scoped) {
        if ($Splat) {
            $result = (& $ScriptBlock @Arguments)
        }
        else {
            $result = (& $ScriptBlock $Arguments)
        }
    }
    else {
        if ($Splat) {
            $result = (. $ScriptBlock @Arguments)
        }
        else {
            $result = (. $ScriptBlock $Arguments)
        }
    }

    # if needed, return the result
    if ($Return) {
        return $result
    }
}

<#
.SYNOPSIS
Merges Arguments and Using Variables together.

.DESCRIPTION
Merges Arguments and Using Variables together to be supplied to a ScriptBlock.
The Using Variables will be prepended so then are supplied first to a ScriptBlock.

.PARAMETER ArgumentList
And optional array of Arguments.

.PARAMETER UsingVariables
And optional array of "using-variable" values to be prepended.

.EXAMPLE
$Arguments = @(Merge-PodeScriptblockArguments -ArgumentList $Arguments -UsingVariables $UsingVariables)

.EXAMPLE
$Arguments = @(Merge-PodeScriptblockArguments -UsingVariables $UsingVariables)
#>
function Merge-PodeScriptblockArguments {
    param(
        [Parameter()]
        [object[]]
        $ArgumentList = $null,

        [Parameter()]
        [object[]]
        $UsingVariables = $null
    )

    if ($null -eq $ArgumentList) {
        $ArgumentList = @()
    }

    if (($null -eq $UsingVariables) -or ($UsingVariables.Length -le 0)) {
        return $ArgumentList
    }

    $_vars = @()
    foreach ($_var in $UsingVariables) {
        $_vars += , $_var.Value
    }

    return ($_vars + $ArgumentList)
}

<#
.SYNOPSIS
Tests if a value is empty - the value can be of any type.

.DESCRIPTION
Tests if a value is empty - the value can be of any type.

.PARAMETER Value
The value to test.

.EXAMPLE
if (Test-PodeIsEmpty @{}) { /* logic */ }
#>
function Test-PodeIsEmpty {
    [CmdletBinding()]
    [OutputType([bool])]
    param(
        [Parameter()]
        $Value
    )

    if ($null -eq $Value) {
        return $true
    }

    if ($Value -is [string]) {
        return [string]::IsNullOrWhiteSpace($Value)
    }

    if ($Value -is [array]) {
        return ($Value.Length -eq 0)
    }

    if (($Value -is [hashtable]) -or ($Value -is [System.Collections.Specialized.OrderedDictionary])) {
        return ($Value.Count -eq 0)
    }

    if ($Value -is [scriptblock]) {
        return ([string]::IsNullOrWhiteSpace($Value.ToString()))
    }

    if ($Value -is [valuetype]) {
        return $false
    }

    return ([string]::IsNullOrWhiteSpace($Value) -or ((Get-PodeCount $Value) -eq 0))
}

<#
.SYNOPSIS
Tests if the the current session is running in PowerShell Core.

.DESCRIPTION
Tests if the the current session is running in PowerShell Core.

.EXAMPLE
if (Test-PodeIsPSCore) { /* logic */ }
#>
function Test-PodeIsPSCore {
    [CmdletBinding()]
    [OutputType([bool])]
    param()

    return (Get-PodePSVersionTable).PSEdition -ieq 'core'
}

<#
.SYNOPSIS
Tests if the current OS is Unix.

.DESCRIPTION
Tests if the current OS is Unix.

.EXAMPLE
if (Test-PodeIsUnix) { /* logic */ }
#>
function Test-PodeIsUnix {
    [CmdletBinding()]
    [OutputType([bool])]
    param()

    return (Get-PodePSVersionTable).Platform -ieq 'unix'
}

<#
.SYNOPSIS
Tests if the current OS is Windows.

.DESCRIPTION
Tests if the current OS is Windows.

.EXAMPLE
if (Test-PodeIsWindows) { /* logic */ }
#>
function Test-PodeIsWindows {
    [CmdletBinding()]
    [OutputType([bool])]
    param()

    $v = Get-PodePSVersionTable
    return ($v.Platform -ilike '*win*' -or ($null -eq $v.Platform -and $v.PSEdition -ieq 'desktop'))
}

<#
.SYNOPSIS
Tests if the current OS is MacOS.

.DESCRIPTION
Tests if the current OS is MacOS.

.EXAMPLE
if (Test-PodeIsMacOS) { /* logic */ }
#>
function Test-PodeIsMacOS {
    [CmdletBinding()]
    [OutputType([bool])]
    param()

    return ([bool]$IsMacOS)
}

<#
.SYNOPSIS
Tests if the scope you're in is currently within a Pode runspace.

.DESCRIPTION
Tests if the scope you're in is currently within a Pode runspace.

.EXAMPLE
If (Test-PodeInRunspace) { ... }
#>
function Test-PodeInRunspace {
    [CmdletBinding()]
    param()

    return ([bool]$PODE_SCOPE_RUNSPACE)
}

<#
.SYNOPSIS
Outputs an object to the main Host.

.DESCRIPTION
Due to Pode's use of runspaces, this will output a given object back to the main Host.
It's advised to use this function, so that any output respects the -Quiet flag of the server.

.PARAMETER InputObject
The object to output.

.EXAMPLE
'Hello, world!' | Out-PodeHost

.EXAMPLE
@{ Name = 'Rick' } | Out-PodeHost
#>
function Out-PodeHost {
    [CmdletBinding()]
    param(
        [Parameter(Mandatory = $true, Position = 0, ValueFromPipeline = $true)]
        [object]
        $InputObject
    )
    begin {
        # Initialize an array to hold piped-in values
        $pipelineValue = @()
    }

    process {
        # Add the current piped-in value to the array
        $pipelineValue += $_
    }

    end {
        if ($PodeContext.Server.Quiet) {
            return
        }
        # Set InputObject to the array of values
        if ($pipelineValue.Count -gt 1) {
            $InputObject = $pipelineValue
            $InputObject | Out-Default
        }
        else {
            Out-Default -InputObject $InputObject
        }
    }

}

<#
.SYNOPSIS
Writes an object to the Host.

.DESCRIPTION
Writes an object to the Host.
It's advised to use this function, so that any output respects the -Quiet flag of the server.

.PARAMETER Object
The object to write.

.PARAMETER ForegroundColor
An optional foreground colour.

.PARAMETER NoNewLine
Whether or not to write a new line.

.PARAMETER Explode
Show the object content

.PARAMETER ShowType
Show the Object Type

.PARAMETER Label
Show a label for the object

.EXAMPLE
'Some output' | Write-PodeHost -ForegroundColor Cyan
#>
function Write-PodeHost {
    [Diagnostics.CodeAnalysis.SuppressMessageAttribute('PSAvoidUsingWriteHost', '')]
    [CmdletBinding(DefaultParameterSetName = 'inbuilt')]
    param(
        [Parameter(Position = 0, ValueFromPipeline = $true)]
        [object]
        $Object,

        [Parameter()]
        [System.ConsoleColor]
        $ForegroundColor,

        [switch]
        $NoNewLine,

        [Parameter( Mandatory = $true, ParameterSetName = 'object')]
        [switch]
        $Explode,

        [Parameter( Mandatory = $false, ParameterSetName = 'object')]
        [switch]
        $ShowType,

        [Parameter( Mandatory = $false, ParameterSetName = 'object')]
        [string]
        $Label
    )
    begin {
        # Initialize an array to hold piped-in values
        $pipelineValue = @()
    }

    process {
        # Add the current piped-in value to the array
        $pipelineValue += $_
    }

    end {
        if ($PodeContext.Server.Quiet) {
            return
        }
        # Set Object to the array of values
        if ($pipelineValue.Count -gt 1) {
            $Object = $pipelineValue
        }

        if ($Explode.IsPresent ) {
            if ($null -eq $Object) {
                if ($ShowType) {
                    $Object = "`tNull Value"
                }
            }
            else {
                $type = $Object.gettype().FullName
                $Object = $Object | Out-String
                if ($ShowType) {
                    $Object = "`tTypeName: $type`n$Object"
                }
            }
            if ($Label) {
                $Object = "`tName: $Label $Object"
            }

        }

        if ($ForegroundColor) {
            if ($pipelineValue.Count -gt 1) {
                $Object | Write-Host -ForegroundColor $ForegroundColor -NoNewline:$NoNewLine
            }
            else {
                Write-Host -Object $Object -ForegroundColor $ForegroundColor -NoNewline:$NoNewLine
            }
        }
        else {
            if ($pipelineValue.Count -gt 1) {
                $Object | Write-Host -NoNewline:$NoNewLine
            }
            else {
                Write-Host -Object $Object -NoNewline:$NoNewLine
            }
        }
    }
}

<#
.SYNOPSIS
Returns whether or not the server is running via IIS.

.DESCRIPTION
Returns whether or not the server is running via IIS.

.EXAMPLE
if (Test-PodeIsIIS) { }
#>
function Test-PodeIsIIS {
    [CmdletBinding()]
    param()

    return $PodeContext.Server.IsIIS
}

<#
.SYNOPSIS
Returns the IIS application path.

.DESCRIPTION
Returns the IIS application path, or null if not using IIS.

.EXAMPLE
$path = Get-PodeIISApplicationPath
#>
function Get-PodeIISApplicationPath {
    [CmdletBinding()]
    param()

    if (!$PodeContext.Server.IsIIS) {
        return $null
    }

    return $PodeContext.Server.IIS.Path.Raw
}

<#
.SYNOPSIS
Returns whether or not the server is running via Heroku.

.DESCRIPTION
Returns whether or not the server is running via Heroku.

.EXAMPLE
if (Test-PodeIsHeroku) { }
#>
function Test-PodeIsHeroku {
    [CmdletBinding()]
    param()

    return $PodeContext.Server.IsHeroku
}

<#
.SYNOPSIS
Returns whether or not the server is being hosted behind another application.

.DESCRIPTION
Returns whether or not the server is being hosted behind another application, such as Heroku or IIS.

.EXAMPLE
if (Test-PodeIsHosted) { }
#>
function Test-PodeIsHosted {
    [CmdletBinding()]
    param()

    return ((Test-PodeIsIIS) -or (Test-PodeIsHeroku))
}

<#
.SYNOPSIS
Defines variables to be created when the Pode server stops.

.DESCRIPTION
Allows you to define a variable, with a value, that should be created on the in the main scope after the Pode server is stopped.

.PARAMETER Name
The Name of the variable to be set

.PARAMETER Value
The Value of the variable to be set

.EXAMPLE
Out-PodeVariable -Name ExampleVar -Value @{ Name = 'Bob' }
#>
function Out-PodeVariable {
    [CmdletBinding()]
    param(
        [Parameter(Mandatory = $true)]
        [string]
        $Name,

        [Parameter(Position = 0, ValueFromPipeline = $true)]
        [object]
        $Value
    )
    begin {
        # Initialize an array to hold piped-in values
        $pipelineValue = @()
    }

    process {
        # Add the current piped-in value to the array
        $pipelineValue += $_
    }

    end {
        # Set Value to the array of values
        if ($pipelineValue.Count -gt 1) {
            $Value = $pipelineValue
        }

        $PodeContext.Server.Output.Variables[$Name] = $Value
    }
}

<#
.SYNOPSIS
A helper function to generate cron expressions.

.DESCRIPTION
A helper function to generate cron expressions, which can be used for Schedules and other functions that use cron expressions.
This helper function only covers simple cron use-cases, with some advanced use-cases. If you need further advanced cron
expressions it would be best to write the expression by hand.

.PARAMETER Minute
This is an array of Minutes that the expression should use between 0-59.

.PARAMETER Hour
This is an array of Hours that the expression should use between 0-23.

.PARAMETER Date
This is an array of Dates in the monnth that the expression should use between 1-31.

.PARAMETER Month
This is an array of Months that the expression should use between January-December.

.PARAMETER Day
This is an array of Days in the week that the expression should use between Monday-Sunday.

.PARAMETER Every
This can be used to more easily specify "Every Hour" than writing out all the hours.

.PARAMETER Interval
This can only be used when using the Every parameter, and will setup an interval on the "every" used.
If you want "every 2 hours" then Every should be set to Hour and Interval to 2.

.EXAMPLE
New-PodeCron -Every Day                                             # every 00:00

.EXAMPLE
New-PodeCron -Every Day -Day Tuesday, Friday -Hour 1                # every tuesday and friday at 01:00

.EXAMPLE
New-PodeCron -Every Month -Date 15                                  # every 15th of the month at 00:00

.EXAMPLE
New-PodeCron -Every Date -Interval 2 -Date 2                        # every month, every other day from 2nd, at 00:00

.EXAMPLE
New-PodeCron -Every Year -Month June                                # every 1st june, at 00:00

.EXAMPLE
New-PodeCron -Every Hour -Hour 1 -Interval 1                        # every hour, starting at 01:00

.EXAMPLE
New-PodeCron -Every Minute -Hour 1, 2, 3, 4, 5 -Interval 15         # every 15mins, starting at 01:00 until 05:00

.EXAMPLE
New-PodeCron -Every Hour -Day Monday                                # every hour of every monday

.EXAMPLE
New-PodeCron -Every Quarter                                         # every 1st jan, apr, jul, oct, at 00:00
#>
function New-PodeCron {
    [CmdletBinding()]
    [OutputType([String])]
    param(
        [Parameter()]
        [ValidateRange(0, 59)]
        [int[]]
        $Minute = $null,

        [Parameter()]
        [ValidateRange(0, 23)]
        [int[]]
        $Hour = $null,

        [Parameter()]
        [ValidateRange(1, 31)]
        [int[]]
        $Date = $null,

        [Parameter()]
        [ValidateSet('January', 'February', 'March', 'April', 'May', 'June', 'July', 'August', 'September', 'October', 'November', 'December')]
        [string[]]
        $Month = $null,

        [Parameter()]
        [ValidateSet('Monday', 'Tuesday', 'Wednesday', 'Thursday', 'Friday', 'Saturday', 'Sunday')]
        [string[]]
        $Day = $null,

        [Parameter()]
        [ValidateSet('Minute', 'Hour', 'Day', 'Date', 'Month', 'Quarter', 'Year', 'None')]
        [string]
        $Every = 'None',

        [Parameter()]
        [int]
        $Interval = 0
    )

    # cant have None and Interval
    if (($Every -ieq 'none') -and ($Interval -gt 0)) {
        # Cannot supply an interval when the parameter `Every` is set to None
        throw ($PodeLocale.cannotSupplyIntervalWhenEveryIsNoneExceptionMessage)
    }

    # base cron
    $cron = @{
        Minute = '*'
        Hour   = '*'
        Date   = '*'
        Month  = '*'
        Day    = '*'
    }

    # convert month/day to numbers
    if ($Month.Length -gt 0) {
        $MonthInts = @(foreach ($item in $Month) {
            (@{
                    January   = 1
                    February  = 2
                    March     = 3
                    April     = 4
                    May       = 5
                    June      = 6
                    July      = 7
                    August    = 8
                    September = 9
                    October   = 10
                    November  = 11
                    December  = 12
                })[$item]
            })
    }

    if ($Day.Length -gt 0) {
        $DayInts = @(foreach ($item in $Day) {
            (@{
                    Sunday    = 0
                    Monday    = 1
                    Tuesday   = 2
                    Wednesday = 3
                    Thursday  = 4
                    Friday    = 5
                    Saturday  = 6
                })[$item]
            })
    }

    # set "every" defaults
    switch ($Every.ToUpperInvariant()) {
        'MINUTE' {
            if (Set-PodeCronInterval -Cron $cron -Type 'Minute' -Value $Minute -Interval $Interval) {
                $Minute = @()
            }
        }

        'HOUR' {
            $cron.Minute = '0'

            if (Set-PodeCronInterval -Cron $cron -Type 'Hour' -Value $Hour -Interval $Interval) {
                $Hour = @()
            }
        }

        'DAY' {
            $cron.Minute = '0'
            $cron.Hour = '0'

            if (Set-PodeCronInterval -Cron $cron -Type 'Day' -Value $DayInts -Interval $Interval) {
                $DayInts = @()
            }
        }

        'DATE' {
            $cron.Minute = '0'
            $cron.Hour = '0'

            if (Set-PodeCronInterval -Cron $cron -Type 'Date' -Value $Date -Interval $Interval) {
                $Date = @()
            }
        }

        'MONTH' {
            $cron.Minute = '0'
            $cron.Hour = '0'

            if ($DayInts.Length -eq 0) {
                $cron.Date = '1'
            }

            if (Set-PodeCronInterval -Cron $cron -Type 'Month' -Value $MonthInts -Interval $Interval) {
                $MonthInts = @()
            }
        }

        'QUARTER' {
            $cron.Minute = '0'
            $cron.Hour = '0'
            $cron.Date = '1'
            $cron.Month = '1,4,7,10'

            if ($Interval -gt 0) {
                # Cannot supply interval value for every quarter
                throw ($PodeLocale.cannotSupplyIntervalForQuarterExceptionMessage)
            }
        }

        'YEAR' {
            $cron.Minute = '0'
            $cron.Hour = '0'
            $cron.Date = '1'
            $cron.Month = '1'

            if ($Interval -gt 0) {
                # Cannot supply interval value for every year
                throw ($PodeLocale.cannotSupplyIntervalForYearExceptionMessage)
            }
        }
    }

    # set any custom overrides
    if ($Minute.Length -gt 0) {
        $cron.Minute = $Minute -join ','
    }

    if ($Hour.Length -gt 0) {
        $cron.Hour = $Hour -join ','
    }

    if ($DayInts.Length -gt 0) {
        $cron.Day = $DayInts -join ','
    }

    if ($Date.Length -gt 0) {
        $cron.Date = $Date -join ','
    }

    if ($MonthInts.Length -gt 0) {
        $cron.Month = $MonthInts -join ','
    }

    # build and return
    return "$($cron.Minute) $($cron.Hour) $($cron.Date) $($cron.Month) $($cron.Day)"
}



<#
.SYNOPSIS
Gets the version of the Pode module.

.DESCRIPTION
The Get-PodeVersion function checks the version of the Pode module specified in the module manifest. If the module version is not a placeholder value ('$version$'), it returns the actual version prefixed with 'v.'. If the module version is the placeholder value, indicating the development branch, it returns '[develop branch]'.

.PARAMETER None
This function does not accept any parameters.

.OUTPUTS
System.String
Returns a string indicating the version of the Pode module or '[dev]' if on a development version.

.EXAMPLE
PS> $moduleManifest = @{ ModuleVersion = '1.2.3' }
PS> Get-PodeVersion

Returns 'v1.2.3'.

.EXAMPLE
PS> $moduleManifest = @{ ModuleVersion = '$version$' }
PS> Get-PodeVersion

Returns '[dev]'.

.NOTES
This function assumes that $moduleManifest is a hashtable representing the loaded module manifest, with a key of ModuleVersion.

#>
function Get-PodeVersion {
    $moduleManifest = Get-PodeModuleManifest
    if ($moduleManifest.ModuleVersion -ne '$version$') {
        return "v$($moduleManifest.ModuleVersion)"
    }
    else {
        return '[dev]'
    }
}

<#
.SYNOPSIS
Converts an XML node to a PowerShell hashtable.

.DESCRIPTION
The ConvertFrom-PodeXml function converts an XML node, including all its child nodes and attributes, into an ordered hashtable. This is useful for manipulating XML data in a more PowerShell-centric way.

.PARAMETER node
The XML node to convert. This parameter takes an XML node and processes it, along with its child nodes and attributes.

.PARAMETER Prefix
A string prefix used to indicate an attribute. Default is an empty string.

.PARAMETER ShowDocElement
Indicates whether to show the document element. Default is false.

.PARAMETER KeepAttributes
If set, the function keeps the attributes of the XML nodes in the resulting hashtable.

.EXAMPLE
$node = [xml](Get-Content 'path\to\file.xml').DocumentElement
ConvertFrom-PodeXml -node $node

Converts the XML document's root node to a hashtable.

.INPUTS
System.Xml.XmlNode
You can pipe a XmlNode to ConvertFrom-PodeXml.

.OUTPUTS
System.Collections.Hashtable
Outputs an ordered hashtable representing the XML node structure.

.NOTES
This cmdlet is useful for transforming XML data into a structure that's easier to manipulate in PowerShell scripts.
#>
function ConvertFrom-PodeXml {
    [CmdletBinding()]
    [OutputType([System.Collections.Specialized.OrderedDictionary])]
    param
    (
        [Parameter(Mandatory = $true, Position = 0, ValueFromPipeline = $true)]
        [System.Xml.XmlNode]$node,

        [Parameter()]
        [string]
        $Prefix = '',

        [Parameter()]
        [switch]
        $ShowDocElement,

        [Parameter()]
        [switch]
        $KeepAttributes
    )
    process {
        #if option set, we skip the Document element
        if ($node.DocumentElement -and !($ShowDocElement.IsPresent))
        { $node = $node.DocumentElement }
        $oHash = [ordered] @{ } # start with an ordered hashtable.
        #The order of elements is always significant regardless of what they are
        if ($null -ne $node.Attributes  ) {
            #if there are elements
            # record all the attributes first in the ordered hash
            $node.Attributes | ForEach-Object {
                $oHash.$("$Prefix$($_.FirstChild.parentNode.LocalName)") = $_.FirstChild.value
            }
        }
        # check to see if there is a pseudo-array. (more than one
        # child-node with the same name that must be handled as an array)
        $node.ChildNodes | #we just group the names and create an empty
            #array for each
            Group-Object -Property LocalName | Where-Object { $_.count -gt 1 } | Select-Object Name |
            ForEach-Object {
                $oHash.($_.Name) = @() <# create an empty array for each one#>
            }
        foreach ($child in $node.ChildNodes) {
            #now we look at each node in turn.
            $childName = $child.LocalName
            if ($child -is [system.xml.xmltext]) {
                # if it is simple XML text
                $oHash.$childname += $child.InnerText
            }
            # if it has a #text child we may need to cope with attributes
            elseif ($child.FirstChild.Name -eq '#text' -and $child.ChildNodes.Count -eq 1) {
                if ($null -ne $child.Attributes -and $KeepAttributes ) {
                    #hah, an attribute
                    <#we need to record the text with the #text label and preserve all
					the attributes #>
                    $aHash = [ordered]@{ }
                    $child.Attributes | ForEach-Object {
                        $aHash.$($_.FirstChild.parentNode.LocalName) = $_.FirstChild.value
                    }
                    #now we add the text with an explicit name
                    $aHash.'#text' += $child.'#text'
                    $oHash.$childname += $aHash
                }
                else {
                    #phew, just a simple text attribute.
                    $oHash.$childname += $child.FirstChild.InnerText
                }
            }
            elseif ($null -ne $child.'#cdata-section' ) {
                # if it is a data section, a block of text that isnt parsed by the parser,
                # but is otherwise recognized as markup
                $oHash.$childname = $child.'#cdata-section'
            }
            elseif ($child.ChildNodes.Count -gt 1 -and
                        ($child | Get-Member -MemberType Property).Count -eq 1) {
                $oHash.$childname = @()
                foreach ($grandchild in $child.ChildNodes) {
                    $oHash.$childname += (ConvertFrom-PodeXml $grandchild)
                }
            }
            else {
                # create an array as a value  to the hashtable element
                $oHash.$childname += (ConvertFrom-PodeXml $child)
            }
        }
        return $oHash
    }
}

<#
.SYNOPSIS
Invokes the garbage collector.

.DESCRIPTION
Invokes the garbage collector.

.EXAMPLE
Invoke-PodeGC
#>
function Invoke-PodeGC {
    [CmdletBinding()]
    param()

    [System.GC]::Collect()
}<|MERGE_RESOLUTION|>--- conflicted
+++ resolved
@@ -98,18 +98,10 @@
         [scriptblock]
         $ScriptBlock
     )
-<<<<<<< HEAD
-
-    # Record the operation on the trace log
-    Write-PodeTraceLog -Operation $MyInvocation.MyCommand.Name -Parameters $PSBoundParameters
-
-    try {
-        $watch = [System.Diagnostics.Stopwatch]::StartNew()
-        . $ScriptBlock
-=======
     begin {
         $pipelineItemCount = 0
->>>>>>> af574341
+        # Record the operation on the trace log
+        Write-PodeTraceLog -Operation $MyInvocation.MyCommand.Name -Parameters $PSBoundParameters
     }
 
     process {
@@ -245,87 +237,6 @@
 
 <#
 .SYNOPSIS
-<<<<<<< HEAD
-=======
-Adds a ScriptBlock as Endware to run at the end of each web Request.
-
-.DESCRIPTION
-Adds a ScriptBlock as Endware to run at the end of each web Request.
-
-.PARAMETER ScriptBlock
-The ScriptBlock to add. It will be supplied the current web event.
-
-.PARAMETER ArgumentList
-An array of arguments to supply to the Endware's ScriptBlock.
-
-.EXAMPLE
-Add-PodeEndware -ScriptBlock { /* logic */ }
-#>
-function Add-PodeEndware {
-    [CmdletBinding()]
-    param(
-        [Parameter(Mandatory = $true, Position = 0, ValueFromPipeline = $true)]
-        [scriptblock]
-        $ScriptBlock,
-
-        [Parameter()]
-        [object[]]
-        $ArgumentList
-    )
-    begin {
-        $pipelineItemCount = 0
-    }
-
-    process {
-        $pipelineItemCount++
-    }
-
-    end {
-        if ($pipelineItemCount -gt 1) {
-            throw ($PodeLocale.fnDoesNotAcceptArrayAsPipelineInputExceptionMessage -f $($MyInvocation.MyCommand.Name))
-        }
-        # check for scoped vars
-        $ScriptBlock, $usingVars = Convert-PodeScopedVariables -ScriptBlock $ScriptBlock -PSSession $PSCmdlet.SessionState
-
-        # add the scriptblock to array of endware that needs to be run
-        $PodeContext.Server.Endware += @{
-            Logic          = $ScriptBlock
-            UsingVariables = $usingVars
-            Arguments      = $ArgumentList
-        }
-    }
-}
-
-<#
-.SYNOPSIS
-Automatically loads endware ps1 files
-
-.DESCRIPTION
-Automatically loads endware ps1 files from either a /endware folder, or a custom folder. Saves space dot-sourcing them all one-by-one.
-
-.PARAMETER Path
-Optional Path to a folder containing ps1 files, can be relative or literal.
-
-.EXAMPLE
-Use-PodeEndware
-
-.EXAMPLE
-Use-PodeEndware -Path './endware'
-#>
-function Use-PodeEndware {
-    [CmdletBinding()]
-    param(
-        [Parameter()]
-        [string]
-        $Path
-    )
-
-    Use-PodeFolder -Path $Path -DefaultPath 'endware'
-}
-
-<#
-.SYNOPSIS
->>>>>>> af574341
 Imports a Module into the current, and all runspaces that Pode uses.
 
 .DESCRIPTION

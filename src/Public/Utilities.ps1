<#
.SYNOPSIS
Dispose and close streams, tokens, and other Disposables.

.DESCRIPTION
Dispose and close streams, tokens, and other Disposables.

.PARAMETER Disposable
The Disposable object to dispose and close.

.PARAMETER Close
Should the Disposable also be closed, as well as disposed?

.PARAMETER CheckNetwork
If an error is thrown, check the reason - if it's network related ignore the error.

.EXAMPLE
Close-PodeDisposable -Disposable $stream -Close
#>
function Close-PodeDisposable {
    [CmdletBinding()]
    param(
        [Parameter()]
        [System.IDisposable]
        $Disposable,

        [switch]
        $Close,

        [switch]
        $CheckNetwork
    )

    if ($null -eq $Disposable) {
        return
    }

    try {
        if ($Close) {
            $Disposable.Close()
        }
    }
    catch [exception] {
        if ($CheckNetwork -and (Test-PodeValidNetworkFailure $_.Exception)) {
            return
        }

        $_ | Write-PodeErrorLog
        throw $_.Exception
    }
    finally {
        $Disposable.Dispose()
    }
}

<#
.SYNOPSIS
Returns the literal path of the server.

.DESCRIPTION
Returns the literal path of the server.

.EXAMPLE
$path = Get-PodeServerPath
#>
function Get-PodeServerPath {
    [CmdletBinding()]
    [OutputType([string])]
    param()

    return $PodeContext.Server.Root
}

<#
.SYNOPSIS
Starts a Stopwatch on some ScriptBlock, and outputs the duration at the end.

.DESCRIPTION
Starts a Stopwatch on some ScriptBlock, and outputs the duration at the end.

.PARAMETER Name
The name of the Stopwatch.

.PARAMETER ScriptBlock
The ScriptBlock to time.

.EXAMPLE
Start-PodeStopwatch -Name 'ReadFile' -ScriptBlock { $content = Get-Content './file.txt' }
#>
function Start-PodeStopwatch {
    [CmdletBinding()]
    param(
        [Parameter(Mandatory = $true)]
        [string]
        $Name,

        [Parameter(Mandatory = $true, ValueFromPipeline = $true)]
        [scriptblock]
        $ScriptBlock
    )

    try {
        $watch = [System.Diagnostics.Stopwatch]::StartNew()
        . $ScriptBlock
    }
    catch {
        $_ | Write-PodeErrorLog
        throw $_.Exception
    }
    finally {
        $watch.Stop()
        "[Stopwatch]: $($watch.Elapsed) [$($Name)]" | Out-PodeHost
    }
}

<#
.SYNOPSIS
Like the "using" keyword in .NET. Allows you to use a Stream and then disposes of it.

.DESCRIPTION
Like the "using" keyword in .NET. Allows you to use a Stream and then disposes of it.

.PARAMETER Stream
The Stream to use and then dispose.

.PARAMETER ScriptBlock
The ScriptBlock to invoke. It will be supplied the Stream.

.EXAMPLE
$content = (Use-PodeStream -Stream $stream -ScriptBlock { return $args[0].ReadToEnd() })
#>
function Use-PodeStream {
    [CmdletBinding()]
    [OutputType([object])]
    param(
        [Parameter(Mandatory = $true)]
        [System.IDisposable]
        $Stream,

        [Parameter(Mandatory = $true)]
        [scriptblock]
        $ScriptBlock
    )

    try {
        return (Invoke-PodeScriptBlock -ScriptBlock $ScriptBlock -Arguments $Stream -Return -NoNewClosure)
    }
    catch {
        $_ | Write-PodeErrorLog
        throw $_.Exception
    }
    finally {
        $Stream.Dispose()
    }
}

<#
.SYNOPSIS
Loads a script, by dot-sourcing, at the supplied path.

.DESCRIPTION
Loads a script, by dot-sourcing, at the supplied path. If the path is relative, the server's path is prepended.

.PARAMETER Path
The path, literal or relative to the server, to some script.

.EXAMPLE
Use-PodeScript -Path './scripts/tools.ps1'
#>
function Use-PodeScript {
    [CmdletBinding()]
    param(
        [Parameter(Mandatory = $true)]
        [string]
        $Path
    )

    # if path is '.', replace with server root
    $_path = Get-PodeRelativePath -Path $Path -JoinRoot -Resolve

    # we have a path, if it's a directory/wildcard then loop over all files
    if (![string]::IsNullOrWhiteSpace($_path)) {
        $_paths = Get-PodeWildcardFiles -Path $Path -Wildcard '*.ps1'
        if (!(Test-PodeIsEmpty $_paths)) {
            foreach ($_path in $_paths) {
                Use-PodeScript -Path $_path
            }

            return
        }
    }

    # check if the path exists
    if (!(Test-PodePath $_path -NoStatus)) {
        throw "The script path does not exist: $(Protect-PodeValue -Value $_path -Default $Path)"
    }

    # dot-source the script
    . $_path

    # load any functions from the file into pode's runspaces
    Import-PodeFunctionsIntoRunspaceState -FilePath $_path
}

<#
.SYNOPSIS
Returns the loaded configuration of the server.

.DESCRIPTION
Returns the loaded configuration of the server.

.EXAMPLE
$s = Get-PodeConfig
#>
function Get-PodeConfig {
    [CmdletBinding()]
    [OutputType([hashtable])]
    param()

    return $PodeContext.Server.Configuration
}

<#
.SYNOPSIS
Adds a ScriptBlock as Endware to run at the end of each web Request.

.DESCRIPTION
Adds a ScriptBlock as Endware to run at the end of each web Request.

.PARAMETER ScriptBlock
The ScriptBlock to add. It will be supplied the current web event.

.PARAMETER ArgumentList
An array of arguments to supply to the Endware's ScriptBlock.

.EXAMPLE
Add-PodeEndware -ScriptBlock { /* logic */ }
#>
function Add-PodeEndware {
    [CmdletBinding()]
    param(
        [Parameter(Mandatory = $true, ValueFromPipeline = $true)]
        [scriptblock]
        $ScriptBlock,

        [Parameter()]
        [object[]]
        $ArgumentList
    )

    # check for scoped vars
    $ScriptBlock, $usingVars = Convert-PodeScopedVariables -ScriptBlock $ScriptBlock -PSSession $PSCmdlet.SessionState

    # add the scriptblock to array of endware that needs to be run
    $PodeContext.Server.Endware += @{
        Logic          = $ScriptBlock
        UsingVariables = $usingVars
        Arguments      = $ArgumentList
    }
}

<#
.SYNOPSIS
Automatically loads endware ps1 files

.DESCRIPTION
Automatically loads endware ps1 files from either a /endware folder, or a custom folder. Saves space dot-sourcing them all one-by-one.

.PARAMETER Path
Optional Path to a folder containing ps1 files, can be relative or literal.

.EXAMPLE
Use-PodeEndware

.EXAMPLE
Use-PodeEndware -Path './endware'
#>
function Use-PodeEndware {
    [CmdletBinding()]
    param(
        [Parameter()]
        [string]
        $Path
    )

    Use-PodeFolder -Path $Path -DefaultPath 'endware'
}

<#
.SYNOPSIS
Imports a Module into the current, and all runspaces that Pode uses.

.DESCRIPTION
Imports a Module into the current, and all runspaces that Pode uses. Modules can also be imported from the ps_modules directory.

.PARAMETER Name
The name of a globally installed Module, or one within the ps_modules directory, to import.

.PARAMETER Path
The path, literal or relative, to a Module to import.

.EXAMPLE
Import-PodeModule -Name IISManager

.EXAMPLE
Import-PodeModule -Path './modules/utilities.psm1'
#>
function Import-PodeModule {
    [CmdletBinding(DefaultParameterSetName = 'Name')]
    param(
        [Parameter(Mandatory = $true, ParameterSetName = 'Name')]
        [string]
        $Name,

        [Parameter(Mandatory = $true, ParameterSetName = 'Path')]
        [string]
        $Path
    )

    # script root path
    $rootPath = $null
    if ($null -eq $PodeContext) {
        $rootPath = (Protect-PodeValue -Value $MyInvocation.PSScriptRoot -Default $pwd.Path)
    }

    # get the path of a module, or import modules on mass
    switch ($PSCmdlet.ParameterSetName.ToLowerInvariant()) {
        'name' {
            $modulePath = Join-PodeServerRoot -Folder ([System.IO.Path]::Combine('ps_modules', $Name)) -Root $rootPath
            if (Test-PodePath -Path $modulePath -NoStatus) {
                $Path = (Get-ChildItem ([System.IO.Path]::Combine($modulePath, '*', "$($Name).ps*1")) -Recurse -Force | Select-Object -First 1).FullName
            }
            else {
                $Path = Find-PodeModuleFile -Name $Name -ListAvailable
            }
        }

        'path' {
            $Path = Get-PodeRelativePath -Path $Path -RootPath $rootPath -JoinRoot -Resolve
            $paths = Get-PodeWildcardFiles -Path $Path -RootPath $rootPath -Wildcard '*.ps*1'
            if (!(Test-PodeIsEmpty $paths)) {
                foreach ($_path in $paths) {
                    Import-PodeModule -Path $_path
                }

                return
            }
        }
    }

    # if it's still empty, error
    if ([string]::IsNullOrWhiteSpace($Path)) {
        throw "Failed to import module: $(Protect-PodeValue -Value $Path -Default $Name)"
    }

    # check if the path exists
    if (!(Test-PodePath $Path -NoStatus)) {
        throw "The module path does not exist: $(Protect-PodeValue -Value $Path -Default $Name)"
    }

    $null = Import-Module $Path -Force -DisableNameChecking -Scope Global -ErrorAction Stop
}

<#
.SYNOPSIS
Imports a Snapin into the current, and all runspaces that Pode uses.

.DESCRIPTION
Imports a Snapin into the current, and all runspaces that Pode uses.

.PARAMETER Name
The name of a Snapin to import.

.EXAMPLE
Import-PodeSnapin -Name 'WDeploySnapin3.0'
#>
function Import-PodeSnapin {
    [CmdletBinding()]
    param(
        [Parameter(Mandatory = $true)]
        [string]
        $Name
    )

    # if non-windows or core, fail
    if ((Test-PodeIsPSCore) -or (Test-PodeIsUnix)) {
        throw 'Snapins are only supported on Windows PowerShell'
    }

    # import the snap-in
    $null = Add-PSSnapin -Name $Name
}

<#
.SYNOPSIS
Protects a value, by returning a default value is the main one is null/empty.

.DESCRIPTION
Protects a value, by returning a default value is the main one is null/empty.

.PARAMETER Value
The main value to use.

.PARAMETER Default
A default value to return should the main value be null/empty.

.EXAMPLE
$Name = Protect-PodeValue -Value $Name -Default 'Rick'
#>
function Protect-PodeValue {
    [CmdletBinding()]
    [OutputType([object])]
    param(
        [Parameter()]
        $Value,

        [Parameter()]
        $Default
    )

    return (Resolve-PodeValue -Check (Test-PodeIsEmpty $Value) -TrueValue $Default -FalseValue $Value)
}

<#
.SYNOPSIS
Resolves a query, and returns a value based on the response.

.DESCRIPTION
Resolves a query, and returns a value based on the response.

.PARAMETER Check
The query, or variable, to evalulate.

.PARAMETER TrueValue
The value to use if evaluated to True.

.PARAMETER FalseValue
The value to use if evaluated to False.

.EXAMPLE
$Port = Resolve-PodeValue -Check $AllowSsl -TrueValue 443 -FalseValue -80
#>
function Resolve-PodeValue {
    [CmdletBinding()]
    [OutputType([object])]
    param(
        [Parameter(Mandatory = $true)]
        [bool]
        $Check,

        [Parameter()]
        $TrueValue,

        [Parameter()]
        $FalseValue
    )

    if ($Check) {
        return $TrueValue
    }

    return $FalseValue
}

<#
.SYNOPSIS
Invokes a ScriptBlock.

.DESCRIPTION
Invokes a ScriptBlock, supplying optional arguments, splatting, and returning any optional values.

.PARAMETER ScriptBlock
The ScriptBlock to invoke.

.PARAMETER Arguments
Any arguments that should be supplied to the ScriptBlock.

.PARAMETER UsingVariables
Optional array of "using-variable" values, which will be automatically prepended to any supplied Arguments when supplied to the ScriptBlock.

.PARAMETER Scoped
Run the ScriptBlock in a scoped context.

.PARAMETER Return
Return any values that the ScriptBlock may return.

.PARAMETER Splat
Spat the argument onto the ScriptBlock.

.PARAMETER NoNewClosure
Don't create a new closure before invoking the ScriptBlock.

.EXAMPLE
Invoke-PodeScriptBlock -ScriptBlock { Write-Host 'Hello!' }

.EXAMPLE
Invoke-PodeScriptBlock -Arguments 'Morty' -ScriptBlock { /* logic */ }
#>
function Invoke-PodeScriptBlock {
    [CmdletBinding()]
    [OutputType([object])]
    param(
        [Parameter(Mandatory = $true)]
        [scriptblock]
        $ScriptBlock,

        [Parameter()]
        $Arguments = $null,

        [Parameter()]
        [object[]]
        $UsingVariables = $null,

        [switch]
        $Scoped,

        [switch]
        $Return,

        [switch]
        $Splat,

        [switch]
        $NoNewClosure
    )

    # force no new closure if running serverless
    if ($PodeContext.Server.IsServerless) {
        $NoNewClosure = $true
    }

    # if new closure needed, create it
    if (!$NoNewClosure) {
        $ScriptBlock = ($ScriptBlock).GetNewClosure()
    }

    # merge arguments together, if we have using vars supplied
    if (($null -ne $UsingVariables) -and ($UsingVariables.Length -gt 0)) {
        $Arguments = @(Merge-PodeScriptblockArguments -ArgumentList $Arguments -UsingVariables $UsingVariables)
    }

    # invoke the scriptblock
    if ($Scoped) {
        if ($Splat) {
            $result = (& $ScriptBlock @Arguments)
        }
        else {
            $result = (& $ScriptBlock $Arguments)
        }
    }
    else {
        if ($Splat) {
            $result = (. $ScriptBlock @Arguments)
        }
        else {
            $result = (. $ScriptBlock $Arguments)
        }
    }

    # if needed, return the result
    if ($Return) {
        return $result
    }
}

<#
.SYNOPSIS
Merges Arguments and Using Variables together.

.DESCRIPTION
Merges Arguments and Using Variables together to be supplied to a ScriptBlock.
The Using Variables will be prepended so then are supplied first to a ScriptBlock.

.PARAMETER ArgumentList
And optional array of Arguments.

.PARAMETER UsingVariables
And optional array of "using-variable" values to be prepended.

.EXAMPLE
$Arguments = @(Merge-PodeScriptblockArguments -ArgumentList $Arguments -UsingVariables $UsingVariables)

.EXAMPLE
$Arguments = @(Merge-PodeScriptblockArguments -UsingVariables $UsingVariables)
#>
function Merge-PodeScriptblockArguments {
    param(
        [Parameter()]
        [object[]]
        $ArgumentList = $null,

        [Parameter()]
        [object[]]
        $UsingVariables = $null
    )

    if ($null -eq $ArgumentList) {
        $ArgumentList = @()
    }

    if (($null -eq $UsingVariables) -or ($UsingVariables.Length -le 0)) {
        return $ArgumentList
    }

    $_vars = @()
    foreach ($_var in $UsingVariables) {
        $_vars += , $_var.Value
    }

    return ($_vars + $ArgumentList)
}

<#
.SYNOPSIS
Tests if a value is empty - the value can be of any type.

.DESCRIPTION
Tests if a value is empty - the value can be of any type.

.PARAMETER Value
The value to test.

.EXAMPLE
if (Test-PodeIsEmpty @{}) { /* logic */ }
#>
function Test-PodeIsEmpty {
    [CmdletBinding()]
    [OutputType([bool])]
    param(
        [Parameter()]
        $Value
    )

    if ($null -eq $Value) {
        return $true
    }

    if ($Value -is [string]) {
        return [string]::IsNullOrWhiteSpace($Value)
    }

    if ($Value -is [array]) {
        return ($Value.Length -eq 0)
    }

    if (($Value -is [hashtable]) -or ($Value -is [System.Collections.Specialized.OrderedDictionary])) {
        return ($Value.Count -eq 0)
    }

    if ($Value -is [scriptblock]) {
        return ([string]::IsNullOrWhiteSpace($Value.ToString()))
    }

    if ($Value -is [valuetype]) {
        return $false
    }

    return ([string]::IsNullOrWhiteSpace($Value) -or ((Get-PodeCount $Value) -eq 0))
}

<#
.SYNOPSIS
Tests if the the current session is running in PowerShell Core.

.DESCRIPTION
Tests if the the current session is running in PowerShell Core.

.EXAMPLE
if (Test-PodeIsPSCore) { /* logic */ }
#>
function Test-PodeIsPSCore {
    [CmdletBinding()]
    [OutputType([bool])]
    param()

    return (Get-PodePSVersionTable).PSEdition -ieq 'core'
}

<#
.SYNOPSIS
Tests if the current OS is Unix.

.DESCRIPTION
Tests if the current OS is Unix.

.EXAMPLE
if (Test-PodeIsUnix) { /* logic */ }
#>
function Test-PodeIsUnix {
    [CmdletBinding()]
    [OutputType([bool])]
    param()

    return (Get-PodePSVersionTable).Platform -ieq 'unix'
}

<#
.SYNOPSIS
Tests if the current OS is Windows.

.DESCRIPTION
Tests if the current OS is Windows.

.EXAMPLE
if (Test-PodeIsWindows) { /* logic */ }
#>
function Test-PodeIsWindows {
    [CmdletBinding()]
    [OutputType([bool])]
    param()

    $v = Get-PodePSVersionTable
    return ($v.Platform -ilike '*win*' -or ($null -eq $v.Platform -and $v.PSEdition -ieq 'desktop'))
}

<#
.SYNOPSIS
Tests if the current OS is MacOS.

.DESCRIPTION
Tests if the current OS is MacOS.

.EXAMPLE
if (Test-PodeIsMacOS) { /* logic */ }
#>
function Test-PodeIsMacOS {
    [CmdletBinding()]
    [OutputType([bool])]
    param()

    return ([bool]$IsMacOS)
}

<#
.SYNOPSIS
Tests if the scope you're in is currently within a Pode runspace.

.DESCRIPTION
Tests if the scope you're in is currently within a Pode runspace.

.EXAMPLE
If (Test-PodeInRunspace) { ... }
#>
function Test-PodeInRunspace {
    [CmdletBinding()]
    param()

    return ([bool]$PODE_SCOPE_RUNSPACE)
}

<#
.SYNOPSIS
Outputs an object to the main Host.

.DESCRIPTION
Due to Pode's use of runspaces, this will output a given object back to the main Host.
It's advised to use this function, so that any output respects the -Quiet flag of the server.

.PARAMETER InputObject
The object to output.

.EXAMPLE
'Hello, world!' | Out-PodeHost

.EXAMPLE
@{ Name = 'Rick' } | Out-PodeHost
#>
function Out-PodeHost {
    [CmdletBinding()]
    param(
        [Parameter(Mandatory = $true, ValueFromPipeline = $true)]
        [object]
        $InputObject
    )

    if (!$PodeContext.Server.Quiet) {
        $InputObject | Out-Default
    }
}

<#
.SYNOPSIS
Writes an object to the Host.

.DESCRIPTION
Writes an object to the Host.
It's advised to use this function, so that any output respects the -Quiet flag of the server.

.PARAMETER Object
The object to write.

.PARAMETER ForegroundColor
An optional foreground colour.

.PARAMETER NoNewLine
Whether or not to write a new line.

.PARAMETER Explode
Show the object content

.PARAMETER ShowType
Show the Object Type

.EXAMPLE
'Some output' | Write-PodeHost -ForegroundColor Cyan
#>
function Write-PodeHost {
    [CmdletBinding(DefaultParameterSetName = 'inbuilt')]
    param(
        [Parameter(Position = 0, ValueFromPipeline = $true)]
        [object]
        $Object,

        [Parameter()]
        [System.ConsoleColor]
        $ForegroundColor,

        [switch]
        $NoNewLine,

        [Parameter( Mandatory = $true, ParameterSetName = 'object')]
        [switch]
        $Explode,

        [Parameter( Mandatory = $false, ParameterSetName = 'object')]
        [switch]
        $ShowType
    )

    if ($PodeContext.Server.Quiet) {
        return
    }

    if ($Explode.IsPresent ) {
        if ($null -eq $Object) {
            if ($ShowType) {
                $Object = "`tNull Value"
            }
        }
        else {
            $type = $Object.gettype().FullName
            $Object = $Object | Out-String
            if ($ShowType) {
                $Object = "`tTypeName: $type`n$Object"
            }
        }
    }

    if ($ForegroundColor) {
        Write-Host -Object $Object -ForegroundColor $ForegroundColor -NoNewline:$NoNewLine
    }
    else {
        Write-Host -Object $Object -NoNewline:$NoNewLine
    }
}

<#
.SYNOPSIS
Returns whether or not the server is running via IIS.

.DESCRIPTION
Returns whether or not the server is running via IIS.

.EXAMPLE
if (Test-PodeIsIIS) { }
#>
function Test-PodeIsIIS {
    [CmdletBinding()]
    param()

    return $PodeContext.Server.IsIIS
}

<#
.SYNOPSIS
Returns the IIS application path.

.DESCRIPTION
Returns the IIS application path, or null if not using IIS.

.EXAMPLE
$path = Get-PodeIISApplicationPath
#>
function Get-PodeIISApplicationPath {
    [CmdletBinding()]
    param()

    if (!$PodeContext.Server.IsIIS) {
        return $null
    }

    return $PodeContext.Server.IIS.Path.Raw
}

<#
.SYNOPSIS
Returns whether or not the server is running via Heroku.

.DESCRIPTION
Returns whether or not the server is running via Heroku.

.EXAMPLE
if (Test-PodeIsHeroku) { }
#>
function Test-PodeIsHeroku {
    [CmdletBinding()]
    param()

    return $PodeContext.Server.IsHeroku
}

<#
.SYNOPSIS
Returns whether or not the server is being hosted behind another application.

.DESCRIPTION
Returns whether or not the server is being hosted behind another application, such as Heroku or IIS.

.EXAMPLE
if (Test-PodeIsHosted) { }
#>
function Test-PodeIsHosted {
    [CmdletBinding()]
    param()

    return ((Test-PodeIsIIS) -or (Test-PodeIsHeroku))
}

<#
.SYNOPSIS
Defines variables to be created when the Pode server stops.

.DESCRIPTION
Allows you to define a variable, with a value, that should be created on the in the main scope after the Pode server is stopped.

.PARAMETER Name
The Name of the variable to be set

.PARAMETER Value
The Value of the variable to be set

.EXAMPLE
Out-PodeVariable -Name ExampleVar -Value @{ Name = 'Bob' }
#>
function Out-PodeVariable {
    [CmdletBinding()]
    param(
        [Parameter(Mandatory = $true)]
        [string]
        $Name,

        [Parameter(ValueFromPipeline = $true)]
        [object]
        $Value
    )

    $PodeContext.Server.Output.Variables[$Name] = $Value
}

<#
.SYNOPSIS
A helper function to generate cron expressions.

.DESCRIPTION
A helper function to generate cron expressions, which can be used for Schedules and other functions that use cron expressions.
This helper function only covers simple cron use-cases, with some advanced use-cases. If you need further advanced cron
expressions it would be best to write the expression by hand.

.PARAMETER Minute
This is an array of Minutes that the expression should use between 0-59.

.PARAMETER Hour
This is an array of Hours that the expression should use between 0-23.

.PARAMETER Date
This is an array of Dates in the monnth that the expression should use between 1-31.

.PARAMETER Month
This is an array of Months that the expression should use between January-December.

.PARAMETER Day
This is an array of Days in the week that the expression should use between Monday-Sunday.

.PARAMETER Every
This can be used to more easily specify "Every Hour" than writing out all the hours.

.PARAMETER Interval
This can only be used when using the Every parameter, and will setup an interval on the "every" used.
If you want "every 2 hours" then Every should be set to Hour and Interval to 2.

.EXAMPLE
New-PodeCron -Every Day                                             # every 00:00

.EXAMPLE
New-PodeCron -Every Day -Day Tuesday, Friday -Hour 1                # every tuesday and friday at 01:00

.EXAMPLE
New-PodeCron -Every Month -Date 15                                  # every 15th of the month at 00:00

.EXAMPLE
New-PodeCron -Every Date -Interval 2 -Date 2                        # every month, every other day from 2nd, at 00:00

.EXAMPLE
New-PodeCron -Every Year -Month June                                # every 1st june, at 00:00

.EXAMPLE
New-PodeCron -Every Hour -Hour 1 -Interval 1                        # every hour, starting at 01:00

.EXAMPLE
New-PodeCron -Every Minute -Hour 1, 2, 3, 4, 5 -Interval 15         # every 15mins, starting at 01:00 until 05:00

.EXAMPLE
New-PodeCron -Every Hour -Day Monday                                # every hour of every monday

.EXAMPLE
New-PodeCron -Every Quarter                                         # every 1st jan, apr, jul, oct, at 00:00
#>
function New-PodeCron {
    [CmdletBinding()]
    [OutputType([String])]
    param(
        [Parameter()]
        [ValidateRange(0, 59)]
        [int[]]
        $Minute = $null,

        [Parameter()]
        [ValidateRange(0, 23)]
        [int[]]
        $Hour = $null,

        [Parameter()]
        [ValidateRange(1, 31)]
        [int[]]
        $Date = $null,

        [Parameter()]
        [ValidateSet('January', 'February', 'March', 'April', 'May', 'June', 'July', 'August', 'September', 'October', 'November', 'December')]
        [string[]]
        $Month = $null,

        [Parameter()]
        [ValidateSet('Monday', 'Tuesday', 'Wednesday', 'Thursday', 'Friday', 'Saturday', 'Sunday')]
        [string[]]
        $Day = $null,

        [Parameter()]
        [ValidateSet('Minute', 'Hour', 'Day', 'Date', 'Month', 'Quarter', 'Year', 'None')]
        [string]
        $Every = 'None',

        [Parameter()]
        [int]
        $Interval = 0
    )

    # cant have None and Interval
    if (($Every -ieq 'none') -and ($Interval -gt 0)) {
        throw 'Cannot supply an interval when -Every is set to None'
    }

    # base cron
    $cron = @{
        Minute = '*'
        Hour   = '*'
        Date   = '*'
        Month  = '*'
        Day    = '*'
    }

    # convert month/day to numbers
    if ($Month.Length -gt 0) {
        $MonthInts = @(foreach ($item in $Month) {
            (@{
                    January   = 1
                    February  = 2
                    March     = 3
                    April     = 4
                    May       = 5
                    June      = 6
                    July      = 7
                    August    = 8
                    September = 9
                    October   = 10
                    November  = 11
                    December  = 12
                })[$item]
            })
    }

    if ($Day.Length -gt 0) {
        $DayInts = @(foreach ($item in $Day) {
            (@{
                    Sunday    = 0
                    Monday    = 1
                    Tuesday   = 2
                    Wednesday = 3
                    Thursday  = 4
                    Friday    = 5
                    Saturday  = 6
                })[$item]
            })
    }

    # set "every" defaults
    switch ($Every.ToUpperInvariant()) {
        'MINUTE' {
            if (Set-PodeCronInterval -Cron $cron -Type 'Minute' -Value $Minute -Interval $Interval) {
                $Minute = @()
            }
        }

        'HOUR' {
            $cron.Minute = '0'

            if (Set-PodeCronInterval -Cron $cron -Type 'Hour' -Value $Hour -Interval $Interval) {
                $Hour = @()
            }
        }

        'DAY' {
            $cron.Minute = '0'
            $cron.Hour = '0'

            if (Set-PodeCronInterval -Cron $cron -Type 'Day' -Value $DayInts -Interval $Interval) {
                $DayInts = @()
            }
        }

        'DATE' {
            $cron.Minute = '0'
            $cron.Hour = '0'

            if (Set-PodeCronInterval -Cron $cron -Type 'Date' -Value $Date -Interval $Interval) {
                $Date = @()
            }
        }

        'MONTH' {
            $cron.Minute = '0'
            $cron.Hour = '0'

            if ($DayInts.Length -eq 0) {
                $cron.Date = '1'
            }

            if (Set-PodeCronInterval -Cron $cron -Type 'Month' -Value $MonthInts -Interval $Interval) {
                $MonthInts = @()
            }
        }

        'QUARTER' {
            $cron.Minute = '0'
            $cron.Hour = '0'
            $cron.Date = '1'
            $cron.Month = '1,4,7,10'

            if ($Interval -gt 0) {
                throw 'Cannot supply interval value for every quarter'
            }
        }

        'YEAR' {
            $cron.Minute = '0'
            $cron.Hour = '0'
            $cron.Date = '1'
            $cron.Month = '1'

            if ($Interval -gt 0) {
                throw 'Cannot supply interval value for every year'
            }
        }
    }

    # set any custom overrides
    if ($Minute.Length -gt 0) {
        $cron.Minute = $Minute -join ','
    }

    if ($Hour.Length -gt 0) {
        $cron.Hour = $Hour -join ','
    }

    if ($DayInts.Length -gt 0) {
        $cron.Day = $DayInts -join ','
    }

    if ($Date.Length -gt 0) {
        $cron.Date = $Date -join ','
    }

    if ($MonthInts.Length -gt 0) {
        $cron.Month = $MonthInts -join ','
    }

    # build and return
    return "$($cron.Minute) $($cron.Hour) $($cron.Date) $($cron.Month) $($cron.Day)"
}

<<<<<<< HEAD
<#
.SYNOPSIS
Converts an XML node to a PowerShell hashtable.

.DESCRIPTION
The ConvertFrom-PodeXML function converts an XML node, including all its child nodes and attributes, into an ordered hashtable. This is useful for manipulating XML data in a more PowerShell-centric way.

.PARAMETER node
The XML node to convert. This parameter takes an XML node and processes it, along with its child nodes and attributes.

.PARAMETER Prefix
A string prefix used to indicate an attribute. Default is an empty string.

.PARAMETER ShowDocElement
Indicates whether to show the document element. Default is false.

.PARAMETER KeepAttributes
If set, the function keeps the attributes of the XML nodes in the resulting hashtable.

.EXAMPLE
$node = [xml](Get-Content 'path\to\file.xml').DocumentElement
ConvertFrom-PodeXML -node $node

Converts the XML document's root node to a hashtable.

.INPUTS
System.Xml.XmlNode
You can pipe a XmlNode to ConvertFrom-PodeXML.

.OUTPUTS
System.Collections.Hashtable
Outputs an ordered hashtable representing the XML node structure.

.NOTES
This cmdlet is useful for transforming XML data into a structure that's easier to manipulate in PowerShell scripts.

.LINK
https://badgerati.github.io/Pode/Functions/Utility/ConvertFrom-PodeXML

#>
function ConvertFrom-PodeXML {
    [CmdletBinding()]
    [OutputType([System.Collections.Specialized.OrderedDictionary])]
    param
    (
        [Parameter(Mandatory = $true, ValueFromPipeline)]
        [System.Xml.XmlNode]$node, #we are working through the nodes
        [string]$Prefix = '', #do we indicate an attribute with a prefix?
        $ShowDocElement = $false, #Do we show the document element?,
        [switch]
        $KeepAttributes
    )
    #if option set, we skip the Document element
    if ($node.DocumentElement -and !($ShowDocElement))
    { $node = $node.DocumentElement }
    $oHash = [ordered] @{ } # start with an ordered hashtable.
    #The order of elements is always significant regardless of what they are
    write-verbose "calling with $($node.LocalName)"
    if ($null -ne $node.Attributes  ) {
        #if there are elements
        # record all the attributes first in the ordered hash
        $node.Attributes | ForEach-Object {
            $oHash.$("$Prefix$($_.FirstChild.parentNode.LocalName)") = $_.FirstChild.value
        }
    }
    # check to see if there is a pseudo-array. (more than one
    # child-node with the same name that must be handled as an array)
    $node.ChildNodes | #we just group the names and create an empty
        #array for each
        Group-Object -Property LocalName | Where-Object { $_.count -gt 1 } | Select-Object Name |
        ForEach-Object {
            write-verbose "pseudo-Array $($_.Name)"
            $oHash.($_.Name) = @() <# create an empty array for each one#>
        }
    foreach ($child in $node.ChildNodes) {
        #now we look at each node in turn.
        write-verbose "processing the '$($child.LocalName)'"
        $childName = $child.LocalName
        if ($child -is [system.xml.xmltext]) {
            # if it is simple XML text
            write-verbose "simple xml $childname"
            $oHash.$childname += $child.InnerText
        }
        # if it has a #text child we may need to cope with attributes
        elseif ($child.FirstChild.Name -eq '#text' -and $child.ChildNodes.Count -eq 1) {
            write-verbose 'text'
            if ($null -ne $child.Attributes -and $KeepAttributes ) {
                #hah, an attribute
                <#we need to record the text with the #text label and preserve all
					the attributes #>
                $aHash = [ordered]@{ }
                $child.Attributes | ForEach-Object {
                    $aHash.$($_.FirstChild.parentNode.LocalName) = $_.FirstChild.value
                }
                #now we add the text with an explicit name
                $aHash.'#text' += $child.'#text'
                $oHash.$childname += $aHash
            }
            else {
                #phew, just a simple text attribute.
                $oHash.$childname += $child.FirstChild.InnerText
            }
        }
        elseif ($null -ne $child.'#cdata-section' ) {
            # if it is a data section, a block of text that isnt parsed by the parser,
            # but is otherwise recognized as markup
            write-verbose 'cdata section'
            $oHash.$childname = $child.'#cdata-section'
        }
        elseif ($child.ChildNodes.Count -gt 1 -and
                        ($child | Get-Member -MemberType Property).Count -eq 1) {
            $oHash.$childname = @()
            foreach ($grandchild in $child.ChildNodes) {
                $oHash.$childname += (ConvertFrom-PodeXML $grandchild)
            }
        }
        else {
            # create an array as a value  to the hashtable element
            $oHash.$childname += (ConvertFrom-PodeXML $child)
        }
    }
    return $oHash

=======


<#
.SYNOPSIS
Gets the version of the Pode module.

.DESCRIPTION
The Get-PodeVersion function checks the version of the Pode module specified in the module manifest. If the module version is not a placeholder value ('$version$'), it returns the actual version prefixed with 'v.'. If the module version is the placeholder value, indicating the development branch, it returns '[develop branch]'.

.PARAMETER None
This function does not accept any parameters.

.OUTPUTS
System.String
Returns a string indicating the version of the Pode module or '[dev]' if on a development version.

.EXAMPLE
PS> $moduleManifest = @{ ModuleVersion = '1.2.3' }
PS> Get-PodeVersion

Returns 'v1.2.3'.

.EXAMPLE
PS> $moduleManifest = @{ ModuleVersion = '$version$' }
PS> Get-PodeVersion

Returns '[dev]'.

.NOTES
This function assumes that $moduleManifest is a hashtable representing the loaded module manifest, with a key of ModuleVersion.

#>
function Get-PodeVersion {
    $moduleManifest = Get-PodeModuleManifest
    if ($moduleManifest.ModuleVersion -ne '$version$') {
        return "v$($moduleManifest.ModuleVersion)"
    }
    else {
        return '[dev]'
    }
>>>>>>> 9c066433
}<|MERGE_RESOLUTION|>--- conflicted
+++ resolved
@@ -1197,7 +1197,48 @@
     return "$($cron.Minute) $($cron.Hour) $($cron.Date) $($cron.Month) $($cron.Day)"
 }
 
-<<<<<<< HEAD
+
+
+<#
+.SYNOPSIS
+Gets the version of the Pode module.
+
+.DESCRIPTION
+The Get-PodeVersion function checks the version of the Pode module specified in the module manifest. If the module version is not a placeholder value ('$version$'), it returns the actual version prefixed with 'v.'. If the module version is the placeholder value, indicating the development branch, it returns '[develop branch]'.
+
+.PARAMETER None
+This function does not accept any parameters.
+
+.OUTPUTS
+System.String
+Returns a string indicating the version of the Pode module or '[dev]' if on a development version.
+
+.EXAMPLE
+PS> $moduleManifest = @{ ModuleVersion = '1.2.3' }
+PS> Get-PodeVersion
+
+Returns 'v1.2.3'.
+
+.EXAMPLE
+PS> $moduleManifest = @{ ModuleVersion = '$version$' }
+PS> Get-PodeVersion
+
+Returns '[dev]'.
+
+.NOTES
+This function assumes that $moduleManifest is a hashtable representing the loaded module manifest, with a key of ModuleVersion.
+
+#>
+function Get-PodeVersion {
+    $moduleManifest = Get-PodeModuleManifest
+    if ($moduleManifest.ModuleVersion -ne '$version$') {
+        return "v$($moduleManifest.ModuleVersion)"
+    }
+    else {
+        return '[dev]'
+    }
+}
+
 <#
 .SYNOPSIS
 Converts an XML node to a PowerShell hashtable.
@@ -1321,46 +1362,4 @@
     }
     return $oHash
 
-=======
-
-
-<#
-.SYNOPSIS
-Gets the version of the Pode module.
-
-.DESCRIPTION
-The Get-PodeVersion function checks the version of the Pode module specified in the module manifest. If the module version is not a placeholder value ('$version$'), it returns the actual version prefixed with 'v.'. If the module version is the placeholder value, indicating the development branch, it returns '[develop branch]'.
-
-.PARAMETER None
-This function does not accept any parameters.
-
-.OUTPUTS
-System.String
-Returns a string indicating the version of the Pode module or '[dev]' if on a development version.
-
-.EXAMPLE
-PS> $moduleManifest = @{ ModuleVersion = '1.2.3' }
-PS> Get-PodeVersion
-
-Returns 'v1.2.3'.
-
-.EXAMPLE
-PS> $moduleManifest = @{ ModuleVersion = '$version$' }
-PS> Get-PodeVersion
-
-Returns '[dev]'.
-
-.NOTES
-This function assumes that $moduleManifest is a hashtable representing the loaded module manifest, with a key of ModuleVersion.
-
-#>
-function Get-PodeVersion {
-    $moduleManifest = Get-PodeModuleManifest
-    if ($moduleManifest.ModuleVersion -ne '$version$') {
-        return "v$($moduleManifest.ModuleVersion)"
-    }
-    else {
-        return '[dev]'
-    }
->>>>>>> 9c066433
 }
<#
.SYNOPSIS
Dispose and close streams, tokens, and other Disposables.

.DESCRIPTION
Dispose and close streams, tokens, and other Disposables.

.PARAMETER Disposable
The Disposable object to dispose and close.

.PARAMETER Close
Should the Disposable also be closed, as well as disposed?

.PARAMETER CheckNetwork
If an error is thrown, check the reason - if it's network related ignore the error.

.EXAMPLE
Close-PodeDisposable -Disposable $stream -Close
#>
function Close-PodeDisposable {
    [CmdletBinding()]
    param(
        [Parameter(ValueFromPipeline = $true)]
        [System.IDisposable]
        $Disposable,

        [switch]
        $Close,

        [switch]
        $CheckNetwork
    )
    process {
        if ($null -eq $Disposable) {
            return
        }

        try {
            if ($Close) {
                $Disposable.Close()
            }
        }
        catch [exception] {
            if ($CheckNetwork -and (Test-PodeValidNetworkFailure $_.Exception)) {
                return
            }

            $_ | Write-PodeErrorLog
            throw $_.Exception
        }
        finally {
            $Disposable.Dispose()
        }
    }
}

<#
.SYNOPSIS
Returns the literal path of the server.

.DESCRIPTION
Returns the literal path of the server.

.EXAMPLE
$path = Get-PodeServerPath
#>
function Get-PodeServerPath {
    [CmdletBinding()]
    [OutputType([string])]
    param()

    return $PodeContext.Server.Root
}

<#
.SYNOPSIS
Starts a Stopwatch on some ScriptBlock, and outputs the duration at the end.

.DESCRIPTION
Starts a Stopwatch on some ScriptBlock, and outputs the duration at the end.

.PARAMETER Name
The name of the Stopwatch.

.PARAMETER ScriptBlock
The ScriptBlock to time.

.EXAMPLE
Start-PodeStopwatch -Name 'ReadFile' -ScriptBlock { $content = Get-Content './file.txt' }
#>
function Start-PodeStopwatch {
    [CmdletBinding()]
    param(
        [Parameter(Mandatory = $true)]
        [string]
        $Name,

        [Parameter(Mandatory = $true, Position = 0, ValueFromPipeline = $true)]
        [scriptblock]
        $ScriptBlock
    )
    begin {
        $pipelineItemCount = 0
    }

    process {
        $pipelineItemCount++
    }

    end {
        if ($pipelineItemCount -gt 1) {
            throw ($PodeLocale.fnDoesNotAcceptArrayAsPipelineInputExceptionMessage -f $($MyInvocation.MyCommand.Name))
        }
        try {
            $watch = [System.Diagnostics.Stopwatch]::StartNew()
            . $ScriptBlock
        }
        catch {
            $_ | Write-PodeErrorLog
            throw $_.Exception
        }
        finally {
            $watch.Stop()
            "[Stopwatch]: $($watch.Elapsed) [$($Name)]" | Out-PodeHost
        }
    }
}

<#
.SYNOPSIS
Like the "using" keyword in .NET. Allows you to use a Stream and then disposes of it.

.DESCRIPTION
Like the "using" keyword in .NET. Allows you to use a Stream and then disposes of it.

.PARAMETER Stream
The Stream to use and then dispose.

.PARAMETER ScriptBlock
The ScriptBlock to invoke. It will be supplied the Stream.

.EXAMPLE
$content = (Use-PodeStream -Stream $stream -ScriptBlock { return $args[0].ReadToEnd() })
#>
function Use-PodeStream {
    [CmdletBinding()]
    [OutputType([object])]
    param(
        [Parameter(Mandatory = $true)]
        [System.IDisposable]
        $Stream,

        [Parameter(Mandatory = $true)]
        [scriptblock]
        $ScriptBlock
    )

    try {
        return (Invoke-PodeScriptBlock -ScriptBlock $ScriptBlock -Arguments $Stream -Return -NoNewClosure)
    }
    catch {
        $_ | Write-PodeErrorLog
        throw $_.Exception
    }
    finally {
        $Stream.Dispose()
    }
}

<#
.SYNOPSIS
Loads a script, by dot-sourcing, at the supplied path.

.DESCRIPTION
Loads a script, by dot-sourcing, at the supplied path. If the path is relative, the server's path is prepended.

.PARAMETER Path
The path, literal or relative to the server, to some script.

.EXAMPLE
Use-PodeScript -Path './scripts/tools.ps1'
#>
function Use-PodeScript {
    [CmdletBinding()]
    param(
        [Parameter(Mandatory = $true)]
        [string]
        $Path
    )

    # if path is '.', replace with server root
    $_path = Get-PodeRelativePath -Path $Path -JoinRoot -Resolve

    # we have a path, if it's a directory/wildcard then loop over all files
    if (![string]::IsNullOrWhiteSpace($_path)) {
        $_paths = Get-PodeWildcardFile -Path $Path -Wildcard '*.ps1'
        if (!(Test-PodeIsEmpty $_paths)) {
            foreach ($_path in $_paths) {
                Use-PodeScript -Path $_path
            }

            return
        }
    }

    # check if the path exists
    if (!(Test-PodePath $_path -NoStatus)) {
        # The script path does not exist
        throw ($PodeLocale.scriptPathDoesNotExistExceptionMessage -f (Protect-PodeValue -Value $_path -Default $Path))
    }

    # dot-source the script
    . $_path

    # load any functions from the file into pode's runspaces
    Import-PodeFunctionsIntoRunspaceState -FilePath $_path
}

<#
.SYNOPSIS
Returns the loaded configuration of the server.

.DESCRIPTION
Returns the loaded configuration of the server.

.EXAMPLE
$s = Get-PodeConfig
#>
function Get-PodeConfig {
    [CmdletBinding()]
    [OutputType([hashtable])]
    param()

    return $PodeContext.Server.Configuration
}

<#
.SYNOPSIS
Adds a ScriptBlock as Endware to run at the end of each web Request.

.DESCRIPTION
Adds a ScriptBlock as Endware to run at the end of each web Request.

.PARAMETER ScriptBlock
The ScriptBlock to add. It will be supplied the current web event.

.PARAMETER ArgumentList
An array of arguments to supply to the Endware's ScriptBlock.

.EXAMPLE
Add-PodeEndware -ScriptBlock { /* logic */ }
#>
function Add-PodeEndware {
    [CmdletBinding()]
    param(
        [Parameter(Mandatory = $true, Position = 0, ValueFromPipeline = $true)]
        [scriptblock]
        $ScriptBlock,

        [Parameter()]
        [object[]]
        $ArgumentList
    )
    begin {
        $pipelineItemCount = 0
    }

    process {
        $pipelineItemCount++
    }

    end {
        if ($pipelineItemCount -gt 1) {
            throw ($PodeLocale.fnDoesNotAcceptArrayAsPipelineInputExceptionMessage -f $($MyInvocation.MyCommand.Name))
        }
        # check for scoped vars
        $ScriptBlock, $usingVars = Convert-PodeScopedVariables -ScriptBlock $ScriptBlock -PSSession $PSCmdlet.SessionState

        # add the scriptblock to array of endware that needs to be run
        $PodeContext.Server.Endware += @{
            Logic          = $ScriptBlock
            UsingVariables = $usingVars
            Arguments      = $ArgumentList
        }
    }
}

<#
.SYNOPSIS
Automatically loads endware ps1 files

.DESCRIPTION
Automatically loads endware ps1 files from either a /endware folder, or a custom folder. Saves space dot-sourcing them all one-by-one.

.PARAMETER Path
Optional Path to a folder containing ps1 files, can be relative or literal.

.EXAMPLE
Use-PodeEndware

.EXAMPLE
Use-PodeEndware -Path './endware'
#>
function Use-PodeEndware {
    [CmdletBinding()]
    param(
        [Parameter()]
        [string]
        $Path
    )

    Use-PodeFolder -Path $Path -DefaultPath 'endware'
}

<#
.SYNOPSIS
Imports a Module into the current, and all runspaces that Pode uses.

.DESCRIPTION
Imports a Module into the current, and all runspaces that Pode uses. Modules can also be imported from the ps_modules directory.

.PARAMETER Name
The name of a globally installed Module, or one within the ps_modules directory, to import.

.PARAMETER Path
The path, literal or relative, to a Module to import.

.EXAMPLE
Import-PodeModule -Name IISManager

.EXAMPLE
Import-PodeModule -Path './modules/utilities.psm1'
#>
function Import-PodeModule {
    [CmdletBinding(DefaultParameterSetName = 'Name')]
    param(
        [Parameter(Mandatory = $true, ParameterSetName = 'Name')]
        [string]
        $Name,

        [Parameter(Mandatory = $true, ParameterSetName = 'Path')]
        [string]
        $Path
    )

    # script root path
    $rootPath = $null
    if ($null -eq $PodeContext) {
        $rootPath = (Protect-PodeValue -Value $MyInvocation.PSScriptRoot -Default $pwd.Path)
    }

    # get the path of a module, or import modules on mass
    switch ($PSCmdlet.ParameterSetName.ToLowerInvariant()) {
        'name' {
            $modulePath = Join-PodeServerRoot -Folder ([System.IO.Path]::Combine('ps_modules', $Name)) -Root $rootPath
            if (Test-PodePath -Path $modulePath -NoStatus) {
                $Path = (Get-ChildItem ([System.IO.Path]::Combine($modulePath, '*', "$($Name).ps*1")) -Recurse -Force | Select-Object -First 1).FullName
            }
            else {
                $Path = Find-PodeModuleFile -Name $Name -ListAvailable
            }
        }

        'path' {
            $Path = Get-PodeRelativePath -Path $Path -RootPath $rootPath -JoinRoot -Resolve
            $paths = Get-PodeWildcardFile -Path $Path -RootPath $rootPath -Wildcard '*.ps*1'
            if (!(Test-PodeIsEmpty $paths)) {
                foreach ($_path in $paths) {
                    Import-PodeModule -Path $_path
                }

                return
            }
        }
    }

    # if it's still empty, error
    if ([string]::IsNullOrWhiteSpace($Path)) {
        # Failed to import module
        throw ($PodeLocale.failedToImportModuleExceptionMessage -f (Protect-PodeValue -Value $Path -Default $Name))
    }

    # check if the path exists
    if (!(Test-PodePath $Path -NoStatus)) {
        # The module path does not exist
        throw ($PodeLocale.modulePathDoesNotExistExceptionMessage -f (Protect-PodeValue -Value $Path -Default $Name))
    }

    $null = Import-Module $Path -Force -DisableNameChecking -Scope Global -ErrorAction Stop
}

<#
.SYNOPSIS
Imports a Snapin into the current, and all runspaces that Pode uses.

.DESCRIPTION
Imports a Snapin into the current, and all runspaces that Pode uses.

.PARAMETER Name
The name of a Snapin to import.

.EXAMPLE
Import-PodeSnapin -Name 'WDeploySnapin3.0'
#>
function Import-PodeSnapin {
    [CmdletBinding()]
    param(
        [Parameter(Mandatory = $true)]
        [string]
        $Name
    )

    # if non-windows or core, fail
    if ((Test-PodeIsPSCore) -or (Test-PodeIsUnix)) {
        # Snapins are only supported on Windows PowerShell
        throw ($PodeLocale.snapinsSupportedOnWindowsPowershellOnlyExceptionMessage)
    }

    # import the snap-in
    $null = Add-PSSnapin -Name $Name
}

<#
.SYNOPSIS
    Resolves and protects a value by ensuring it defaults to a specified fallback and optionally parses it as an enum.

.DESCRIPTION
    The `Protect-PodeValue` function ensures that a given value is resolved. If the value is empty, a default value is used instead.
    Additionally, the function can parse the resolved value as an enum type with optional case sensitivity.

.PARAMETER Value
    The input value to be resolved.

.PARAMETER Default
    The default value to fall back to if the input value is empty.

.PARAMETER EnumType
    The type of enum to parse the resolved value into. If specified, the resolved value must be a valid enum member.

.PARAMETER CaseSensitive
    Specifies whether the enum parsing should be case-sensitive. By default, parsing is case-insensitive.

.OUTPUTS
    [object]
    Returns the resolved value, either as the original value, the default value, or a parsed enum.

.EXAMPLE
    # Example 1: Resolve a value with a default fallback
    $resolved = Protect-PodeValue -Value $null -Default "Fallback"
    Write-Output $resolved  # Output: Fallback

.EXAMPLE
    # Example 2: Resolve and parse a value as a case-insensitive enum
    $resolvedEnum = Protect-PodeValue -Value "red" -Default "Blue" -EnumType ([type][System.ConsoleColor])
    Write-Output $resolvedEnum  # Output: Red

.EXAMPLE
    # Example 3: Resolve and parse a value as a case-sensitive enum
    $resolvedEnum = Protect-PodeValue -Value "red" -Default "Blue" -EnumType ([type][System.ConsoleColor]) -CaseSensitive
    # Throws an error if "red" does not match an enum member exactly (case-sensitive).

.NOTES
    This function resolves values using `Resolve-PodeValue` and validates enums using `[enum]::IsDefined`.

#>
function Protect-PodeValue {
    [CmdletBinding()]
    [OutputType([object])]
    param(
        [Parameter()]
        $Value,

        [Parameter()]
        $Default,

        [Parameter()]
        [Type]
        $EnumType,

        [switch]
        $CaseSensitive
    )

    $resolvedValue = Resolve-PodeValue -Check (Test-PodeIsEmpty $Value) -TrueValue $Default -FalseValue $Value

    if ($null -ne $EnumType -and [enum]::IsDefined($EnumType, $resolvedValue)) {
        # Use $CaseSensitive to determine if case sensitivity should apply
        return [enum]::Parse($EnumType, $resolvedValue, !$CaseSensitive.IsPresent)
    }

    return $resolvedValue
}

<#
.SYNOPSIS
Resolves a query, and returns a value based on the response.

.DESCRIPTION
Resolves a query, and returns a value based on the response.

.PARAMETER Check
The query, or variable, to evalulate.

.PARAMETER TrueValue
The value to use if evaluated to True.

.PARAMETER FalseValue
The value to use if evaluated to False.

.EXAMPLE
$Port = Resolve-PodeValue -Check $AllowSsl -TrueValue 443 -FalseValue -80
#>
function Resolve-PodeValue {
    [CmdletBinding()]
    [OutputType([object])]
    param(
        [Parameter(Mandatory = $true)]
        [bool]
        $Check,

        [Parameter()]
        $TrueValue,

        [Parameter()]
        $FalseValue
    )

    if ($Check) {
        return $TrueValue
    }

    return $FalseValue
}

<#
.SYNOPSIS
Invokes a ScriptBlock.

.DESCRIPTION
Invokes a ScriptBlock, supplying optional arguments, splatting, and returning any optional values.

.PARAMETER ScriptBlock
The ScriptBlock to invoke.

.PARAMETER Arguments
Any arguments that should be supplied to the ScriptBlock.

.PARAMETER UsingVariables
Optional array of "using-variable" values, which will be automatically prepended to any supplied Arguments when supplied to the ScriptBlock.

.PARAMETER Scoped
Run the ScriptBlock in a scoped context.

.PARAMETER Return
Return any values that the ScriptBlock may return.

.PARAMETER Splat
Spat the argument onto the ScriptBlock.

.PARAMETER NoNewClosure
Don't create a new closure before invoking the ScriptBlock.

.EXAMPLE
Invoke-PodeScriptBlock -ScriptBlock { Write-PodeHost 'Hello!' }

.EXAMPLE
Invoke-PodeScriptBlock -Arguments 'Morty' -ScriptBlock { /* logic */ }
#>
function Invoke-PodeScriptBlock {
    [CmdletBinding()]
    [OutputType([object])]
    param(
        [Parameter(Mandatory = $true)]
        [scriptblock]
        $ScriptBlock,

        [Parameter()]
        $Arguments = $null,

        [Parameter()]
        [object[]]
        $UsingVariables = $null,

        [switch]
        $Scoped,

        [switch]
        $Return,

        [switch]
        $Splat,

        [switch]
        $NoNewClosure
    )

    # force no new closure if running serverless
    if ($PodeContext.Server.IsServerless) {
        $NoNewClosure = $true
    }

    # if new closure needed, create it
    if (!$NoNewClosure) {
        $ScriptBlock = ($ScriptBlock).GetNewClosure()
    }

    # merge arguments together, if we have using vars supplied
    if (($null -ne $UsingVariables) -and ($UsingVariables.Length -gt 0)) {
        $Arguments = @(Merge-PodeScriptblockArguments -ArgumentList $Arguments -UsingVariables $UsingVariables)
    }

    # invoke the scriptblock
    if ($Scoped) {
        if ($Splat) {
            $result = (& $ScriptBlock @Arguments)
        }
        else {
            $result = (& $ScriptBlock $Arguments)
        }
    }
    else {
        if ($Splat) {
            $result = (. $ScriptBlock @Arguments)
        }
        else {
            $result = (. $ScriptBlock $Arguments)
        }
    }

    # if needed, return the result
    if ($Return) {
        return $result
    }
}

<#
.SYNOPSIS
Merges Arguments and Using Variables together.

.DESCRIPTION
Merges Arguments and Using Variables together to be supplied to a ScriptBlock.
The Using Variables will be prepended so then are supplied first to a ScriptBlock.

.PARAMETER ArgumentList
And optional array of Arguments.

.PARAMETER UsingVariables
And optional array of "using-variable" values to be prepended.

.EXAMPLE
$Arguments = @(Merge-PodeScriptblockArguments -ArgumentList $Arguments -UsingVariables $UsingVariables)

.EXAMPLE
$Arguments = @(Merge-PodeScriptblockArguments -UsingVariables $UsingVariables)
#>
function Merge-PodeScriptblockArguments {
    [Diagnostics.CodeAnalysis.SuppressMessageAttribute('PSUseSingularNouns', '')]
    [CmdletBinding()]
    [OutputType([object[]])]
    param(
        [Parameter()]
        [object[]]
        $ArgumentList = $null,

        [Parameter()]
        [object[]]
        $UsingVariables = $null
    )

    if ($null -eq $ArgumentList) {
        $ArgumentList = @()
    }

    if (($null -eq $UsingVariables) -or ($UsingVariables.Length -le 0)) {
        return $ArgumentList
    }

    $_vars = @()
    foreach ($_var in $UsingVariables) {
        $_vars += , $_var.Value
    }

    return ($_vars + $ArgumentList)
}

<#
.SYNOPSIS
Tests if a value is empty - the value can be of any type.

.DESCRIPTION
Tests if a value is empty - the value can be of any type.

.PARAMETER Value
The value to test.

.EXAMPLE
if (Test-PodeIsEmpty @{}) { /* logic */ }
#>
function Test-PodeIsEmpty {
    [CmdletBinding()]
    [OutputType([bool])]
    param(
        [Parameter()]
        $Value
    )

    if ($null -eq $Value) {
        return $true
    }

    if ($Value -is [string]) {
        return [string]::IsNullOrWhiteSpace($Value)
    }

    if ($Value -is [array]) {
        return ($Value.Length -eq 0)
    }

    if (($Value -is [hashtable]) -or ($Value -is [System.Collections.Specialized.OrderedDictionary])) {
        return ($Value.Count -eq 0)
    }

    if ($Value -is [scriptblock]) {
        return ([string]::IsNullOrWhiteSpace($Value.ToString()))
    }

    if ($Value -is [valuetype]) {
        return $false
    }

    return ([string]::IsNullOrWhiteSpace($Value) -or ((Get-PodeCount $Value) -eq 0))
}

<#
.SYNOPSIS
Tests if the the current session is running in PowerShell Core.

.DESCRIPTION
Tests if the the current session is running in PowerShell Core.

.EXAMPLE
if (Test-PodeIsPSCore) { /* logic */ }
#>
function Test-PodeIsPSCore {
    [CmdletBinding()]
    [OutputType([bool])]
    param()

    return (Get-PodePSVersionTable).PSEdition -ieq 'core'
}

<#
.SYNOPSIS
Tests if the current OS is Unix.

.DESCRIPTION
Tests if the current OS is Unix.

.EXAMPLE
if (Test-PodeIsUnix) { /* logic */ }
#>
function Test-PodeIsUnix {
    [CmdletBinding()]
    [OutputType([bool])]
    param()

    return (Get-PodePSVersionTable).Platform -ieq 'unix'
}

<#
.SYNOPSIS
Tests if the current OS is Windows.

.DESCRIPTION
Tests if the current OS is Windows.

.EXAMPLE
if (Test-PodeIsWindows) { /* logic */ }
#>
function Test-PodeIsWindows {
    [CmdletBinding()]
    [OutputType([bool])]
    param()

    $v = Get-PodePSVersionTable
    return ($v.Platform -ilike '*win*' -or ($null -eq $v.Platform -and $v.PSEdition -ieq 'desktop'))
}

<#
.SYNOPSIS
Tests if the current OS is MacOS.

.DESCRIPTION
Tests if the current OS is MacOS.

.EXAMPLE
if (Test-PodeIsMacOS) { /* logic */ }
#>
function Test-PodeIsMacOS {
    [CmdletBinding()]
    [OutputType([bool])]
    param()

    return ([bool]$IsMacOS)
}

<#
.SYNOPSIS
Tests if the scope you're in is currently within a Pode runspace.

.DESCRIPTION
Tests if the scope you're in is currently within a Pode runspace.

.EXAMPLE
If (Test-PodeInRunspace) { ... }
#>
function Test-PodeInRunspace {
    [CmdletBinding()]
    param()

    return ([bool]$PODE_SCOPE_RUNSPACE)
}

<#
.SYNOPSIS
Outputs an object to the main Host.

.DESCRIPTION
Due to Pode's use of runspaces, this will output a given object back to the main Host.
It's advised to use this function, so that any output respects the -Quiet flag of the server.

.PARAMETER InputObject
The object to output.

.EXAMPLE
'Hello, world!' | Out-PodeHost

.EXAMPLE
@{ Name = 'Rick' } | Out-PodeHost
#>
function Out-PodeHost {
    [CmdletBinding()]
    param(
        [Parameter(Mandatory = $true, Position = 0, ValueFromPipeline = $true)]
        [object]
        $InputObject
    )
    begin {
        # Initialize an array to hold piped-in values
        $pipelineValue = @()
    }

    process {
        # Add the current piped-in value to the array
        $pipelineValue += $_
    }

    end {
        if ($PodeContext.Server.Console.Quiet) {
            return
        }
        # Set InputObject to the array of values
        if ($pipelineValue.Count -gt 1) {
            $InputObject = $pipelineValue
            $InputObject | Out-Default
        }
        else {
            Out-Default -InputObject $InputObject
        }
    }

}

<#
.SYNOPSIS
    Writes an object to the Host.

.DESCRIPTION
    Writes an object to the Host.
    It's advised to use this function, so that any output respects the -Quiet flag of the server.

.PARAMETER Object
    The object to write.

.PARAMETER ForegroundColor
    An optional foreground colour.

.PARAMETER NoNewLine
    Whether or not to write a new line.

.PARAMETER Explode
    Show the object content

.PARAMETER ShowType
    Show the Object Type

.PARAMETER Label
    Show a label for the object

.PARAMETER Force
    Overrides the -Quiet flag of the server.

.PARAMETER Force
Overrides the -Quiet flag of the server.

.EXAMPLE
'Some output' | Write-PodeHost -ForegroundColor Cyan
#>
function Write-PodeHost {
    [Diagnostics.CodeAnalysis.SuppressMessageAttribute('PSAvoidUsingWriteHost', '')]
    [CmdletBinding(DefaultParameterSetName = 'inbuilt')]
    param(
        [Parameter(Position = 0, ValueFromPipeline = $true)]
        [Alias('Message')]
        [object]
        $Object,

        [Parameter()]
        [System.ConsoleColor]
        $ForegroundColor,

        [switch]
        $NoNewLine,

        [Parameter( Mandatory = $true, ParameterSetName = 'object')]
        [switch]
        $Explode,

        [Parameter( Mandatory = $false, ParameterSetName = 'object')]
        [switch]
        $ShowType,

        [Parameter( Mandatory = $false, ParameterSetName = 'object')]
        [string]
        $Label,

        [switch]
        $Force
    )
    begin {
        # Initialize an array to hold piped-in values
        $pipelineValue = @()
    }

    process {
        # Add the current piped-in value to the array
        $pipelineValue += $_
    }

    end {
<<<<<<< HEAD
        if ($PodeContext.Server.Quiet -and !($Force.IsPresent)) {
=======
        if ($PodeContext.Server.Console.Quiet -and !($Force.IsPresent)) {
>>>>>>> f4db4b62
            return
        }
        # Set Object to the array of values
        if ($pipelineValue.Count -gt 1) {
            $Object = $pipelineValue
        }

        if ($Explode.IsPresent ) {
            if ($null -eq $Object) {
                if ($ShowType) {
                    $Object = "`tNull Value"
                }
            }
            else {
                $type = $Object.gettype().FullName
                $Object = $Object | Out-String
                if ($ShowType) {
                    $Object = "`tTypeName: $type`n$Object"
                }
            }
            if ($Label) {
                $Object = "`tName: $Label $Object"
            }

        }

        if ($ForegroundColor) {
            if ($pipelineValue.Count -gt 1) {
                $Object | Write-Host -ForegroundColor $ForegroundColor -NoNewline:$NoNewLine
            }
            else {
                Write-Host -Object $Object -ForegroundColor $ForegroundColor -NoNewline:$NoNewLine
            }
        }
        else {
            if ($pipelineValue.Count -gt 1) {
                $Object | Write-Host -NoNewline:$NoNewLine
            }
            else {
                Write-Host -Object $Object -NoNewline:$NoNewLine
            }
        }
    }
}

<#
.SYNOPSIS
Returns whether or not the server is running via IIS.

.DESCRIPTION
Returns whether or not the server is running via IIS.

.EXAMPLE
if (Test-PodeIsIIS) { }
#>
function Test-PodeIsIIS {
    [CmdletBinding()]
    param()

    return $PodeContext.Server.IsIIS
}

<#
.SYNOPSIS
Returns the IIS application path.

.DESCRIPTION
Returns the IIS application path, or null if not using IIS.

.EXAMPLE
$path = Get-PodeIISApplicationPath
#>
function Get-PodeIISApplicationPath {
    [CmdletBinding()]
    param()

    if (!$PodeContext.Server.IsIIS) {
        return $null
    }

    return $PodeContext.Server.IIS.Path.Raw
}

<#
.SYNOPSIS
Returns whether or not the server is running via Heroku.

.DESCRIPTION
Returns whether or not the server is running via Heroku.

.EXAMPLE
if (Test-PodeIsHeroku) { }
#>
function Test-PodeIsHeroku {
    [CmdletBinding()]
    param()

    return $PodeContext.Server.IsHeroku
}

<#
.SYNOPSIS
Returns whether or not the server is being hosted behind another application.

.DESCRIPTION
Returns whether or not the server is being hosted behind another application, such as Heroku or IIS.

.EXAMPLE
if (Test-PodeIsHosted) { }
#>
function Test-PodeIsHosted {
    [CmdletBinding()]
    param()

    return ((Test-PodeIsIIS) -or (Test-PodeIsHeroku))
}

<#
.SYNOPSIS
Defines variables to be created when the Pode server stops.

.DESCRIPTION
Allows you to define a variable, with a value, that should be created on the in the main scope after the Pode server is stopped.

.PARAMETER Name
The Name of the variable to be set

.PARAMETER Value
The Value of the variable to be set

.EXAMPLE
Out-PodeVariable -Name ExampleVar -Value @{ Name = 'Bob' }
#>
function Out-PodeVariable {
    [CmdletBinding()]
    param(
        [Parameter(Mandatory = $true)]
        [string]
        $Name,

        [Parameter(Position = 0, ValueFromPipeline = $true)]
        [object]
        $Value
    )
    begin {
        # Initialize an array to hold piped-in values
        $pipelineValue = @()
    }

    process {
        # Add the current piped-in value to the array
        $pipelineValue += $_
    }

    end {
        # Set Value to the array of values
        if ($pipelineValue.Count -gt 1) {
            $Value = $pipelineValue
        }

        $PodeContext.Server.Output.Variables[$Name] = $Value
    }
}

<#
.SYNOPSIS
A helper function to generate cron expressions.

.DESCRIPTION
A helper function to generate cron expressions, which can be used for Schedules and other functions that use cron expressions.
This helper function only covers simple cron use-cases, with some advanced use-cases. If you need further advanced cron
expressions it would be best to write the expression by hand.

.PARAMETER Minute
This is an array of Minutes that the expression should use between 0-59.

.PARAMETER Hour
This is an array of Hours that the expression should use between 0-23.

.PARAMETER Date
This is an array of Dates in the monnth that the expression should use between 1-31.

.PARAMETER Month
This is an array of Months that the expression should use between January-December.

.PARAMETER Day
This is an array of Days in the week that the expression should use between Monday-Sunday.

.PARAMETER Every
This can be used to more easily specify "Every Hour" than writing out all the hours.

.PARAMETER Interval
This can only be used when using the Every parameter, and will setup an interval on the "every" used.
If you want "every 2 hours" then Every should be set to Hour and Interval to 2.

.EXAMPLE
New-PodeCron -Every Day                                             # every 00:00

.EXAMPLE
New-PodeCron -Every Day -Day Tuesday, Friday -Hour 1                # every tuesday and friday at 01:00

.EXAMPLE
New-PodeCron -Every Month -Date 15                                  # every 15th of the month at 00:00

.EXAMPLE
New-PodeCron -Every Date -Interval 2 -Date 2                        # every month, every other day from 2nd, at 00:00

.EXAMPLE
New-PodeCron -Every Year -Month June                                # every 1st june, at 00:00

.EXAMPLE
New-PodeCron -Every Hour -Hour 1 -Interval 1                        # every hour, starting at 01:00

.EXAMPLE
New-PodeCron -Every Minute -Hour 1, 2, 3, 4, 5 -Interval 15         # every 15mins, starting at 01:00 until 05:00

.EXAMPLE
New-PodeCron -Every Hour -Day Monday                                # every hour of every monday

.EXAMPLE
New-PodeCron -Every Quarter                                         # every 1st jan, apr, jul, oct, at 00:00
#>
function New-PodeCron {
    [CmdletBinding()]
    [OutputType([String])]
    param(
        [Parameter()]
        [ValidateRange(0, 59)]
        [int[]]
        $Minute = $null,

        [Parameter()]
        [ValidateRange(0, 23)]
        [int[]]
        $Hour = $null,

        [Parameter()]
        [ValidateRange(1, 31)]
        [int[]]
        $Date = $null,

        [Parameter()]
        [ValidateSet('January', 'February', 'March', 'April', 'May', 'June', 'July', 'August', 'September', 'October', 'November', 'December')]
        [string[]]
        $Month = $null,

        [Parameter()]
        [ValidateSet('Monday', 'Tuesday', 'Wednesday', 'Thursday', 'Friday', 'Saturday', 'Sunday')]
        [string[]]
        $Day = $null,

        [Parameter()]
        [ValidateSet('Minute', 'Hour', 'Day', 'Date', 'Month', 'Quarter', 'Year', 'None')]
        [string]
        $Every = 'None',

        [Parameter()]
        [int]
        $Interval = 0
    )

    # cant have None and Interval
    if (($Every -ieq 'none') -and ($Interval -gt 0)) {
        # Cannot supply an interval when the parameter `Every` is set to None
        throw ($PodeLocale.cannotSupplyIntervalWhenEveryIsNoneExceptionMessage)
    }

    # base cron
    $cron = @{
        Minute = '*'
        Hour   = '*'
        Date   = '*'
        Month  = '*'
        Day    = '*'
    }

    # convert month/day to numbers
    if ($Month.Length -gt 0) {
        $MonthInts = @(foreach ($item in $Month) {
            (@{
                    January   = 1
                    February  = 2
                    March     = 3
                    April     = 4
                    May       = 5
                    June      = 6
                    July      = 7
                    August    = 8
                    September = 9
                    October   = 10
                    November  = 11
                    December  = 12
                })[$item]
            })
    }

    if ($Day.Length -gt 0) {
        $DayInts = @(foreach ($item in $Day) {
            (@{
                    Sunday    = 0
                    Monday    = 1
                    Tuesday   = 2
                    Wednesday = 3
                    Thursday  = 4
                    Friday    = 5
                    Saturday  = 6
                })[$item]
            })
    }

    # set "every" defaults
    switch ($Every.ToUpperInvariant()) {
        'MINUTE' {
            if (Set-PodeCronInterval -Cron $cron -Type 'Minute' -Value $Minute -Interval $Interval) {
                $Minute = @()
            }
        }

        'HOUR' {
            $cron.Minute = '0'

            if (Set-PodeCronInterval -Cron $cron -Type 'Hour' -Value $Hour -Interval $Interval) {
                $Hour = @()
            }
        }

        'DAY' {
            $cron.Minute = '0'
            $cron.Hour = '0'

            if (Set-PodeCronInterval -Cron $cron -Type 'Day' -Value $DayInts -Interval $Interval) {
                $DayInts = @()
            }
        }

        'DATE' {
            $cron.Minute = '0'
            $cron.Hour = '0'

            if (Set-PodeCronInterval -Cron $cron -Type 'Date' -Value $Date -Interval $Interval) {
                $Date = @()
            }
        }

        'MONTH' {
            $cron.Minute = '0'
            $cron.Hour = '0'

            if ($DayInts.Length -eq 0) {
                $cron.Date = '1'
            }

            if (Set-PodeCronInterval -Cron $cron -Type 'Month' -Value $MonthInts -Interval $Interval) {
                $MonthInts = @()
            }
        }

        'QUARTER' {
            $cron.Minute = '0'
            $cron.Hour = '0'
            $cron.Date = '1'
            $cron.Month = '1,4,7,10'

            if ($Interval -gt 0) {
                # Cannot supply interval value for every quarter
                throw ($PodeLocale.cannotSupplyIntervalForQuarterExceptionMessage)
            }
        }

        'YEAR' {
            $cron.Minute = '0'
            $cron.Hour = '0'
            $cron.Date = '1'
            $cron.Month = '1'

            if ($Interval -gt 0) {
                # Cannot supply interval value for every year
                throw ($PodeLocale.cannotSupplyIntervalForYearExceptionMessage)
            }
        }
    }

    # set any custom overrides
    if ($Minute.Length -gt 0) {
        $cron.Minute = $Minute -join ','
    }

    if ($Hour.Length -gt 0) {
        $cron.Hour = $Hour -join ','
    }

    if ($DayInts.Length -gt 0) {
        $cron.Day = $DayInts -join ','
    }

    if ($Date.Length -gt 0) {
        $cron.Date = $Date -join ','
    }

    if ($MonthInts.Length -gt 0) {
        $cron.Month = $MonthInts -join ','
    }

    # build and return
    return "$($cron.Minute) $($cron.Hour) $($cron.Date) $($cron.Month) $($cron.Day)"
}



<#
.SYNOPSIS
Gets the version of the Pode module.

.DESCRIPTION
The Get-PodeVersion function checks the version of the Pode module specified in the module manifest. If the module version is not a placeholder value ('$version$'), it returns the actual version prefixed with 'v.'. If the module version is the placeholder value, indicating the development branch, it returns '[develop branch]'.

.PARAMETER None
This function does not accept any parameters.

.OUTPUTS
System.String
Returns a string indicating the version of the Pode module or '[dev]' if on a development version.

.EXAMPLE
PS> $moduleManifest = @{ ModuleVersion = '1.2.3' }
PS> Get-PodeVersion

Returns 'v1.2.3'.

.EXAMPLE
PS> $moduleManifest = @{ ModuleVersion = '$version$' }
PS> Get-PodeVersion

Returns '[dev]'.

.NOTES
This function assumes that $moduleManifest is a hashtable representing the loaded module manifest, with a key of ModuleVersion.

#>
function Get-PodeVersion {
    $moduleManifest = Get-PodeModuleManifest
    if ($moduleManifest.ModuleVersion -ne '$version$') {
        return "v$($moduleManifest.ModuleVersion)"
    }
    else {
        return '[dev]'
    }
}

<#
.SYNOPSIS
Converts an XML node to a PowerShell hashtable.

.DESCRIPTION
The ConvertFrom-PodeXml function converts an XML node, including all its child nodes and attributes, into an ordered hashtable. This is useful for manipulating XML data in a more PowerShell-centric way.

.PARAMETER node
The XML node to convert. This parameter takes an XML node and processes it, along with its child nodes and attributes.

.PARAMETER Prefix
A string prefix used to indicate an attribute. Default is an empty string.

.PARAMETER ShowDocElement
Indicates whether to show the document element. Default is false.

.PARAMETER KeepAttributes
If set, the function keeps the attributes of the XML nodes in the resulting hashtable.

.EXAMPLE
$node = [xml](Get-Content 'path\to\file.xml').DocumentElement
ConvertFrom-PodeXml -node $node

Converts the XML document's root node to a hashtable.

.INPUTS
System.Xml.XmlNode
You can pipe a XmlNode to ConvertFrom-PodeXml.

.OUTPUTS
System.Collections.Hashtable
Outputs an ordered hashtable representing the XML node structure.

.NOTES
This cmdlet is useful for transforming XML data into a structure that's easier to manipulate in PowerShell scripts.
#>
function ConvertFrom-PodeXml {
    [CmdletBinding()]
    [OutputType([System.Collections.Specialized.OrderedDictionary])]
    param
    (
        [Parameter(Mandatory = $true, Position = 0, ValueFromPipeline = $true)]
        [System.Xml.XmlNode]$node,

        [Parameter()]
        [string]
        $Prefix = '',

        [Parameter()]
        [switch]
        $ShowDocElement,

        [Parameter()]
        [switch]
        $KeepAttributes
    )
    process {
        #if option set, we skip the Document element
        if ($node.DocumentElement -and !($ShowDocElement.IsPresent))
        { $node = $node.DocumentElement }
        $oHash = [ordered] @{ } # start with an ordered hashtable.
        #The order of elements is always significant regardless of what they are
        if ($null -ne $node.Attributes  ) {
            #if there are elements
            # record all the attributes first in the ordered hash
            $node.Attributes | ForEach-Object {
                $oHash.$("$Prefix$($_.FirstChild.parentNode.LocalName)") = $_.FirstChild.value
            }
        }
        # check to see if there is a pseudo-array. (more than one
        # child-node with the same name that must be handled as an array)
        $node.ChildNodes | #we just group the names and create an empty
            #array for each
            Group-Object -Property LocalName | Where-Object { $_.count -gt 1 } | Select-Object Name |
            ForEach-Object {
                $oHash.($_.Name) = @() <# create an empty array for each one#>
            }
        foreach ($child in $node.ChildNodes) {
            #now we look at each node in turn.
            $childName = $child.LocalName
            if ($child -is [system.xml.xmltext]) {
                # if it is simple XML text
                $oHash.$childname += $child.InnerText
            }
            # if it has a #text child we may need to cope with attributes
            elseif ($child.FirstChild.Name -eq '#text' -and $child.ChildNodes.Count -eq 1) {
                if ($null -ne $child.Attributes -and $KeepAttributes ) {
                    #hah, an attribute
                    <#we need to record the text with the #text label and preserve all
					the attributes #>
                    $aHash = [ordered]@{ }
                    $child.Attributes | ForEach-Object {
                        $aHash.$($_.FirstChild.parentNode.LocalName) = $_.FirstChild.value
                    }
                    #now we add the text with an explicit name
                    $aHash.'#text' += $child.'#text'
                    $oHash.$childname += $aHash
                }
                else {
                    #phew, just a simple text attribute.
                    $oHash.$childname += $child.FirstChild.InnerText
                }
            }
            elseif ($null -ne $child.'#cdata-section' ) {
                # if it is a data section, a block of text that isnt parsed by the parser,
                # but is otherwise recognized as markup
                $oHash.$childname = $child.'#cdata-section'
            }
            elseif ($child.ChildNodes.Count -gt 1 -and
                        ($child | Get-Member -MemberType Property).Count -eq 1) {
                $oHash.$childname = @()
                foreach ($grandchild in $child.ChildNodes) {
                    $oHash.$childname += (ConvertFrom-PodeXml $grandchild)
                }
            }
            else {
                # create an array as a value  to the hashtable element
                $oHash.$childname += (ConvertFrom-PodeXml $child)
            }
        }
        return $oHash
    }
}

<#
.SYNOPSIS
Invokes the garbage collector.

.DESCRIPTION
Invokes the garbage collector.

.EXAMPLE
Invoke-PodeGC
#>
function Invoke-PodeGC {
    [CmdletBinding()]
    param()

    [System.GC]::Collect()
}

<#
.SYNOPSIS
    A function to pause execution for a specified duration.
    This function should be used in Pode as replacement for Start-Sleep

.DESCRIPTION
    The `Start-PodeSleep` function pauses script execution for a given duration specified in seconds, milliseconds, or a TimeSpan.

.PARAMETER Seconds
    Specifies the duration to pause execution in seconds. Default is 1 second.

.PARAMETER Milliseconds
    Specifies the duration to pause execution in milliseconds.

.PARAMETER Duration
    Specifies the duration to pause execution using a TimeSpan object.

.PARAMETER Activity
    Specifies the activity name displayed in the progress bar. Default is "Sleeping...".

.PARAMETER ParentId
    Optional parameter to specify the ParentId for the progress bar, enabling hierarchical grouping.

.PARAMETER ShowProgress
    Switch to enable the progress bar during the sleep duration.

.OUTPUTS
    None.

.EXAMPLE
    Start-PodeSleep -Seconds 5

    Pauses execution for 5 seconds.

.NOTES
    This function is useful for scenarios where tracking the remaining wait time visually is helpful.
#>
function Start-PodeSleep {
    [CmdletBinding()]
    param (
        [Parameter(Position = 0, Mandatory = $false, ParameterSetName = 'Seconds')]
        [int]
        $Seconds = 1,

        [Parameter(Position = 0, Mandatory = $false, ParameterSetName = 'Milliseconds')]
        [int]
        $Milliseconds,

        [Parameter(Position = 0, Mandatory = $false, ParameterSetName = 'Duration')]
        [TimeSpan]
        $Duration
    )

    # Determine the total duration
    $totalDuration = switch ($PSCmdlet.ParameterSetName) {
        'Seconds' { [TimeSpan]::FromSeconds($Seconds) }
        'Milliseconds' { [TimeSpan]::FromMilliseconds($Milliseconds) }
        'Duration' { $Duration }
    }

    # Calculate end time
    $startTime = [DateTime]::UtcNow
    $endTime = $startTime.Add($totalDuration)

    # Precompute sleep interval (total duration divided by 100 - ie 100%)
    $sleepInterval = [math]::Max($totalDuration.TotalMilliseconds / 100, 10)

    # Main loop
    while ([DateTime]::UtcNow -lt $endTime) {
        # Sleep for the interval
        Start-Sleep -Milliseconds $sleepInterval
    }
}


<|MERGE_RESOLUTION|>--- conflicted
+++ resolved
@@ -899,9 +899,6 @@
 
 .PARAMETER Force
     Overrides the -Quiet flag of the server.
-
-.PARAMETER Force
-Overrides the -Quiet flag of the server.
 
 .EXAMPLE
 'Some output' | Write-PodeHost -ForegroundColor Cyan
@@ -948,11 +945,7 @@
     }
 
     end {
-<<<<<<< HEAD
-        if ($PodeContext.Server.Quiet -and !($Force.IsPresent)) {
-=======
         if ($PodeContext.Server.Console.Quiet -and !($Force.IsPresent)) {
->>>>>>> f4db4b62
             return
         }
         # Set Object to the array of values

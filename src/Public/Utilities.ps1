--- conflicted
+++ resolved
@@ -1537,7 +1537,83 @@
 
 <#
 .SYNOPSIS
-<<<<<<< HEAD
+    A function to pause execution for a specified duration.
+    This function should be used in Pode as replacement for Start-Sleep
+
+.DESCRIPTION
+    The `Start-PodeSleep` function pauses script execution for a given duration specified in seconds, milliseconds, or a TimeSpan.
+
+.PARAMETER Seconds
+    Specifies the duration to pause execution in seconds. Default is 1 second.
+
+.PARAMETER Milliseconds
+    Specifies the duration to pause execution in milliseconds.
+
+.PARAMETER Duration
+    Specifies the duration to pause execution using a TimeSpan object.
+
+.PARAMETER Activity
+    Specifies the activity name displayed in the progress bar. Default is "Sleeping...".
+
+.PARAMETER ParentId
+    Optional parameter to specify the ParentId for the progress bar, enabling hierarchical grouping.
+
+.PARAMETER ShowProgress
+    Switch to enable the progress bar during the sleep duration.
+
+.OUTPUTS
+    None.
+
+.EXAMPLE
+    Start-PodeSleep -Seconds 5
+
+    Pauses execution for 5 seconds.
+
+.NOTES
+    This function is useful for scenarios where tracking the remaining wait time visually is helpful.
+#>
+function Start-PodeSleep {
+    [CmdletBinding()]
+    param (
+        [Parameter(Position = 0, Mandatory = $false, ParameterSetName = 'Seconds')]
+        [int]
+        $Seconds = 1,
+
+        [Parameter(Position = 0, Mandatory = $false, ParameterSetName = 'Milliseconds')]
+        [int]
+        $Milliseconds,
+
+        [Parameter(Position = 0, Mandatory = $false, ParameterSetName = 'Duration')]
+        [TimeSpan]
+        $Duration
+    )
+
+    # Determine the total duration
+    $totalDuration = switch ($PSCmdlet.ParameterSetName) {
+        'Seconds' { [TimeSpan]::FromSeconds($Seconds) }
+        'Milliseconds' { [TimeSpan]::FromMilliseconds($Milliseconds) }
+        'Duration' { $Duration }
+    }
+
+    # Calculate end time
+    $startTime = [DateTime]::UtcNow
+    $endTime = $startTime.Add($totalDuration)
+
+    # Precompute sleep interval (total duration divided by 100 - ie 100%)
+    $sleepInterval = [math]::Max($totalDuration.TotalMilliseconds / 100, 10)
+
+    # Main loop
+    while ([DateTime]::UtcNow -lt $endTime) {
+        # Sleep for the interval
+        Start-Sleep -Milliseconds $sleepInterval
+    }
+}
+
+
+
+
+<#
+.SYNOPSIS
     Converts a YAML input object into a hashtable, using either the internal converter or an external YAML module if available.
 
 .DESCRIPTION
@@ -1715,78 +1791,3 @@
 
     }
 }
-=======
-    A function to pause execution for a specified duration.
-    This function should be used in Pode as replacement for Start-Sleep
-
-.DESCRIPTION
-    The `Start-PodeSleep` function pauses script execution for a given duration specified in seconds, milliseconds, or a TimeSpan.
-
-.PARAMETER Seconds
-    Specifies the duration to pause execution in seconds. Default is 1 second.
-
-.PARAMETER Milliseconds
-    Specifies the duration to pause execution in milliseconds.
-
-.PARAMETER Duration
-    Specifies the duration to pause execution using a TimeSpan object.
-
-.PARAMETER Activity
-    Specifies the activity name displayed in the progress bar. Default is "Sleeping...".
-
-.PARAMETER ParentId
-    Optional parameter to specify the ParentId for the progress bar, enabling hierarchical grouping.
-
-.PARAMETER ShowProgress
-    Switch to enable the progress bar during the sleep duration.
-
-.OUTPUTS
-    None.
-
-.EXAMPLE
-    Start-PodeSleep -Seconds 5
-
-    Pauses execution for 5 seconds.
-
-.NOTES
-    This function is useful for scenarios where tracking the remaining wait time visually is helpful.
-#>
-function Start-PodeSleep {
-    [CmdletBinding()]
-    param (
-        [Parameter(Position = 0, Mandatory = $false, ParameterSetName = 'Seconds')]
-        [int]
-        $Seconds = 1,
-
-        [Parameter(Position = 0, Mandatory = $false, ParameterSetName = 'Milliseconds')]
-        [int]
-        $Milliseconds,
-
-        [Parameter(Position = 0, Mandatory = $false, ParameterSetName = 'Duration')]
-        [TimeSpan]
-        $Duration
-    )
-
-    # Determine the total duration
-    $totalDuration = switch ($PSCmdlet.ParameterSetName) {
-        'Seconds' { [TimeSpan]::FromSeconds($Seconds) }
-        'Milliseconds' { [TimeSpan]::FromMilliseconds($Milliseconds) }
-        'Duration' { $Duration }
-    }
-
-    # Calculate end time
-    $startTime = [DateTime]::UtcNow
-    $endTime = $startTime.Add($totalDuration)
-
-    # Precompute sleep interval (total duration divided by 100 - ie 100%)
-    $sleepInterval = [math]::Max($totalDuration.TotalMilliseconds / 100, 10)
-
-    # Main loop
-    while ([DateTime]::UtcNow -lt $endTime) {
-        # Sleep for the interval
-        Start-Sleep -Milliseconds $sleepInterval
-    }
-}
-
-
->>>>>>> f4db4b62

--- conflicted
+++ resolved
@@ -1380,10 +1380,8 @@
     [CmdletBinding()]
     param()
 
-<<<<<<< HEAD
-}
-
-
+    [System.GC]::Collect()
+}
 
 <#
 .SYNOPSIS
@@ -1566,7 +1564,189 @@
         }
 
     }
-=======
-    [System.GC]::Collect()
->>>>>>> 9a99c962
+}
+
+
+
+<#
+.SYNOPSIS
+    Converts a YAML input object into a hashtable, using either the internal converter or an external YAML module if available.
+
+.DESCRIPTION
+    This function processes a YAML input object and converts it into a hashtable. It checks if a YAML module is available for conversion.
+    If the module is available, it uses that for conversion. Otherwise, it falls back to the internal converter.
+
+.PARAMETER InputObject
+    The YAML input object to be converted.
+
+.PARAMETER AsHashTable
+    Converts the YAML to a hash table object
+
+.EXAMPLE
+    $yamlString = @'
+    openapi: 3.0.3
+    info:
+        title: Async test - OpenAPI 3.0
+        version: 0.0.1
+    paths:
+        /task/{taskId}:
+            get:
+                summary: Get Pode Task Info
+    '@
+    $hashtable = ConvertFrom-PodeYaml -InputObject $yamlString
+    # Converts the YAML string to a hashtable.
+
+.NOTES
+    This is an internal function and may change in future releases of Pode.
+#>
+function ConvertFrom-PodeYaml {
+    [CmdletBinding()]
+    [OutputType([System.Collections.Specialized.OrderedDictionary])]
+    param (
+        [Parameter(Position = 0, Mandatory = $true, ValueFromPipeline = $true)]
+        [AllowNull()]
+        [string[]]
+        $InputObject,
+
+        [Parameter()]
+        [switch]
+        $AsHashTable
+    )
+
+    begin {
+        # Initialize an array to store pipeline objects for later processing.
+        $pipelineObject = @()
+
+        # Determine if the internal Pode YAML converter should be used.
+        $usePodeYamlInternal = $null -eq $PodeContext -or $PodeContext.Server.Web.OpenApi.UsePodeYamlInternal
+
+        # Check if the YAML module has already been imported and cache the result.
+        $yamlModuleImported = $PodeContext.Server.InternalCache.YamlModuleImported
+        if ($null -eq $yamlModuleImported) {
+            # Test if either PSYaml or powershell-yaml module is installed.
+            $yamlModuleImported = ((Test-PodeModuleInstalled -Name 'PSYaml') -or (Test-PodeModuleInstalled -Name 'powershell-yaml'))
+            # Cache the result of the module check.
+            $PodeContext.Server.InternalCache.YamlModuleImported = $yamlModuleImported
+        }
+    }
+
+    process {
+        # Add each pipeline object to the array for processing in the 'end' block.
+        $pipelineObject += $_
+    }
+
+    end {
+        # If multiple objects were passed through the pipeline, join them into a single string.
+        if ( $InputObject.Count -gt 1) {
+            $obj = $InputObject -join [Environment]::NewLine
+        }
+        else {
+            $obj = $InputObject[0]
+        }
+
+        # Determine which YAML conversion method to use.
+        if ($usePodeYamlInternal -or -not $yamlModuleImported) {
+            # If using the internal Pode YAML converter and PowerShell Core, use the Pode.PodeConverter class.
+            if (Test-PodeIsPSCore) {
+                $result = [Pode.PodeConverter]::FromYaml($obj)
+            }
+            else {
+                # Use the internal Pode YAML converter for Windows PowerShell.
+                $result = ConvertFrom-PodeYamlInternal -InputObject $obj
+            }
+        }
+        else {
+            # If an external YAML module is available, use it for conversion.
+            $result = ($InputObject | ConvertFrom-Yaml)
+        }
+
+        # Convert the result to a hashtable if the AsHashTable switch is used.
+        if ($AsHashTable) {
+            return [PSCustomObject]$result
+        }
+
+        # Return the resulting object.
+        return $result
+
+    }
+}
+
+
+
+
+<#
+.SYNOPSIS
+    Creates a YAML description of the data in the object - based on https://github.com/Phil-Factor/PSYaml
+
+.DESCRIPTION
+    This function produces YAML from any object you pass to it. It supports objects received through the pipeline
+    and allows specifying the depth of the conversion.
+
+.PARAMETER InputObject
+    The object that you want scripted out. This parameter accepts input via the pipeline.
+
+.PARAMETER Depth
+    The depth to which you want your object scripted.
+
+.EXAMPLE
+    Get-PodeOpenApiDefinition | ConvertTo-PodeYaml
+#>
+function ConvertTo-PodeYaml {
+    [CmdletBinding()]
+    [OutputType([string])]
+    param (
+        # The object to be converted to YAML. Accepts pipeline input.
+        [parameter(Position = 0, Mandatory = $true, ValueFromPipeline = $true)]
+        [AllowNull()]
+        $InputObject,
+
+        # Specifies the depth to which the object should be converted to YAML.
+        [parameter()]
+        [int]
+        $Depth = 16
+    )
+
+    begin {
+        # Initialize an array to store pipeline objects for later processing.
+        $pipelineObject = @()
+
+        # Determine if the internal Pode YAML converter should be used.
+        $usePodeYamlInternal = $null -eq $PodeContext -or $PodeContext.Server.Web.OpenApi.UsePodeYamlInternal
+
+        # Check if the YAML module has already been imported and cache the result.
+        $yamlModuleImported = $PodeContext.Server.InternalCache.YamlModuleImported
+        if ($null -eq $yamlModuleImported) {
+            # Test if either PSYaml or powershell-yaml module is installed.
+            $yamlModuleImported = ((Test-PodeModuleInstalled -Name 'PSYaml') -or (Test-PodeModuleInstalled -Name 'powershell-yaml'))
+            # Cache the result of the module check.
+            $PodeContext.Server.InternalCache.YamlModuleImported = $yamlModuleImported
+        }
+    }
+    process {
+        # Add each pipeline object to the array for processing in the 'end' block.
+        $pipelineObject += $_
+    }
+
+    end {
+        if ($pipelineObject.Count -gt 1) {
+            $InputObject = $pipelineObject
+        }
+
+        # Determine which YAML conversion method to use.
+        if ($usePodeYamlInternal -or -not $yamlModuleImported) {
+            # If using the internal Pode YAML converter and PowerShell Core, use the Pode.PodeConverter class.
+            if (Test-PodeIsPSCore) {
+                return [Pode.PodeConverter]::ToYaml($InputObject, $Depth, 0, $true)
+            }
+            else {
+                # Use the internal Pode YAML converter for Windows PowerShell.
+                return ConvertTo-PodeYamlInternal -InputObject $InputObject -Depth $Depth -NoNewLine
+            }
+        }
+        else {
+            # If an external YAML module is available, use it for conversion.
+            return ($InputObject | ConvertTo-Yaml)
+        }
+
+    }
 }
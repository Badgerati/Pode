--- conflicted
+++ resolved
@@ -1368,20 +1368,21 @@
 
 <#
 .SYNOPSIS
-Invokes the garbage collector.
+    Invokes the garbage collector.
 
 .DESCRIPTION
-Invokes the garbage collector.
-
-.EXAMPLE
-Invoke-PodeGC
+    Invokes the garbage collector.
+
+.EXAMPLE
+    Invoke-PodeGC
 #>
 function Invoke-PodeGC {
     [CmdletBinding()]
     param()
 
-<<<<<<< HEAD
+    [System.GC]::Collect()
 }
+
 <#
 .SYNOPSIS
     Converts an object (hashtable or array) to a serialized string using a specified serialization style.
@@ -2701,7 +2702,1324 @@
         }
         return $WebEvent.Data
     }
-=======
-    [System.GC]::Collect()
->>>>>>> 9a99c962
+}
+<#
+.SYNOPSIS
+    Converts an object (hashtable or array) to a serialized string using a specified serialization style.
+
+.DESCRIPTION
+    The `ConvertTo-PodeSerializedString` function takes a hashtable or array and converts it into a serialized string
+    according to the specified serialization style. It supports various styles such as 'Simple', 'Label', 'Matrix',
+    'Form', 'SpaceDelimited', 'PipeDelimited', and 'DeepObject'.
+
+    By default, parameter names and values are URL-encoded to ensure safe inclusion in URLs. You can disable URL encoding
+    by using the `-NoUrlEncode` switch.
+
+    An optional `-Explode` switch can be used to modify the serialization format for certain styles, altering how arrays
+    and objects are represented in the serialized string.
+
+.PARAMETER InputObject
+    The object to be serialized. This can be a hashtable (or ordered dictionary) or an array. Supports pipeline input.
+
+.PARAMETER Style
+    The serialization style to use. Valid values are 'Simple', 'Label', 'Matrix', 'Form', 'SpaceDelimited',
+    'PipeDelimited', and 'DeepObject'. Defaults to 'Simple'.
+
+.PARAMETER Explode
+    An optional switch to modify the serialization format for certain styles. When used, arrays and objects are
+    serialized in an expanded form.
+
+.PARAMETER NoUrlEncode
+    An optional switch to disable URL encoding of the serialized output. By default, parameter names and values are
+    URL-encoded individually. Use this switch if you require the output without URL encoding.
+
+.PARAMETER ParameterName
+    Specifies the name of the parameter to use in the serialized output. Defaults to 'id' if not specified.
+
+.EXAMPLE
+    $item = @{
+        name = 'value'
+        anotherName = 'anotherValue'
+    }
+    $serialized = ConvertTo-PodeSerializedString -InputObject $item -Style 'Form'
+    Write-Output $serialized
+
+    # Output:
+    # ?id=name%2Cvalue%2CanotherName%2CanotherValue
+
+.EXAMPLE
+    $item = @{
+        name = 'value'
+        anotherName = 'anotherValue'
+    }
+    $serializedExplode = ConvertTo-PodeSerializedString -InputObject $item -Style 'DeepObject' -Explode
+    Write-Output $serializedExplode
+
+    # Output:
+    # ?id[name]=value&id[anotherName]=anotherValue
+
+.EXAMPLE
+    $array = @('3', '4', '5')
+    $serialized = ConvertTo-PodeSerializedString -InputObject $array -Style 'SpaceDelimited' -Explode
+    Write-Output $serialized
+
+    # Output:
+    # ?id=3&id=4&id=5
+
+.EXAMPLE
+    $array = @('3', '4', '5')
+    $serialized = ConvertTo-PodeSerializedString -InputObject $array -Style 'SpaceDelimited' -NoUrlEncode
+    Write-Output $serialized
+
+    # Output:
+    # ?id=3 4 5
+
+.EXAMPLE
+    $item = @{
+        'user name' = 'Alice & Bob'
+        'role' = 'Admin/User'
+    }
+    $serialized = ConvertTo-PodeSerializedString -InputObject $item -Style 'Form' -ParameterName 'account' -NoUrlEncode
+    Write-Output $serialized
+
+    # Output:
+    # ?account=user name,Alice & Bob,role,Admin/User
+
+.NOTES
+    - 'SpaceDelimited' and 'PipeDelimited' styles for hashtables are not implemented as they are not defined by RFC 6570.
+    - The 'Form' style with 'Explode' for arrays is not implemented for the same reason.
+    - The 'Explode' option for 'SpaceDelimited' and 'PipeDelimited' styles for arrays is implemented as per the OpenAPI Specification.
+
+    Additional information regarding serialization:
+    - OpenAPI Specification Serialization: https://swagger.io/docs/specification/serialization/
+    - RFC 6570 - URI Template: https://tools.ietf.org/html/rfc6570
+#>
+function ConvertTo-PodeSerializedString {
+    param (
+        [Parameter(Mandatory, ValueFromPipeline = $true, Position = 0)]
+        [psobject[]]
+        $InputObject,
+
+        [Parameter()]
+        [ValidateSet('Simple', 'Label', 'Matrix', 'Form', 'SpaceDelimited', 'PipeDelimited', 'DeepObject')]
+        [string]
+        $Style = 'Simple',
+
+        [Parameter()]
+        [switch]
+        $Explode,
+
+        [Parameter()]
+        [switch]
+        $NoUrlEncode,
+
+        [Parameter()]
+        [string]
+        $ParameterName = 'id'  # Default parameter name
+    )
+
+    begin {
+        # Initialize an array to collect pipeline input
+        $pipelineValue = @()
+    }
+
+    process {
+        # Collect each input object from the pipeline
+        $pipelineValue += $_
+    }
+
+    end {
+        # Determine if multiple objects were provided via pipeline
+        if ($pipelineValue.Count -gt 1) {
+            $inputObjects = $pipelineValue
+        }
+        else {
+            $inputObjects = $InputObject
+        }
+
+        # Initialize an array to store the serialized strings
+        $serializedArray = @()
+
+        # return '' if the inputObjects is null
+        if($null -eq $inputObjects){
+            return ''
+        }
+
+        # Check if there are input objects to process
+        if ( $inputObjects.Count -gt 0) {
+
+            # Check if the first input object is a hashtable or ordered dictionary
+            if ($inputObjects[0] -is [hashtable] -or $inputObjects[0] -is [System.Collections.Specialized.OrderedDictionary]) {
+
+                # Process each hashtable item
+                foreach ($item in $inputObjects) {
+                    switch ($Style) {
+
+                        'Simple' {
+                            # Handle 'Simple' style for hashtables
+                            if ($Explode) {
+                                # Serialize each key-value pair with '=' and join with ','
+                                $serializedArray += ( ($item.Keys | ForEach-Object {
+                                    $key = $_
+                                    $value = $item[$_]
+                                    # URL-encode unless $NoUrlEncode is specified
+                                    if (-not $NoUrlEncode) {
+                                        $key = [uri]::EscapeDataString($key)
+                                        $value = [uri]::EscapeDataString($value)
+                                    }
+                                    "$key=$value"
+                                }) -join ',' )
+                            }
+                            else {
+                                # Serialize each key-value pair with ',' and join with ','
+                                $serializedArray += ( ($item.Keys | ForEach-Object {
+                                    $key = $_
+                                    $value = $item[$_]
+                                    if (-not $NoUrlEncode) {
+                                        $key = [uri]::EscapeDataString($key)
+                                        $value = [uri]::EscapeDataString($value)
+                                    }
+                                    "$key,$value"
+                                }) -join ',' )
+                            }
+                            break
+                        }
+
+                        'Label' {
+                            # Handle 'Label' style for hashtables
+                            if ($Explode) {
+                                # Prepend '.' and serialize each key-value pair with '='
+                                $serializedArray += '.' + ( ($item.Keys | ForEach-Object {
+                                    $key = $_
+                                    $value = $item[$_]
+                                    if (-not $NoUrlEncode) {
+                                        $key = [uri]::EscapeDataString($key)
+                                        $value = [uri]::EscapeDataString($value)
+                                    }
+                                    "$key=$value"
+                                }) -join ',' )
+                            }
+                            else {
+                                # Prepend '.' and serialize each key-value pair with ','
+                                $serializedArray += '.' + ( ($item.Keys | ForEach-Object {
+                                    $key = $_
+                                    $value = $item[$_]
+                                    if (-not $NoUrlEncode) {
+                                        $key = [uri]::EscapeDataString($key)
+                                        $value = [uri]::EscapeDataString($value)
+                                    }
+                                    "$key,$value"
+                                }) -join ',' )
+                            }
+                            break
+                        }
+
+                        'Matrix' {
+                            # Handle 'Matrix' style for hashtables
+                            if ($Explode) {
+                                # Serialize each key-value pair with ';' prefix
+                                $serializedArray += ( ($item.Keys | ForEach-Object {
+                                    $key = $_
+                                    $value = $item[$_]
+                                    if (-not $NoUrlEncode) {
+                                        $key = [uri]::EscapeDataString($key)
+                                        $value = [uri]::EscapeDataString($value)
+                                    }
+                                    ";$key=$value"
+                                }) -join '' )
+                            }
+                            else {
+                                # Serialize key-value pairs into a single parameter
+                                $valueString = ( ($item.Keys | ForEach-Object {
+                                    $key = $_
+                                    $value = $item[$_]
+                                    if (-not $NoUrlEncode) {
+                                        $key = [uri]::EscapeDataString($key)
+                                        $value = [uri]::EscapeDataString($value)
+                                    }
+                                    "$key,$value"
+                                }) -join ',' )
+                                # Encode parameter name if necessary
+                                if (-not $NoUrlEncode) {
+                                    $parameterName = [uri]::EscapeDataString($ParameterName)
+                                }
+                                else {
+                                    $parameterName = $ParameterName
+                                }
+                                $serializedArray += ";$parameterName=$valueString"
+                            }
+                            break
+                        }
+
+                        'Form' {
+                            # Handle 'Form' style for hashtables
+                            if ($Explode) {
+                                # Serialize each key-value pair as query parameters
+                                $serializedArray += '?' + ( ($item.Keys | ForEach-Object {
+                                    $key = $_
+                                    $value = $item[$_]
+                                    if (-not $NoUrlEncode) {
+                                        $key = [uri]::EscapeDataString($key)
+                                        $value = [uri]::EscapeDataString($value)
+                                    }
+                                    "$key=$value"
+                                }) -join '&' )
+                            }
+                            else {
+                                # Serialize key-value pairs into a single query parameter
+                                $valueString = ( ($item.Keys | ForEach-Object {
+                                    $key = $_
+                                    $value = $item[$_]
+                                    if (-not $NoUrlEncode) {
+                                        $key = [uri]::EscapeDataString($key)
+                                        $value = [uri]::EscapeDataString($value)
+                                    }
+                                    "$key,$value"
+                                }) -join ',' )
+                                if (-not $NoUrlEncode) {
+                                    $parameterName = [uri]::EscapeDataString($ParameterName)
+                                }
+                                else {
+                                    $parameterName = $ParameterName
+                                }
+                                $serializedArray += "?$parameterName=$valueString"
+                            }
+                            break
+                        }
+
+                        'DeepObject' {
+                            # Handle 'DeepObject' style for hashtables
+                            # Encode parameter name once outside the loop
+                            if (-not $NoUrlEncode) {
+                                $parameterNameEncoded = [uri]::EscapeDataString($ParameterName)
+                            }
+                            else {
+                                $parameterNameEncoded = $ParameterName
+                            }
+                            # Serialize each key-value pair using bracket notation
+                            $serializedArray += '?' + ( ($item.Keys | ForEach-Object {
+                                $key = $_
+                                $value = $item[$_]
+                                if (-not $NoUrlEncode) {
+                                    $key = [uri]::EscapeDataString($key)
+                                    $value = [uri]::EscapeDataString($value)
+                                }
+                                "$parameterNameEncoded`[$key`]=$value"
+                            }) -join '&' )
+                            break
+                        }
+
+                        # Styles not defined for hashtables
+                        'SpaceDelimited' {
+                            $serializedArray += ''
+                            Write-Verbose "Serialization for objects using '$Style' style is not defined by RFC 6570."
+                        }
+
+                        'PipeDelimited' {
+                            $serializedArray += ''
+                            Write-Verbose "Serialization for objects using '$Style' style is not defined by RFC 6570."
+                        }
+                    }
+                }
+            }
+            else {
+                # Process input as an array
+                switch ($Style) {
+
+                    'Simple' {
+                        # Handle 'Simple' style for arrays
+                        # Both 'Explode' and non-'Explode' result in the same output
+                        $serializedArray += ( ($inputObjects | ForEach-Object {
+                            $value = $_
+                            if (-not $NoUrlEncode) {
+                                $value = [uri]::EscapeDataString($value)
+                            }
+                            $value
+                        }) -join ',' )
+                        break
+                    }
+
+                    'Label' {
+                        # Handle 'Label' style for arrays
+                        $serializedArray += '.' + ( ($inputObjects | ForEach-Object {
+                            $value = $_
+                            if (-not $NoUrlEncode) {
+                                $value = [uri]::EscapeDataString($value)
+                            }
+                            $value
+                        }) -join ',' )
+                        break
+                    }
+
+                    'Matrix' {
+                        # Handle 'Matrix' style for arrays
+                        if (-not $NoUrlEncode) {
+                            $parameterName = [uri]::EscapeDataString($ParameterName)
+                        }
+                        else {
+                            $parameterName = $ParameterName
+                        }
+                        if ($Explode) {
+                            # Serialize each value with parameter name
+                            $serializedArray += ';' + ( ($inputObjects | ForEach-Object {
+                                $value = $_
+                                if (-not $NoUrlEncode) {
+                                    $value = [uri]::EscapeDataString($value)
+                                }
+                                "$parameterName=$value"
+                            }) -join ';' )
+                        }
+                        else {
+                            # Serialize values into a single parameter
+                            $valueString = ( ($inputObjects | ForEach-Object {
+                                $value = $_
+                                if (-not $NoUrlEncode) {
+                                    $value = [uri]::EscapeDataString($value)
+                                }
+                                $value
+                            }) -join ',' )
+                            $serializedArray += ";$parameterName=$valueString"
+                        }
+                        break
+                    }
+
+                    'SpaceDelimited' {
+                        # Handle 'SpaceDelimited' style for arrays
+                        if (-not $NoUrlEncode) {
+                            $parameterName = [uri]::EscapeDataString($ParameterName)
+                        }
+                        else {
+                            $parameterName = $ParameterName
+                        }
+                        if ($Explode) {
+                            # Serialize each value as a separate parameter
+                            $valueStrings = $inputObjects | ForEach-Object {
+                                $value = $_
+                                if (-not $NoUrlEncode) {
+                                    $value = [uri]::EscapeDataString($value)
+                                }
+                                "$parameterName=$value"
+                            }
+                            $serializedArray += '?' + ($valueStrings -join '&')
+                        }
+                        else {
+                            # Join values with a space
+                            $valueString = ($inputObjects -join ' ')
+                            if (-not $NoUrlEncode) {
+                                $valueString = [uri]::EscapeDataString($valueString)
+                            }
+                            $serializedArray += "?$parameterName=$valueString"
+                        }
+                        break
+                    }
+
+                    'PipeDelimited' {
+                        # Handle 'PipeDelimited' style for arrays
+                        if (-not $NoUrlEncode) {
+                            $parameterName = [uri]::EscapeDataString($ParameterName)
+                        }
+                        else {
+                            $parameterName = $ParameterName
+                        }
+                        if ($Explode) {
+                            # Serialize each value as a separate parameter
+                            $valueStrings = $inputObjects | ForEach-Object {
+                                $value = $_
+                                if (-not $NoUrlEncode) {
+                                    $value = [uri]::EscapeDataString($value)
+                                }
+                                "$parameterName=$value"
+                            }
+                            $serializedArray += '?' + ($valueStrings -join '&')
+                        }
+                        else {
+                            # Join values with a pipe '|'
+                            $valueString = ($inputObjects -join '|')
+                            if (-not $NoUrlEncode) {
+                                $valueString = [uri]::EscapeDataString($valueString)
+                            }
+                            $serializedArray += "?$parameterName=$valueString"
+                        }
+                        break
+                    }
+
+                    'Form' {
+                        # Handle 'Form' style for arrays
+                        if (-not $NoUrlEncode) {
+                            $parameterName = [uri]::EscapeDataString($ParameterName)
+                        }
+                        else {
+                            $parameterName = $ParameterName
+                        }
+                        if ($Explode) {
+                            # 'Explode' is not defined for arrays in 'Form' style
+                            $serializedArray += ''
+                            Write-Verbose "Serialization for array using '$Style' style with 'Explode' is not defined by RFC 6570."
+                        }
+                        else {
+                            # Serialize values into a single parameter
+                            $valueString = ( ($inputObjects | ForEach-Object {
+                                $value = $_
+                                if (-not $NoUrlEncode) {
+                                    $value = [uri]::EscapeDataString($value)
+                                }
+                                $value
+                            }) -join ',' )
+                            $serializedArray += "$parameterName=$valueString"
+                        }
+                        break
+                    }
+
+                    # 'DeepObject' is not defined for arrays
+                    'DeepObject' {
+                        $serializedArray += ''
+                        Write-Verbose "Serialization for arrays using '$Style' style is not defined by RFC 6570."
+                    }
+                }
+            }
+        }
+
+        # Return the serialized string(s)
+        return $serializedArray
+    }
+}
+
+
+<#
+.SYNOPSIS
+    Converts a serialized string back into its original data structure based on the specified serialization style.
+
+.DESCRIPTION
+    The `ConvertFrom-PodeSerializedString` function takes a serialized string and converts it back into its original data structure (e.g., hashtable, array).
+    The function requires the serialization style to be specified via the `-Style` parameter.
+    Supported styles are 'Simple', 'Label', 'Matrix', 'Query', 'Form', 'SpaceDelimited', 'PipeDelimited', and 'DeepObject'.
+    The function also accepts an optional `-Explode` switch to indicate whether the string uses exploded serialization.
+    The `-ParameterName` parameter can be used to specify the key name when processing certain styles, such as 'Matrix' and 'DeepObject'.
+
+.PARAMETER SerializedInput
+    The serialized string to be converted back into its original data structure.
+
+.PARAMETER Style
+    The serialization style to use for deserialization. Options are 'Simple', 'Label', 'Matrix', 'Query', 'Form', 'SpaceDelimited', 'PipeDelimited', and 'DeepObject'. The default is 'Form'.
+
+.PARAMETER Explode
+    Indicates whether the string uses exploded serialization (`-Explode`) or not (omit `-Explode`). This affects how arrays and objects are handled.
+
+.PARAMETER ParameterName
+    Specifies the key name to match when processing certain styles, such as 'Matrix' and 'DeepObject'. The default is 'id'.
+
+.PARAMETER UrlDecode
+    If specified, the function will decode the input string using URL decoding before processing it. This is useful
+    for handling serialized inputs that include URL-encoded characters, such as `%20` for spaces.
+
+.EXAMPLE
+    # Simple style, explode = true
+    $serialized = "name=value,anotherName=anotherValue"
+    $result = ConvertFrom-PodeSerializedString -SerializedInput $serialized -Style 'Simple' -Explode
+    Write-Output $result
+
+.EXAMPLE
+    # Simple style, explode = false
+    $serialized = "name,value,anotherName,anotherValue"
+    $result = ConvertFrom-PodeSerializedString -SerializedInput $serialized -Style 'Simple'
+    Write-Output $result
+
+.EXAMPLE
+    # Label style, explode = true
+    $serialized = ".name=value.anotherName=anotherValue"
+    $result = ConvertFrom-PodeSerializedString -SerializedInput $serialized -Style 'Label' -Explode
+    Write-Output $result
+
+.EXAMPLE
+    # Label style, explode = false
+    $serialized = ".name,value,anotherName,anotherValue"
+    $result = ConvertFrom-PodeSerializedString -SerializedInput $serialized -Style 'Label'
+    Write-Output $result
+
+.EXAMPLE
+    # Matrix style, explode = true
+    $serialized = ";name=value;anotherName=anotherValue"
+    $result = ConvertFrom-PodeSerializedString -SerializedInput $serialized -Style 'Matrix' -Explode
+    Write-Output $result
+
+.EXAMPLE
+    # Matrix style, explode = false
+    $serialized = ";id=3,4,5"
+    $result = ConvertFrom-PodeSerializedString -SerializedInput $serialized -Style 'Matrix' -ParameterName 'id'
+    Write-Output $result
+
+.EXAMPLE
+    # Query style, explode = true
+    $serialized = "?name=value&anotherName=anotherValue"
+    $result = ConvertFrom-PodeSerializedString -SerializedInput $serialized -Style 'Query' -Explode
+    Write-Output $result
+
+.EXAMPLE
+    # Query style, explode = false
+    $serialized = "?name,value,anotherName,anotherValue"
+    $result = ConvertFrom-PodeSerializedString -SerializedInput $serialized -Style 'Query'
+    Write-Output $result
+
+.EXAMPLE
+    # Form style, explode = true
+    $serialized = "?name=value&anotherName=anotherValue"
+    $result = ConvertFrom-PodeSerializedString -SerializedInput $serialized -Style 'Form' -Explode
+    Write-Output $result
+
+.EXAMPLE
+    # Form style, explode = false
+    $serialized = "?name,value,anotherName,anotherValue"
+    $result = ConvertFrom-PodeSerializedString -SerializedInput $serialized -Style 'Form'
+    Write-Output $result
+
+.EXAMPLE
+    # SpaceDelimited style, explode = true
+    $serialized = "?id=3&id=4&id=5"
+    $result = ConvertFrom-PodeSerializedString -SerializedInput $serialized -Style 'SpaceDelimited' -Explode -ParameterName 'id'
+    Write-Output $result
+
+.EXAMPLE
+    # SpaceDelimited style, explode = false
+    $serialized = "?id=3%204%205"
+    $result = ConvertFrom-PodeSerializedString -SerializedInput $serialized -Style 'SpaceDelimited' -ParameterName 'id'
+    Write-Output $result
+
+.EXAMPLE
+    # PipeDelimited style, explode = true
+    $serialized = "?id=3&id=4&id=5"
+    $result = ConvertFrom-PodeSerializedString -SerializedInput $serialized -Style 'PipeDelimited' -Explode -ParameterName 'id'
+    Write-Output $result
+
+.EXAMPLE
+    # PipeDelimited style, explode = false
+    $serialized = "?id=3|4|5"
+    $result = ConvertFrom-PodeSerializedString -SerializedInput $serialized -Style 'PipeDelimited' -ParameterName 'id'
+    Write-Output $result
+
+.EXAMPLE
+    # DeepObject style
+    $serialized = "myId[role]=admin&myId[firstName]=Alex"
+    $result = ConvertFrom-PodeSerializedString -SerializedInput $serialized -Style 'DeepObject' -ParameterName 'myId'
+    Write-Output $result
+
+.NOTES
+    For more information on serialization styles, refer to:
+    - https://swagger.io/docs/specification/serialization/
+    - https://tools.ietf.org/html/rfc6570
+#>
+
+function ConvertFrom-PodeSerializedString {
+    param (
+        [Parameter(Mandatory, ValueFromPipeline = $true, Position = 0)]
+        [string] $SerializedInput,
+
+        [Parameter()]
+        [ValidateSet('Simple', 'Label', 'Matrix', 'Query', 'Form', 'SpaceDelimited', 'PipeDelimited', 'DeepObject' )]
+        [string]
+        $Style = 'Form',
+
+        [Parameter()]
+        [switch]
+        $Explode,
+
+        [Parameter()]
+        [string]
+        $ParameterName = 'id', # Default key name if not specified
+
+        [Parameter()]
+        [switch]
+        $UrlDecode
+    )
+
+    process {
+        if($UrlDecode){
+            $SerializedInput = [System.Web.HttpUtility]::UrlDecode($SerializedInput)
+        }
+        # Main deserialization logic based on style
+        switch ($Style) {
+            'Simple' {
+                # Check for header pattern and extract it if present
+                if ($SerializedInput -match '^([a-zA-Z0-9_-]+):') {
+                    # Extract the variable name and strip it from the serialized string
+                    $headerName = $matches[1]
+                    $SerializedInput = ($SerializedInput -replace "^$($headerName):", '').Trim()
+                }
+
+                $segments = $SerializedInput -split ','
+
+                # If there's only one segment, return it directly
+                if ($segments.Count -eq 1) {
+                    $result = $segments[0]
+                }
+                else {
+                    if ($Explode) {
+                        # Handling explode=true case
+
+                        # Check if the number of '=' is equal to the count of segments
+                        if ((($SerializedInput -split '=').Count - 1) -eq $segments.Count) {
+                            $obj = @{}
+                            foreach ($pair in $segments) {
+                                if ($pair.Contains('=')) {
+                                    $key, $value = $pair -split '=', 2  # Split into exactly two parts
+                                    $obj[$key] = $value
+                                }
+                            }
+                            $result = $obj
+                        }
+                        else {
+                            # Return as an array if the explode conditions don't match
+                            $result = $segments
+                        }
+                    }
+                    else {
+                        # Handling explode=false case
+
+                        # Check if it's likely an object by checking if the count of segments is even
+                        if ($segments.Count % 2 -eq 0) {
+                            # Try to parse as an object
+                            $obj = @{}
+                            for ($i = 0; $i -lt $segments.Count; $i += 2) {
+                                $key = $segments[$i]
+                                # Validate the key format
+                                if ($key -match '^[a-zA-Z_][a-zA-Z0-9_]*$') {
+                                    $obj[$key] = $segments[$i + 1]
+                                }
+                                else {
+                                    # If the key is invalid, return the original segments as an array
+                                    $result = $segments
+                                }
+                            }
+                            # Return the object if all keys are valid
+                            $result = $obj
+                        }
+                        else {
+                            # If not an object, treat it as an array
+                            $result = $segments
+                        }
+                    }
+                }
+
+                if ($headerName) {
+                    return @{$headerName = $result }
+                }
+                else {
+                    return $result
+                }
+
+            }
+            'Label' {
+                # Remove the leading dot (.) prefix from the serialized string
+                $SerializedInput = $SerializedInput.TrimStart('.')
+
+                # Split the string by dot
+                $segments = $SerializedInput -split '\.'
+
+                # Handle the explode=true case
+                if ($Explode) {
+                    # Handling explode=true: each segment is a key=value pair
+                    $obj = @{}
+                    foreach ($segment in $segments) {
+                        if ($segment.Contains('=')) {
+                            $key, $value = $segment -split '=', 2  # Split into exactly two parts
+                            $obj[$key] = $value
+                        }
+                        else {
+                            # If a segment does not contain '=', treat it as an array element
+                            return $segments -split ','
+                        }
+                    }
+                    return $obj
+                }
+                else {
+                    # Handling explode=false: all segments form a combined structure
+                    # Split the string by commas within each segment
+                    $combinedSegments = ($SerializedInput -split ',')
+
+                    # Check if it's likely an object by checking if the count is even
+                    if ($combinedSegments.Count % 2 -eq 0) {
+                        # Try to parse as an object
+                        $obj = @{}
+                        for ($i = 0; $i -lt $combinedSegments.Count; $i += 2) {
+                            $key = $combinedSegments[$i]
+
+                            # Validate if the key is a suitable key
+                            if ($key -match '^[a-zA-Z_][a-zA-Z0-9_]*$') {
+                                $value = $combinedSegments[$i + 1]
+                                $obj[$key] = $value
+                            }
+                            else {
+                                # If validation fails, return segments as array
+                                return $combinedSegments
+                            }
+                        }
+                        return $obj
+                    }
+
+                    # If not an object, return as an array
+                    return $combinedSegments
+                }
+            }
+            'Matrix' {
+                # Handle the explode=true case
+                if ($Explode) {
+                    # Remove the leading semicolon (;) prefix from the serialized string
+                    $SerializedInput = $SerializedInput.TrimStart(';')
+
+                    # Split by semicolon to get segments
+                    $segments = $SerializedInput -split ';'
+
+                    # If each segment doesn't contain '=', treat it as an array
+                    if ($segments -notmatch '=') {
+                        # Return as an array of individual elements split by commas
+                        return $segments -split ','
+                    }
+
+                    # Initialize an empty hashtable to store key-value pairs
+                    $obj = @{}
+                    $values = @()
+
+
+                    foreach ($segment in $segments) {
+                        if ($segment.Contains('=')) {
+                            $key, $value = $segment -split '=', 2
+
+                            # If the key matches the specified key name
+                            if ($key -eq $ParameterName) {
+                                $values += $value
+                            }
+                            else {
+                                # If a key doesn't match, treat as a normal key-value pair in the hashtable
+                                $obj[$key] = $value
+                            }
+                        }
+                    }
+
+                    # If all segments matched the specified key name, return the values as an array
+                    if ($values.Count -eq $segments.Count) {
+                        if ($values.Count -eq 1) {
+                            return $values[0]
+                        }
+                        return $values
+                    }
+
+                    # Merge values back into the object if any key matches the KeyName
+                    if ($values.Count -gt 0) {
+                        $obj[$ParameterName] = if ($values.Count -eq 1) { $values[0] } else { $values }
+                    }
+
+                    # Return the hashtable if it contains any key-value pairs
+                    if ($obj.Count -gt 0) {
+                        return $obj
+                    }
+                    else {
+                        return $values
+                    }
+                }
+                else {
+                    # Handling explode=false:
+
+                    # Remove the leading semicolon (;) prefix from the serialized string
+                    $SerializedInput = $SerializedInput.TrimStart(";$ParameterName=")
+
+                    # Split by semicolon to get segments
+                    $segments = $SerializedInput -split ','
+
+                    # If there's only one segment, return it directly
+                    if ($segments.Count -eq 1) {
+                        return $segments[0]
+                    }
+
+                    # Check if it's likely an object by checking if the count of segments is even
+                    if ($segments.Count % 2 -eq 0) {
+                        # Try to parse as an object
+                        $obj = @{}
+                        for ($i = 0; $i -lt $segments.Count; $i += 2) {
+                            $key = $segments[$i]
+                            # Validate the key format
+                            if ($key -match '^[a-zA-Z_][a-zA-Z0-9_]*$') {
+                                $obj[$key] = $segments[$i + 1]
+                            }
+                            else {
+                                # If the key is invalid, return the original segments as an array
+                                return $segments
+                            }
+                        }
+                        # Return the object if all keys are valid
+                        return $obj
+                    }
+
+                    # If not an object, treat it as an array
+                    return $segments
+                }
+            }
+
+            'Form' {
+                # Check for header pattern and extract it if present
+                if ($SerializedInput -match '^([a-zA-Z0-9_-]+):') {
+                    # Extract the variable name and strip it from the serialized string
+                    $headerName = $matches[1]
+                    $SerializedInput = ($SerializedInput -replace "^$($headerName):", '').Trim().TrimStart("$ParameterName=")
+                }
+                else {
+                    if ($Explode) {
+                        # Remove the leading semicolon (;) prefix from the serialized string
+                        $SerializedInput = $SerializedInput.TrimStart('?')
+                    }
+                    else {
+                        # Remove the leading semicolon (;) prefix from the serialized string
+                        $SerializedInput = $SerializedInput.TrimStart("?$ParameterName=")
+                    }
+                }
+
+                # Handle the explode=true case
+                if ($Explode) {
+                    # Split by semicolon to get segments
+                    $segments = $SerializedInput -split '&'
+
+                    # If each segment doesn't contain '=', treat it as an array
+                    if ($segments -notmatch '=') {
+                        # Return as an array of individual elements split by commas
+                        $result = $segments -split ','
+                    }
+                    else {
+                        # Initialize an empty hashtable to store key-value pairs
+                        $obj = @{}
+                        $values = @()
+
+                        foreach ($segment in $segments) {
+                            if ($segment.Contains('=')) {
+                                $key, $value = $segment -split '=', 2
+
+                                # If the key matches the specified key name
+                                if ($key -eq $ParameterName) {
+                                    $values += $value
+                                }
+                                else {
+                                    # If a key doesn't match, treat as a normal key-value pair in the hashtable
+                                    $obj[$key] = $value
+                                }
+                            }
+                        }
+
+                        # If all segments matched the specified key name, return the values as an array
+                        if ($values.Count -eq $segments.Count) {
+                            if ($values.Count -eq 1) {
+                                $result = $values[0]
+                            }
+                            else {
+                                $result = $values
+                            }
+                        }
+                        else {
+
+                            # Merge values back into the object if any key matches the KeyName
+                            if ($values.Count -gt 0) {
+                                $obj[$ParameterName] = if ($values.Count -eq 1) { $values[0] } else { $values }
+                            }
+
+                            # Return the hashtable if it contains any key-value pairs
+                            if ($obj.Count -gt 0) {
+                                return $obj
+                            }
+                            else {
+                                return $values
+                            }
+                        }
+                    }
+                }
+                else {
+                    # Handling explode=false
+
+                    # Split by semicolon to get segments
+                    $segments = $SerializedInput -split ','
+
+                    # If there's only one segment, return it directly
+                    if ($segments.Count -eq 1) {
+                        $result = $segments[0]
+                    }
+                    # Check if it's likely an object by checking if the count of segments is even
+                    elseif ($segments.Count % 2 -eq 0) {
+                        # Try to parse as an object
+                        $obj = @{}
+                        for ($i = 0; $i -lt $segments.Count; $i += 2) {
+                            $key = $segments[$i]
+                            # Validate the key format
+                            if ($key -match '^[a-zA-Z_][a-zA-Z0-9_]*$') {
+                                $obj[$key] = $segments[$i + 1]
+                            }
+                            else {
+                                # If the key is invalid, return the original segments as an array
+                                $result = $segments
+                                break
+                            }
+                        }
+                        if (!$result) {
+                            # Return the object if all keys are valid
+                            $result = $obj
+                        }
+                    }
+                    else {
+                        # If not an object, treat it as an array
+                        $result = $segments
+                    }
+
+                }
+
+                if ($headerName) {
+                    return @{$headerName = $result }
+                }
+                else {
+                    return $result
+                }
+            }
+
+            'SpaceDelimited' {
+                if ($Explode) {
+                    # Remove the leading semicolon (;) prefix from the serialized string
+                    $SerializedInput = $SerializedInput.TrimStart('?')
+
+                    # For explode=true, split by '&' to treat each value as a separate occurrence
+                    $segments = $SerializedInput -split '&'
+
+                    # Initialize an array to store values that match the specified KeyName
+                    $values = @()
+                    foreach ($segment in $segments) {
+                        if ($segment.Contains('=')) {
+                            $key, $value = $segment -split '=', 2
+                            # Only add values where the key matches the specified KeyName
+                            if ($key -eq $ParameterName) {
+                                $values += $value
+                            }
+                        }
+                    }
+                    # Return the array of values that matched the KeyName
+                    return $values
+                }
+                else {
+                    # Remove the leading semicolon '?id=' prefix from the serialized string
+                    $SerializedInput = $SerializedInput.TrimStart('?id=')
+                    # For explode=false, split by space (%20) to handle the combined string format
+                    return $SerializedInput -split ' '
+                }
+            }
+
+            'PipeDelimited' {
+                if ($Explode) {
+                    $SerializedInput = $SerializedInput.TrimStart('?')
+                    # For explode=true, split by '&' to treat each value as a separate occurrence
+                    $segments = $SerializedInput -split '&'
+
+                    # Initialize an array to store values that match the specified KeyName
+                    $values = @()
+                    foreach ($segment in $segments) {
+                        if ($segment.Contains('=')) {
+                            $key, $value = $segment -split '=', 2
+                            # Only add values where the key matches the specified KeyName
+                            if ($key -eq $ParameterName) {
+                                $values += $value
+                            }
+                        }
+                    }
+                    # Return the array of values that matched the KeyName
+                    return $values
+                }
+                else {
+                    # Remove the leading '?id=' prefix from the serialized string
+                    $SerializedInput = $SerializedInput.TrimStart('?id=')
+                    # For explode=false, split by | to handle the combined string format
+                    return $SerializedInput -split '\|'
+                }
+            }
+
+            'DeepObject' {
+                $SerializedInput = $SerializedInput.TrimStart('?')
+
+                # Split the string by '&' to get each key-value pair
+                $segments = $SerializedInput -split '&'
+
+                # Initialize an empty hashtable to store the nested key-value pairs
+                $obj = @{}
+                foreach ($segment in $segments) {
+                    if ($segment.Contains('=')) {
+                        # Split each segment by '=' into key and value
+                        $key, $value = $segment -split '=', 2
+
+                        # Extract the main key and nested keys using regex
+                        $allMatches = [regex]::Matches($key, '([^\[\]]+)')
+
+                        # Extract the main key (first match) and remaining nested keys
+                        $mainKey = $allMatches[0].Groups[1].Value
+                        # Manually extract remaining nested keys as a list of strings
+                        $nestedKeys = @()
+                        for ($i = 1; $i -lt $allMatches.Count; $i++) {
+                            $nestedKeys += $allMatches[$i].Groups[1].Value
+                        }
+
+                        # Only process the segment if the main key matches the specified KeyName
+                        if ($mainKey -eq $ParameterName) {
+                            # Initialize a reference to the root object
+                            $current = $obj
+
+                            # Iterate over the nested keys to build the structure
+                            foreach ($nestedKey in $nestedKeys) {
+                                # If this is the last key, assign the value
+                                if ($nestedKey -eq $nestedKeys[-1]) {
+                                    $current[$nestedKey] = $value
+                                }
+                                else {
+                                    # Create a new hashtable if the nested key doesn't exist
+                                    if (-not $current.ContainsKey($nestedKey)) {
+                                        $current[$nestedKey] = @{}
+                                    }
+                                    # Move deeper into the nested structure
+                                    $current = $current[$nestedKey]
+                                }
+                            }
+                        }
+                    }
+                }
+
+                # Return the constructed hashtable with nested keys and values
+                return $obj
+            }
+
+        }
+    }
+}
+
+<#
+.SYNOPSIS
+    Retrieves a specific parameter value from the current Pode web event.
+
+.DESCRIPTION
+    The `Get-PodePathParameter` function extracts and returns the value of a specified parameter
+    from the current Pode web event. This function can access parameters passed in the URL path, query string,
+    or body of a web request, making it useful in web applications to dynamically handle incoming data.
+
+    The function supports deserialization of parameter values when the `-Deserialize` switch is used.
+    This allows for interpreting serialized data structures, like arrays or complex objects, from the web request.
+
+.PARAMETER Name
+    The name of the parameter to retrieve. This parameter is mandatory.
+
+.PARAMETER Deserialize
+    Specifies that the parameter value should be deserialized. When this switch is used, the value will be interpreted
+    based on the provided style and other deserialization options.
+
+.PARAMETER Explode
+    Specifies whether to explode arrays when deserializing the parameter value. This is useful when parameters contain
+    comma-separated values. Applicable only when the `-Deserialize` switch is used.
+
+.PARAMETER Style
+    Defines the deserialization style to use when interpreting the parameter value. Valid options are 'Simple', 'Label',
+    and 'Matrix'. The default is 'Simple'. Applicable only when the `-Deserialize` switch is used.
+
+.PARAMETER ParameterName
+    Specifies the key name to use when deserializing the parameter value. The default value is 'id'.
+    This option is useful for mapping the parameter data accurately during deserialization. Applicable only
+    when the `-Deserialize` switch is used.
+
+.EXAMPLE
+    Get-PodePathParameter -Name 'action'
+    Returns the value of the 'action' parameter from the current web event.
+
+.EXAMPLE
+    Get-PodePathParameter -Name 'item' -Deserialize -Style 'Label' -Explode
+    Retrieves and deserializes the value of the 'item' parameter using the 'Label' style and exploding arrays.
+
+.EXAMPLE
+    Get-PodePathParameter -Name 'id' -Deserialize -KeyName 'userId'
+    Deserializes the 'id' parameter using the key name 'userId'.
+
+.NOTES
+    This function should be used within a route's script block in a Pode server.
+    The `-Deserialize` switch enables more advanced handling of complex data structures.
+#>
+function Get-PodePathParameter {
+    [CmdletBinding(DefaultParameterSetName = 'BuiltIn' )]
+    param(
+        [Parameter(Mandatory, ParameterSetName = 'Deserialize')]
+        [Parameter(Mandatory, ParameterSetName = 'BuiltIn')]
+        [string]
+        $Name,
+
+        [Parameter(Mandatory = $true, ParameterSetName = 'Deserialize')]
+        [switch]
+        $Deserialize,
+
+        [Parameter(ParameterSetName = 'Deserialize')]
+        [switch]
+        $Explode,
+
+        [Parameter(ParameterSetName = 'Deserialize')]
+        [ValidateSet('Simple', 'Label', 'Matrix')]
+        [string]
+        $Style = 'Simple',
+
+        [Parameter(ParameterSetName = 'Deserialize')]
+        [string]
+        $ParameterName = 'id'
+
+    )
+    if ($WebEvent) {
+        if ($Deserialize.IsPresent) {
+            return ConvertFrom-PodeSerializedString -SerializedInput $WebEvent.Parameters[$Name] -Style $Style -Explode:$Explode -ParameterName $ParameterName
+        }
+        return $WebEvent.Parameters[$Name]
+    }
+}
+
+
+<#
+.SYNOPSIS
+    Retrieves a specific query parameter value from the current Pode web event.
+
+.DESCRIPTION
+    The `Get-PodeQueryParameter` function extracts and returns the value of a specified query parameter
+    from the current Pode web event. This function is designed to access query parameters passed in the URL of a web request,
+    enabling the handling of incoming data in web applications.
+
+    The function supports deserialization of query parameter values when the `-Deserialize` switch is used,
+    allowing for interpretation of complex data structures from the query string.
+
+.PARAMETER Name
+    The name of the query parameter to retrieve. This parameter is mandatory.
+
+.PARAMETER Deserialize
+    Specifies that the query parameter value should be deserialized. When this switch is used, the value will be
+    interpreted based on the provided style and other deserialization options.
+
+.PARAMETER NoExplode
+    Prevents deserialization from exploding arrays in the query parameter value. This is useful when handling
+    parameters that contain comma-separated values and when array expansion is not desired. Applicable only when
+    the `-Deserialize` switch is used.
+
+.PARAMETER Style
+    Defines the deserialization style to use when interpreting the query parameter value. Valid options are 'Simple',
+    'Label', 'Matrix', 'Form', 'SpaceDelimited', 'PipeDelimited', and 'DeepObject'. The default is 'Form'.
+    Applicable only when the `-Deserialize` switch is used.
+
+.PARAMETER ParameterName
+    Specifies the key name to use when deserializing the query parameter value. The default value is 'id'.
+    This option is useful for mapping the query parameter data accurately during deserialization. Applicable only
+    when the `-Deserialize` switch is used.
+
+.EXAMPLE
+    Get-PodeQueryParameter -Name 'userId'
+    Returns the value of the 'userId' query parameter from the current web event.
+
+.EXAMPLE
+    Get-PodeQueryParameter -Name 'filter' -Deserialize -Style 'SpaceDelimited'
+    Retrieves and deserializes the value of the 'filter' query parameter, using the 'SpaceDelimited' style.
+
+.EXAMPLE
+    Get-PodeQueryParameter -Name 'data' -Deserialize -NoExplode
+    Deserializes the 'data' query parameter value without exploding arrays.
+
+.NOTES
+    This function should be used within a route's script block in a Pode server. The `-Deserialize` switch enables
+    advanced handling of complex query parameter data structures.
+#>
+function Get-PodeQueryParameter {
+    [CmdletBinding(DefaultParameterSetName = 'BuiltIn' )]
+    param(
+        [Parameter(Mandatory, ParameterSetName = 'Deserialize')]
+        [Parameter(Mandatory, ParameterSetName = 'BuiltIn')]
+        [string]
+        $Name,
+
+        [Parameter(Mandatory = $true, ParameterSetName = 'Deserialize')]
+        [switch]
+        $Deserialize,
+
+        [Parameter(ParameterSetName = 'Deserialize')]
+        [switch]
+        $NoExplode,
+
+        [Parameter(ParameterSetName = 'Deserialize')]
+        [ValidateSet('Simple', 'Label', 'Matrix', 'Form', 'SpaceDelimited', 'PipeDelimited', 'DeepObject' )]
+        [string]
+        $Style = 'Form',
+
+        [Parameter(ParameterSetName = 'Deserialize')]
+        [string]
+        $ParameterName = 'id'
+    )
+    if ($WebEvent) {
+        if ($Deserialize.IsPresent) {
+            return ConvertFrom-PodeSerializedString -SerializedInput $WebEvent.Query[$Name] -Style $Style -Explode:(!$NoExplode) -ParameterName $ParameterName
+        }
+        return $WebEvent.Query[$Name]
+    }
+}
+
+<#
+.SYNOPSIS
+    Retrieves the body data from the current Pode web event.
+
+.DESCRIPTION
+    The `Get-PodeBodyData` function extracts and returns the body data of the current Pode web event.
+    This function is designed to access the main content sent in web requests, including methods such as PUT, POST, or any other HTTP methods that support a request body.
+    It also supports deserialization of the body data, allowing for the interpretation of serialized content.
+
+.PARAMETER Deserialize
+    Specifies that the body data should be deserialized. When this switch is used, the body data will be interpreted
+    based on the provided style and other deserialization options.
+
+.PARAMETER NoExplode
+    Prevents deserialization from exploding arrays in the body data. This is useful when handling parameters that
+    contain comma-separated values and when array expansion is not desired. Applicable only when the `-Deserialize`
+    switch is used.
+
+.PARAMETER Style
+    Defines the deserialization style to use when interpreting the body data. Valid options are 'Simple', 'Label',
+    'Matrix', 'Form', 'SpaceDelimited', 'PipeDelimited', and 'DeepObject'. The default is 'Form'. Applicable only
+    when the `-Deserialize` switch is used.
+
+.PARAMETER ParameterName
+    Specifies the key name to use when deserializing the body data. The default value is 'id'. This option is useful
+    for mapping the body data accurately during deserialization. Applicable only when the `-Deserialize` switch is used.
+
+.EXAMPLE
+    Get-PodeBodyData
+    Returns the body data of the current web event.
+
+.EXAMPLE
+    Get-PodeBodyData -Deserialize -Style 'Matrix'
+    Retrieves and deserializes the body data using the 'Matrix' style.
+
+.EXAMPLE
+    Get-PodeBodyData -Deserialize -NoExplode
+    Deserializes the body data without exploding arrays.
+
+.NOTES
+    This function should be used within a route's script block in a Pode server. The `-Deserialize` switch enables
+    advanced handling of complex body data structures.
+#>
+function Get-PodeBodyData {
+    [CmdletBinding(DefaultParameterSetName = 'BuiltIn' )]
+    param(
+        [Parameter(Mandatory = $true, ParameterSetName = 'Deserialize')]
+        [switch]
+        $Deserialize,
+
+        [Parameter(ParameterSetName = 'Deserialize')]
+        [switch]
+        $NoExplode,
+
+        [Parameter(ParameterSetName = 'Deserialize')]
+        [ValidateSet('Simple', 'Label', 'Matrix', 'Form', 'SpaceDelimited', 'PipeDelimited', 'DeepObject')]
+        [string]
+        $Style = 'Form',
+
+        [Parameter(ParameterSetName = 'Deserialize')]
+        [string]
+        $ParameterName = 'id'
+    )
+    if ($WebEvent) {
+        if ($Deserialize.IsPresent) {
+            return ConvertFrom-PodeSerializedString -SerializedInput $WebEvent.Data -Style $Style -Explode:(!$NoExplode) -ParameterName $ParameterName
+        }
+        return $WebEvent.Data
+    }
 }
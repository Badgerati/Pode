--- conflicted
+++ resolved
@@ -2009,17 +2009,6 @@
         [switch]
         $XmlAttribute,
 
-<<<<<<< HEAD
-        [Parameter(  ParameterSetName = 'Array')]
-        [string]
-        $XmlItemName,
-
-        [Parameter(  ParameterSetName = 'Array')]
-        [switch]
-        $XmlWrapped,
- 
-=======
->>>>>>> 79ec4681
         [object]
         $Example,
 

using namespace Pode

<#
.SYNOPSIS
Create a new type of Authentication scheme.

.DESCRIPTION
Create a new type of Authentication scheme, which is used to parse the Request for user credentials for validating.

.PARAMETER Basic
If supplied, will use the inbuilt Basic Authentication credentials retriever.

.PARAMETER Encoding
The Encoding to use when decoding the Basic Authorization header.

.PARAMETER HeaderTag
The Tag name used in the Authorization header, ie: Basic, Bearer, Digest.

.PARAMETER Form
If supplied, will use the inbuilt Form Authentication credentials retriever.

.PARAMETER UsernameField
The name of the Username Field in the payload to retrieve the username.

.PARAMETER PasswordField
The name of the Password Field in the payload to retrieve the password.

.PARAMETER Custom
If supplied, will allow you to create a Custom Authentication credentials retriever.

.PARAMETER ScriptBlock
The ScriptBlock is used to parse the request and retieve user credentials and other information.

.PARAMETER ArgumentList
An array of arguments to supply to the Custom Authentication type's ScriptBlock.

.PARAMETER Name
The Name of an Authentication type - such as Basic or NTLM.

.PARAMETER Description
A short description for security scheme. CommonMark syntax MAY be used for rich text representation

.PARAMETER Realm
The name of scope of the protected area.

.PARAMETER Type
The scheme type for custom Authentication types. Default is HTTP.

.PARAMETER Middleware
An array of ScriptBlocks for optional Middleware to run before the Scheme's scriptblock.

.PARAMETER PostValidator
The PostValidator is a scriptblock that is invoked after user validation.

.PARAMETER Digest
If supplied, will use the inbuilt Digest Authentication credentials retriever.

.PARAMETER Bearer
If supplied, will use the inbuilt Bearer Authentication token retriever.

.PARAMETER ClientCertificate
If supplied, will use the inbuilt Client Certificate Authentication scheme.

.PARAMETER ClientId
The Application ID generated when registering a new app for OAuth2.

.PARAMETER ClientSecret
The Application Secret generated when registering a new app for OAuth2 (this is optional when using PKCE).

.PARAMETER RedirectUrl
An optional OAuth2 Redirect URL (default: <host>/oauth2/callback)

.PARAMETER AuthoriseUrl
The OAuth2 Authorisation URL to authenticate a User. This is optional if you're using an InnerScheme like Basic/Form.

.PARAMETER TokenUrl
The OAuth2 Token URL to acquire an access token.

.PARAMETER UserUrl
An optional User profile URL to retrieve a user's details - for OAuth2

.PARAMETER UserUrlMethod
An optional HTTP method to use when calling the User profile URL - for OAuth2 (Default: Post)

.PARAMETER CodeChallengeMethod
An optional method for sending a PKCE code challenge when calling the Authorise URL - for OAuth2 (Default: S256)

.PARAMETER UsePKCE
If supplied, OAuth2 authentication will use PKCE code verifiers - for OAuth2

.PARAMETER OAuth2
If supplied, will use the inbuilt OAuth2 Authentication scheme.

.PARAMETER Scope
An optional array of Scopes for Bearer/OAuth2 Authentication. (These are case-sensitive)

.PARAMETER ApiKey
If supplied, will use the inbuilt API key Authentication scheme.

.PARAMETER Location
The Location to find an API key: Header, Query, or Cookie. (Default: Header)

.PARAMETER LocationName
The Name of the Header, Query, or Cookie to find an API key. (Default depends on Location. Header/Cookie: X-API-KEY, Query: api_key)

.PARAMETER InnerScheme
An optional authentication Scheme (from New-PodeAuthScheme) that will be called prior to this Scheme.

.PARAMETER AsCredential
If supplied, username/password credentials for Basic/Form authentication will instead be supplied as a pscredential object.

.PARAMETER AsJWT
If supplied, the token/key supplied for Bearer/API key authentication will be parsed as a JWT, and the payload supplied instead.

.PARAMETER Secret
An optional Secret, used to sign/verify JWT signatures.

.PARAMETER Negotiate
If supplied, will use the inbuilt Negotiate Authentication scheme (Kerberos/NTLM).

.PARAMETER KeytabPath
The path to the Keytab file for Negotiate authentication.

.EXAMPLE
$basic_auth = New-PodeAuthScheme -Basic

.EXAMPLE
$form_auth = New-PodeAuthScheme -Form -UsernameField 'Email'

.EXAMPLE
$custom_auth = New-PodeAuthScheme -Custom -ScriptBlock { /* logic */ }
#>
function New-PodeAuthScheme {
    [CmdletBinding(DefaultParameterSetName = 'Basic')]
    [OutputType([hashtable])]
    param(
        [Parameter(ParameterSetName = 'Basic')]
        [switch]
        $Basic,

        [Parameter(ParameterSetName = 'Basic')]
        [string]
        $Encoding = 'ISO-8859-1',

        [Parameter(ParameterSetName = 'Basic')]
        [Parameter(ParameterSetName = 'Bearer')]
        [Parameter(ParameterSetName = 'Digest')]
        [string]
        $HeaderTag,

        [Parameter(ParameterSetName = 'Form')]
        [switch]
        $Form,

        [Parameter(ParameterSetName = 'Form')]
        [string]
        $UsernameField = 'username',

        [Parameter(ParameterSetName = 'Form')]
        [string]
        $PasswordField = 'password',

        [Parameter(ParameterSetName = 'Custom')]
        [switch]
        $Custom,

        [Parameter(Mandatory = $true, ParameterSetName = 'Custom')]
        [ValidateScript({
                if (Test-PodeIsEmpty $_) {
                    # A non-empty ScriptBlock is required for the Custom authentication scheme
                    throw ($PodeLocale.nonEmptyScriptBlockRequiredForCustomAuthExceptionMessage)
                }

                return $true
            })]
        [scriptblock]
        $ScriptBlock,

        [Parameter(ParameterSetName = 'Custom')]
        [hashtable]
        $ArgumentList,

        [Parameter(ParameterSetName = 'Custom')]
        [string]
        $Name,

        [string]
        $Description,

        [Parameter(ParameterSetName = 'Basic')]
        [Parameter(ParameterSetName = 'Bearer')]
        [Parameter(ParameterSetName = 'Digest')]
        [Parameter(ParameterSetName = 'Form')]
        [Parameter(ParameterSetName = 'Custom')]
        [Parameter(ParameterSetName = 'ClientCertificate')]
        [Parameter(ParameterSetName = 'OAuth2')]
        [Parameter(ParameterSetName = 'ApiKey')]
        [string]
        $Realm,

        [Parameter(ParameterSetName = 'Custom')]
        [ValidateSet('ApiKey', 'Http', 'OAuth2', 'OpenIdConnect')]
        [string]
        $Type = 'Http',

        [Parameter()]
        [object[]]
        $Middleware,

        [Parameter(ParameterSetName = 'Custom')]
        [scriptblock]
        $PostValidator = $null,

        [Parameter(ParameterSetName = 'Digest')]
        [switch]
        $Digest,

        [Parameter(ParameterSetName = 'Bearer')]
        [switch]
        $Bearer,

        [Parameter(ParameterSetName = 'ClientCertificate')]
        [switch]
        $ClientCertificate,

        [Parameter(Mandatory = $true, ParameterSetName = 'OAuth2')]
        [string]
        $ClientId,

        [Parameter(ParameterSetName = 'OAuth2')]
        [string]
        $ClientSecret,

        [Parameter(ParameterSetName = 'OAuth2')]
        [string]
        $RedirectUrl,

        [Parameter(ParameterSetName = 'OAuth2')]
        [string]
        $AuthoriseUrl,

        [Parameter(Mandatory = $true, ParameterSetName = 'OAuth2')]
        [string]
        $TokenUrl,

        [Parameter(ParameterSetName = 'OAuth2')]
        [string]
        $UserUrl,

        [Parameter(ParameterSetName = 'OAuth2')]
        [ValidateSet('Get', 'Post')]
        [string]
        $UserUrlMethod = 'Post',

        [Parameter(ParameterSetName = 'OAuth2')]
        [ValidateSet('plain', 'S256')]
        [string]
        $CodeChallengeMethod = 'S256',

        [Parameter(ParameterSetName = 'OAuth2')]
        [switch]
        $UsePKCE,

        [Parameter(ParameterSetName = 'OAuth2')]
        [switch]
        $OAuth2,

        [Parameter(ParameterSetName = 'ApiKey')]
        [switch]
        $ApiKey,

        [Parameter(ParameterSetName = 'ApiKey')]
        [ValidateSet('Header', 'Query', 'Cookie')]
        [string]
        $Location = 'Header',

        [Parameter(ParameterSetName = 'ApiKey')]
        [string]
        $LocationName,

        [Parameter(ParameterSetName = 'Bearer')]
        [Parameter(ParameterSetName = 'OAuth2')]
        [string[]]
        $Scope,

        [Parameter(ValueFromPipeline = $true)]
        [hashtable]
        $InnerScheme,

        [Parameter(ParameterSetName = 'Basic')]
        [Parameter(ParameterSetName = 'Form')]
        [switch]
        $AsCredential,

        [Parameter(ParameterSetName = 'Bearer')]
        [Parameter(ParameterSetName = 'ApiKey')]
        [switch]
        $AsJWT,

        [Parameter(ParameterSetName = 'Bearer')]
        [Parameter(ParameterSetName = 'ApiKey')]
        [string]
        $Secret,

        [Parameter(ParameterSetName = 'Negotiate')]
        [switch]
        $Negotiate,

        [Parameter(Mandatory = $true, ParameterSetName = 'Negotiate')]
        [string]
        $KeytabPath
    )
    begin {
        $pipelineItemCount = 0
    }

    process {
        $pipelineItemCount++
    }

    end {
        if ($pipelineItemCount -gt 1) {
            throw ($PodeLocale.fnDoesNotAcceptArrayAsPipelineInputExceptionMessage -f $($MyInvocation.MyCommand.Name))
        }
        # default realm
        $_realm = 'User'

        # convert any middleware into valid hashtables
        $Middleware = @(ConvertTo-PodeMiddleware -Middleware $Middleware -PSSession $PSCmdlet.SessionState)

        # configure the auth scheme
        switch ($PSCmdlet.ParameterSetName.ToLowerInvariant()) {
            'basic' {
                return @{
                    Name          = (Protect-PodeValue -Value $HeaderTag -Default 'Basic')
                    Realm         = (Protect-PodeValue -Value $Realm -Default $_realm)
                    ScriptBlock   = @{
                        Script         = (Get-PodeAuthBasicType)
                        UsingVariables = $null
                    }
                    PostValidator = $null
                    Middleware    = $Middleware
                    InnerScheme   = $InnerScheme
                    Scheme        = 'http'
                    Arguments     = @{
                        Description  = $Description
                        HeaderTag    = (Protect-PodeValue -Value $HeaderTag -Default 'Basic')
                        Encoding     = (Protect-PodeValue -Value $Encoding -Default 'ISO-8859-1')
                        AsCredential = $AsCredential
                    }
                }
            }

            'clientcertificate' {
                return @{
                    Name          = 'Mutual'
                    Realm         = (Protect-PodeValue -Value $Realm -Default $_realm)
                    ScriptBlock   = @{
                        Script         = (Get-PodeAuthClientCertificateType)
                        UsingVariables = $null
                    }
                    PostValidator = $null
                    Middleware    = $Middleware
                    InnerScheme   = $InnerScheme
                    Scheme        = 'http'
                    Arguments     = @{}
                }
            }

            'digest' {
                return @{
                    Name          = 'Digest'
                    Realm         = (Protect-PodeValue -Value $Realm -Default $_realm)
                    ScriptBlock   = @{
                        Script         = (Get-PodeAuthDigestType)
                        UsingVariables = $null
                    }
                    PostValidator = @{
                        Script         = (Get-PodeAuthDigestPostValidator)
                        UsingVariables = $null
                    }
                    Middleware    = $Middleware
                    InnerScheme   = $InnerScheme
                    Scheme        = 'http'
                    Arguments     = @{
                        HeaderTag = (Protect-PodeValue -Value $HeaderTag -Default 'Digest')
                    }
                }
            }

            'bearer' {
                $secretBytes = $null
                if (![string]::IsNullOrWhiteSpace($Secret)) {
                    $secretBytes = [System.Text.Encoding]::UTF8.GetBytes($Secret)
                }

                return @{
                    Name          = 'Bearer'
                    Realm         = (Protect-PodeValue -Value $Realm -Default $_realm)
                    ScriptBlock   = @{
                        Script         = (Get-PodeAuthBearerType)
                        UsingVariables = $null
                    }
                    PostValidator = @{
                        Script         = (Get-PodeAuthBearerPostValidator)
                        UsingVariables = $null
                    }
                    Middleware    = $Middleware
                    Scheme        = 'http'
                    InnerScheme   = $InnerScheme
                    Arguments     = @{
                        Description = $Description
                        HeaderTag   = (Protect-PodeValue -Value $HeaderTag -Default 'Bearer')
                        Scopes      = $Scope
                        AsJWT       = $AsJWT
                        Secret      = $secretBytes
                    }
                }
            }

            'form' {
                return @{
                    Name          = 'Form'
                    Realm         = (Protect-PodeValue -Value $Realm -Default $_realm)
                    ScriptBlock   = @{
                        Script         = (Get-PodeAuthFormType)
                        UsingVariables = $null
                    }
                    PostValidator = $null
                    Middleware    = $Middleware
                    InnerScheme   = $InnerScheme
                    Scheme        = 'http'
                    Arguments     = @{
                        Description  = $Description
                        Fields       = @{
                            Username = (Protect-PodeValue -Value $UsernameField -Default 'username')
                            Password = (Protect-PodeValue -Value $PasswordField -Default 'password')
                        }
                        AsCredential = $AsCredential
                    }
                }
            }

            'oauth2' {
                if (($null -ne $InnerScheme) -and ($InnerScheme.Name -inotin @('basic', 'form'))) {
                    # OAuth2 InnerScheme can only be one of either Basic or Form authentication, but got: {0}
                    throw ($PodeLocale.oauth2InnerSchemeInvalidExceptionMessage -f $InnerScheme.Name)
                }

                if (($null -eq $InnerScheme) -and [string]::IsNullOrWhiteSpace($AuthoriseUrl)) {
                    # OAuth2 requires an Authorise URL to be supplied
                    throw ($PodeLocale.oauth2RequiresAuthorizeUrlExceptionMessage)
                }

                if ($UsePKCE -and !(Test-PodeSessionsEnabled)) {
                    # Sessions are required to use OAuth2 with PKCE
                    throw ($PodeLocale.sessionsRequiredForOAuth2WithPKCEExceptionMessage)
                }

                if (!$UsePKCE -and [string]::IsNullOrEmpty($ClientSecret)) {
                    # OAuth2 requires a Client Secret when not using PKCE
                    throw ($PodeLocale.oauth2ClientSecretRequiredExceptionMessage)
                }
                return @{
                    Name          = 'OAuth2'
                    Realm         = (Protect-PodeValue -Value $Realm -Default $_realm)
                    ScriptBlock   = @{
                        Script         = (Get-PodeAuthOAuth2Type)
                        UsingVariables = $null
                    }
                    PostValidator = $null
                    Middleware    = $Middleware
                    Scheme        = 'oauth2'
                    InnerScheme   = $InnerScheme
                    Arguments     = @{
                        Description = $Description
                        Scopes      = $Scope
                        PKCE        = @{
                            Enabled       = $UsePKCE
                            CodeChallenge = @{
                                Method = $CodeChallengeMethod
                            }
                        }
                        Client      = @{
                            ID     = $ClientId
                            Secret = $ClientSecret
                        }
                        Urls        = @{
                            Redirect  = $RedirectUrl
                            Authorise = $AuthoriseUrl
                            Token     = $TokenUrl
                            User      = @{
                                Url    = $UserUrl
                                Method = (Protect-PodeValue -Value $UserUrlMethod -Default 'Post')
                            }
                        }
                    }
                }
            }

            'apikey' {
                # set default location name
                if ([string]::IsNullOrWhiteSpace($LocationName)) {
                    $LocationName = (@{
                            Header = 'X-API-KEY'
                            Query  = 'api_key'
                            Cookie = 'X-API-KEY'
                        })[$Location]
                }

                $secretBytes = $null
                if (![string]::IsNullOrWhiteSpace($Secret)) {
                    $secretBytes = [System.Text.Encoding]::UTF8.GetBytes($Secret)
                }

                return @{
                    Name          = 'ApiKey'
                    Realm         = (Protect-PodeValue -Value $Realm -Default $_realm)
                    ScriptBlock   = @{
                        Script         = (Get-PodeAuthApiKeyType)
                        UsingVariables = $null
                    }
                    PostValidator = $null
                    Middleware    = $Middleware
                    InnerScheme   = $InnerScheme
                    Scheme        = 'apiKey'
                    Arguments     = @{
                        Description  = $Description
                        Location     = $Location
                        LocationName = $LocationName
                        AsJWT        = $AsJWT
                        Secret       = $secretBytes
                    }
                }
            }
<<<<<<< HEAD
        }

        'negotiate' {
            return @{
                Name          = 'Negotiate'
                ScriptBlock   = @{
                    Script         = (Get-PodeAuthNegotiateType)
                    UsingVariables = $null
                }
                PostValidator = $null
                Middleware    = $Middleware
                InnerScheme   = $InnerScheme
                Scheme        = 'http'
                Arguments     = @{
                    Authenticator = [PodeKerberosAuth]::new($KeytabPath)
                }
            }
        }

        'custom' {
            $ScriptBlock, $usingScriptVars = Convert-PodeScopedVariables -ScriptBlock $ScriptBlock -PSSession $PSCmdlet.SessionState
=======
>>>>>>> 312654bf

            'custom' {
                $ScriptBlock, $usingScriptVars = Convert-PodeScopedVariables -ScriptBlock $ScriptBlock -PSSession $PSCmdlet.SessionState

                if ($null -ne $PostValidator) {
                    $PostValidator, $usingPostVars = Convert-PodeScopedVariables -ScriptBlock $PostValidator -PSSession $PSCmdlet.SessionState
                }

                return @{
                    Name          = $Name
                    Realm         = (Protect-PodeValue -Value $Realm -Default $_realm)
                    InnerScheme   = $InnerScheme
                    Scheme        = $Type.ToLowerInvariant()
                    ScriptBlock   = @{
                        Script         = $ScriptBlock
                        UsingVariables = $usingScriptVars
                    }
                    PostValidator = @{
                        Script         = $PostValidator
                        UsingVariables = $usingPostVars
                    }
                    Middleware    = $Middleware
                    Arguments     = $ArgumentList
                }
            }
        }
    }
}

<#
.SYNOPSIS
Create an OAuth2 auth scheme for Azure AD.

.DESCRIPTION
A wrapper for New-PodeAuthScheme and OAuth2, which builds an OAuth2 scheme for Azure AD.

.PARAMETER Tenant
The Directory/Tenant ID from registering a new app (default: common).

.PARAMETER ClientId
The Client ID from registering a new app.

.PARAMETER ClientSecret
The Client Secret from registering a new app (this is optional when using PKCE).

.PARAMETER RedirectUrl
An optional OAuth2 Redirect URL (default: <host>/oauth2/callback)

.PARAMETER InnerScheme
An optional authentication Scheme (from New-PodeAuthScheme) that will be called prior to this Scheme.

.PARAMETER Middleware
An array of ScriptBlocks for optional Middleware to run before the Scheme's scriptblock.

.PARAMETER UsePKCE
If supplied, OAuth2 authentication will use PKCE code verifiers.

.EXAMPLE
New-PodeAuthAzureADScheme -Tenant 123-456-678 -ClientId some_id -ClientSecret 1234.abc

.EXAMPLE
New-PodeAuthAzureADScheme -Tenant 123-456-678 -ClientId some_id -UsePKCE
#>
function New-PodeAuthAzureADScheme {
    [CmdletBinding()]
    [OutputType([hashtable])]
    param(
        [Parameter()]
        [ValidateNotNullOrEmpty()]
        [string]
        $Tenant = 'common',

        [Parameter(Mandatory = $true)]
        [string]
        $ClientId,

        [Parameter()]
        [string]
        $ClientSecret,

        [Parameter()]
        [string]
        $RedirectUrl,

        [Parameter(ValueFromPipeline = $true)]
        [hashtable]
        $InnerScheme,

        [Parameter()]
        [object[]]
        $Middleware,

        [switch]
        $UsePKCE
    )
    begin {
        $pipelineItemCount = 0
    }

    process {

        $pipelineItemCount++
    }

    end {
        if ($pipelineItemCount -gt 1) {
            throw ($PodeLocale.fnDoesNotAcceptArrayAsPipelineInputExceptionMessage -f $($MyInvocation.MyCommand.Name))
        }
        return New-PodeAuthScheme `
            -OAuth2 `
            -ClientId $ClientId `
            -ClientSecret $ClientSecret `
            -AuthoriseUrl "https://login.microsoftonline.com/$($Tenant)/oauth2/v2.0/authorize" `
            -TokenUrl "https://login.microsoftonline.com/$($Tenant)/oauth2/v2.0/token" `
            -UserUrl 'https://graph.microsoft.com/oidc/userinfo' `
            -RedirectUrl $RedirectUrl `
            -InnerScheme $InnerScheme `
            -Middleware $Middleware `
            -UsePKCE:$UsePKCE
    }
}

<#
.SYNOPSIS
Create an OAuth2 auth scheme for Twitter.

.DESCRIPTION
A wrapper for New-PodeAuthScheme and OAuth2, which builds an OAuth2 scheme for Twitter apps.

.PARAMETER ClientId
The Client ID from registering a new app.

.PARAMETER ClientSecret
The Client Secret from registering a new app (this is optional when using PKCE).

.PARAMETER RedirectUrl
An optional OAuth2 Redirect URL (default: <host>/oauth2/callback)

.PARAMETER Middleware
An array of ScriptBlocks for optional Middleware to run before the Scheme's scriptblock.

.PARAMETER UsePKCE
If supplied, OAuth2 authentication will use PKCE code verifiers.

.EXAMPLE
New-PodeAuthTwitterScheme -ClientId some_id -ClientSecret 1234.abc

.EXAMPLE
New-PodeAuthTwitterScheme -ClientId some_id -UsePKCE
#>
function New-PodeAuthTwitterScheme {
    [CmdletBinding()]
    [OutputType([hashtable])]
    param(
        [Parameter(Mandatory = $true)]
        [string]
        $ClientId,

        [Parameter()]
        [string]
        $ClientSecret,

        [Parameter()]
        [string]
        $RedirectUrl,

        [Parameter()]
        [object[]]
        $Middleware,

        [switch]
        $UsePKCE
    )

    return New-PodeAuthScheme `
        -OAuth2 `
        -ClientId $ClientId `
        -ClientSecret $ClientSecret `
        -AuthoriseUrl 'https://twitter.com/i/oauth2/authorize' `
        -TokenUrl 'https://api.twitter.com/2/oauth2/token' `
        -UserUrl 'https://api.twitter.com/2/users/me' `
        -UserUrlMethod 'Get' `
        -RedirectUrl $RedirectUrl `
        -Middleware $Middleware `
        -Scope 'tweet.read', 'users.read' `
        -UsePKCE:$UsePKCE
}

<#
.SYNOPSIS
Adds a custom Authentication method for verifying users.

.DESCRIPTION
Adds a custom Authentication method for verifying users.

.PARAMETER Name
A unique Name for the Authentication method.

.PARAMETER Scheme
The authentication Scheme to use for retrieving credentials (From New-PodeAuthScheme).

.PARAMETER ScriptBlock
The ScriptBlock defining logic that retrieves and verifys a user.

.PARAMETER ArgumentList
An array of arguments to supply to the Custom Authentication's ScriptBlock.

.PARAMETER FailureUrl
The URL to redirect to when authentication fails.

.PARAMETER FailureMessage
An override Message to throw when authentication fails.

.PARAMETER SuccessUrl
The URL to redirect to when authentication succeeds when logging in.

.PARAMETER Sessionless
If supplied, authenticated users will not be stored in sessions, and sessions will not be used.

.PARAMETER SuccessUseOrigin
If supplied, successful authentication from a login page will redirect back to the originating page instead of the FailureUrl.

.EXAMPLE
New-PodeAuthScheme -Form | Add-PodeAuth -Name 'Main' -ScriptBlock { /* logic */ }
#>
function Add-PodeAuth {
    [CmdletBinding()]
    param(
        [Parameter(Mandatory = $true)]
        [string]
        $Name,

        [Parameter(Mandatory = $true, ValueFromPipeline = $true)]
        [hashtable]
        $Scheme,

        [Parameter(Mandatory = $true)]
        [ValidateScript({
                if (Test-PodeIsEmpty $_) {
                    # A non-empty ScriptBlock is required for the authentication method
                    throw ($PodeLocale.nonEmptyScriptBlockRequiredForAuthMethodExceptionMessage)
                }

                return $true
            })]
        [scriptblock]
        $ScriptBlock,

        [Parameter()]
        [object[]]
        $ArgumentList,

        [Parameter()]
        [string]
        $FailureUrl,

        [Parameter()]
        [string]
        $FailureMessage,

        [Parameter()]
        [string]
        $SuccessUrl,

        [switch]
        $Sessionless,

        [switch]
        $SuccessUseOrigin
    )
    begin {
        $pipelineItemCount = 0
    }

    process {

        $pipelineItemCount++
    }

    end {
        if ($pipelineItemCount -gt 1) {
            throw ($PodeLocale.fnDoesNotAcceptArrayAsPipelineInputExceptionMessage -f $($MyInvocation.MyCommand.Name))
        }
        # ensure the name doesn't already exist
        if (Test-PodeAuthExists -Name $Name) {
            # Authentication method already defined: {0}
            throw ($PodeLocale.authMethodAlreadyDefinedExceptionMessage -f $Name)
        }

        # ensure the Scheme contains a scriptblock
        if (Test-PodeIsEmpty $Scheme.ScriptBlock) {
            # The supplied scheme for the '{0}' authentication validator requires a valid ScriptBlock
            throw ($PodeLocale.schemeRequiresValidScriptBlockExceptionMessage -f $Name)
        }

        # if we're using sessions, ensure sessions have been setup
        if (!$Sessionless -and !(Test-PodeSessionsEnabled)) {
            # Sessions are required to use session persistent authentication
            throw ($PodeLocale.sessionsRequiredForSessionPersistentAuthExceptionMessage)
        }

        # check for scoped vars
        $ScriptBlock, $usingVars = Convert-PodeScopedVariables -ScriptBlock $ScriptBlock -PSSession $PSCmdlet.SessionState

        # add auth method to server
        $PodeContext.Server.Authentications.Methods[$Name] = @{
            Name           = $Name
            Scheme         = $Scheme
            ScriptBlock    = $ScriptBlock
            UsingVariables = $usingVars
            Arguments      = $ArgumentList
            Sessionless    = $Sessionless.IsPresent
            Failure        = @{
                Url     = $FailureUrl
                Message = $FailureMessage
            }
            Success        = @{
                Url       = $SuccessUrl
                UseOrigin = $SuccessUseOrigin.IsPresent
            }
            Cache          = @{}
            Merged         = $false
            Parent         = $null
        }

        # if the scheme is oauth2, and there's no redirect, set up a default one
        if (($Scheme.Name -ieq 'oauth2') -and ($null -eq $Scheme.InnerScheme) -and [string]::IsNullOrWhiteSpace($Scheme.Arguments.Urls.Redirect)) {
            $path = '/oauth2/callback'
            $Scheme.Arguments.Urls.Redirect = $path
            Add-PodeRoute -Method Get -Path $path -Authentication $Name
        }
    }
}

<#
.SYNOPSIS
Lets you merge multiple Authentication methods together, into a "single" Authentication method.

.DESCRIPTION
Lets you merge multiple Authentication methods together, into a "single" Authentication method.
You can specify if only One or All of the methods need to pass to allow access, and you can also
merge other merged Authentication methods for more advanced scenarios.

.PARAMETER Name
A unique Name for the Authentication method.

.PARAMETER Authentication
Multiple Autentication method Names to be merged.

.PARAMETER Valid
How many of the Authentication methods are required to be valid, One or All. (Default: One)

.PARAMETER ScriptBlock
This is mandatory, and only used, when $Valid=All. A scriptblock to merge the mutliple users/headers returned by valid authentications into 1 user/header objects.
This scriptblock will receive a hashtable of all result objects returned from Authentication methods. The key for the hashtable will be the authentication names that passed.

.PARAMETER Default
The Default Authentication method to use as a fallback for Failure URLs and other settings.

.PARAMETER MergeDefault
The Default Authentication method's User details result object to use, when $Valid=All.

.PARAMETER FailureUrl
The URL to redirect to when authentication fails.
This will be used as fallback for the merged Authentication methods if not set on them.

.PARAMETER FailureMessage
An override Message to throw when authentication fails.
This will be used as fallback for the merged Authentication methods if not set on them.

.PARAMETER SuccessUrl
The URL to redirect to when authentication succeeds when logging in.
This will be used as fallback for the merged Authentication methods if not set on them.

.PARAMETER Sessionless
If supplied, authenticated users will not be stored in sessions, and sessions will not be used.
This will be used as fallback for the merged Authentication methods if not set on them.

.PARAMETER SuccessUseOrigin
If supplied, successful authentication from a login page will redirect back to the originating page instead of the FailureUrl.
This will be used as fallback for the merged Authentication methods if not set on them.

.EXAMPLE
Merge-PodeAuth -Name MergedAuth -Authentication ApiTokenAuth, BasicAuth -Valid All -ScriptBlock { ... }

.EXAMPLE
Merge-PodeAuth -Name MergedAuth -Authentication ApiTokenAuth, BasicAuth -Valid All -MergeDefault BasicAuth

.EXAMPLE
Merge-PodeAuth -Name MergedAuth -Authentication ApiTokenAuth, BasicAuth -FailureUrl 'http://localhost:8080/login'
#>
function Merge-PodeAuth {
    [CmdletBinding(DefaultParameterSetName = 'ScriptBlock')]
    param(
        [Parameter(Mandatory = $true)]
        [string]
        $Name,

        [Parameter(Mandatory = $true)]
        [Alias('Auth')]
        [string[]]
        $Authentication,

        [Parameter()]
        [ValidateSet('One', 'All')]
        [string]
        $Valid = 'One',

        [Parameter(ParameterSetName = 'ScriptBlock')]
        [scriptblock]
        $ScriptBlock,

        [Parameter()]
        [string]
        $Default,

        [Parameter(ParameterSetName = 'MergeDefault')]
        [string]
        $MergeDefault,

        [Parameter()]
        [string]
        $FailureUrl,

        [Parameter()]
        [string]
        $FailureMessage,

        [Parameter()]
        [string]
        $SuccessUrl,

        [switch]
        $Sessionless,

        [switch]
        $SuccessUseOrigin
    )

    # ensure the name doesn't already exist
    if (Test-PodeAuthExists -Name $Name) {
        # Authentication method already defined: { 0 }
        throw ($PodeLocale.authMethodAlreadyDefinedExceptionMessage -f $Name)
    }

    # ensure all the auth methods exist
    foreach ($authName in $Authentication) {
        if (!(Test-PodeAuthExists -Name $authName)) {
            throw ($PodeLocale.authMethodNotExistForMergingExceptionMessage -f $authName) #"Authentication method does not exist for merging: $($authName)"
        }
    }

    # ensure the merge default is in the auth list
    if (![string]::IsNullOrEmpty($MergeDefault) -and ($MergeDefault -inotin @($Authentication))) {
        throw ($PodeLocale.mergeDefaultAuthNotInListExceptionMessage -f $MergeDefault) # "the MergeDefault Authentication '$($MergeDefault)' is not in the Authentication list supplied"
    }

    # ensure the default is in the auth list
    if (![string]::IsNullOrEmpty($Default) -and ($Default -inotin @($Authentication))) {
        throw ($PodeLocale.defaultAuthNotInListExceptionMessage -f $Default) # "the Default Authentication '$($Default)' is not in the Authentication list supplied"
    }

    # set default
    if ([string]::IsNullOrEmpty($Default)) {
        $Default = $Authentication[0]
    }

    # get auth for default
    $tmpAuth = $PodeContext.Server.Authentications.Methods[$Default]

    # check sessionless from default
    if (!$Sessionless) {
        $Sessionless = $tmpAuth.Sessionless
    }

    # if we're using sessions, ensure sessions have been setup
    if (!$Sessionless -and !(Test-PodeSessionsEnabled)) {
        # Sessions are required to use session persistent authentication
        throw ($PodeLocale.sessionsRequiredForSessionPersistentAuthExceptionMessage)
    }

    # check failure url from default
    if ([string]::IsNullOrEmpty($FailureUrl)) {
        $FailureUrl = $tmpAuth.Failure.Url
    }

    # check failure message from default
    if ([string]::IsNullOrEmpty($FailureMessage)) {
        $FailureMessage = $tmpAuth.Failure.Message
    }

    # check success url from default
    if ([string]::IsNullOrEmpty($SuccessUrl)) {
        $SuccessUrl = $tmpAuth.Success.Url
    }

    # check success use origin from default
    if (!$SuccessUseOrigin) {
        $SuccessUseOrigin = $tmpAuth.Success.UseOrigin
    }

    # deal with using vars in scriptblock
    if (($Valid -ieq 'all') -and [string]::IsNullOrEmpty($MergeDefault)) {
        if ($null -eq $ScriptBlock) {
            # A Scriptblock for merging multiple authenticated users into 1 object is required When Valid is All
            throw ($PodeLocale.scriptBlockRequiredForMergingUsersExceptionMessage)
        }

        $ScriptBlock, $usingVars = Convert-PodeScopedVariables -ScriptBlock $ScriptBlock -PSSession $PSCmdlet.SessionState
    }
    else {
        if ($null -ne $ScriptBlock) {
            Write-Warning -Message 'The Scriptblock for merged authentications, when Valid=One, will be ignored'
        }
    }

    # set parent auth
    foreach ($authName in $Authentication) {
        $PodeContext.Server.Authentications.Methods[$authName].Parent = $Name
    }

    # add auth method to server
    $PodeContext.Server.Authentications.Methods[$Name] = @{
        Name            = $Name
        Authentications = @($Authentication)
        PassOne         = ($Valid -ieq 'one')
        ScriptBlock     = @{
            Script         = $ScriptBlock
            UsingVariables = $usingVars
        }
        Default         = $Default
        MergeDefault    = $MergeDefault
        Sessionless     = $Sessionless.IsPresent
        Failure         = @{
            Url     = $FailureUrl
            Message = $FailureMessage
        }
        Success         = @{
            Url       = $SuccessUrl
            UseOrigin = $SuccessUseOrigin.IsPresent
        }
        Cache           = @{}
        Merged          = $true
        Parent          = $null
    }
}

<#
.SYNOPSIS
Gets an Authentication method.

.DESCRIPTION
Gets an Authentication method.

.PARAMETER Name
The Name of an Authentication method.

.EXAMPLE
Get-PodeAuth -Name 'Main'
#>
function Get-PodeAuth {
    [CmdletBinding()]
    [OutputType([hashtable])]
    param(
        [Parameter(Mandatory = $true)]
        [string]
        $Name
    )

    # ensure the name exists
    if (!(Test-PodeAuthExists -Name $Name)) {
        throw ($PodeLocale.authenticationMethodDoesNotExistExceptionMessage -f $Name) # "Authentication method not defined: $($Name)"
    }

    # get auth method
    return $PodeContext.Server.Authentications.Methods[$Name]
}

<#
.SYNOPSIS
Test if an Authentication method exists.

.DESCRIPTION
Test if an Authentication method exists.

.PARAMETER Name
The Name of the Authentication method.

.EXAMPLE
if (Test-PodeAuthExists -Name BasicAuth) { ... }
#>
function Test-PodeAuthExists {
    [Diagnostics.CodeAnalysis.SuppressMessageAttribute('PSUseSingularNouns', '')]
    [CmdletBinding()]
    [OutputType([bool])]
    param(
        [Parameter(Mandatory = $true)]
        [string]
        $Name
    )

    return $PodeContext.Server.Authentications.Methods.ContainsKey($Name)
}

<#
.SYNOPSIS
Test and invoke an Authentication method to verify a user.

.DESCRIPTION
Test and invoke an Authentication method to verify a user. This will verify a user's credentials on the request.
When testing OAuth2 methods, the first attempt will trigger a redirect to the provider and $false will be returned.

.PARAMETER Name
The Name of the Authentication method.

.PARAMETER IgnoreSession
If supplied, authentication will be re-verified on each call even if a valid session exists on the request.

.EXAMPLE
if (Test-PodeAuth -Name 'BasicAuth') { ... }

.EXAMPLE
if (Test-PodeAuth -Name 'FormAuth' -IgnoreSession) { ... }
#>
function Test-PodeAuth {
    [CmdletBinding()]
    [OutputType([boolean])]
    param(
        [Parameter(Mandatory = $true)]
        [string]
        $Name,

        [switch]
        $IgnoreSession
    )

    # if the session already has a user/isAuth'd, then skip auth - or allow anon
    if (!$IgnoreSession -and (Test-PodeSessionsInUse) -and (Test-PodeAuthUser)) {
        return $true
    }

    try {
        $result = Invoke-PodeAuthValidation -Name $Name
    }
    catch {
        $_ | Write-PodeErrorLog
        return $false
    }

    # did the auth force a redirect?
    if ($result.Redirected) {
        return $false
    }

    # if auth failed, set appropriate response headers/redirects
    if (!$result.Success) {
        return $false
    }

    # successful auth
    return $true
}

<#
.SYNOPSIS
Adds the inbuilt Windows AD Authentication method for verifying users.

.DESCRIPTION
Adds the inbuilt Windows AD Authentication method for verifying users.

.PARAMETER Name
A unique Name for the Authentication method.

.PARAMETER Scheme
The Scheme to use for retrieving credentials (From New-PodeAuthScheme).

.PARAMETER Fqdn
A custom FQDN for the DNS of the AD you wish to authenticate against. (Alias: Server)

.PARAMETER Domain
(Unix Only) A custom NetBIOS domain name that is prepended onto usernames that are missing it (<Domain>\<Username>).

.PARAMETER SearchBase
(Unix Only) An optional searchbase to refine the LDAP query. This should be the full distinguished name.

.PARAMETER Groups
An array of Group names to only allow access.

.PARAMETER Users
An array of Usernames to only allow access.

.PARAMETER FailureUrl
The URL to redirect to when authentication fails.

.PARAMETER FailureMessage
An override Message to throw when authentication fails.

.PARAMETER SuccessUrl
The URL to redirect to when authentication succeeds when logging in.

.PARAMETER ScriptBlock
Optional ScriptBlock that is passed the found user object for further validation.

.PARAMETER Sessionless
If supplied, authenticated users will not be stored in sessions, and sessions will not be used.

.PARAMETER NoGroups
If supplied, groups will not be retrieved for the user in AD.

.PARAMETER DirectGroups
If supplied, only a user's direct groups will be retrieved rather than all groups recursively.

.PARAMETER OpenLDAP
If supplied, and on Windows, OpenLDAP will be used instead (this is the default for Linux/MacOS).

.PARAMETER ADModule
If supplied, and on Windows, the ActiveDirectory module will be used instead.

.PARAMETER SuccessUseOrigin
If supplied, successful authentication from a login page will redirect back to the originating page instead of the FailureUrl.

.PARAMETER KeepCredential
If suplied pode will save the AD credential as a PSCredential object in $WebEvent.Auth.User.Credential

.EXAMPLE
New-PodeAuthScheme -Form | Add-PodeAuthWindowsAd -Name 'WinAuth'

.EXAMPLE
New-PodeAuthScheme -Basic | Add-PodeAuthWindowsAd -Name 'WinAuth' -Groups @('Developers')

.EXAMPLE
New-PodeAuthScheme -Form | Add-PodeAuthWindowsAd -Name 'WinAuth' -NoGroups

.EXAMPLE
New-PodeAuthScheme -Form | Add-PodeAuthWindowsAd -Name 'UnixAuth' -Server 'testdomain.company.com' -Domain 'testdomain'
#>
function Add-PodeAuthWindowsAd {
    [CmdletBinding(DefaultParameterSetName = 'Groups')]
    param(
        [Parameter(Mandatory = $true)]
        [string]
        $Name,

        [Parameter(Mandatory = $true, ValueFromPipeline = $true)]
        [hashtable]
        $Scheme,

        [Parameter()]
        [Alias('Server')]
        [string]
        $Fqdn,

        [Parameter()]
        [string]
        $Domain,

        [Parameter()]
        [string]
        $SearchBase,

        [Parameter(ParameterSetName = 'Groups')]
        [string[]]
        $Groups,

        [Parameter()]
        [string[]]
        $Users,

        [Parameter()]
        [string]
        $FailureUrl,

        [Parameter()]
        [string]
        $FailureMessage,

        [Parameter()]
        [string]
        $SuccessUrl,

        [Parameter()]
        [scriptblock]
        $ScriptBlock,

        [switch]
        $Sessionless,

        [Parameter(ParameterSetName = 'NoGroups')]
        [switch]
        $NoGroups,

        [Parameter(ParameterSetName = 'Groups')]
        [switch]
        $DirectGroups,

        [switch]
        $OpenLDAP,

        [switch]
        $ADModule,

        [switch]
        $SuccessUseOrigin,

        [switch]
        $KeepCredential
    )
    begin {
        $pipelineItemCount = 0
    }

    process {

        $pipelineItemCount++
    }

    end {
        if ($pipelineItemCount -gt 1) {
            throw ($PodeLocale.fnDoesNotAcceptArrayAsPipelineInputExceptionMessage -f $($MyInvocation.MyCommand.Name))
        }
        # ensure the name doesn't already exist
        if (Test-PodeAuthExists -Name $Name) {
            # Authentication method already defined: {0}
            throw ($PodeLocale.authMethodAlreadyDefinedExceptionMessage -f $Name)
        }

        # ensure the Scheme contains a scriptblock
        if (Test-PodeIsEmpty $Scheme.ScriptBlock) {
            # The supplied Scheme for the '$($Name)' Windows AD authentication validator requires a valid ScriptBlock
            throw ($PodeLocale.schemeRequiresValidScriptBlockExceptionMessage -f $Name)
        }

        # if we're using sessions, ensure sessions have been setup
        if (!$Sessionless -and !(Test-PodeSessionsEnabled)) {
            # Sessions are required to use session persistent authentication
            throw ($PodeLocale.sessionsRequiredForSessionPersistentAuthExceptionMessage)
        }

        # if AD module set, ensure we're on windows and the module is available, then import/export it
        if ($ADModule) {
            Import-PodeAuthADModule
        }

        # set server name if not passed
        if ([string]::IsNullOrWhiteSpace($Fqdn)) {
            $Fqdn = Get-PodeAuthDomainName

            if ([string]::IsNullOrWhiteSpace($Fqdn)) {
                # No domain server name has been supplied for Windows AD authentication
                throw ($PodeLocale.noDomainServerNameForWindowsAdAuthExceptionMessage)
            }
        }

        # set the domain if not passed
        if ([string]::IsNullOrWhiteSpace($Domain)) {
            $Domain = ($Fqdn -split '\.')[0]
        }

        # if we have a scriptblock, deal with using vars
        if ($null -ne $ScriptBlock) {
            $ScriptBlock, $usingVars = Convert-PodeScopedVariables -ScriptBlock $ScriptBlock -PSSession $PSCmdlet.SessionState
        }

        # add Windows AD auth method to server
        $PodeContext.Server.Authentications.Methods[$Name] = @{
            Name        = $Name
            Scheme      = $Scheme
            ScriptBlock = (Get-PodeAuthWindowsADMethod)
            Arguments   = @{
                Server         = $Fqdn
                Domain         = $Domain
                SearchBase     = $SearchBase
                Users          = $Users
                Groups         = $Groups
                NoGroups       = $NoGroups
                DirectGroups   = $DirectGroups
                KeepCredential = $KeepCredential
                Provider       = (Get-PodeAuthADProvider -OpenLDAP:$OpenLDAP -ADModule:$ADModule)
                ScriptBlock    = @{
                    Script         = $ScriptBlock
                    UsingVariables = $usingVars
                }
            }
            Sessionless = $Sessionless
            Failure     = @{
                Url     = $FailureUrl
                Message = $FailureMessage
            }
            Success     = @{
                Url       = $SuccessUrl
                UseOrigin = $SuccessUseOrigin
            }
            Cache       = @{}
            Merged      = $false
            Parent      = $null
        }
    }
}

<#
.SYNOPSIS
Adds the inbuilt Session Authentication method for verifying an authenticated session is present on Requests.

.DESCRIPTION
Adds the inbuilt Session Authentication method for verifying an authenticated session is present on Requests.

.PARAMETER Name
A unique Name for the Authentication method.

.PARAMETER FailureUrl
The URL to redirect to when authentication fails.

.PARAMETER FailureMessage
An override Message to throw when authentication fails.

.PARAMETER SuccessUrl
The URL to redirect to when authentication succeeds when logging in.

.PARAMETER ScriptBlock
Optional ScriptBlock that is passed the found user object for further validation.

.PARAMETER Middleware
An array of ScriptBlocks for optional Middleware to run before the Scheme's scriptblock.

.PARAMETER SuccessUseOrigin
If supplied, successful authentication from a login page will redirect back to the originating page instead of the FailureUrl.

.EXAMPLE
Add-PodeAuthSession -Name 'SessionAuth' -FailureUrl '/login'
#>
function Add-PodeAuthSession {
    [CmdletBinding(DefaultParameterSetName = 'Groups')]
    param(
        [Parameter(Mandatory = $true)]
        [string]
        $Name,

        [Parameter()]
        [string]
        $FailureUrl,

        [Parameter()]
        [string]
        $FailureMessage,

        [Parameter()]
        [string]
        $SuccessUrl,

        [Parameter()]
        [scriptblock]
        $ScriptBlock,

        [Parameter()]
        [object[]]
        $Middleware,

        [switch]
        $SuccessUseOrigin
    )

    # if sessions haven't been setup, error
    if (!(Test-PodeSessionsEnabled)) {
        # Sessions have not been configured
        throw ($PodeLocale.sessionsNotConfiguredExceptionMessage)
    }

    # ensure the name doesn't already exist
    if (Test-PodeAuthExists -Name $Name) {
        # Authentication method already defined: { 0 }
        throw ($PodeLocale.authMethodAlreadyDefinedExceptionMessage -f $Name)
    }

    # if we have a scriptblock, deal with using vars
    if ($null -ne $ScriptBlock) {
        $ScriptBlock, $usingVars = Convert-PodeScopedVariables -ScriptBlock $ScriptBlock -PSSession $PSCmdlet.SessionState
    }

    # create the auth scheme for getting the session
    $scheme = New-PodeAuthScheme -Custom -Middleware $Middleware -ScriptBlock {
        param($options)

        # 401 if sessions not used
        if (!(Test-PodeSessionsInUse)) {
            Revoke-PodeSession
            return @{
                Message = 'Sessions are not being used'
                Code    = 401
            }
        }

        # 401 if no authenticated user
        if (!(Test-PodeAuthUser)) {
            Revoke-PodeSession
            return @{
                Message = 'Session not authenticated'
                Code    = 401
            }
        }

        # return user
        return @($WebEvent.Session.Data.Auth)
    }

    # add a custom auth method to return user back
    $method = {
        param($user, $options)
        $result = @{ User = $user }

        # call additional scriptblock if supplied
        if ($null -ne $options.ScriptBlock.Script) {
            $result = Invoke-PodeAuthInbuiltScriptBlock -User $result.User -ScriptBlock $options.ScriptBlock.Script -UsingVariables $options.ScriptBlock.UsingVariables
        }

        # return user back
        return $result
    }

    $scheme | Add-PodeAuth `
        -Name $Name `
        -ScriptBlock $method `
        -FailureUrl $FailureUrl `
        -FailureMessage $FailureMessage `
        -SuccessUrl $SuccessUrl `
        -SuccessUseOrigin:$SuccessUseOrigin `
        -ArgumentList @{
        ScriptBlock = @{
            Script         = $ScriptBlock
            UsingVariables = $usingVars
        }
    }
}

<#
.SYNOPSIS
Remove a specific Authentication method.

.DESCRIPTION
Remove a specific Authentication method.

.PARAMETER Name
The Name of the Authentication method.

.EXAMPLE
Remove-PodeAuth -Name 'Login'
#>
function Remove-PodeAuth {
    [CmdletBinding()]
    param(
        [Parameter(Mandatory = $true, ValueFromPipeline = $true)]
        [string]
        $Name
    )
    process {
        $null = $PodeContext.Server.Authentications.Methods.Remove($Name)
    }
}

<#
.SYNOPSIS
Clear all defined Authentication methods.

.DESCRIPTION
Clear all defined Authentication methods.

.EXAMPLE
Clear-PodeAuth
#>
function Clear-PodeAuth {
    [CmdletBinding()]
    param()

    $PodeContext.Server.Authentications.Methods.Clear()
}

<#
.SYNOPSIS
Adds an authentication method as global middleware.

.DESCRIPTION
Adds an authentication method as global middleware.

.PARAMETER Name
The Name of the Middleware.

.PARAMETER Authentication
The Name of the Authentication method to use.

.PARAMETER Route
A Route path for which Routes this Middleware should only be invoked against.

.PARAMETER OADefinitionTag
An array of string representing the unique tag for the API specification.
This tag helps in distinguishing between different versions or types of API specifications within the application.
Use this tag to reference the specific API documentation, schema, or version that your function interacts with.

.EXAMPLE
Add-PodeAuthMiddleware -Name 'GlobalAuth' -Authentication AuthName

.EXAMPLE
Add-PodeAuthMiddleware -Name 'GlobalAuth' -Authentication AuthName -Route '/api/*'
#>
function Add-PodeAuthMiddleware {
    [CmdletBinding()]
    param(
        [Parameter(Mandatory = $true)]
        [string]
        $Name,

        [Parameter(Mandatory = $true)]
        [Alias('Auth')]
        [string]
        $Authentication,

        [Parameter()]
        [string]
        $Route,

        [string[]]
        $OADefinitionTag
    )

    $DefinitionTag = Test-PodeOADefinitionTag -Tag $OADefinitionTag

    if (!(Test-PodeAuthExists -Name $Authentication)) {
        throw ($PodeLocale.authenticationMethodDoesNotExistExceptionMessage -f $Authentication) # "Authentication method does not exist: $($Authentication)"
    }

    Get-PodeAuthMiddlewareScript |
        New-PodeMiddleware -ArgumentList @{ Name = $Authentication } |
        Add-PodeMiddleware -Name $Name -Route $Route

    Set-PodeOAGlobalAuth -DefinitionTag $DefinitionTag -Name $Authentication -Route $Route
}

<#
.SYNOPSIS
Adds the inbuilt IIS Authentication method for verifying users passed to Pode from IIS.

.DESCRIPTION
Adds the inbuilt IIS Authentication method for verifying users passed to Pode from IIS.

.PARAMETER Name
A unique Name for the Authentication method.

.PARAMETER Groups
An array of Group names to only allow access.

.PARAMETER Users
An array of Usernames to only allow access.

.PARAMETER FailureUrl
The URL to redirect to when authentication fails.

.PARAMETER FailureMessage
An override Message to throw when authentication fails.

.PARAMETER SuccessUrl
The URL to redirect to when authentication succeeds when logging in.

.PARAMETER ScriptBlock
Optional ScriptBlock that is passed the found user object for further validation.

.PARAMETER Middleware
An array of ScriptBlocks for optional Middleware to run before the Scheme's scriptblock.

.PARAMETER Sessionless
If supplied, authenticated users will not be stored in sessions, and sessions will not be used.

.PARAMETER NoGroups
If supplied, groups will not be retrieved for the user in AD.

.PARAMETER DirectGroups
If supplied, only a user's direct groups will be retrieved rather than all groups recursively.

.PARAMETER ADModule
If supplied, and on Windows, the ActiveDirectory module will be used instead.

.PARAMETER NoLocalCheck
If supplied, Pode will not at attempt to retrieve local User/Group information for the authenticated user.

.PARAMETER SuccessUseOrigin
If supplied, successful authentication from a login page will redirect back to the originating page instead of the FailureUrl.

.EXAMPLE
Add-PodeAuthIIS -Name 'IISAuth'

.EXAMPLE
Add-PodeAuthIIS -Name 'IISAuth' -Groups @('Developers')

.EXAMPLE
Add-PodeAuthIIS -Name 'IISAuth' -NoGroups
#>
function Add-PodeAuthIIS {
    [CmdletBinding(DefaultParameterSetName = 'Groups')]
    param(
        [Parameter(Mandatory = $true)]
        [string]
        $Name,

        [Parameter(ParameterSetName = 'Groups')]
        [string[]]
        $Groups,

        [Parameter()]
        [string[]]
        $Users,

        [Parameter()]
        [string]
        $FailureUrl,

        [Parameter()]
        [string]
        $FailureMessage,

        [Parameter()]
        [string]
        $SuccessUrl,

        [Parameter()]
        [scriptblock]
        $ScriptBlock,

        [Parameter()]
        [object[]]
        $Middleware,

        [switch]
        $Sessionless,

        [Parameter(ParameterSetName = 'NoGroups')]
        [switch]
        $NoGroups,

        [Parameter(ParameterSetName = 'Groups')]
        [switch]
        $DirectGroups,

        [switch]
        $ADModule,

        [switch]
        $NoLocalCheck,

        [switch]
        $SuccessUseOrigin
    )

    # ensure we're on Windows!
    if (!(Test-PodeIsWindows)) {
        # IIS Authentication support is for Windows only
        throw ($PodeLocale.iisAuthSupportIsForWindowsOnlyExceptionMessage)
    }

    # ensure the name doesn't already exist
    if (Test-PodeAuthExists -Name $Name) {
        # Authentication method already defined: {0}
        throw ($PodeLocale.authMethodAlreadyDefinedExceptionMessage -f $Name)
    }

    # if AD module set, ensure we're on windows and the module is available, then import/export it
    if ($ADModule) {
        Import-PodeAuthADModule
    }

    # if we have a scriptblock, deal with using vars
    if ($null -ne $ScriptBlock) {
        $ScriptBlock, $usingVars = Convert-PodeScopedVariables -ScriptBlock $ScriptBlock -PSSession $PSCmdlet.SessionState
    }

    # create the auth scheme for getting the token header
    $scheme = New-PodeAuthScheme -Custom -Middleware $Middleware -ScriptBlock {
        param($options)

        $header = 'MS-ASPNETCORE-WINAUTHTOKEN'

        # fail if no header
        if (!(Test-PodeHeader -Name $header)) {
            return @{
                Message = "No $($header) header found"
                Code    = 401
            }
        }

        # return the header for validation
        $token = Get-PodeHeader -Name $header
        return @($token)
    }

    # add a custom auth method to validate the user
    $method = Get-PodeAuthWindowsADIISMethod

    $scheme | Add-PodeAuth `
        -Name $Name `
        -ScriptBlock $method `
        -FailureUrl $FailureUrl `
        -FailureMessage $FailureMessage `
        -SuccessUrl $SuccessUrl `
        -Sessionless:$Sessionless `
        -SuccessUseOrigin:$SuccessUseOrigin `
        -ArgumentList @{
        Users        = $Users
        Groups       = $Groups
        NoGroups     = $NoGroups
        DirectGroups = $DirectGroups
        Provider     = (Get-PodeAuthADProvider -ADModule:$ADModule)
        NoLocalCheck = $NoLocalCheck
        ScriptBlock  = @{
            Script         = $ScriptBlock
            UsingVariables = $usingVars
        }
    }
}

<#
.SYNOPSIS
Adds the inbuilt User File Authentication method for verifying users.

.DESCRIPTION
Adds the inbuilt User File Authentication method for verifying users.

.PARAMETER Name
A unique Name for the Authentication method.

.PARAMETER Scheme
The Scheme to use for retrieving credentials (From New-PodeAuthScheme).

.PARAMETER FilePath
A path to a users JSON file (Default: ./users.json)

.PARAMETER Groups
An array of Group names to only allow access.

.PARAMETER Users
An array of Usernames to only allow access.

.PARAMETER HmacSecret
An optional secret if the passwords are HMAC SHA256 hashed.

.PARAMETER FailureUrl
The URL to redirect to when authentication fails.

.PARAMETER FailureMessage
An override Message to throw when authentication fails.

.PARAMETER SuccessUrl
The URL to redirect to when authentication succeeds when logging in.

.PARAMETER ScriptBlock
Optional ScriptBlock that is passed the found user object for further validation.

.PARAMETER Sessionless
If supplied, authenticated users will not be stored in sessions, and sessions will not be used.

.PARAMETER SuccessUseOrigin
If supplied, successful authentication from a login page will redirect back to the originating page instead of the FailureUrl.

.EXAMPLE
New-PodeAuthScheme -Form | Add-PodeAuthUserFile -Name 'Login'

.EXAMPLE
New-PodeAuthScheme -Form | Add-PodeAuthUserFile -Name 'Login' -FilePath './custom/path/users.json'
#>
function Add-PodeAuthUserFile {
    [CmdletBinding()]
    param(
        [Parameter(Mandatory = $true)]
        [string]
        $Name,

        [Parameter(Mandatory = $true, ValueFromPipeline = $true)]
        [hashtable]
        $Scheme,

        [Parameter()]
        [string]
        $FilePath,

        [Parameter()]
        [string[]]
        $Groups,

        [Parameter()]
        [string[]]
        $Users,

        [Parameter(ParameterSetName = 'Hmac')]
        [string]
        $HmacSecret,

        [Parameter()]
        [string]
        $FailureUrl,

        [Parameter()]
        [string]
        $FailureMessage,

        [Parameter()]
        [string]
        $SuccessUrl,

        [Parameter()]
        [scriptblock]
        $ScriptBlock,

        [switch]
        $Sessionless,

        [switch]
        $SuccessUseOrigin
    )
    begin {
        $pipelineItemCount = 0
    }

    process {

        $pipelineItemCount++
    }

    end {
        if ($pipelineItemCount -gt 1) {
            throw ($PodeLocale.fnDoesNotAcceptArrayAsPipelineInputExceptionMessage -f $($MyInvocation.MyCommand.Name))
        }
        # ensure the name doesn't already exist
        if (Test-PodeAuthExists -Name $Name) {
            # Authentication method already defined: {0}
            throw ($PodeLocale.authMethodAlreadyDefinedExceptionMessage -f $Name)
        }

        # ensure the Scheme contains a scriptblock
        if (Test-PodeIsEmpty $Scheme.ScriptBlock) {
            # The supplied scheme for the '{0}' authentication validator requires a valid ScriptBlock.
            throw ($PodeLocale.schemeRequiresValidScriptBlockExceptionMessage -f $Name)
        }

        # if we're using sessions, ensure sessions have been setup
        if (!$Sessionless -and !(Test-PodeSessionsEnabled)) {
            # Sessions are required to use session persistent authentication
            throw ($PodeLocale.sessionsRequiredForSessionPersistentAuthExceptionMessage)
        }

        # set the file path if not passed
        if ([string]::IsNullOrWhiteSpace($FilePath)) {
            $FilePath = Join-PodeServerRoot -Folder '.' -FilePath 'users.json'
        }
        else {
            $FilePath = Get-PodeRelativePath -Path $FilePath -JoinRoot -Resolve
        }

        # ensure the user file exists
        if (!(Test-PodePath -Path $FilePath -NoStatus -FailOnDirectory)) {
            # The user file does not exist: {0}
            throw ($PodeLocale.userFileDoesNotExistExceptionMessage -f $FilePath)
        }

        # if we have a scriptblock, deal with using vars
        if ($null -ne $ScriptBlock) {
            $ScriptBlock, $usingVars = Convert-PodeScopedVariables -ScriptBlock $ScriptBlock -PSSession $PSCmdlet.SessionState
        }

        # add Windows AD auth method to server
        $PodeContext.Server.Authentications.Methods[$Name] = @{
            Name        = $Name
            Scheme      = $Scheme
            ScriptBlock = (Get-PodeAuthUserFileMethod)
            Arguments   = @{
                FilePath    = $FilePath
                Users       = $Users
                Groups      = $Groups
                HmacSecret  = $HmacSecret
                ScriptBlock = @{
                    Script         = $ScriptBlock
                    UsingVariables = $usingVars
                }
            }
            Sessionless = $Sessionless
            Failure     = @{
                Url     = $FailureUrl
                Message = $FailureMessage
            }
            Success     = @{
                Url       = $SuccessUrl
                UseOrigin = $SuccessUseOrigin
            }
            Cache       = @{}
            Merged      = $false
            Parent      = $null
        }
    }
}

<#
.SYNOPSIS
Adds the inbuilt Windows Local User Authentication method for verifying users.

.DESCRIPTION
Adds the inbuilt Windows Local User Authentication method for verifying users.

.PARAMETER Name
A unique Name for the Authentication method.

.PARAMETER Scheme
The Scheme to use for retrieving credentials (From New-PodeAuthScheme).

.PARAMETER Groups
An array of Group names to only allow access.

.PARAMETER Users
An array of Usernames to only allow access.

.PARAMETER FailureUrl
The URL to redirect to when authentication fails.

.PARAMETER FailureMessage
An override Message to throw when authentication fails.

.PARAMETER SuccessUrl
The URL to redirect to when authentication succeeds when logging in.

.PARAMETER ScriptBlock
Optional ScriptBlock that is passed the found user object for further validation.

.PARAMETER Sessionless
If supplied, authenticated users will not be stored in sessions, and sessions will not be used.

.PARAMETER NoGroups
If supplied, groups will not be retrieved for the user.

.PARAMETER SuccessUseOrigin
If supplied, successful authentication from a login page will redirect back to the originating page instead of the FailureUrl.

.EXAMPLE
New-PodeAuthScheme -Form | Add-PodeAuthWindowsLocal -Name 'WinAuth'

.EXAMPLE
New-PodeAuthScheme -Basic | Add-PodeAuthWindowsLocal -Name 'WinAuth' -Groups @('Developers')

.EXAMPLE
New-PodeAuthScheme -Form | Add-PodeAuthWindowsLocal -Name 'WinAuth' -NoGroups
#>
function Add-PodeAuthWindowsLocal {
    [CmdletBinding(DefaultParameterSetName = 'Groups')]
    param(
        [Parameter(Mandatory = $true)]
        [string]
        $Name,

        [Parameter(Mandatory = $true, ValueFromPipeline = $true)]
        [hashtable]
        $Scheme,

        [Parameter(ParameterSetName = 'Groups')]
        [string[]]
        $Groups,

        [Parameter()]
        [string[]]
        $Users,

        [Parameter()]
        [string]
        $FailureUrl,

        [Parameter()]
        [string]
        $FailureMessage,

        [Parameter()]
        [string]
        $SuccessUrl,

        [Parameter()]
        [scriptblock]
        $ScriptBlock,

        [switch]
        $Sessionless,

        [Parameter(ParameterSetName = 'NoGroups')]
        [switch]
        $NoGroups,

        [switch]
        $SuccessUseOrigin
    )
    begin {
        $pipelineItemCount = 0
    }

    process {

        $pipelineItemCount++
    }

    end {
        if ($pipelineItemCount -gt 1) {
            throw ($PodeLocale.fnDoesNotAcceptArrayAsPipelineInputExceptionMessage -f $($MyInvocation.MyCommand.Name))
        }
        # ensure we're on Windows!
        if (!(Test-PodeIsWindows)) {
            # Windows Local Authentication support is for Windows only
            throw ($PodeLocale.windowsLocalAuthSupportIsForWindowsOnlyExceptionMessage)
        }

        # ensure the name doesn't already exist
        if (Test-PodeAuthExists -Name $Name) {
            # Authentication method already defined: {0}
            throw ($PodeLocale.authMethodAlreadyDefinedExceptionMessage -f $Name)
        }

        # ensure the Scheme contains a scriptblock
        if (Test-PodeIsEmpty $Scheme.ScriptBlock) {
            # The supplied scheme for the '{0}' authentication validator requires a valid ScriptBlock.
            throw ($PodeLocale.schemeRequiresValidScriptBlockExceptionMessage -f $Name)
        }

        # if we're using sessions, ensure sessions have been setup
        if (!$Sessionless -and !(Test-PodeSessionsEnabled)) {
            # Sessions are required to use session persistent authentication
            throw ($PodeLocale.sessionsRequiredForSessionPersistentAuthExceptionMessage)
        }

        # if we have a scriptblock, deal with using vars
        if ($null -ne $ScriptBlock) {
            $ScriptBlock, $usingVars = Convert-PodeScopedVariables -ScriptBlock $ScriptBlock -PSSession $PSCmdlet.SessionState
        }

        # add Windows Local auth method to server
        $PodeContext.Server.Authentications.Methods[$Name] = @{
            Name        = $Name
            Scheme      = $Scheme
            ScriptBlock = (Get-PodeAuthWindowsLocalMethod)
            Arguments   = @{
                Users       = $Users
                Groups      = $Groups
                NoGroups    = $NoGroups
                ScriptBlock = @{
                    Script         = $ScriptBlock
                    UsingVariables = $usingVars
                }
            }
            Sessionless = $Sessionless
            Failure     = @{
                Url     = $FailureUrl
                Message = $FailureMessage
            }
            Success     = @{
                Url       = $SuccessUrl
                UseOrigin = $SuccessUseOrigin
            }
            Cache       = @{}
            Merged      = $false
            Parent      = $null
        }
    }
}

<#
.SYNOPSIS
Convert a Header/Payload into a JWT.

.DESCRIPTION
Convert a Header/Payload hashtable into a JWT, with the option to sign it.

.PARAMETER Header
A Hashtable containing the Header information for the JWT.

.PARAMETER Payload
A Hashtable containing the Payload information for the JWT.

.PARAMETER Secret
An Optional Secret for signing the JWT, should be a string or byte[]. This is mandatory if the Header algorithm isn't "none".

.EXAMPLE
ConvertTo-PodeJwt -Header @{ alg = 'none' } -Payload @{ sub = '123'; name = 'John' }

.EXAMPLE
ConvertTo-PodeJwt -Header @{ alg = 'hs256' } -Payload @{ sub = '123'; name = 'John' } -Secret 'abc'
#>
function ConvertTo-PodeJwt {
    [CmdletBinding()]
    [OutputType([string])]
    param(
        [Parameter(Mandatory = $true)]
        [hashtable]
        $Header,

        [Parameter(Mandatory = $true)]
        [hashtable]
        $Payload,

        [Parameter()]
        $Secret = $null
    )

    # validate header
    if ([string]::IsNullOrWhiteSpace($Header.alg)) {
        # No algorithm supplied in JWT Header
        throw ($PodeLocale.noAlgorithmInJwtHeaderExceptionMessage)
    }

    # convert the header
    $header64 = ConvertTo-PodeBase64UrlValue -Value ($Header | ConvertTo-Json -Compress)

    # convert the payload
    $payload64 = ConvertTo-PodeBase64UrlValue -Value ($Payload | ConvertTo-Json -Compress)

    # combine
    $jwt = "$($header64).$($payload64)"

    # convert secret to bytes
    if (($null -ne $Secret) -and ($Secret -isnot [byte[]])) {
        $Secret = [System.Text.Encoding]::UTF8.GetBytes([string]$Secret)
    }

    # make the signature
    $sig = New-PodeJwtSignature -Algorithm $Header.alg -Token $jwt -SecretBytes $Secret

    # add the signature and return
    $jwt += ".$($sig)"
    return $jwt
}

<#
.SYNOPSIS
Convert and return the payload of a JWT token.

.DESCRIPTION
Convert and return the payload of a JWT token, verifying the signature by default with support to ignore the signature.

.PARAMETER Token
The JWT token.

.PARAMETER Secret
The Secret, as a string or byte[], to verify the token's signature.

.PARAMETER IgnoreSignature
Skip signature verification, and return the decoded payload.

.EXAMPLE
ConvertFrom-PodeJwt -Token "eyJ0eXAiOiJKV1QiLCJhbGciOiJoczI1NiJ9.eyJleHAiOjE2MjI1NTMyMTQsIm5hbWUiOiJKb2huIERvZSIsInN1YiI6IjEyMyJ9.LP-O8OKwix91a-SZwVK35gEClLZQmsORbW0un2Z4RkY"
#>
function ConvertFrom-PodeJwt {
    [CmdletBinding(DefaultParameterSetName = 'Secret')]
    [OutputType([pscustomobject])]
    param(
        [Parameter(Mandatory = $true)]
        [string]
        $Token,

        [Parameter(ParameterSetName = 'Signed')]
        $Secret = $null,

        [Parameter(ParameterSetName = 'Ignore')]
        [switch]
        $IgnoreSignature
    )

    # get the parts
    $parts = ($Token -isplit '\.')

    # check number of parts (should be 3)
    if ($parts.Length -ne 3) {
        # Invalid JWT supplied
        throw ($PodeLocale.invalidJwtSuppliedExceptionMessage)
    }

    # convert to header
    $header = ConvertFrom-PodeJwtBase64Value -Value $parts[0]
    if ([string]::IsNullOrWhiteSpace($header.alg)) {
        # Invalid JWT header algorithm supplied
        throw ($PodeLocale.invalidJwtHeaderAlgorithmSuppliedExceptionMessage)
    }

    # convert to payload
    $payload = ConvertFrom-PodeJwtBase64Value -Value $parts[1]

    # get signature
    if ($IgnoreSignature) {
        return $payload
    }

    $signature = $parts[2]

    # check "none" signature, and return payload if no signature
    $isNoneAlg = ($header.alg -ieq 'none')

    if ([string]::IsNullOrWhiteSpace($signature) -and !$isNoneAlg) {
        # No JWT signature supplied for {0}
        throw  ($PodeLocale.noJwtSignatureForAlgorithmExceptionMessage -f $header.alg)
    }

    if (![string]::IsNullOrWhiteSpace($signature) -and $isNoneAlg) {
        # Expected no JWT signature to be supplied
        throw ($PodeLocale.expectedNoJwtSignatureSuppliedExceptionMessage)
    }

    if ($isNoneAlg -and ($null -ne $Secret) -and ($Secret.Length -gt 0)) {
        # Expected no JWT signature to be supplied
        throw ($PodeLocale.expectedNoJwtSignatureSuppliedExceptionMessage)
    }

    if ($isNoneAlg) {
        return $payload
    }

    # otherwise, we have an alg for the signature, so we need to validate it
    if (($null -ne $Secret) -and ($Secret -isnot [byte[]])) {
        $Secret = [System.Text.Encoding]::UTF8.GetBytes([string]$Secret)
    }

    $sig = "$($parts[0]).$($parts[1])"
    $sig = New-PodeJwtSignature -Algorithm $header.alg -Token $sig -SecretBytes $Secret

    if ($sig -ne $parts[2]) {
        # Invalid JWT signature supplied
        throw ($PodeLocale.invalidJwtSignatureSuppliedExceptionMessage)
    }

    # it's valid return the payload!
    return $payload
}

<#
.SYNOPSIS
Validates JSON Web Tokens (JWT) claims.

.DESCRIPTION
Validates JSON Web Tokens (JWT) claims. Checks time related claims: 'exp' and 'nbf'.

.PARAMETER Payload
Object containing JWT claims. Some of them are:
    - exp (expiration time)
    - nbf (not before)

.EXAMPLE
Test-PodeJwt @{exp = 2696258821 }

.EXAMPLE
Test-PodeJwt -Payload @{nbf = 1696258821 }
#>
function Test-PodeJwt {
    [CmdletBinding()]
    param(
        [Parameter(Mandatory = $true)]
        [pscustomobject]
        $Payload
    )

    $now = [datetime]::UtcNow
    $unixStart = [datetime]::new(1970, 1, 1, 0, 0, [DateTimeKind]::Utc)

    # validate expiry
    if (![string]::IsNullOrWhiteSpace($Payload.exp)) {
        if ($now -gt $unixStart.AddSeconds($Payload.exp)) {
            # The JWT has expired
            throw ($PodeLocale.jwtExpiredExceptionMessage)
        }
    }

    # validate not-before
    if (![string]::IsNullOrWhiteSpace($Payload.nbf)) {
        if ($now -lt $unixStart.AddSeconds($Payload.nbf)) {
            # The JWT is not yet valid for use
            throw ($PodeLocale.jwtNotYetValidExceptionMessage)
        }
    }
}

<#
.SYNOPSIS
Automatically loads auth ps1 files

.DESCRIPTION
Automatically loads auth ps1 files from either a /auth folder, or a custom folder. Saves space dot-sourcing them all one-by-one.

.PARAMETER Path
Optional Path to a folder containing ps1 files, can be relative or literal.

.EXAMPLE
Use-PodeAuth

.EXAMPLE
Use-PodeAuth -Path './my-auth'
#>
function Use-PodeAuth {
    [CmdletBinding()]
    param(
        [Parameter()]
        [string]
        $Path
    )

    Use-PodeFolder -Path $Path -DefaultPath 'auth'
}

<#
.SYNOPSIS
Builds an OAuth2 scheme using an OpenID Connect Discovery URL.

.DESCRIPTION
Builds an OAuth2 scheme using an OpenID Connect Discovery URL.

.PARAMETER Url
The OpenID Connect Discovery URL, this must end with '/.well-known/openid-configuration' (if missing, it will be automatically appended).

.PARAMETER Scope
A list of optional Scopes to use during the OAuth2 request. (Default: the supported list returned)

.PARAMETER ClientId
The Client ID from registering a new app.

.PARAMETER ClientSecret
The Client Secret from registering a new app (this is optional when using PKCE).

.PARAMETER RedirectUrl
An optional OAuth2 Redirect URL (Default: <host>/oauth2/callback)

.PARAMETER InnerScheme
An optional authentication Scheme (from New-PodeAuthScheme) that will be called prior to this Scheme.

.PARAMETER Middleware
An array of ScriptBlocks for optional Middleware to run before the Scheme's scriptblock.

.PARAMETER UsePKCE
If supplied, OAuth2 authentication will use PKCE code verifiers.

.EXAMPLE
ConvertFrom-PodeOIDCDiscovery -Url 'https://accounts.google.com/.well-known/openid-configuration' -ClientId some_id -UsePKCE

.EXAMPLE
ConvertFrom-PodeOIDCDiscovery -Url 'https://accounts.google.com' -ClientId some_id -UsePKCE
#>
function ConvertFrom-PodeOIDCDiscovery {
    [CmdletBinding()]
    param(
        [Parameter(Mandatory = $true)]
        [string]
        $Url,

        [Parameter()]
        [string[]]
        $Scope,

        [Parameter(Mandatory = $true)]
        [string]
        $ClientId,

        [Parameter()]
        [string]
        $ClientSecret,

        [Parameter()]
        [string]
        $RedirectUrl,

        [Parameter(ValueFromPipeline = $true)]
        [hashtable]
        $InnerScheme,

        [Parameter()]
        [object[]]
        $Middleware,

        [switch]
        $UsePKCE
    )
    begin {
        $pipelineItemCount = 0
    }

    process {

        $pipelineItemCount++
    }

    end {
        if ($pipelineItemCount -gt 1) {
            throw ($PodeLocale.fnDoesNotAcceptArrayAsPipelineInputExceptionMessage -f $($MyInvocation.MyCommand.Name))
        }
        # get the discovery doc
        if (!$Url.EndsWith('/.well-known/openid-configuration')) {
            $Url += '/.well-known/openid-configuration'
        }

        $config = Invoke-RestMethod -Method Get -Uri $Url

        # check it supports the code response_type
        if ($config.response_types_supported -inotcontains 'code') {
            # The OAuth2 provider does not support the 'code' response_type
            throw ($PodeLocale.oauth2ProviderDoesNotSupportCodeResponseTypeExceptionMessage)
        }

        # can we have an InnerScheme?
        if (($null -ne $InnerScheme) -and ($config.grant_types_supported -inotcontains 'password')) {
            # The OAuth2 provider does not support the 'password' grant_type required by using an InnerScheme
            throw ($PodeLocale.oauth2ProviderDoesNotSupportPasswordGrantTypeExceptionMessage)
        }

        # scopes
        $scopes = $config.scopes_supported

        if (($null -ne $Scope) -and ($Scope.Length -gt 0)) {
            $scopes = @(foreach ($s in $Scope) {
                    if ($s -iin $config.scopes_supported) {
                        $s
                    }
                })
        }

        # pkce code challenge method
        $codeMethod = 'S256'
        if ($config.code_challenge_methods_supported -inotcontains $codeMethod) {
            $codeMethod = 'plain'
        }

        return New-PodeAuthScheme `
            -OAuth2 `
            -ClientId $ClientId `
            -ClientSecret $ClientSecret `
            -AuthoriseUrl $config.authorization_endpoint `
            -TokenUrl $config.token_endpoint `
            -UserUrl $config.userinfo_endpoint `
            -RedirectUrl $RedirectUrl `
            -Scope $scopes `
            -InnerScheme $InnerScheme `
            -Middleware $Middleware `
            -CodeChallengeMethod $codeMethod `
            -UsePKCE:$UsePKCE
    }
}

<#
.SYNOPSIS
Test whether the current WebEvent or Session has an authenticated user.

.DESCRIPTION
Test whether the current WebEvent or Session has an authenticated user. Returns true if there is an authenticated user.

.PARAMETER IgnoreSession
If supplied, only the Auth object in the WebEvent will be checked and the Session will be skipped.

.EXAMPLE
if (Test-PodeAuthUser) { ... }
#>
function Test-PodeAuthUser {
    [CmdletBinding()]
    [OutputType([boolean])]
    param(
        [switch]
        $IgnoreSession
    )

    # auth middleware
    if (($null -ne $WebEvent.Auth) -and $WebEvent.Auth.IsAuthenticated) {
        $auth = $WebEvent.Auth
    }

    # session?
    elseif (!$IgnoreSession -and ($null -ne $WebEvent.Session.Data.Auth) -and $WebEvent.Session.Data.Auth.IsAuthenticated) {
        $auth = $WebEvent.Session.Data.Auth
    }

    # null?
    if (($null -eq $auth) -or ($null -eq $auth.User)) {
        return $false
    }

    return ($null -ne $auth.User)
}

<#
.SYNOPSIS
Get the authenticated user from the WebEvent or Session.

.DESCRIPTION
Get the authenticated user from the WebEvent or Session. This is similar to calling $Webevent.Auth.User.

.PARAMETER IgnoreSession
If supplied, only the Auth object in the WebEvent will be used and the Session will be skipped.

.EXAMPLE
$user = Get-PodeAuthUser
#>
function Get-PodeAuthUser {
    [CmdletBinding()]
    param(
        [switch]
        $IgnoreSession
    )

    # auth middleware
    if (($null -ne $WebEvent.Auth) -and $WebEvent.Auth.IsAuthenticated) {
        $auth = $WebEvent.Auth
    }

    # session?
    elseif (!$IgnoreSession -and ($null -ne $WebEvent.Session.Data.Auth) -and $WebEvent.Session.Data.Auth.IsAuthenticated) {
        $auth = $WebEvent.Session.Data.Auth
    }

    # null?
    if (($null -eq $auth) -or ($null -eq $auth.User)) {
        return $null
    }

    return $auth.User
}<|MERGE_RESOLUTION|>--- conflicted
+++ resolved
@@ -533,30 +533,23 @@
                     }
                 }
             }
-<<<<<<< HEAD
-        }
-
-        'negotiate' {
-            return @{
-                Name          = 'Negotiate'
-                ScriptBlock   = @{
-                    Script         = (Get-PodeAuthNegotiateType)
-                    UsingVariables = $null
-                }
-                PostValidator = $null
-                Middleware    = $Middleware
-                InnerScheme   = $InnerScheme
-                Scheme        = 'http'
-                Arguments     = @{
-                    Authenticator = [PodeKerberosAuth]::new($KeytabPath)
+
+            'negotiate' {
+                return @{
+                    Name          = 'Negotiate'
+                    ScriptBlock   = @{
+                        Script         = (Get-PodeAuthNegotiateType)
+                        UsingVariables = $null
+                    }
+                    PostValidator = $null
+                    Middleware    = $Middleware
+                    InnerScheme   = $InnerScheme
+                    Scheme        = 'http'
+                    Arguments     = @{
+                        Authenticator = [PodeKerberosAuth]::new($KeytabPath)
+                    }
                 }
             }
-        }
-
-        'custom' {
-            $ScriptBlock, $usingScriptVars = Convert-PodeScopedVariables -ScriptBlock $ScriptBlock -PSSession $PSCmdlet.SessionState
-=======
->>>>>>> 312654bf
 
             'custom' {
                 $ScriptBlock, $usingScriptVars = Convert-PodeScopedVariables -ScriptBlock $ScriptBlock -PSSession $PSCmdlet.SessionState

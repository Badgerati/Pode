--- conflicted
+++ resolved
@@ -1541,7 +1541,6 @@
 
 <#
 .SYNOPSIS
-<<<<<<< HEAD
 Convert and return the payload of a JWT token.
 
 .DESCRIPTION
@@ -1629,7 +1628,10 @@
 
     # it's valid return the payload!
     return $payload
-=======
+}
+
+<#
+.SYNOPSIS
 Automatically loads auth ps1 files
 
 .DESCRIPTION
@@ -1654,5 +1656,4 @@
     )
 
     Use-PodeFolder -Path $Path -DefaultPath 'auth'
->>>>>>> 4a8edc9e
 }
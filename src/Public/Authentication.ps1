<#
.SYNOPSIS
Create a new type of Authentication scheme.

.DESCRIPTION
Create a new type of Authentication scheme, which is used to parse the Request for user credentials for validating.

.PARAMETER Basic
If supplied, will use the inbuilt Basic Authentication credentials retriever.

.PARAMETER Encoding
The Encoding to use when decoding the Basic Authorization header.

.PARAMETER HeaderTag
The Tag name used in the Authorization header, ie: Basic, Bearer, Digest.

.PARAMETER Form
If supplied, will use the inbuilt Form Authentication credentials retriever.

.PARAMETER UsernameField
The name of the Username Field in the payload to retrieve the username.

.PARAMETER PasswordField
The name of the Password Field in the payload to retrieve the password.

.PARAMETER Custom
If supplied, will allow you to create a Custom Authentication credentials retriever.

.PARAMETER ScriptBlock
The ScriptBlock is used to parse the request and retieve user credentials and other information.

.PARAMETER ArgumentList
An array of arguments to supply to the Custom Authentication type's ScriptBlock.

.PARAMETER Name
The Name of an Authentication type - such as Basic or NTLM.

.PARAMETER Description
A short description for security scheme. CommonMark syntax MAY be used for rich text representation

.PARAMETER Realm
The name of scope of the protected area.

.PARAMETER Type
The scheme type for custom Authentication types. Default is HTTP.

.PARAMETER Middleware
An array of ScriptBlocks for optional Middleware to run before the Scheme's scriptblock.

.PARAMETER PostValidator
The PostValidator is a scriptblock that is invoked after user validation.

.PARAMETER Digest
If supplied, will use the inbuilt Digest Authentication credentials retriever.

.PARAMETER Bearer
If supplied, will use the inbuilt Bearer Authentication token retriever.

.PARAMETER ClientCertificate
If supplied, will use the inbuilt Client Certificate Authentication scheme.

.PARAMETER ClientId
The Application ID generated when registering a new app for OAuth2.

.PARAMETER ClientSecret
The Application Secret generated when registering a new app for OAuth2 (this is optional when using PKCE).

.PARAMETER RedirectUrl
An optional OAuth2 Redirect URL (default: <host>/oauth2/callback)

.PARAMETER AuthoriseUrl
The OAuth2 Authorisation URL to authenticate a User. This is optional if you're using an InnerScheme like Basic/Form.

.PARAMETER TokenUrl
The OAuth2 Token URL to acquire an access token.

.PARAMETER UserUrl
An optional User profile URL to retrieve a user's details - for OAuth2

.PARAMETER UserUrlMethod
An optional HTTP method to use when calling the User profile URL - for OAuth2 (Default: Post)

.PARAMETER CodeChallengeMethod
An optional method for sending a PKCE code challenge when calling the Authorise URL - for OAuth2 (Default: S256)

.PARAMETER UsePKCE
If supplied, OAuth2 authentication will use PKCE code verifiers - for OAuth2

.PARAMETER OAuth2
If supplied, will use the inbuilt OAuth2 Authentication scheme.

.PARAMETER Scope
An optional array of Scopes for Bearer/OAuth2 Authentication. (These are case-sensitive)

.PARAMETER ApiKey
If supplied, will use the inbuilt API key Authentication scheme.

.PARAMETER Location
The Location to find an API key: Header, Query, or Cookie. (Default: Header)

.PARAMETER LocationName
The Name of the Header, Query, or Cookie to find an API key. (Default depends on Location. Header/Cookie: X-API-KEY, Query: api_key)

.PARAMETER InnerScheme
An optional authentication Scheme (from New-PodeAuthScheme) that will be called prior to this Scheme.

.PARAMETER AsCredential
If supplied, username/password credentials for Basic/Form authentication will instead be supplied as a pscredential object.

.PARAMETER AsJWT
If supplied, the token/key supplied for Bearer/API key authentication will be parsed as a JWT, and the payload supplied instead.

.PARAMETER Secret
An optional Secret, used to sign/verify JWT signatures.

.EXAMPLE
$basic_auth = New-PodeAuthScheme -Basic

.EXAMPLE
$form_auth = New-PodeAuthScheme -Form -UsernameField 'Email'

.EXAMPLE
$custom_auth = New-PodeAuthScheme -Custom -ScriptBlock { /* logic */ }
#>
function New-PodeAuthScheme {
    [CmdletBinding(DefaultParameterSetName = 'Basic')]
    [OutputType([hashtable])]
    param(
        [Parameter(ParameterSetName = 'Basic')]
        [switch]
        $Basic,

        [Parameter(ParameterSetName = 'Basic')]
        [string]
        $Encoding = 'ISO-8859-1',

        [Parameter(ParameterSetName = 'Basic')]
        [Parameter(ParameterSetName = 'Bearer')]
        [Parameter(ParameterSetName = 'Digest')]
        [string]
        $HeaderTag,

        [Parameter(ParameterSetName = 'Form')]
        [switch]
        $Form,

        [Parameter(ParameterSetName = 'Form')]
        [string]
        $UsernameField = 'username',

        [Parameter(ParameterSetName = 'Form')]
        [string]
        $PasswordField = 'password',

        [Parameter(ParameterSetName = 'Custom')]
        [switch]
        $Custom,

        [Parameter(Mandatory = $true, ParameterSetName = 'Custom')]
        [ValidateScript({
                if (Test-PodeIsEmpty $_) {
                    # A non-empty ScriptBlock is required for the Custom authentication scheme
                    throw ($PodeLocale.nonEmptyScriptBlockRequiredForCustomAuthExceptionMessage)
                }

                return $true
            })]
        [scriptblock]
        $ScriptBlock,

        [Parameter(ParameterSetName = 'Custom')]
        [hashtable]
        $ArgumentList,

        [Parameter(ParameterSetName = 'Custom')]
        [string]
        $Name,

        [string]
        $Description,

        [Parameter()]
        [string]
        $Realm,

        [Parameter(ParameterSetName = 'Custom')]
        [ValidateSet('ApiKey', 'Http', 'OAuth2', 'OpenIdConnect')]
        [string]
        $Type = 'Http',

        [Parameter()]
        [object[]]
        $Middleware,

        [Parameter(ParameterSetName = 'Custom')]
        [scriptblock]
        $PostValidator = $null,

        [Parameter(ParameterSetName = 'Digest')]
        [switch]
        $Digest,

        [Parameter(ParameterSetName = 'Bearer')]
        [switch]
        $Bearer,

        [Parameter(ParameterSetName = 'ClientCertificate')]
        [switch]
        $ClientCertificate,

        [Parameter(ParameterSetName = 'OAuth2', Mandatory = $true)]
        [string]
        $ClientId,

        [Parameter(ParameterSetName = 'OAuth2')]
        [string]
        $ClientSecret,

        [Parameter(ParameterSetName = 'OAuth2')]
        [string]
        $RedirectUrl,

        [Parameter(ParameterSetName = 'OAuth2')]
        [string]
        $AuthoriseUrl,

        [Parameter(ParameterSetName = 'OAuth2', Mandatory = $true)]
        [string]
        $TokenUrl,

        [Parameter(ParameterSetName = 'OAuth2')]
        [string]
        $UserUrl,

        [Parameter(ParameterSetName = 'OAuth2')]
        [ValidateSet('Get', 'Post')]
        [string]
        $UserUrlMethod = 'Post',

        [Parameter(ParameterSetName = 'OAuth2')]
        [ValidateSet('plain', 'S256')]
        [string]
        $CodeChallengeMethod = 'S256',

        [Parameter(ParameterSetName = 'OAuth2')]
        [switch]
        $UsePKCE,

        [Parameter(ParameterSetName = 'OAuth2')]
        [switch]
        $OAuth2,

        [Parameter(ParameterSetName = 'ApiKey')]
        [switch]
        $ApiKey,

        [Parameter(ParameterSetName = 'ApiKey')]
        [ValidateSet('Header', 'Query', 'Cookie')]
        [string]
        $Location = 'Header',

        [Parameter(ParameterSetName = 'ApiKey')]
        [string]
        $LocationName,

        [Parameter(ParameterSetName = 'Bearer')]
        [Parameter(ParameterSetName = 'OAuth2')]
        [string[]]
        $Scope,

        [Parameter(ValueFromPipeline = $true)]
        [hashtable]
        $InnerScheme,

        [Parameter(ParameterSetName = 'Basic')]
        [Parameter(ParameterSetName = 'Form')]
        [switch]
        $AsCredential,

        [Parameter(ParameterSetName = 'Bearer')]
        [Parameter(ParameterSetName = 'ApiKey')]
        [switch]
        $AsJWT,

        [Parameter(ParameterSetName = 'Bearer')]
        [Parameter(ParameterSetName = 'ApiKey')]
        [string]
        $Secret
    )
    Begin {
        $pipelineItemCount = 0
    }

    Process {
        $pipelineItemCount++
    }

    End {
        if ($pipelineItemCount -gt 1) {
            throw "The function '$($MyInvocation.MyCommand.Name)' does not accept an array as pipeline input."
        }
        # default realm
        $_realm = 'User'

        # convert any middleware into valid hashtables
        $Middleware = @(ConvertTo-PodeMiddleware -Middleware $Middleware -PSSession $PSCmdlet.SessionState)

        # configure the auth scheme
        switch ($PSCmdlet.ParameterSetName.ToLowerInvariant()) {
            'basic' {
                return @{
                    Name          = (Protect-PodeValue -Value $HeaderTag -Default 'Basic')
                    Realm         = (Protect-PodeValue -Value $Realm -Default $_realm)
                    ScriptBlock   = @{
                        Script         = (Get-PodeAuthBasicType)
                        UsingVariables = $null
                    }
                    PostValidator = $null
                    Middleware    = $Middleware
                    InnerScheme   = $InnerScheme
                    Scheme        = 'http'
                    Arguments     = @{
                        Description  = $Description
                        HeaderTag    = (Protect-PodeValue -Value $HeaderTag -Default 'Basic')
                        Encoding     = (Protect-PodeValue -Value $Encoding -Default 'ISO-8859-1')
                        AsCredential = $AsCredential
                    }
                }
            }

            'clientcertificate' {
                return @{
                    Name          = 'Mutual'
                    Realm         = (Protect-PodeValue -Value $Realm -Default $_realm)
                    ScriptBlock   = @{
                        Script         = (Get-PodeAuthClientCertificateType)
                        UsingVariables = $null
                    }
                    PostValidator = $null
                    Middleware    = $Middleware
                    InnerScheme   = $InnerScheme
                    Scheme        = 'http'
                    Arguments     = @{}
                }
            }

            'digest' {
                return @{
                    Name          = 'Digest'
                    Realm         = (Protect-PodeValue -Value $Realm -Default $_realm)
                    ScriptBlock   = @{
                        Script         = (Get-PodeAuthDigestType)
                        UsingVariables = $null
                    }
                    PostValidator = @{
                        Script         = (Get-PodeAuthDigestPostValidator)
                        UsingVariables = $null
                    }
                    Middleware    = $Middleware
                    InnerScheme   = $InnerScheme
                    Scheme        = 'http'
                    Arguments     = @{
                        HeaderTag = (Protect-PodeValue -Value $HeaderTag -Default 'Digest')
                    }
                }
            }

            'bearer' {
                $secretBytes = $null
                if (![string]::IsNullOrWhiteSpace($Secret)) {
                    $secretBytes = [System.Text.Encoding]::UTF8.GetBytes($Secret)
                }

                return @{
                    Name          = 'Bearer'
                    Realm         = (Protect-PodeValue -Value $Realm -Default $_realm)
                    ScriptBlock   = @{
                        Script         = (Get-PodeAuthBearerType)
                        UsingVariables = $null
                    }
                    PostValidator = @{
                        Script         = (Get-PodeAuthBearerPostValidator)
                        UsingVariables = $null
                    }
                    Middleware    = $Middleware
                    Scheme        = 'http'
                    InnerScheme   = $InnerScheme
                    Arguments     = @{
                        Description = $Description
                        HeaderTag   = (Protect-PodeValue -Value $HeaderTag -Default 'Bearer')
                        Scopes      = $Scope
                        AsJWT       = $AsJWT
                        Secret      = $secretBytes
                    }
                }
            }

            'form' {
                return @{
                    Name          = 'Form'
                    Realm         = (Protect-PodeValue -Value $Realm -Default $_realm)
                    ScriptBlock   = @{
                        Script         = (Get-PodeAuthFormType)
                        UsingVariables = $null
                    }
                    PostValidator = $null
                    Middleware    = $Middleware
                    InnerScheme   = $InnerScheme
                    Scheme        = 'http'
                    Arguments     = @{
                        Description  = $Description
                        Fields       = @{
                            Username = (Protect-PodeValue -Value $UsernameField -Default 'username')
                            Password = (Protect-PodeValue -Value $PasswordField -Default 'password')
                        }
                        AsCredential = $AsCredential
                    }
                }
            }

<<<<<<< HEAD
            'oauth2' {
                if (($null -ne $InnerScheme) -and ($InnerScheme.Name -inotin @('basic', 'form'))) {
                    throw "OAuth2 InnerScheme can only be one of either Basic or Form authentication, but got: $($InnerScheme.Name)"
                }

                if (($null -eq $InnerScheme) -and [string]::IsNullOrWhiteSpace($AuthoriseUrl)) {
                    throw 'OAuth2 requires an Authorise URL to be supplied'
                }

                if ($UsePKCE -and !(Test-PodeSessionsEnabled)) {
                    throw 'Sessions are required to use OAuth2 with PKCE'
                }

                if (!$UsePKCE -and [string]::IsNullOrEmpty($ClientSecret)) {
                    throw 'OAuth2 requires a Client Secret when not using PKCE'
=======
        'oauth2' {
            if (($null -ne $InnerScheme) -and ($InnerScheme.Name -inotin @('basic', 'form'))) {
                # OAuth2 InnerScheme can only be one of either Basic or Form authentication, but got: {0}
                throw ($PodeLocale.oauth2InnerSchemeInvalidExceptionMessage -f $InnerScheme.Name)
            }

            if (($null -eq $InnerScheme) -and [string]::IsNullOrWhiteSpace($AuthoriseUrl)) {
                # OAuth2 requires an Authorise URL to be supplied
                throw ($PodeLocale.oauth2RequiresAuthorizeUrlExceptionMessage)
            }

            if ($UsePKCE -and !(Test-PodeSessionsEnabled)) {
                # Sessions are required to use OAuth2 with PKCE
                throw ($PodeLocale.sessionsRequiredForOAuth2WithPKCEExceptionMessage)
            }

            if (!$UsePKCE -and [string]::IsNullOrEmpty($ClientSecret)) {
                # OAuth2 requires a Client Secret when not using PKCE
                throw ($PodeLocale.oauth2ClientSecretRequiredExceptionMessage)
            }
            return @{
                Name          = 'OAuth2'
                Realm         = (Protect-PodeValue -Value $Realm -Default $_realm)
                ScriptBlock   = @{
                    Script         = (Get-PodeAuthOAuth2Type)
                    UsingVariables = $null
>>>>>>> b94e28d1
                }
                return @{
                    Name          = 'OAuth2'
                    Realm         = (Protect-PodeValue -Value $Realm -Default $_realm)
                    ScriptBlock   = @{
                        Script         = (Get-PodeAuthOAuth2Type)
                        UsingVariables = $null
                    }
                    PostValidator = $null
                    Middleware    = $Middleware
                    Scheme        = 'oauth2'
                    InnerScheme   = $InnerScheme
                    Arguments     = @{
                        Description = $Description
                        Scopes      = $Scope
                        PKCE        = @{
                            Enabled       = $UsePKCE
                            CodeChallenge = @{
                                Method = $CodeChallengeMethod
                            }
                        }
                        Client      = @{
                            ID     = $ClientId
                            Secret = $ClientSecret
                        }
                        Urls        = @{
                            Redirect  = $RedirectUrl
                            Authorise = $AuthoriseUrl
                            Token     = $TokenUrl
                            User      = @{
                                Url    = $UserUrl
                                Method = (Protect-PodeValue -Value $UserUrlMethod -Default 'Post')
                            }
                        }
                    }
                }
            }

            'apikey' {
                # set default location name
                if ([string]::IsNullOrWhiteSpace($LocationName)) {
                    $LocationName = (@{
                            Header = 'X-API-KEY'
                            Query  = 'api_key'
                            Cookie = 'X-API-KEY'
                        })[$Location]
                }

                $secretBytes = $null
                if (![string]::IsNullOrWhiteSpace($Secret)) {
                    $secretBytes = [System.Text.Encoding]::UTF8.GetBytes($Secret)
                }

                return @{
                    Name          = 'ApiKey'
                    Realm         = (Protect-PodeValue -Value $Realm -Default $_realm)
                    ScriptBlock   = @{
                        Script         = (Get-PodeAuthApiKeyType)
                        UsingVariables = $null
                    }
                    PostValidator = $null
                    Middleware    = $Middleware
                    InnerScheme   = $InnerScheme
                    Scheme        = 'apiKey'
                    Arguments     = @{
                        Description  = $Description
                        Location     = $Location
                        LocationName = $LocationName
                        AsJWT        = $AsJWT
                        Secret       = $secretBytes
                    }
                }
            }

            'custom' {
                $ScriptBlock, $usingScriptVars = Convert-PodeScopedVariables -ScriptBlock $ScriptBlock -PSSession $PSCmdlet.SessionState

                if ($null -ne $PostValidator) {
                    $PostValidator, $usingPostVars = Convert-PodeScopedVariables -ScriptBlock $PostValidator -PSSession $PSCmdlet.SessionState
                }

                return @{
                    Name          = $Name
                    Realm         = (Protect-PodeValue -Value $Realm -Default $_realm)
                    InnerScheme   = $InnerScheme
                    Scheme        = $Type.ToLowerInvariant()
                    ScriptBlock   = @{
                        Script         = $ScriptBlock
                        UsingVariables = $usingScriptVars
                    }
                    PostValidator = @{
                        Script         = $PostValidator
                        UsingVariables = $usingPostVars
                    }
                    Middleware    = $Middleware
                    Arguments     = $ArgumentList
                }
            }
        }
    }
}

<#
.SYNOPSIS
Create an OAuth2 auth scheme for Azure AD.

.DESCRIPTION
A wrapper for New-PodeAuthScheme and OAuth2, which builds an OAuth2 scheme for Azure AD.

.PARAMETER Tenant
The Directory/Tenant ID from registering a new app (default: common).

.PARAMETER ClientId
The Client ID from registering a new app.

.PARAMETER ClientSecret
The Client Secret from registering a new app (this is optional when using PKCE).

.PARAMETER RedirectUrl
An optional OAuth2 Redirect URL (default: <host>/oauth2/callback)

.PARAMETER InnerScheme
An optional authentication Scheme (from New-PodeAuthScheme) that will be called prior to this Scheme.

.PARAMETER Middleware
An array of ScriptBlocks for optional Middleware to run before the Scheme's scriptblock.

.PARAMETER UsePKCE
If supplied, OAuth2 authentication will use PKCE code verifiers.

.EXAMPLE
New-PodeAuthAzureADScheme -Tenant 123-456-678 -ClientId some_id -ClientSecret 1234.abc

.EXAMPLE
New-PodeAuthAzureADScheme -Tenant 123-456-678 -ClientId some_id -UsePKCE
#>
function New-PodeAuthAzureADScheme {
    [CmdletBinding()]
    [OutputType([hashtable])]
    param(
        [Parameter()]
        [ValidateNotNullOrEmpty()]
        [string]
        $Tenant = 'common',

        [Parameter(Mandatory = $true)]
        [string]
        $ClientId,

        [Parameter()]
        [string]
        $ClientSecret,

        [Parameter()]
        [string]
        $RedirectUrl,

        [Parameter(ValueFromPipeline = $true)]
        [hashtable]
        $InnerScheme,

        [Parameter()]
        [object[]]
        $Middleware,

        [switch]
        $UsePKCE
    )
    Begin {
        $pipelineItemCount = 0
    }

    Process {

        $pipelineItemCount++
    }

    End {
        if ($pipelineItemCount -gt 1) {
            throw "The function '$($MyInvocation.MyCommand.Name)' does not accept an array as pipeline input."
        }
        return New-PodeAuthScheme `
            -OAuth2 `
            -ClientId $ClientId `
            -ClientSecret $ClientSecret `
            -AuthoriseUrl "https://login.microsoftonline.com/$($Tenant)/oauth2/v2.0/authorize" `
            -TokenUrl "https://login.microsoftonline.com/$($Tenant)/oauth2/v2.0/token" `
            -UserUrl 'https://graph.microsoft.com/oidc/userinfo' `
            -RedirectUrl $RedirectUrl `
            -InnerScheme $InnerScheme `
            -Middleware $Middleware `
            -UsePKCE:$UsePKCE
    }
}

<#
.SYNOPSIS
Create an OAuth2 auth scheme for Twitter.

.DESCRIPTION
A wrapper for New-PodeAuthScheme and OAuth2, which builds an OAuth2 scheme for Twitter apps.

.PARAMETER ClientId
The Client ID from registering a new app.

.PARAMETER ClientSecret
The Client Secret from registering a new app (this is optional when using PKCE).

.PARAMETER RedirectUrl
An optional OAuth2 Redirect URL (default: <host>/oauth2/callback)

.PARAMETER Middleware
An array of ScriptBlocks for optional Middleware to run before the Scheme's scriptblock.

.PARAMETER UsePKCE
If supplied, OAuth2 authentication will use PKCE code verifiers.

.EXAMPLE
New-PodeAuthTwitterScheme -ClientId some_id -ClientSecret 1234.abc

.EXAMPLE
New-PodeAuthTwitterScheme -ClientId some_id -UsePKCE
#>
function New-PodeAuthTwitterScheme {
    [CmdletBinding()]
    [OutputType([hashtable])]
    param(
        [Parameter(Mandatory = $true)]
        [string]
        $ClientId,

        [Parameter()]
        [string]
        $ClientSecret,

        [Parameter()]
        [string]
        $RedirectUrl,

        [Parameter()]
        [object[]]
        $Middleware,

        [switch]
        $UsePKCE
    )

    return New-PodeAuthScheme `
        -OAuth2 `
        -ClientId $ClientId `
        -ClientSecret $ClientSecret `
        -AuthoriseUrl 'https://twitter.com/i/oauth2/authorize' `
        -TokenUrl 'https://api.twitter.com/2/oauth2/token' `
        -UserUrl 'https://api.twitter.com/2/users/me' `
        -UserUrlMethod 'Get' `
        -RedirectUrl $RedirectUrl `
        -Middleware $Middleware `
        -Scope 'tweet.read', 'users.read' `
        -UsePKCE:$UsePKCE
}

<#
.SYNOPSIS
Adds a custom Authentication method for verifying users.

.DESCRIPTION
Adds a custom Authentication method for verifying users.

.PARAMETER Name
A unique Name for the Authentication method.

.PARAMETER Scheme
The authentication Scheme to use for retrieving credentials (From New-PodeAuthScheme).

.PARAMETER ScriptBlock
The ScriptBlock defining logic that retrieves and verifys a user.

.PARAMETER ArgumentList
An array of arguments to supply to the Custom Authentication's ScriptBlock.

.PARAMETER FailureUrl
The URL to redirect to when authentication fails.

.PARAMETER FailureMessage
An override Message to throw when authentication fails.

.PARAMETER SuccessUrl
The URL to redirect to when authentication succeeds when logging in.

.PARAMETER Sessionless
If supplied, authenticated users will not be stored in sessions, and sessions will not be used.

.PARAMETER SuccessUseOrigin
If supplied, successful authentication from a login page will redirect back to the originating page instead of the FailureUrl.

.EXAMPLE
New-PodeAuthScheme -Form | Add-PodeAuth -Name 'Main' -ScriptBlock { /* logic */ }
#>
function Add-PodeAuth {
    [CmdletBinding()]
    param(
        [Parameter(Mandatory = $true)]
        [string]
        $Name,

        [Parameter(Mandatory = $true, ValueFromPipeline = $true)]
        [hashtable]
        $Scheme,

        [Parameter(Mandatory = $true)]
        [ValidateScript({
                if (Test-PodeIsEmpty $_) {
                    # A non-empty ScriptBlock is required for the authentication method
                    throw ($PodeLocale.nonEmptyScriptBlockRequiredForAuthMethodExceptionMessage)
                }

                return $true
            })]
        [scriptblock]
        $ScriptBlock,

        [Parameter()]
        [object[]]
        $ArgumentList,

        [Parameter()]
        [string]
        $FailureUrl,

        [Parameter()]
        [string]
        $FailureMessage,

        [Parameter()]
        [string]
        $SuccessUrl,

        [switch]
        $Sessionless,

        [switch]
        $SuccessUseOrigin
    )
<<<<<<< HEAD
    Begin {
        $pipelineItemCount = 0
    }

    Process {

        $pipelineItemCount++
=======

    # ensure the name doesn't already exist
    if (Test-PodeAuthExists -Name $Name) {
        # Authentication method already defined: {0}
        throw ($PodeLocale.authMethodAlreadyDefinedExceptionMessage -f $Name)
    }

    # ensure the Scheme contains a scriptblock
    if (Test-PodeIsEmpty $Scheme.ScriptBlock) {
        # The supplied scheme for the '{0}' authentication validator requires a valid ScriptBlock
        throw ($PodeLocale.schemeRequiresValidScriptBlockExceptionMessage -f $Name)
    }

    # if we're using sessions, ensure sessions have been setup
    if (!$Sessionless -and !(Test-PodeSessionsEnabled)) {
        # Sessions are required to use session persistent authentication
        throw ($PodeLocale.sessionsRequiredForSessionPersistentAuthExceptionMessage)
>>>>>>> b94e28d1
    }

    End {
        if ($pipelineItemCount -gt 1) {
            throw "The function '$($MyInvocation.MyCommand.Name)' does not accept an array as pipeline input."
        }
        # ensure the name doesn't already exist
        if (Test-PodeAuthExists -Name $Name) {
            throw "Authentication method already defined: $($Name)"
        }

        # ensure the Scheme contains a scriptblock
        if (Test-PodeIsEmpty $Scheme.ScriptBlock) {
            throw "The supplied '$($Scheme.Name)' Scheme for the '$($Name)' authentication validator requires a valid ScriptBlock"
        }

        # if we're using sessions, ensure sessions have been setup
        if (!$Sessionless -and !(Test-PodeSessionsEnabled)) {
            throw 'Sessions are required to use session persistent authentication'
        }

        # check for scoped vars
        $ScriptBlock, $usingVars = Convert-PodeScopedVariables -ScriptBlock $ScriptBlock -PSSession $PSCmdlet.SessionState

        # add auth method to server
        $PodeContext.Server.Authentications.Methods[$Name] = @{
            Name           = $Name
            Scheme         = $Scheme
            ScriptBlock    = $ScriptBlock
            UsingVariables = $usingVars
            Arguments      = $ArgumentList
            Sessionless    = $Sessionless.IsPresent
            Failure        = @{
                Url     = $FailureUrl
                Message = $FailureMessage
            }
            Success        = @{
                Url       = $SuccessUrl
                UseOrigin = $SuccessUseOrigin.IsPresent
            }
            Cache          = @{}
            Merged         = $false
            Parent         = $null
        }

        # if the scheme is oauth2, and there's no redirect, set up a default one
        if (($Scheme.Name -ieq 'oauth2') -and ($null -eq $Scheme.InnerScheme) -and [string]::IsNullOrWhiteSpace($Scheme.Arguments.Urls.Redirect)) {
            $path = '/oauth2/callback'
            $Scheme.Arguments.Urls.Redirect = $path
            Add-PodeRoute -Method Get -Path $path -Authentication $Name
        }
    }
}

<#
.SYNOPSIS
Lets you merge multiple Authentication methods together, into a "single" Authentication method.

.DESCRIPTION
Lets you merge multiple Authentication methods together, into a "single" Authentication method.
You can specify if only One or All of the methods need to pass to allow access, and you can also
merge other merged Authentication methods for more advanced scenarios.

.PARAMETER Name
A unique Name for the Authentication method.

.PARAMETER Authentication
Multiple Autentication method Names to be merged.

.PARAMETER Valid
How many of the Authentication methods are required to be valid, One or All. (Default: One)

.PARAMETER ScriptBlock
This is mandatory, and only used, when $Valid=All. A scriptblock to merge the mutliple users/headers returned by valid authentications into 1 user/header objects.
This scriptblock will receive a hashtable of all result objects returned from Authentication methods. The key for the hashtable will be the authentication names that passed.

.PARAMETER Default
The Default Authentication method to use as a fallback for Failure URLs and other settings.

.PARAMETER MergeDefault
The Default Authentication method's User details result object to use, when $Valid=All.

.PARAMETER FailureUrl
The URL to redirect to when authentication fails.
This will be used as fallback for the merged Authentication methods if not set on them.

.PARAMETER FailureMessage
An override Message to throw when authentication fails.
This will be used as fallback for the merged Authentication methods if not set on them.

.PARAMETER SuccessUrl
The URL to redirect to when authentication succeeds when logging in.
This will be used as fallback for the merged Authentication methods if not set on them.

.PARAMETER Sessionless
If supplied, authenticated users will not be stored in sessions, and sessions will not be used.
This will be used as fallback for the merged Authentication methods if not set on them.

.PARAMETER SuccessUseOrigin
If supplied, successful authentication from a login page will redirect back to the originating page instead of the FailureUrl.
This will be used as fallback for the merged Authentication methods if not set on them.

.EXAMPLE
Merge-PodeAuth -Name MergedAuth -Authentication ApiTokenAuth, BasicAuth -Valid All -ScriptBlock { ... }

.EXAMPLE
Merge-PodeAuth -Name MergedAuth -Authentication ApiTokenAuth, BasicAuth -Valid All -MergeDefault BasicAuth

.EXAMPLE
Merge-PodeAuth -Name MergedAuth -Authentication ApiTokenAuth, BasicAuth -FailureUrl 'http://localhost:8080/login'
#>
function Merge-PodeAuth {
    [CmdletBinding(DefaultParameterSetName = 'ScriptBlock')]
    param(
        [Parameter(Mandatory = $true)]
        [string]
        $Name,

        [Parameter(Mandatory = $true)]
        [Alias('Auth')]
        [string[]]
        $Authentication,

        [Parameter()]
        [ValidateSet('One', 'All')]
        [string]
        $Valid = 'One',

        [Parameter(ParameterSetName = 'ScriptBlock')]
        [scriptblock]
        $ScriptBlock,

        [Parameter()]
        [string]
        $Default,

        [Parameter(ParameterSetName = 'MergeDefault')]
        [string]
        $MergeDefault,

        [Parameter()]
        [string]
        $FailureUrl,

        [Parameter()]
        [string]
        $FailureMessage,

        [Parameter()]
        [string]
        $SuccessUrl,

        [switch]
        $Sessionless,

        [switch]
        $SuccessUseOrigin
    )

    # ensure the name doesn't already exist
    if (Test-PodeAuthExists -Name $Name) {
        # Authentication method already defined: { 0 }
        throw ($PodeLocale.authMethodAlreadyDefinedExceptionMessage -f $Name)
    }

    # ensure all the auth methods exist
    foreach ($authName in $Authentication) {
        if (!(Test-PodeAuthExists -Name $authName)) {
            throw ($PodeLocale.authMethodNotExistForMergingExceptionMessage -f $authName) #"Authentication method does not exist for merging: $($authName)"
        }
    }

    # ensure the merge default is in the auth list
    if (![string]::IsNullOrEmpty($MergeDefault) -and ($MergeDefault -inotin @($Authentication))) {
        throw ($PodeLocale.mergeDefaultAuthNotInListExceptionMessage -f $MergeDefault) # "the MergeDefault Authentication '$($MergeDefault)' is not in the Authentication list supplied"
    }

    # ensure the default is in the auth list
    if (![string]::IsNullOrEmpty($Default) -and ($Default -inotin @($Authentication))) {
        throw ($PodeLocale.defaultAuthNotInListExceptionMessage -f $Default) # "the Default Authentication '$($Default)' is not in the Authentication list supplied"
    }

    # set default
    if ([string]::IsNullOrEmpty($Default)) {
        $Default = $Authentication[0]
    }

    # get auth for default
    $tmpAuth = $PodeContext.Server.Authentications.Methods[$Default]

    # check sessionless from default
    if (!$Sessionless) {
        $Sessionless = $tmpAuth.Sessionless
    }

    # if we're using sessions, ensure sessions have been setup
    if (!$Sessionless -and !(Test-PodeSessionsEnabled)) {
        # Sessions are required to use session persistent authentication
        throw ($PodeLocale.sessionsRequiredForSessionPersistentAuthExceptionMessage)
    }

    # check failure url from default
    if ([string]::IsNullOrEmpty($FailureUrl)) {
        $FailureUrl = $tmpAuth.Failure.Url
    }

    # check failure message from default
    if ([string]::IsNullOrEmpty($FailureMessage)) {
        $FailureMessage = $tmpAuth.Failure.Message
    }

    # check success url from default
    if ([string]::IsNullOrEmpty($SuccessUrl)) {
        $SuccessUrl = $tmpAuth.Success.Url
    }

    # check success use origin from default
    if (!$SuccessUseOrigin) {
        $SuccessUseOrigin = $tmpAuth.Success.UseOrigin
    }

    # deal with using vars in scriptblock
    if (($Valid -ieq 'all') -and [string]::IsNullOrEmpty($MergeDefault)) {
        if ($null -eq $ScriptBlock) {
            # A Scriptblock for merging multiple authenticated users into 1 object is required When Valid is All
            throw ($PodeLocale.scriptBlockRequiredForMergingUsersExceptionMessage)
        }

        $ScriptBlock, $usingVars = Convert-PodeScopedVariables -ScriptBlock $ScriptBlock -PSSession $PSCmdlet.SessionState
    }
    else {
        if ($null -ne $ScriptBlock) {
            Write-Warning -Message 'The Scriptblock for merged authentications, when Valid=One, will be ignored'
        }
    }

    # set parent auth
    foreach ($authName in $Authentication) {
        $PodeContext.Server.Authentications.Methods[$authName].Parent = $Name
    }

    # add auth method to server
    $PodeContext.Server.Authentications.Methods[$Name] = @{
        Name            = $Name
        Authentications = @($Authentication)
        PassOne         = ($Valid -ieq 'one')
        ScriptBlock     = @{
            Script         = $ScriptBlock
            UsingVariables = $usingVars
        }
        Default         = $Default
        MergeDefault    = $MergeDefault
        Sessionless     = $Sessionless.IsPresent
        Failure         = @{
            Url     = $FailureUrl
            Message = $FailureMessage
        }
        Success         = @{
            Url       = $SuccessUrl
            UseOrigin = $SuccessUseOrigin.IsPresent
        }
        Cache           = @{}
        Merged          = $true
        Parent          = $null
    }
}

<#
.SYNOPSIS
Gets an Authentication method.

.DESCRIPTION
Gets an Authentication method.

.PARAMETER Name
The Name of an Authentication method.

.EXAMPLE
Get-PodeAuth -Name 'Main'
#>
function Get-PodeAuth {
    [CmdletBinding()]
    [OutputType([hashtable])]
    param(
        [Parameter(Mandatory = $true)]
        [string]
        $Name
    )

    # ensure the name exists
    if (!(Test-PodeAuthExists -Name $Name)) {
        throw ($PodeLocale.authenticationMethodDoesNotExistExceptionMessage -f $Name) # "Authentication method not defined: $($Name)"
    }

    # get auth method
    return $PodeContext.Server.Authentications.Methods[$Name]
}

<#
.SYNOPSIS
Test if an Authentication method exists.

.DESCRIPTION
Test if an Authentication method exists.

.PARAMETER Name
The Name of the Authentication method.

.EXAMPLE
if (Test-PodeAuthExists -Name BasicAuth) { ... }
#>
function Test-PodeAuthExists {
    [CmdletBinding()]
    [OutputType([bool])]
    param(
        [Parameter(Mandatory = $true)]
        [string]
        $Name
    )

    return $PodeContext.Server.Authentications.Methods.ContainsKey($Name)
}

<#
.SYNOPSIS
Test and invoke an Authentication method to verify a user.

.DESCRIPTION
Test and invoke an Authentication method to verify a user. This will verify a user's credentials on the request.
When testing OAuth2 methods, the first attempt will trigger a redirect to the provider and $false will be returned.

.PARAMETER Name
The Name of the Authentication method.

.PARAMETER IgnoreSession
If supplied, authentication will be re-verified on each call even if a valid session exists on the request.

.EXAMPLE
if (Test-PodeAuth -Name 'BasicAuth') { ... }

.EXAMPLE
if (Test-PodeAuth -Name 'FormAuth' -IgnoreSession) { ... }
#>
function Test-PodeAuth {
    [CmdletBinding()]
    [OutputType([boolean])]
    param(
        [Parameter(Mandatory = $true)]
        [string]
        $Name,

        [switch]
        $IgnoreSession
    )

    # if the session already has a user/isAuth'd, then skip auth - or allow anon
    if (!$IgnoreSession -and (Test-PodeSessionsInUse) -and (Test-PodeAuthUser)) {
        return $true
    }

    try {
        $result = Invoke-PodeAuthValidation -Name $Name
    }
    catch {
        $_ | Write-PodeErrorLog
        return $false
    }

    # did the auth force a redirect?
    if ($result.Redirected) {
        return $false
    }

    # if auth failed, set appropriate response headers/redirects
    if (!$result.Success) {
        return $false
    }

    # successful auth
    return $true
}

<#
.SYNOPSIS
Adds the inbuilt Windows AD Authentication method for verifying users.

.DESCRIPTION
Adds the inbuilt Windows AD Authentication method for verifying users.

.PARAMETER Name
A unique Name for the Authentication method.

.PARAMETER Scheme
The Scheme to use for retrieving credentials (From New-PodeAuthScheme).

.PARAMETER Fqdn
A custom FQDN for the DNS of the AD you wish to authenticate against. (Alias: Server)

.PARAMETER Domain
(Unix Only) A custom NetBIOS domain name that is prepended onto usernames that are missing it (<Domain>\<Username>).

.PARAMETER SearchBase
(Unix Only) An optional searchbase to refine the LDAP query. This should be the full distinguished name.

.PARAMETER Groups
An array of Group names to only allow access.

.PARAMETER Users
An array of Usernames to only allow access.

.PARAMETER FailureUrl
The URL to redirect to when authentication fails.

.PARAMETER FailureMessage
An override Message to throw when authentication fails.

.PARAMETER SuccessUrl
The URL to redirect to when authentication succeeds when logging in.

.PARAMETER ScriptBlock
Optional ScriptBlock that is passed the found user object for further validation.

.PARAMETER Sessionless
If supplied, authenticated users will not be stored in sessions, and sessions will not be used.

.PARAMETER NoGroups
If supplied, groups will not be retrieved for the user in AD.

.PARAMETER DirectGroups
If supplied, only a user's direct groups will be retrieved rather than all groups recursively.

.PARAMETER OpenLDAP
If supplied, and on Windows, OpenLDAP will be used instead (this is the default for Linux/MacOS).

.PARAMETER ADModule
If supplied, and on Windows, the ActiveDirectory module will be used instead.

.PARAMETER SuccessUseOrigin
If supplied, successful authentication from a login page will redirect back to the originating page instead of the FailureUrl.

.PARAMETER KeepCredential
If suplied pode will save the AD credential as a PSCredential object in $WebEvent.Auth.User.Credential

.EXAMPLE
New-PodeAuthScheme -Form | Add-PodeAuthWindowsAd -Name 'WinAuth'

.EXAMPLE
New-PodeAuthScheme -Basic | Add-PodeAuthWindowsAd -Name 'WinAuth' -Groups @('Developers')

.EXAMPLE
New-PodeAuthScheme -Form | Add-PodeAuthWindowsAd -Name 'WinAuth' -NoGroups

.EXAMPLE
New-PodeAuthScheme -Form | Add-PodeAuthWindowsAd -Name 'UnixAuth' -Server 'testdomain.company.com' -Domain 'testdomain'
#>
function Add-PodeAuthWindowsAd {
    [CmdletBinding(DefaultParameterSetName = 'Groups')]
    param(
        [Parameter(Mandatory = $true)]
        [string]
        $Name,

        [Parameter(Mandatory = $true, ValueFromPipeline = $true)]
        [hashtable]
        $Scheme,

        [Parameter()]
        [Alias('Server')]
        [string]
        $Fqdn,

        [Parameter()]
        [string]
        $Domain,

        [Parameter()]
        [string]
        $SearchBase,

        [Parameter(ParameterSetName = 'Groups')]
        [string[]]
        $Groups,

        [Parameter()]
        [string[]]
        $Users,

        [Parameter()]
        [string]
        $FailureUrl,

        [Parameter()]
        [string]
        $FailureMessage,

        [Parameter()]
        [string]
        $SuccessUrl,

        [Parameter()]
        [scriptblock]
        $ScriptBlock,

        [switch]
        $Sessionless,

        [Parameter(ParameterSetName = 'NoGroups')]
        [switch]
        $NoGroups,

        [Parameter(ParameterSetName = 'Groups')]
        [switch]
        $DirectGroups,

        [switch]
        $OpenLDAP,

        [switch]
        $ADModule,

        [switch]
        $SuccessUseOrigin,

        [switch]
        $KeepCredential
    )
<<<<<<< HEAD
    Begin {
        $pipelineItemCount = 0
    }

    Process {

        $pipelineItemCount++
=======

    # ensure the name doesn't already exist
    if (Test-PodeAuthExists -Name $Name) {
        # Authentication method already defined: {0}
        throw ($PodeLocale.authMethodAlreadyDefinedExceptionMessage -f $Name)
    }

    # ensure the Scheme contains a scriptblock
    if (Test-PodeIsEmpty $Scheme.ScriptBlock) {
        # The supplied Scheme for the '$($Name)' Windows AD authentication validator requires a valid ScriptBlock
        throw ($PodeLocale.schemeRequiresValidScriptBlockExceptionMessage -f $Name)
    }

    # if we're using sessions, ensure sessions have been setup
    if (!$Sessionless -and !(Test-PodeSessionsEnabled)) {
        # Sessions are required to use session persistent authentication
        throw ($PodeLocale.sessionsRequiredForSessionPersistentAuthExceptionMessage)
>>>>>>> b94e28d1
    }

    End {
        if ($pipelineItemCount -gt 1) {
            throw "The function '$($MyInvocation.MyCommand.Name)' does not accept an array as pipeline input."
        }
        # ensure the name doesn't already exist
        if (Test-PodeAuthExists -Name $Name) {
            throw "Windows AD Authentication method already defined: $($Name)"
        }

        # ensure the Scheme contains a scriptblock
        if (Test-PodeIsEmpty $Scheme.ScriptBlock) {
            throw "The supplied Scheme for the '$($Name)' Windows AD authentication validator requires a valid ScriptBlock"
        }

<<<<<<< HEAD
        # if we're using sessions, ensure sessions have been setup
        if (!$Sessionless -and !(Test-PodeSessionsEnabled)) {
            throw 'Sessions are required to use session persistent authentication'
=======
        if ([string]::IsNullOrWhiteSpace($Fqdn)) {
            # No domain server name has been supplied for Windows AD authentication
            throw ($PodeLocale.noDomainServerNameForWindowsAdAuthExceptionMessage)
>>>>>>> b94e28d1
        }

        # if AD module set, ensure we're on windows and the module is available, then import/export it
        if ($ADModule) {
            Import-PodeAuthADModule
        }

        # set server name if not passed
        if ([string]::IsNullOrWhiteSpace($Fqdn)) {
            $Fqdn = Get-PodeAuthDomainName

            if ([string]::IsNullOrWhiteSpace($Fqdn)) {
                throw 'No domain server name has been supplied for Windows AD authentication'
            }
        }

        # set the domain if not passed
        if ([string]::IsNullOrWhiteSpace($Domain)) {
            $Domain = ($Fqdn -split '\.')[0]
        }

        # if we have a scriptblock, deal with using vars
        if ($null -ne $ScriptBlock) {
            $ScriptBlock, $usingVars = Convert-PodeScopedVariables -ScriptBlock $ScriptBlock -PSSession $PSCmdlet.SessionState
        }

        # add Windows AD auth method to server
        $PodeContext.Server.Authentications.Methods[$Name] = @{
            Name        = $Name
            Scheme      = $Scheme
            ScriptBlock = (Get-PodeAuthWindowsADMethod)
            Arguments   = @{
                Server         = $Fqdn
                Domain         = $Domain
                SearchBase     = $SearchBase
                Users          = $Users
                Groups         = $Groups
                NoGroups       = $NoGroups
                DirectGroups   = $DirectGroups
                KeepCredential = $KeepCredential
                Provider       = (Get-PodeAuthADProvider -OpenLDAP:$OpenLDAP -ADModule:$ADModule)
                ScriptBlock    = @{
                    Script         = $ScriptBlock
                    UsingVariables = $usingVars
                }
            }
            Sessionless = $Sessionless
            Failure     = @{
                Url     = $FailureUrl
                Message = $FailureMessage
            }
            Success     = @{
                Url       = $SuccessUrl
                UseOrigin = $SuccessUseOrigin
            }
            Cache       = @{}
            Merged      = $false
            Parent      = $null
        }
    }
}
<#
.SYNOPSIS
Adds the inbuilt Session Authentication method for verifying an authenticated session is present on Requests.

.DESCRIPTION
Adds the inbuilt Session Authentication method for verifying an authenticated session is present on Requests.

.PARAMETER Name
A unique Name for the Authentication method.

.PARAMETER FailureUrl
The URL to redirect to when authentication fails.

.PARAMETER FailureMessage
An override Message to throw when authentication fails.

.PARAMETER SuccessUrl
The URL to redirect to when authentication succeeds when logging in.

.PARAMETER ScriptBlock
Optional ScriptBlock that is passed the found user object for further validation.

.PARAMETER Middleware
An array of ScriptBlocks for optional Middleware to run before the Scheme's scriptblock.

.PARAMETER SuccessUseOrigin
If supplied, successful authentication from a login page will redirect back to the originating page instead of the FailureUrl.

.EXAMPLE
Add-PodeAuthSession -Name 'SessionAuth' -FailureUrl '/login'
#>
function Add-PodeAuthSession {
    [CmdletBinding(DefaultParameterSetName = 'Groups')]
    param(
        [Parameter(Mandatory = $true)]
        [string]
        $Name,

        [Parameter()]
        [string]
        $FailureUrl,

        [Parameter()]
        [string]
        $FailureMessage,

        [Parameter()]
        [string]
        $SuccessUrl,

        [Parameter()]
        [scriptblock]
        $ScriptBlock,

        [Parameter()]
        [object[]]
        $Middleware,

        [switch]
        $SuccessUseOrigin
    )

    # if sessions haven't been setup, error
    if (!(Test-PodeSessionsEnabled)) {
        # Sessions have not been configured
        throw ($PodeLocale.sessionsNotConfiguredExceptionMessage)
    }

    # ensure the name doesn't already exist
    if (Test-PodeAuthExists -Name $Name) {
        # Authentication method already defined: { 0 }
        throw ($PodeLocale.authMethodAlreadyDefinedExceptionMessage -f $Name)
    }

    # if we have a scriptblock, deal with using vars
    if ($null -ne $ScriptBlock) {
        $ScriptBlock, $usingVars = Convert-PodeScopedVariables -ScriptBlock $ScriptBlock -PSSession $PSCmdlet.SessionState
    }

    # create the auth scheme for getting the session
    $scheme = New-PodeAuthScheme -Custom -Middleware $Middleware -ScriptBlock {
        param($options)

        # 401 if sessions not used
        if (!(Test-PodeSessionsInUse)) {
            Revoke-PodeSession
            return @{
                Message = 'Sessions are not being used'
                Code    = 401
            }
        }

        # 401 if no authenticated user
        if (!(Test-PodeAuthUser)) {
            Revoke-PodeSession
            return @{
                Message = 'Session not authenticated'
                Code    = 401
            }
        }

        # return user
        return @($WebEvent.Session.Data.Auth)
    }

    # add a custom auth method to return user back
    $method = {
        param($user, $options)
        $result = @{ User = $user }

        # call additional scriptblock if supplied
        if ($null -ne $options.ScriptBlock.Script) {
            $result = Invoke-PodeAuthInbuiltScriptBlock -User $result.User -ScriptBlock $options.ScriptBlock.Script -UsingVariables $options.ScriptBlock.UsingVariables
        }

        # return user back
        return $result
    }

    $scheme | Add-PodeAuth `
        -Name $Name `
        -ScriptBlock $method `
        -FailureUrl $FailureUrl `
        -FailureMessage $FailureMessage `
        -SuccessUrl $SuccessUrl `
        -SuccessUseOrigin:$SuccessUseOrigin `
        -ArgumentList @{
        ScriptBlock = @{
            Script         = $ScriptBlock
            UsingVariables = $usingVars
        }
    }
}

<#
.SYNOPSIS
Remove a specific Authentication method.

.DESCRIPTION
Remove a specific Authentication method.

.PARAMETER Name
The Name of the Authentication method.

.EXAMPLE
Remove-PodeAuth -Name 'Login'
#>
function Remove-PodeAuth {
    [CmdletBinding()]
    param(
        [Parameter(Mandatory = $true, ValueFromPipeline = $true)]
        [string]
        $Name
    )
    process {
        $null = $PodeContext.Server.Authentications.Methods.Remove($Name)
    }
}

<#
.SYNOPSIS
Clear all defined Authentication methods.

.DESCRIPTION
Clear all defined Authentication methods.

.EXAMPLE
Clear-PodeAuth
#>
function Clear-PodeAuth {
    [CmdletBinding()]
    param()

    $PodeContext.Server.Authentications.Methods.Clear()
}

<#
.SYNOPSIS
Adds an authentication method as global middleware.

.DESCRIPTION
Adds an authentication method as global middleware.

.PARAMETER Name
The Name of the Middleware.

.PARAMETER Authentication
The Name of the Authentication method to use.

.PARAMETER Route
A Route path for which Routes this Middleware should only be invoked against.

.PARAMETER OADefinitionTag
An array of string representing the unique tag for the API specification.
This tag helps in distinguishing between different versions or types of API specifications within the application.
Use this tag to reference the specific API documentation, schema, or version that your function interacts with.

.EXAMPLE
Add-PodeAuthMiddleware -Name 'GlobalAuth' -Authentication AuthName

.EXAMPLE
Add-PodeAuthMiddleware -Name 'GlobalAuth' -Authentication AuthName -Route '/api/*'
#>
function Add-PodeAuthMiddleware {
    [CmdletBinding()]
    param(
        [Parameter(Mandatory = $true)]
        [string]
        $Name,

        [Parameter(Mandatory = $true)]
        [Alias('Auth')]
        [string]
        $Authentication,

        [Parameter()]
        [string]
        $Route,

        [string[]]
        $OADefinitionTag
    )

    $DefinitionTag = Test-PodeOADefinitionTag -Tag $OADefinitionTag

    if (!(Test-PodeAuthExists -Name $Authentication)) {
        throw ($PodeLocale.authenticationMethodDoesNotExistExceptionMessage -f $Authentication) # "Authentication method does not exist: $($Authentication)"
    }

    Get-PodeAuthMiddlewareScript |
        New-PodeMiddleware -ArgumentList @{ Name = $Authentication } |
        Add-PodeMiddleware -Name $Name -Route $Route

    Set-PodeOAGlobalAuth -DefinitionTag $DefinitionTag -Name $Authentication -Route $Route
}

<#
.SYNOPSIS
Adds the inbuilt IIS Authentication method for verifying users passed to Pode from IIS.

.DESCRIPTION
Adds the inbuilt IIS Authentication method for verifying users passed to Pode from IIS.

.PARAMETER Name
A unique Name for the Authentication method.

.PARAMETER Groups
An array of Group names to only allow access.

.PARAMETER Users
An array of Usernames to only allow access.

.PARAMETER FailureUrl
The URL to redirect to when authentication fails.

.PARAMETER FailureMessage
An override Message to throw when authentication fails.

.PARAMETER SuccessUrl
The URL to redirect to when authentication succeeds when logging in.

.PARAMETER ScriptBlock
Optional ScriptBlock that is passed the found user object for further validation.

.PARAMETER Middleware
An array of ScriptBlocks for optional Middleware to run before the Scheme's scriptblock.

.PARAMETER Sessionless
If supplied, authenticated users will not be stored in sessions, and sessions will not be used.

.PARAMETER NoGroups
If supplied, groups will not be retrieved for the user in AD.

.PARAMETER DirectGroups
If supplied, only a user's direct groups will be retrieved rather than all groups recursively.

.PARAMETER ADModule
If supplied, and on Windows, the ActiveDirectory module will be used instead.

.PARAMETER NoLocalCheck
If supplied, Pode will not at attempt to retrieve local User/Group information for the authenticated user.

.PARAMETER SuccessUseOrigin
If supplied, successful authentication from a login page will redirect back to the originating page instead of the FailureUrl.

.EXAMPLE
Add-PodeAuthIIS -Name 'IISAuth'

.EXAMPLE
Add-PodeAuthIIS -Name 'IISAuth' -Groups @('Developers')

.EXAMPLE
Add-PodeAuthIIS -Name 'IISAuth' -NoGroups
#>
function Add-PodeAuthIIS {
    [CmdletBinding(DefaultParameterSetName = 'Groups')]
    param(
        [Parameter(Mandatory = $true)]
        [string]
        $Name,

        [Parameter(ParameterSetName = 'Groups')]
        [string[]]
        $Groups,

        [Parameter()]
        [string[]]
        $Users,

        [Parameter()]
        [string]
        $FailureUrl,

        [Parameter()]
        [string]
        $FailureMessage,

        [Parameter()]
        [string]
        $SuccessUrl,

        [Parameter()]
        [scriptblock]
        $ScriptBlock,

        [Parameter()]
        [object[]]
        $Middleware,

        [switch]
        $Sessionless,

        [Parameter(ParameterSetName = 'NoGroups')]
        [switch]
        $NoGroups,

        [Parameter(ParameterSetName = 'Groups')]
        [switch]
        $DirectGroups,

        [switch]
        $ADModule,

        [switch]
        $NoLocalCheck,

        [switch]
        $SuccessUseOrigin
    )

    # ensure we're on Windows!
    if (!(Test-PodeIsWindows)) {
        # IIS Authentication support is for Windows only
        throw ($PodeLocale.iisAuthSupportIsForWindowsOnlyExceptionMessage)
    }

    # ensure the name doesn't already exist
    if (Test-PodeAuthExists -Name $Name) {
        # Authentication method already defined: {0}
        throw ($PodeLocale.authMethodAlreadyDefinedExceptionMessage -f $Name)
    }

    # if AD module set, ensure we're on windows and the module is available, then import/export it
    if ($ADModule) {
        Import-PodeAuthADModule
    }

    # if we have a scriptblock, deal with using vars
    if ($null -ne $ScriptBlock) {
        $ScriptBlock, $usingVars = Convert-PodeScopedVariables -ScriptBlock $ScriptBlock -PSSession $PSCmdlet.SessionState
    }

    # create the auth scheme for getting the token header
    $scheme = New-PodeAuthScheme -Custom -Middleware $Middleware -ScriptBlock {
        param($options)

        $header = 'MS-ASPNETCORE-WINAUTHTOKEN'

        # fail if no header
        if (!(Test-PodeHeader -Name $header)) {
            return @{
                Message = "No $($header) header found"
                Code    = 401
            }
        }

        # return the header for validation
        $token = Get-PodeHeader -Name $header
        return @($token)
    }

    # add a custom auth method to validate the user
    $method = Get-PodeAuthWindowsADIISMethod

    $scheme | Add-PodeAuth `
        -Name $Name `
        -ScriptBlock $method `
        -FailureUrl $FailureUrl `
        -FailureMessage $FailureMessage `
        -SuccessUrl $SuccessUrl `
        -Sessionless:$Sessionless `
        -SuccessUseOrigin:$SuccessUseOrigin `
        -ArgumentList @{
        Users        = $Users
        Groups       = $Groups
        NoGroups     = $NoGroups
        DirectGroups = $DirectGroups
        Provider     = (Get-PodeAuthADProvider -ADModule:$ADModule)
        NoLocalCheck = $NoLocalCheck
        ScriptBlock  = @{
            Script         = $ScriptBlock
            UsingVariables = $usingVars
        }
    }
}

<#
.SYNOPSIS
Adds the inbuilt User File Authentication method for verifying users.

.DESCRIPTION
Adds the inbuilt User File Authentication method for verifying users.

.PARAMETER Name
A unique Name for the Authentication method.

.PARAMETER Scheme
The Scheme to use for retrieving credentials (From New-PodeAuthScheme).

.PARAMETER FilePath
A path to a users JSON file (Default: ./users.json)

.PARAMETER Groups
An array of Group names to only allow access.

.PARAMETER Users
An array of Usernames to only allow access.

.PARAMETER HmacSecret
An optional secret if the passwords are HMAC SHA256 hashed.

.PARAMETER FailureUrl
The URL to redirect to when authentication fails.

.PARAMETER FailureMessage
An override Message to throw when authentication fails.

.PARAMETER SuccessUrl
The URL to redirect to when authentication succeeds when logging in.

.PARAMETER ScriptBlock
Optional ScriptBlock that is passed the found user object for further validation.

.PARAMETER Sessionless
If supplied, authenticated users will not be stored in sessions, and sessions will not be used.

.PARAMETER SuccessUseOrigin
If supplied, successful authentication from a login page will redirect back to the originating page instead of the FailureUrl.

.EXAMPLE
New-PodeAuthScheme -Form | Add-PodeAuthUserFile -Name 'Login'

.EXAMPLE
New-PodeAuthScheme -Form | Add-PodeAuthUserFile -Name 'Login' -FilePath './custom/path/users.json'
#>
function Add-PodeAuthUserFile {
    [CmdletBinding()]
    param(
        [Parameter(Mandatory = $true)]
        [string]
        $Name,

        [Parameter(Mandatory = $true, ValueFromPipeline = $true)]
        [hashtable]
        $Scheme,

        [Parameter()]
        [string]
        $FilePath,

        [Parameter()]
        [string[]]
        $Groups,

        [Parameter()]
        [string[]]
        $Users,

        [Parameter(ParameterSetName = 'Hmac')]
        [string]
        $HmacSecret,

        [Parameter()]
        [string]
        $FailureUrl,

        [Parameter()]
        [string]
        $FailureMessage,

        [Parameter()]
        [string]
        $SuccessUrl,

        [Parameter()]
        [scriptblock]
        $ScriptBlock,

        [switch]
        $Sessionless,

        [switch]
        $SuccessUseOrigin
    )
<<<<<<< HEAD
    Begin {
        $pipelineItemCount = 0
    }

    Process {

        $pipelineItemCount++
=======

    # ensure the name doesn't already exist
    if (Test-PodeAuthExists -Name $Name) {
        # Authentication method already defined: {0}
        throw ($PodeLocale.authMethodAlreadyDefinedExceptionMessage -f $Name)
    }

    # ensure the Scheme contains a scriptblock
    if (Test-PodeIsEmpty $Scheme.ScriptBlock) {
        # The supplied scheme for the '{0}' authentication validator requires a valid ScriptBlock.
        throw ($PodeLocale.schemeRequiresValidScriptBlockExceptionMessage -f $Name)
    }

    # if we're using sessions, ensure sessions have been setup
    if (!$Sessionless -and !(Test-PodeSessionsEnabled)) {
        # Sessions are required to use session persistent authentication
        throw ($PodeLocale.sessionsRequiredForSessionPersistentAuthExceptionMessage)
>>>>>>> b94e28d1
    }

    End {
        if ($pipelineItemCount -gt 1) {
            throw "The function '$($MyInvocation.MyCommand.Name)' does not accept an array as pipeline input."
        }
        # ensure the name doesn't already exist
        if (Test-PodeAuthExists -Name $Name) {
            throw "User File Authentication method already defined: $($Name)"
        }

<<<<<<< HEAD
        # ensure the Scheme contains a scriptblock
        if (Test-PodeIsEmpty $Scheme.ScriptBlock) {
            throw "The supplied Scheme for the '$($Name)' User File authentication validator requires a valid ScriptBlock"
        }
=======
    # ensure the user file exists
    if (!(Test-PodePath -Path $FilePath -NoStatus -FailOnDirectory)) {
        # The user file does not exist: {0}
        throw ($PodeLocale.userFileDoesNotExistExceptionMessage -f $FilePath)
    }
>>>>>>> b94e28d1

        # if we're using sessions, ensure sessions have been setup
        if (!$Sessionless -and !(Test-PodeSessionsEnabled)) {
            throw 'Sessions are required to use session persistent authentication'
        }

        # set the file path if not passed
        if ([string]::IsNullOrWhiteSpace($FilePath)) {
            $FilePath = Join-PodeServerRoot -Folder '.' -FilePath 'users.json'
        }
        else {
            $FilePath = Get-PodeRelativePath -Path $FilePath -JoinRoot -Resolve
        }

        # ensure the user file exists
        if (!(Test-PodePath -Path $FilePath -NoStatus -FailOnDirectory)) {
            throw "The user file does not exist: $($FilePath)"
        }

        # if we have a scriptblock, deal with using vars
        if ($null -ne $ScriptBlock) {
            $ScriptBlock, $usingVars = Convert-PodeScopedVariables -ScriptBlock $ScriptBlock -PSSession $PSCmdlet.SessionState
        }

        # add Windows AD auth method to server
        $PodeContext.Server.Authentications.Methods[$Name] = @{
            Name        = $Name
            Scheme      = $Scheme
            ScriptBlock = (Get-PodeAuthUserFileMethod)
            Arguments   = @{
                FilePath    = $FilePath
                Users       = $Users
                Groups      = $Groups
                HmacSecret  = $HmacSecret
                ScriptBlock = @{
                    Script         = $ScriptBlock
                    UsingVariables = $usingVars
                }
            }
            Sessionless = $Sessionless
            Failure     = @{
                Url     = $FailureUrl
                Message = $FailureMessage
            }
            Success     = @{
                Url       = $SuccessUrl
                UseOrigin = $SuccessUseOrigin
            }
            Cache       = @{}
            Merged      = $false
            Parent      = $null
        }
    }
}

<#
.SYNOPSIS
Adds the inbuilt Windows Local User Authentication method for verifying users.

.DESCRIPTION
Adds the inbuilt Windows Local User Authentication method for verifying users.

.PARAMETER Name
A unique Name for the Authentication method.

.PARAMETER Scheme
The Scheme to use for retrieving credentials (From New-PodeAuthScheme).

.PARAMETER Groups
An array of Group names to only allow access.

.PARAMETER Users
An array of Usernames to only allow access.

.PARAMETER FailureUrl
The URL to redirect to when authentication fails.

.PARAMETER FailureMessage
An override Message to throw when authentication fails.

.PARAMETER SuccessUrl
The URL to redirect to when authentication succeeds when logging in.

.PARAMETER ScriptBlock
Optional ScriptBlock that is passed the found user object for further validation.

.PARAMETER Sessionless
If supplied, authenticated users will not be stored in sessions, and sessions will not be used.

.PARAMETER NoGroups
If supplied, groups will not be retrieved for the user.

.PARAMETER SuccessUseOrigin
If supplied, successful authentication from a login page will redirect back to the originating page instead of the FailureUrl.

.EXAMPLE
New-PodeAuthScheme -Form | Add-PodeAuthWindowsLocal -Name 'WinAuth'

.EXAMPLE
New-PodeAuthScheme -Basic | Add-PodeAuthWindowsLocal -Name 'WinAuth' -Groups @('Developers')

.EXAMPLE
New-PodeAuthScheme -Form | Add-PodeAuthWindowsLocal -Name 'WinAuth' -NoGroups
#>
function Add-PodeAuthWindowsLocal {
    [CmdletBinding(DefaultParameterSetName = 'Groups')]
    param(
        [Parameter(Mandatory = $true)]
        [string]
        $Name,

        [Parameter(Mandatory = $true, ValueFromPipeline = $true)]
        [hashtable]
        $Scheme,

        [Parameter(ParameterSetName = 'Groups')]
        [string[]]
        $Groups,

        [Parameter()]
        [string[]]
        $Users,

        [Parameter()]
        [string]
        $FailureUrl,

        [Parameter()]
        [string]
        $FailureMessage,

        [Parameter()]
        [string]
        $SuccessUrl,

        [Parameter()]
        [scriptblock]
        $ScriptBlock,

        [switch]
        $Sessionless,

        [Parameter(ParameterSetName = 'NoGroups')]
        [switch]
        $NoGroups,

        [switch]
        $SuccessUseOrigin
    )
<<<<<<< HEAD
    Begin {
        $pipelineItemCount = 0
    }

    Process {

        $pipelineItemCount++
    }

    End {
        if ($pipelineItemCount -gt 1) {
            throw "The function '$($MyInvocation.MyCommand.Name)' does not accept an array as pipeline input."
        }
        # ensure we're on Windows!
        if (!(Test-PodeIsWindows)) {
            throw 'Windows Local Authentication support is for Windows only'
        }
=======

    # ensure we're on Windows!
    if (!(Test-PodeIsWindows)) {
        # Windows Local Authentication support is for Windows only
        throw ($PodeLocale.windowsLocalAuthSupportIsForWindowsOnlyExceptionMessage)
    }

    # ensure the name doesn't already exist
    if (Test-PodeAuthExists -Name $Name) {
        # Authentication method already defined: {0}
        throw ($PodeLocale.authMethodAlreadyDefinedExceptionMessage -f $Name)
    }

    # ensure the Scheme contains a scriptblock
    if (Test-PodeIsEmpty $Scheme.ScriptBlock) {
        # The supplied scheme for the '{0}' authentication validator requires a valid ScriptBlock.
        throw ($PodeLocale.schemeRequiresValidScriptBlockExceptionMessage -f $Name)
    }

    # if we're using sessions, ensure sessions have been setup
    if (!$Sessionless -and !(Test-PodeSessionsEnabled)) {
        # Sessions are required to use session persistent authentication
        throw ($PodeLocale.sessionsRequiredForSessionPersistentAuthExceptionMessage)
    }
>>>>>>> b94e28d1

        # ensure the name doesn't already exist
        if (Test-PodeAuthExists -Name $Name) {
            throw "Windows Local Authentication method already defined: $($Name)"
        }

        # ensure the Scheme contains a scriptblock
        if (Test-PodeIsEmpty $Scheme.ScriptBlock) {
            throw "The supplied Scheme for the '$($Name)' Windows Local authentication validator requires a valid ScriptBlock"
        }

        # if we're using sessions, ensure sessions have been setup
        if (!$Sessionless -and !(Test-PodeSessionsEnabled)) {
            throw 'Sessions are required to use session persistent authentication'
        }

        # if we have a scriptblock, deal with using vars
        if ($null -ne $ScriptBlock) {
            $ScriptBlock, $usingVars = Convert-PodeScopedVariables -ScriptBlock $ScriptBlock -PSSession $PSCmdlet.SessionState
        }

        # add Windows Local auth method to server
        $PodeContext.Server.Authentications.Methods[$Name] = @{
            Name        = $Name
            Scheme      = $Scheme
            ScriptBlock = (Get-PodeAuthWindowsLocalMethod)
            Arguments   = @{
                Users       = $Users
                Groups      = $Groups
                NoGroups    = $NoGroups
                ScriptBlock = @{
                    Script         = $ScriptBlock
                    UsingVariables = $usingVars
                }
            }
            Sessionless = $Sessionless
            Failure     = @{
                Url     = $FailureUrl
                Message = $FailureMessage
            }
            Success     = @{
                Url       = $SuccessUrl
                UseOrigin = $SuccessUseOrigin
            }
            Cache       = @{}
            Merged      = $false
            Parent      = $null
        }
    }
}

<#
.SYNOPSIS
Convert a Header/Payload into a JWT.

.DESCRIPTION
Convert a Header/Payload hashtable into a JWT, with the option to sign it.

.PARAMETER Header
A Hashtable containing the Header information for the JWT.

.PARAMETER Payload
A Hashtable containing the Payload information for the JWT.

.PARAMETER Secret
An Optional Secret for signing the JWT, should be a string or byte[]. This is mandatory if the Header algorithm isn't "none".

.EXAMPLE
ConvertTo-PodeJwt -Header @{ alg = 'none' } -Payload @{ sub = '123'; name = 'John' }

.EXAMPLE
ConvertTo-PodeJwt -Header @{ alg = 'hs256' } -Payload @{ sub = '123'; name = 'John' } -Secret 'abc'
#>
function ConvertTo-PodeJwt {
    [CmdletBinding()]
    [OutputType([string])]
    param(
        [Parameter(Mandatory = $true)]
        [hashtable]
        $Header,

        [Parameter(Mandatory = $true)]
        [hashtable]
        $Payload,

        [Parameter()]
        $Secret = $null
    )

    # validate header
    if ([string]::IsNullOrWhiteSpace($Header.alg)) {
        # No algorithm supplied in JWT Header
        throw ($PodeLocale.noAlgorithmInJwtHeaderExceptionMessage)
    }

    # convert the header
    $header64 = ConvertTo-PodeBase64UrlValue -Value ($Header | ConvertTo-Json -Compress)

    # convert the payload
    $payload64 = ConvertTo-PodeBase64UrlValue -Value ($Payload | ConvertTo-Json -Compress)

    # combine
    $jwt = "$($header64).$($payload64)"

    # convert secret to bytes
    if (($null -ne $Secret) -and ($Secret -isnot [byte[]])) {
        $Secret = [System.Text.Encoding]::UTF8.GetBytes([string]$Secret)
    }

    # make the signature
    $sig = New-PodeJwtSignature -Algorithm $Header.alg -Token $jwt -SecretBytes $Secret

    # add the signature and return
    $jwt += ".$($sig)"
    return $jwt
}

<#
.SYNOPSIS
Convert and return the payload of a JWT token.

.DESCRIPTION
Convert and return the payload of a JWT token, verifying the signature by default with support to ignore the signature.

.PARAMETER Token
The JWT token.

.PARAMETER Secret
The Secret, as a string or byte[], to verify the token's signature.

.PARAMETER IgnoreSignature
Skip signature verification, and return the decoded payload.

.EXAMPLE
ConvertFrom-PodeJwt -Token "eyJ0eXAiOiJKV1QiLCJhbGciOiJoczI1NiJ9.eyJleHAiOjE2MjI1NTMyMTQsIm5hbWUiOiJKb2huIERvZSIsInN1YiI6IjEyMyJ9.LP-O8OKwix91a-SZwVK35gEClLZQmsORbW0un2Z4RkY"
#>
function ConvertFrom-PodeJwt {
    [CmdletBinding(DefaultParameterSetName = 'Secret')]
    [OutputType([pscustomobject])]
    param(
        [Parameter(Mandatory = $true)]
        [string]
        $Token,

        [Parameter(ParameterSetName = 'Signed')]
        $Secret = $null,

        [Parameter(ParameterSetName = 'Ignore')]
        [switch]
        $IgnoreSignature
    )

    # get the parts
    $parts = ($Token -isplit '\.')

    # check number of parts (should be 3)
    if ($parts.Length -ne 3) {
        # Invalid JWT supplied
        throw ($PodeLocale.invalidJwtSuppliedExceptionMessage)
    }

    # convert to header
    $header = ConvertFrom-PodeJwtBase64Value -Value $parts[0]
    if ([string]::IsNullOrWhiteSpace($header.alg)) {
        # Invalid JWT header algorithm supplied
        throw ($PodeLocale.invalidJwtHeaderAlgorithmSuppliedExceptionMessage)
    }

    # convert to payload
    $payload = ConvertFrom-PodeJwtBase64Value -Value $parts[1]

    # get signature
    if ($IgnoreSignature) {
        return $payload
    }

    $signature = $parts[2]

    # check "none" signature, and return payload if no signature
    $isNoneAlg = ($header.alg -ieq 'none')

    if ([string]::IsNullOrWhiteSpace($signature) -and !$isNoneAlg) {
        # No JWT signature supplied for {0}
        throw  ($PodeLocale.noJwtSignatureForAlgorithmExceptionMessage -f $header.alg)
    }

    if (![string]::IsNullOrWhiteSpace($signature) -and $isNoneAlg) {
        # Expected no JWT signature to be supplied
        throw ($PodeLocale.expectedNoJwtSignatureSuppliedExceptionMessage)
    }

    if ($isNoneAlg -and ($null -ne $Secret) -and ($Secret.Length -gt 0)) {
        # Expected no JWT signature to be supplied
        throw ($PodeLocale.expectedNoJwtSignatureSuppliedExceptionMessage)
    }

    if ($isNoneAlg) {
        return $payload
    }

    # otherwise, we have an alg for the signature, so we need to validate it
    if (($null -ne $Secret) -and ($Secret -isnot [byte[]])) {
        $Secret = [System.Text.Encoding]::UTF8.GetBytes([string]$Secret)
    }

    $sig = "$($parts[0]).$($parts[1])"
    $sig = New-PodeJwtSignature -Algorithm $header.alg -Token $sig -SecretBytes $Secret

    if ($sig -ne $parts[2]) {
        # Invalid JWT signature supplied
        throw ($PodeLocale.invalidJwtSignatureSuppliedExceptionMessage)
    }

    # it's valid return the payload!
    return $payload
}

<#
.SYNOPSIS
Validates JSON Web Tokens (JWT) claims.

.DESCRIPTION
Validates JSON Web Tokens (JWT) claims. Checks time related claims: 'exp' and 'nbf'.

.PARAMETER Payload
Object containing JWT claims. Some of them are:
    - exp (expiration time)
    - nbf (not before)

.EXAMPLE
Test-PodeJwt @{exp = 2696258821 }

.EXAMPLE
Test-PodeJwt -Payload @{nbf = 1696258821 }
#>
function Test-PodeJwt {
    [CmdletBinding()]
    param(
        [Parameter(Mandatory = $true)]
        [pscustomobject]
        $Payload
    )

    $now = [datetime]::UtcNow
    $unixStart = [datetime]::new(1970, 1, 1, 0, 0, [DateTimeKind]::Utc)

    # validate expiry
    if (![string]::IsNullOrWhiteSpace($Payload.exp)) {
        if ($now -gt $unixStart.AddSeconds($Payload.exp)) {
            # The JWT has expired
            throw ($PodeLocale.jwtExpiredExceptionMessage)
        }
    }

    # validate not-before
    if (![string]::IsNullOrWhiteSpace($Payload.nbf)) {
        if ($now -lt $unixStart.AddSeconds($Payload.nbf)) {
            # The JWT is not yet valid for use
            throw ($PodeLocale.jwtNotYetValidExceptionMessage)
        }
    }
}

<#
.SYNOPSIS
Automatically loads auth ps1 files

.DESCRIPTION
Automatically loads auth ps1 files from either a /auth folder, or a custom folder. Saves space dot-sourcing them all one-by-one.

.PARAMETER Path
Optional Path to a folder containing ps1 files, can be relative or literal.

.EXAMPLE
Use-PodeAuth

.EXAMPLE
Use-PodeAuth -Path './my-auth'
#>
function Use-PodeAuth {
    [CmdletBinding()]
    param(
        [Parameter()]
        [string]
        $Path
    )

    Use-PodeFolder -Path $Path -DefaultPath 'auth'
}

<#
.SYNOPSIS
Builds an OAuth2 scheme using an OpenID Connect Discovery URL.

.DESCRIPTION
Builds an OAuth2 scheme using an OpenID Connect Discovery URL.

.PARAMETER Url
The OpenID Connect Discovery URL, this must end with '/.well-known/openid-configuration' (if missing, it will be automatically appended).

.PARAMETER Scope
A list of optional Scopes to use during the OAuth2 request. (Default: the supported list returned)

.PARAMETER ClientId
The Client ID from registering a new app.

.PARAMETER ClientSecret
The Client Secret from registering a new app (this is optional when using PKCE).

.PARAMETER RedirectUrl
An optional OAuth2 Redirect URL (Default: <host>/oauth2/callback)

.PARAMETER InnerScheme
An optional authentication Scheme (from New-PodeAuthScheme) that will be called prior to this Scheme.

.PARAMETER Middleware
An array of ScriptBlocks for optional Middleware to run before the Scheme's scriptblock.

.PARAMETER UsePKCE
If supplied, OAuth2 authentication will use PKCE code verifiers.

.EXAMPLE
ConvertFrom-PodeOIDCDiscovery -Url 'https://accounts.google.com/.well-known/openid-configuration' -ClientId some_id -UsePKCE

.EXAMPLE
ConvertFrom-PodeOIDCDiscovery -Url 'https://accounts.google.com' -ClientId some_id -UsePKCE
#>
function ConvertFrom-PodeOIDCDiscovery {
    [CmdletBinding()]
    param(
        [Parameter(Mandatory = $true)]
        [string]
        $Url,

        [Parameter()]
        [string[]]
        $Scope,

        [Parameter(Mandatory = $true)]
        [string]
        $ClientId,

        [Parameter()]
        [string]
        $ClientSecret,

        [Parameter()]
        [string]
        $RedirectUrl,

        [Parameter(ValueFromPipeline = $true)]
        [hashtable]
        $InnerScheme,

        [Parameter()]
        [object[]]
        $Middleware,

        [switch]
        $UsePKCE
    )
    Begin {
        $pipelineItemCount = 0
    }

    Process {

<<<<<<< HEAD
        $pipelineItemCount++
    }

    End {
        if ($pipelineItemCount -gt 1) {
            throw "The function '$($MyInvocation.MyCommand.Name)' does not accept an array as pipeline input."
        }
        # get the discovery doc
        if (!$Url.EndsWith('/.well-known/openid-configuration')) {
            $Url += '/.well-known/openid-configuration'
        }
=======
    # check it supports the code response_type
    if ($config.response_types_supported -inotcontains 'code') {
        # The OAuth2 provider does not support the 'code' response_type
        throw ($PodeLocale.oauth2ProviderDoesNotSupportCodeResponseTypeExceptionMessage)
    }

    # can we have an InnerScheme?
    if (($null -ne $InnerScheme) -and ($config.grant_types_supported -inotcontains 'password')) {
        # The OAuth2 provider does not support the 'password' grant_type required by using an InnerScheme
        throw ($PodeLocale.oauth2ProviderDoesNotSupportPasswordGrantTypeExceptionMessage)
    }
>>>>>>> b94e28d1

        $config = Invoke-RestMethod -Method Get -Uri $Url

        # check it supports the code response_type
        if ($config.response_types_supported -inotcontains 'code') {
            throw "The OAuth2 provider does not support the 'code' response_type"
        }

        # can we have an InnerScheme?
        if (($null -ne $InnerScheme) -and ($config.grant_types_supported -inotcontains 'password')) {
            throw "The OAuth2 provider does not support the 'password' grant_type required by using an InnerScheme"
        }

        # scopes
        $scopes = $config.scopes_supported

        if (($null -ne $Scope) -and ($Scope.Length -gt 0)) {
            $scopes = @(foreach ($s in $Scope) {
                    if ($s -iin $config.scopes_supported) {
                        $s
                    }
                })
        }

        # pkce code challenge method
        $codeMethod = 'S256'
        if ($config.code_challenge_methods_supported -inotcontains $codeMethod) {
            $codeMethod = 'plain'
        }

        return New-PodeAuthScheme `
            -OAuth2 `
            -ClientId $ClientId `
            -ClientSecret $ClientSecret `
            -AuthoriseUrl $config.authorization_endpoint `
            -TokenUrl $config.token_endpoint `
            -UserUrl $config.userinfo_endpoint `
            -RedirectUrl $RedirectUrl `
            -Scope $scopes `
            -InnerScheme $InnerScheme `
            -Middleware $Middleware `
            -CodeChallengeMethod $codeMethod `
            -UsePKCE:$UsePKCE
    }
}

<#
.SYNOPSIS
Test whether the current WebEvent or Session has an authenticated user.

.DESCRIPTION
Test whether the current WebEvent or Session has an authenticated user. Returns true if there is an authenticated user.

.PARAMETER IgnoreSession
If supplied, only the Auth object in the WebEvent will be checked and the Session will be skipped.

.EXAMPLE
if (Test-PodeAuthUser) { ... }
#>
function Test-PodeAuthUser {
    [CmdletBinding()]
    [OutputType([boolean])]
    param(
        [switch]
        $IgnoreSession
    )

    # auth middleware
    if (($null -ne $WebEvent.Auth) -and $WebEvent.Auth.IsAuthenticated) {
        $auth = $WebEvent.Auth
    }

    # session?
    elseif (!$IgnoreSession -and ($null -ne $WebEvent.Session.Data.Auth) -and $WebEvent.Session.Data.Auth.IsAuthenticated) {
        $auth = $WebEvent.Session.Data.Auth
    }

    # null?
    if (($null -eq $auth) -or ($null -eq $auth.User)) {
        return $false
    }

    return ($null -ne $auth.User)
}

<#
.SYNOPSIS
Get the authenticated user from the WebEvent or Session.

.DESCRIPTION
Get the authenticated user from the WebEvent or Session. This is similar to calling $Webevent.Auth.User.

.PARAMETER IgnoreSession
If supplied, only the Auth object in the WebEvent will be used and the Session will be skipped.

.EXAMPLE
$user = Get-PodeAuthUser
#>
function Get-PodeAuthUser {
    [CmdletBinding()]
    param(
        [switch]
        $IgnoreSession
    )

    # auth middleware
    if (($null -ne $WebEvent.Auth) -and $WebEvent.Auth.IsAuthenticated) {
        $auth = $WebEvent.Auth
    }

    # session?
    elseif (!$IgnoreSession -and ($null -ne $WebEvent.Session.Data.Auth) -and $WebEvent.Session.Data.Auth.IsAuthenticated) {
        $auth = $WebEvent.Session.Data.Auth
    }

    # null?
    if (($null -eq $auth) -or ($null -eq $auth.User)) {
        return $null
    }

    return $auth.User
}<|MERGE_RESOLUTION|>--- conflicted
+++ resolved
@@ -418,23 +418,6 @@
                 }
             }
 
-<<<<<<< HEAD
-            'oauth2' {
-                if (($null -ne $InnerScheme) -and ($InnerScheme.Name -inotin @('basic', 'form'))) {
-                    throw "OAuth2 InnerScheme can only be one of either Basic or Form authentication, but got: $($InnerScheme.Name)"
-                }
-
-                if (($null -eq $InnerScheme) -and [string]::IsNullOrWhiteSpace($AuthoriseUrl)) {
-                    throw 'OAuth2 requires an Authorise URL to be supplied'
-                }
-
-                if ($UsePKCE -and !(Test-PodeSessionsEnabled)) {
-                    throw 'Sessions are required to use OAuth2 with PKCE'
-                }
-
-                if (!$UsePKCE -and [string]::IsNullOrEmpty($ClientSecret)) {
-                    throw 'OAuth2 requires a Client Secret when not using PKCE'
-=======
         'oauth2' {
             if (($null -ne $InnerScheme) -and ($InnerScheme.Name -inotin @('basic', 'form'))) {
                 # OAuth2 InnerScheme can only be one of either Basic or Form authentication, but got: {0}
@@ -461,44 +444,36 @@
                 ScriptBlock   = @{
                     Script         = (Get-PodeAuthOAuth2Type)
                     UsingVariables = $null
->>>>>>> b94e28d1
                 }
-                return @{
-                    Name          = 'OAuth2'
-                    Realm         = (Protect-PodeValue -Value $Realm -Default $_realm)
-                    ScriptBlock   = @{
-                        Script         = (Get-PodeAuthOAuth2Type)
-                        UsingVariables = $null
+                PostValidator = $null
+                Middleware    = $Middleware
+                Scheme        = 'oauth2'
+                InnerScheme   = $InnerScheme
+                Arguments     = @{
+                    Description = $Description
+                    Scopes      = $Scope
+                    PKCE        = @{
+                        Enabled       = $UsePKCE
+                        CodeChallenge = @{
+                            Method = $CodeChallengeMethod
+                        }
                     }
-                    PostValidator = $null
-                    Middleware    = $Middleware
-                    Scheme        = 'oauth2'
-                    InnerScheme   = $InnerScheme
-                    Arguments     = @{
-                        Description = $Description
-                        Scopes      = $Scope
-                        PKCE        = @{
-                            Enabled       = $UsePKCE
-                            CodeChallenge = @{
-                                Method = $CodeChallengeMethod
-                            }
-                        }
-                        Client      = @{
-                            ID     = $ClientId
-                            Secret = $ClientSecret
-                        }
-                        Urls        = @{
-                            Redirect  = $RedirectUrl
-                            Authorise = $AuthoriseUrl
-                            Token     = $TokenUrl
-                            User      = @{
-                                Url    = $UserUrl
-                                Method = (Protect-PodeValue -Value $UserUrlMethod -Default 'Post')
-                            }
+                    Client      = @{
+                        ID     = $ClientId
+                        Secret = $ClientSecret
+                    }
+                    Urls        = @{
+                        Redirect  = $RedirectUrl
+                        Authorise = $AuthoriseUrl
+                        Token     = $TokenUrl
+                        User      = @{
+                            Url    = $UserUrl
+                            Method = (Protect-PodeValue -Value $UserUrlMethod -Default 'Post')
                         }
                     }
                 }
             }
+        }
 
             'apikey' {
                 # set default location name
@@ -805,7 +780,6 @@
         [switch]
         $SuccessUseOrigin
     )
-<<<<<<< HEAD
     Begin {
         $pipelineItemCount = 0
     }
@@ -813,13 +787,17 @@
     Process {
 
         $pipelineItemCount++
-=======
-
-    # ensure the name doesn't already exist
-    if (Test-PodeAuthExists -Name $Name) {
-        # Authentication method already defined: {0}
+    }
+
+    End {
+        if ($pipelineItemCount -gt 1) {
+            throw "The function '$($MyInvocation.MyCommand.Name)' does not accept an array as pipeline input."
+        }
+        # ensure the name doesn't already exist
+        if (Test-PodeAuthExists -Name $Name) {
+            # Authentication method already defined: {0}
         throw ($PodeLocale.authMethodAlreadyDefinedExceptionMessage -f $Name)
-    }
+        }
 
     # ensure the Scheme contains a scriptblock
     if (Test-PodeIsEmpty $Scheme.ScriptBlock) {
@@ -831,27 +809,7 @@
     if (!$Sessionless -and !(Test-PodeSessionsEnabled)) {
         # Sessions are required to use session persistent authentication
         throw ($PodeLocale.sessionsRequiredForSessionPersistentAuthExceptionMessage)
->>>>>>> b94e28d1
-    }
-
-    End {
-        if ($pipelineItemCount -gt 1) {
-            throw "The function '$($MyInvocation.MyCommand.Name)' does not accept an array as pipeline input."
-        }
-        # ensure the name doesn't already exist
-        if (Test-PodeAuthExists -Name $Name) {
-            throw "Authentication method already defined: $($Name)"
-        }
-
-        # ensure the Scheme contains a scriptblock
-        if (Test-PodeIsEmpty $Scheme.ScriptBlock) {
-            throw "The supplied '$($Scheme.Name)' Scheme for the '$($Name)' authentication validator requires a valid ScriptBlock"
-        }
-
-        # if we're using sessions, ensure sessions have been setup
-        if (!$Sessionless -and !(Test-PodeSessionsEnabled)) {
-            throw 'Sessions are required to use session persistent authentication'
-        }
+    }
 
         # check for scoped vars
         $ScriptBlock, $usingVars = Convert-PodeScopedVariables -ScriptBlock $ScriptBlock -PSSession $PSCmdlet.SessionState
@@ -1358,7 +1316,6 @@
         [switch]
         $KeepCredential
     )
-<<<<<<< HEAD
     Begin {
         $pipelineItemCount = 0
     }
@@ -1366,13 +1323,17 @@
     Process {
 
         $pipelineItemCount++
-=======
-
-    # ensure the name doesn't already exist
-    if (Test-PodeAuthExists -Name $Name) {
-        # Authentication method already defined: {0}
+    }
+
+    End {
+        if ($pipelineItemCount -gt 1) {
+            throw "The function '$($MyInvocation.MyCommand.Name)' does not accept an array as pipeline input."
+        }
+        # ensure the name doesn't already exist
+        if (Test-PodeAuthExists -Name $Name) {
+            # Authentication method already defined: {0}
         throw ($PodeLocale.authMethodAlreadyDefinedExceptionMessage -f $Name)
-    }
+        }
 
     # ensure the Scheme contains a scriptblock
     if (Test-PodeIsEmpty $Scheme.ScriptBlock) {
@@ -1384,47 +1345,22 @@
     if (!$Sessionless -and !(Test-PodeSessionsEnabled)) {
         # Sessions are required to use session persistent authentication
         throw ($PodeLocale.sessionsRequiredForSessionPersistentAuthExceptionMessage)
->>>>>>> b94e28d1
-    }
-
-    End {
-        if ($pipelineItemCount -gt 1) {
-            throw "The function '$($MyInvocation.MyCommand.Name)' does not accept an array as pipeline input."
-        }
-        # ensure the name doesn't already exist
-        if (Test-PodeAuthExists -Name $Name) {
-            throw "Windows AD Authentication method already defined: $($Name)"
-        }
-
-        # ensure the Scheme contains a scriptblock
-        if (Test-PodeIsEmpty $Scheme.ScriptBlock) {
-            throw "The supplied Scheme for the '$($Name)' Windows AD authentication validator requires a valid ScriptBlock"
-        }
-
-<<<<<<< HEAD
-        # if we're using sessions, ensure sessions have been setup
-        if (!$Sessionless -and !(Test-PodeSessionsEnabled)) {
-            throw 'Sessions are required to use session persistent authentication'
-=======
+    }
+
+        # if AD module set, ensure we're on windows and the module is available, then import/export it
+        if ($ADModule) {
+            Import-PodeAuthADModule
+        }
+
+        # set server name if not passed
+        if ([string]::IsNullOrWhiteSpace($Fqdn)) {
+            $Fqdn = Get-PodeAuthDomainName
+
         if ([string]::IsNullOrWhiteSpace($Fqdn)) {
             # No domain server name has been supplied for Windows AD authentication
             throw ($PodeLocale.noDomainServerNameForWindowsAdAuthExceptionMessage)
->>>>>>> b94e28d1
-        }
-
-        # if AD module set, ensure we're on windows and the module is available, then import/export it
-        if ($ADModule) {
-            Import-PodeAuthADModule
-        }
-
-        # set server name if not passed
-        if ([string]::IsNullOrWhiteSpace($Fqdn)) {
-            $Fqdn = Get-PodeAuthDomainName
-
-            if ([string]::IsNullOrWhiteSpace($Fqdn)) {
-                throw 'No domain server name has been supplied for Windows AD authentication'
-            }
-        }
+        }
+    }
 
         # set the domain if not passed
         if ([string]::IsNullOrWhiteSpace($Domain)) {
@@ -1985,7 +1921,6 @@
         [switch]
         $SuccessUseOrigin
     )
-<<<<<<< HEAD
     Begin {
         $pipelineItemCount = 0
     }
@@ -1993,13 +1928,17 @@
     Process {
 
         $pipelineItemCount++
-=======
-
-    # ensure the name doesn't already exist
-    if (Test-PodeAuthExists -Name $Name) {
-        # Authentication method already defined: {0}
+    }
+
+    End {
+        if ($pipelineItemCount -gt 1) {
+            throw "The function '$($MyInvocation.MyCommand.Name)' does not accept an array as pipeline input."
+        }
+        # ensure the name doesn't already exist
+        if (Test-PodeAuthExists -Name $Name) {
+            # Authentication method already defined: {0}
         throw ($PodeLocale.authMethodAlreadyDefinedExceptionMessage -f $Name)
-    }
+        }
 
     # ensure the Scheme contains a scriptblock
     if (Test-PodeIsEmpty $Scheme.ScriptBlock) {
@@ -2011,48 +1950,21 @@
     if (!$Sessionless -and !(Test-PodeSessionsEnabled)) {
         # Sessions are required to use session persistent authentication
         throw ($PodeLocale.sessionsRequiredForSessionPersistentAuthExceptionMessage)
->>>>>>> b94e28d1
-    }
-
-    End {
-        if ($pipelineItemCount -gt 1) {
-            throw "The function '$($MyInvocation.MyCommand.Name)' does not accept an array as pipeline input."
-        }
-        # ensure the name doesn't already exist
-        if (Test-PodeAuthExists -Name $Name) {
-            throw "User File Authentication method already defined: $($Name)"
-        }
-
-<<<<<<< HEAD
-        # ensure the Scheme contains a scriptblock
-        if (Test-PodeIsEmpty $Scheme.ScriptBlock) {
-            throw "The supplied Scheme for the '$($Name)' User File authentication validator requires a valid ScriptBlock"
-        }
-=======
+    }
+
+        # set the file path if not passed
+        if ([string]::IsNullOrWhiteSpace($FilePath)) {
+            $FilePath = Join-PodeServerRoot -Folder '.' -FilePath 'users.json'
+        }
+        else {
+            $FilePath = Get-PodeRelativePath -Path $FilePath -JoinRoot -Resolve
+        }
+
     # ensure the user file exists
     if (!(Test-PodePath -Path $FilePath -NoStatus -FailOnDirectory)) {
         # The user file does not exist: {0}
         throw ($PodeLocale.userFileDoesNotExistExceptionMessage -f $FilePath)
     }
->>>>>>> b94e28d1
-
-        # if we're using sessions, ensure sessions have been setup
-        if (!$Sessionless -and !(Test-PodeSessionsEnabled)) {
-            throw 'Sessions are required to use session persistent authentication'
-        }
-
-        # set the file path if not passed
-        if ([string]::IsNullOrWhiteSpace($FilePath)) {
-            $FilePath = Join-PodeServerRoot -Folder '.' -FilePath 'users.json'
-        }
-        else {
-            $FilePath = Get-PodeRelativePath -Path $FilePath -JoinRoot -Resolve
-        }
-
-        # ensure the user file exists
-        if (!(Test-PodePath -Path $FilePath -NoStatus -FailOnDirectory)) {
-            throw "The user file does not exist: $($FilePath)"
-        }
 
         # if we have a scriptblock, deal with using vars
         if ($null -ne $ScriptBlock) {
@@ -2184,7 +2096,6 @@
         [switch]
         $SuccessUseOrigin
     )
-<<<<<<< HEAD
     Begin {
         $pipelineItemCount = 0
     }
@@ -2200,15 +2111,9 @@
         }
         # ensure we're on Windows!
         if (!(Test-PodeIsWindows)) {
-            throw 'Windows Local Authentication support is for Windows only'
-        }
-=======
-
-    # ensure we're on Windows!
-    if (!(Test-PodeIsWindows)) {
-        # Windows Local Authentication support is for Windows only
+            # Windows Local Authentication support is for Windows only
         throw ($PodeLocale.windowsLocalAuthSupportIsForWindowsOnlyExceptionMessage)
-    }
+        }
 
     # ensure the name doesn't already exist
     if (Test-PodeAuthExists -Name $Name) {
@@ -2227,22 +2132,6 @@
         # Sessions are required to use session persistent authentication
         throw ($PodeLocale.sessionsRequiredForSessionPersistentAuthExceptionMessage)
     }
->>>>>>> b94e28d1
-
-        # ensure the name doesn't already exist
-        if (Test-PodeAuthExists -Name $Name) {
-            throw "Windows Local Authentication method already defined: $($Name)"
-        }
-
-        # ensure the Scheme contains a scriptblock
-        if (Test-PodeIsEmpty $Scheme.ScriptBlock) {
-            throw "The supplied Scheme for the '$($Name)' Windows Local authentication validator requires a valid ScriptBlock"
-        }
-
-        # if we're using sessions, ensure sessions have been setup
-        if (!$Sessionless -and !(Test-PodeSessionsEnabled)) {
-            throw 'Sessions are required to use session persistent authentication'
-        }
 
         # if we have a scriptblock, deal with using vars
         if ($null -ne $ScriptBlock) {
@@ -2595,7 +2484,6 @@
 
     Process {
 
-<<<<<<< HEAD
         $pipelineItemCount++
     }
 
@@ -2607,7 +2495,9 @@
         if (!$Url.EndsWith('/.well-known/openid-configuration')) {
             $Url += '/.well-known/openid-configuration'
         }
-=======
+
+        $config = Invoke-RestMethod -Method Get -Uri $Url
+
     # check it supports the code response_type
     if ($config.response_types_supported -inotcontains 'code') {
         # The OAuth2 provider does not support the 'code' response_type
@@ -2619,19 +2509,6 @@
         # The OAuth2 provider does not support the 'password' grant_type required by using an InnerScheme
         throw ($PodeLocale.oauth2ProviderDoesNotSupportPasswordGrantTypeExceptionMessage)
     }
->>>>>>> b94e28d1
-
-        $config = Invoke-RestMethod -Method Get -Uri $Url
-
-        # check it supports the code response_type
-        if ($config.response_types_supported -inotcontains 'code') {
-            throw "The OAuth2 provider does not support the 'code' response_type"
-        }
-
-        # can we have an InnerScheme?
-        if (($null -ne $InnerScheme) -and ($config.grant_types_supported -inotcontains 'password')) {
-            throw "The OAuth2 provider does not support the 'password' grant_type required by using an InnerScheme"
-        }
 
         # scopes
         $scopes = $config.scopes_supported

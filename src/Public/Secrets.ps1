<#
.SYNOPSIS
Register a Secret Vault.

.DESCRIPTION
Register a Secret Vault, which is defined by either custom logic or using the SecretManagement module.

.PARAMETER Name
The unique friendly Name of the Secret Vault within Pode.

.PARAMETER VaultParameters
A hashtable of extra parameters that should be supplied to either the SecretManagement module, or custom scriptblocks.

.PARAMETER UnlockSecret
An optional Secret to be used to unlock the Secret Vault if need.

.PARAMETER UnlockSecureSecret
An optional Secret, as a SecureString, to be used to unlock the Secret Vault if need.

.PARAMETER UnlockInterval
An optional number of minutes that Pode will periodically check/unlock the Secret Vault. (Default: 0)

.PARAMETER NoUnlock
If supplied, the Secret Vault will not be unlocked after registration. To unlock you'll need to call Unlock-PodeSecretVault.

.PARAMETER CacheTtl
An optional number of minutes that Secrets should be cached for. (Default: 0)

.PARAMETER InitScriptBlock
An optional scriptblock to run before the Secret Vault is registered, letting you initialise any connection, contexts, etc.

.PARAMETER VaultName
For SecretManagement module Secret Vaults, you can use thie parameter to specify the actual Vault name, and use the above Name parameter as a more friendly name if required.

.PARAMETER ModuleName
For SecretManagement module Secret Vaults, this is the name/path of the extension module to be used.

.PARAMETER ScriptBlock
For custom Secret Vaults, this is a scriptblock used to read the Secret from the Vault.

.PARAMETER UnlockScriptBlock
For custom Secret Vaults, this is an optional scriptblock used to unlock the Secret Vault.

.PARAMETER RemoveScriptBlock
For custom Secret Vaults, this is an optional scriptblock used to remove a Secret from the Vault.

.PARAMETER SetScriptBlock
For custom Secret Vaults, this is an optional scriptblock used to create/update a Secret in the Vault.

.PARAMETER UnregisterScriptBlock
For custom Secret Vaults, this is an optional scriptblock used unregister the Secret Vault with any custom clean-up logic.

.EXAMPLE
Register-PodeSecretVault -Name 'VaultName' -ModuleName 'Az.KeyVault' -VaultParameters @{ AZKVaultName = $name; SubscriptionId = $subId }

.EXAMPLE
Register-PodeSecretVault -Name 'VaultName' -VaultParameters @{ Address = 'http://127.0.0.1:8200' } -ScriptBlock { ... }
#>
function Register-PodeSecretVault {
    [CmdletBinding()]
    param(
        [Parameter(Mandatory = $true)]
        [string]
        $Name,

        [Parameter()]
        [hashtable]
        $VaultParameters,

        [Parameter()]
        [string]
        $UnlockSecret,

        [Parameter()]
        [securestring]
        $UnlockSecureSecret,

        [Parameter()]
        [int]
        $UnlockInterval = 0,

        [switch]
        $NoUnlock,

        [Parameter()]
        [int]
        $CacheTtl = 0, # in minutes

        [Parameter()]
        [scriptblock]
        $InitScriptBlock,

        [Parameter(ParameterSetName = 'SecretManagement')]
        [string]
        $VaultName,

        [Parameter(Mandatory = $true, ParameterSetName = 'SecretManagement')]
        [Alias('Module')]
        [string]
        $ModuleName,

        [Parameter(Mandatory = $true, ParameterSetName = 'Custom')]
        [scriptblock]
        $ScriptBlock, # Read a secret

        [Parameter(ParameterSetName = 'Custom')]
        [Alias('Unlock')]
        [scriptblock]
        $UnlockScriptBlock,

        [Parameter(ParameterSetName = 'Custom')]
        [Alias('Remove')]
        [scriptblock]
        $RemoveScriptBlock,

        [Parameter(ParameterSetName = 'Custom')]
        [Alias('Set')]
        [scriptblock]
        $SetScriptBlock,

        [Parameter(ParameterSetName = 'Custom')]
        [Alias('Unregister')]
        [scriptblock]
        $UnregisterScriptBlock
    )

    # has the vault already been registered?
    if (Test-PodeSecretVault -Name $Name) {
        $autoImported = [string]::Empty
        if ($PodeContext.Server.Secrets.Vaults[$Name].AutoImported) {
            $autoImported = ' from auto-importing'
        }
        # A Secret Vault with the name {0} has already been registered{1}
        throw ($PodeLocale.secretVaultAlreadyRegisteredAutoImportExceptionMessage -f $Name, $autoImported)
    }

    # base vault config
    if (![string]::IsNullOrEmpty($UnlockSecret)) {
        $UnlockSecureSecret = $UnlockSecret | ConvertTo-SecureString -AsPlainText -Force
    }

    $vault = @{
        Name         = $Name
        Type         = $PSCmdlet.ParameterSetName.ToLowerInvariant()
        Parameters   = $VaultParameters
        AutoImported = $false
        LockableName = "__Pode_SecretVault_$($Name)__"
        Unlock       = @{
            Secret   = $UnlockSecureSecret
            Expiry   = $null
            Interval = $UnlockInterval
            Enabled  = (!(Test-PodeIsEmpty $UnlockSecureSecret))
        }
        Cache        = @{
            Ttl     = $CacheTtl
            Enabled = ($CacheTtl -gt 0)
        }
    }

    # initialise the secret vault
    if ($null -ne $InitScriptBlock) {
        $vault | Initialize-PodeSecretVault -ScriptBlock $InitScriptBlock
    }

    # set vault config depending on vault type
    switch ($vault.Type) {
        'custom' {
            $vault | Register-PodeSecretCustomVault `
                -ScriptBlock $ScriptBlock `
                -UnlockScriptBlock $UnlockScriptBlock `
                -RemoveScriptBlock $RemoveScriptBlock `
                -SetScriptBlock $SetScriptBlock `
                -UnregisterScriptBlock $UnregisterScriptBlock
        }

        'secretmanagement' {
            $vault | Register-PodeSecretManagementVault `
                -VaultName $VaultName `
                -ModuleName $ModuleName
        }
    }

    # create timer to clear cached secrets every minute
    Start-PodeSecretCacheHousekeeper

    # create a lockable so secrets are thread safe
    New-PodeLockable -Name $vault.LockableName

    # add vault config to context
    $PodeContext.Server.Secrets.Vaults[$Name] = $vault

    # unlock the vault?
    if (!$NoUnlock -and $vault.Unlock.Enabled) {
        Unlock-PodeSecretVault -Name $Name
    }
}

<#
.SYNOPSIS
Unregister a Secret Vault.

.DESCRIPTION
Unregister a Secret Vault. If the Vault was via the SecretManagement module it will also be unregistered there as well.

.PARAMETER Name
The Name of the Secret Vault in Pode to unregister.

.EXAMPLE
Unregister-PodeSecretVault -Name 'VaultName'
#>
function Unregister-PodeSecretVault {
    [CmdletBinding()]
    param(
        [Parameter(Mandatory = $true)]
        [string]
        $Name
    )

    # has the vault been registered?
    if (!(Test-PodeSecretVault -Name $Name)) {
        return
    }

    # get vault
    $vault = $PodeContext.Server.Secrets.Vaults[$Name]

    # unlock depending on vault type, and set expiry
    switch ($vault.Type) {
        'custom' {
            $vault | Unregister-PodeSecretCustomVault
        }

        'secretmanagement' {
            $vault | Unregister-PodeSecretManagementVault
        }
    }

    # unregister from Pode
    $null = $PodeContext.Server.Secrets.Vaults.Remove($Name)
}

<#
.SYNOPSIS
Unlock the Secret Vault.

.DESCRIPTION
Unlock the Secret Vault.

.PARAMETER Name
The Name of the Secret Vault in Pode to be unlocked.

.EXAMPLE
Unlock-PodeSecretVault -Name 'VaultName'
#>
function Unlock-PodeSecretVault {
    param(
        [Parameter(Mandatory = $true)]
        [string]
        $Name
    )

    # has the vault been registered?
    if (!(Test-PodeSecretVault -Name $Name)) {
        # No Secret Vault with the name has been registered
        throw ($PodeLocale.noSecretVaultRegisteredExceptionMessage -f $Vault)
    }

    # get vault
    $vault = $PodeContext.Server.Secrets.Vaults[$Name]
    $expiry = $null

    # is unlocking even enabled?
    if (!$vault.Unlock.Enabled) {
        return
    }

    # unlock depending on vault type, and set expiry
    $expiry = Lock-PodeObject -Name $vault.LockableName -Return -ScriptBlock {
        switch ($vault.Type) {
            'custom' {
                return ($vault | Unlock-PodeSecretCustomVault)
            }

            'secretmanagement' {
                return ($vault | Unlock-PodeSecretManagementVault)
            }
        }
    }

    # if we have an expiry returned, set to UTC and configure unlock schedule
    if ($null -ne $expiry) {
        $expiry = ([datetime]$expiry).ToUniversalTime()
        if ($expiry -le [datetime]::UtcNow) {
            # Secret Vault unlock expiry date is in the past (UTC)
            throw ($PodeLocale.secretVaultUnlockExpiryDateInPastExceptionMessage -f $expiry)
        }

        $vault.Unlock.Expiry = $expiry
        Start-PodeSecretVaultUnlocker
    }
}

<#
.SYNOPSIS
Fetches and returns information of a Secret Vault.

.DESCRIPTION
Fetches and returns information of a Secret Vault.

.PARAMETER Name
The Name(s) of a Secret Vault to retrieve.

.EXAMPLE
$vault = Get-PodeSecretVault -Name 'VaultName'

.EXAMPLE
$vaults = Get-PodeSecretVault -Name 'VaultName1', 'VaultName2'
#>
function Get-PodeSecretVault {
    [CmdletBinding()]
    param(
        [Parameter(Mandatory = $true)]
        [string[]]
        $Name
    )

    $vaults = $PodeContext.Server.Secrets.Vaults.Values

    # further filter by vault names
    if (($null -ne $Name) -and ($Name.Length -gt 0)) {
        $vaults = @(foreach ($_name in $Name) {
                foreach ($vault in $vaults) {
                    if ($vault.Name -ine $_name) {
                        continue
                    }

                    $vault
                }
            })
    }

    # return
    return $vaults
}

<#
.SYNOPSIS
Tests if a Secret Vault has been registered.

.DESCRIPTION
Tests if a Secret Vault has been registered.

.PARAMETER Name
The Name of the Secret Vault to test.

.EXAMPLE
if (Test-PodeSecretVault -Name 'VaultName') { ... }
#>
function Test-PodeSecretVault {
    [CmdletBinding()]
    param(
        [Parameter(Mandatory = $true)]
        [string]
        $Name
    )

    return (($null -ne $PodeContext.Server.Secrets.Vaults) -and $PodeContext.Server.Secrets.Vaults.ContainsKey($Name))
}

<#
.SYNOPSIS
Mount a Secret from a Secret Vault.

.DESCRIPTION
Mount a Secret from a Secret Vault, so it can be more easily referenced and support caching.

.PARAMETER Name
A unique friendly Name for the Secret.

.PARAMETER Vault
The friendly name of the Secret Vault this Secret can be found in.

.PARAMETER Property
An optional array of Properties to be returned if the Secret contains multiple properties.

.PARAMETER ExpandProperty
An optional Property to be expanded from the Secret and return if it contains multiple properties.

.PARAMETER Key
The Key/Path of the Secret within the Secret Vault.

.PARAMETER ArgumentList
An optional array of Arguments to be supplied to a custom Secret Vault's scriptblocks.

.PARAMETER CacheTtl
An optional number of minutes to Cache the Secret's value for. You can use this parameter to override the Secret Vault's value. (Default: -1)
If the value is -1 it uses the Secret Vault's CacheTtl. A value of 0 is to disable caching for this Secret. A value >0 overrides the Secret Vault.

.EXAMPLE
Mount-PodeSecret -Name 'SecretName' -Vault 'VaultName' -Key 'path/to/secret' -ExpandProperty 'foo'

.EXAMPLE
Mount-PodeSecret -Name 'SecretName' -Vault 'VaultName' -Key 'key_of_secret' -CacheTtl 5
#>
function Mount-PodeSecret {
    [CmdletBinding()]
    param(
        [Parameter(Mandatory = $true)]
        [string]
        $Name,

        [Parameter(Mandatory = $true)]
        [string]
        $Vault,

        [Parameter()]
        [string[]]
        $Property,

        [Parameter()]
        [string]
        $ExpandProperty,

        [Parameter(Mandatory = $true)]
        [string]
        $Key,

        [Parameter()]
        [object[]]
        $ArgumentList,

        # in minutes (-1 means use the vault default, 0 is off, anything higher than 0 is an override)
        [Parameter()]
        [int]
        $CacheTtl = -1
    )

    # has the secret been mounted already?
    if (Test-PodeSecret -Name $Name) {
        # A Secret with the name has already been mounted
        throw ($PodeLocale.secretAlreadyMountedExceptionMessage -f $Name)
    }

    # does the vault exist?
    if (!(Test-PodeSecretVault -Name $Vault)) {
        # No Secret Vault with the name has been registered
        throw ($PodeLocale.noSecretVaultRegisteredExceptionMessage -f $Vault)
    }

    # check properties
    if (!(Test-PodeIsEmpty $Property) -and !(Test-PodeIsEmpty $ExpandProperty)) {
        # Parameters 'Property' and 'ExpandPropery' are mutually exclusive
        throw ($PodeLocale.parametersMutuallyExclusiveExceptionMessage -f 'Property' , 'ExpandPropery')
    }

    # which cache value?
    if ($CacheTtl -lt 0) {
        $CacheTtl = [int]$PodeContext.Server.Secrets.Vaults[$Vault].Cache.Ttl
    }

    # mount secret reference
    $props = $Property
    if (![string]::IsNullOrWhiteSpace($ExpandProperty)) {
        $props = $ExpandProperty
    }

    $PodeContext.Server.Secrets.Keys[$Name] = @{
        Key        = $Key
        Properties = @{
            Fields  = $props
            Expand  = (![string]::IsNullOrWhiteSpace($ExpandProperty))
            Enabled = (!(Test-PodeIsEmpty $props))
        }
        Vault      = $Vault
        Arguments  = $ArgumentList
        Cache      = @{
            Ttl     = $CacheTtl
            Enabled = ($CacheTtl -gt 0)
        }
    }
}

<#
.SYNOPSIS
Dismount a previously mounted Secret.

.DESCRIPTION
Dismount a previously mounted Secret.

.PARAMETER Name
The friendly Name of the Secret.

.PARAMETER Remove
If supplied, the Secret will also be removed from the Secret Vault as well.

.EXAMPLE
Dismount-PodeSecret -Name 'SecretName'

.EXAMPLE
Dismount-PodeSecret -Name 'SecretName' -Remove
#>
function Dismount-PodeSecret {
    [CmdletBinding()]
    param(
        [Parameter(Mandatory = $true)]
        [string]
        $Name,

        [switch]
        $Remove
    )

    # do nothing if the secret hasn't been mounted, unless Remove is specified
    if (!(Test-PodeSecret -Name $Name)) {
        if ($Remove) {
            # No Secret named has been mounted
            throw ($PodeLocale.noSecretNamedMountedExceptionMessage -f $Name)
        }

        return
    }

    # if "remove" switch passed, remove the secret from the vault as well
    if ($Remove) {
        $secret = $PodeContext.Server.Secrets.Keys[$Name]
        Remove-PodeSecret -Key $secret.Key -Vault $secret.Vault -ArgumentList $secret.Arguments
    }

    # remove reference
    $null = $PodeContext.Server.Secrets.Keys.Remove($Name)
}

<#
.SYNOPSIS
Retrieve the value of a mounted Secret.

.DESCRIPTION
Retrieve the value of a mounted Secret from a Secret Vault. You can also use "$value = $secret:<NAME>" syntax in certain places.

.PARAMETER Name
The friendly Name of a Secret.

.EXAMPLE
$value = Get-PodeSecret -Name 'SecretName'

.EXAMPLE
$value = $secret:SecretName
#>
function Get-PodeSecret {
    [CmdletBinding()]
    param(
        [Parameter(Mandatory = $true)]
        [string]
        $Name
    )

    # has the secret been mounted?
    if (!(Test-PodeSecret -Name $Name)) {
        # No Secret named has been mounted
        throw ($PodeLocale.noSecretNamedMountedExceptionMessage -f $Name)
    }

    # get the secret and vault
    $secret = $PodeContext.Server.Secrets.Keys[$Name]

    # is the value cached?
    if ($secret.Cache.Enabled -and ($null -ne $secret.Cache.Expiry) -and ($secret.Cache.Expiry -gt [datetime]::UtcNow)) {
        return $secret.Cache.Value
    }

    # fetch the secret depending on vault type
    $vault = $PodeContext.Server.Secrets.Vaults[$secret.Vault]
    $value = Lock-PodeObject -Name $vault.LockableName -Return -ScriptBlock {
        switch ($vault.Type) {
            'custom' {
                return Get-PodeSecretCustomKey -Vault $secret.Vault -Key $secret.Key -ArgumentList $secret.Arguments
            }

            'secretmanagement' {
                return Get-PodeSecretManagementKey -Vault $secret.Vault -Key $secret.Key
            }
        }
    }

    # filter the value by any properties
    if ($secret.Properties.Enabled) {
        if ($secret.Properties.Expand) {
            $value = Select-Object -InputObject $value -ExpandProperty $secret.Properties.Fields
        }
        else {
            $value = Select-Object -InputObject $value -Property $secret.Properties.Fields
        }
    }

    # cache the value if needed
    if ($secret.Cache.Enabled) {
        $secret.Cache.Value = $value
        $secret.Cache.Expiry = [datetime]::UtcNow.AddMinutes($secret.Cache.Ttl)
    }

    # return value
    return $value
}

<#
.SYNOPSIS
Test if a Secret has been mounted.

.DESCRIPTION
Test if a Secret has been mounted.

.PARAMETER Name
The friendly Name of a Secret.

.EXAMPLE
if (Test-PodeSecret -Name 'SecretName') { ... }
#>
function Test-PodeSecret {
    [CmdletBinding()]
    param(
        [Parameter(Mandatory = $true)]
        [string]
        $Name
    )

    return (($null -ne $PodeContext.Server.Secrets.Keys) -and $PodeContext.Server.Secrets.Keys.ContainsKey($Name))
}

<#
.SYNOPSIS
Update the value of a mounted Secret.

.DESCRIPTION
Update the value of a mounted Secret in a Secret Vault. You can also use "$secret:<NAME> = $value" syntax in certain places.

.PARAMETER Name
The friendly Name of a Secret.

.PARAMETER InputObject
The value to use when updating the Secret.
Only the following object types are supported: byte[], string, securestring, pscredential, hashtable.

.PARAMETER Metadata
An optional Metadata hashtable.

.EXAMPLE
Update-PodeSecret -Name 'SecretName' -InputObject @{ key = value }

.EXAMPLE
Update-PodeSecret -Name 'SecretName' -InputObject 'value'

.EXAMPLE
$secret:SecretName = 'value'
#>
function Update-PodeSecret {
    [CmdletBinding()]
    param(
        [Parameter(Mandatory = $true)]
        [string]
        $Name,

        #> byte[], string, securestring, pscredential, hashtable
        [Parameter(Mandatory = $true, ValueFromPipeline = $true)]
        [object]
        $InputObject,

        [Parameter()]
        [hashtable]
        $Metadata
    )
    Begin {
        # has the secret been mounted?
        if (!(Test-PodeSecret -Name $Name)) {
            throw "No Secret with the name '$($Name)' has been mounted"
        }
        # Initialize an array to hold piped-in values
        $pipelineValue = @()
    }

<<<<<<< HEAD
    process {
        # Add the current piped-in value to the array
        $pipelineValue += $_
=======
    # has the secret been mounted?
    if (!(Test-PodeSecret -Name $Name)) {
        # No Secret named has been mounted
        throw ($PodeLocale.noSecretNamedMountedExceptionMessage -f $Name)
>>>>>>> b94e28d1
    }

    End {
        # Set InputObject to the array of values
        if ($pipelineValue.Count -gt 1) {
            $InputObject = $pipelineValue
        }

        # make sure the value type is correct
        $InputObject = Protect-PodeSecretValueType -Value $InputObject

        # get the secret and vault
        $secret = $PodeContext.Server.Secrets.Keys[$Name]

        # reset the cache if enabled
        if ($secret.Cache.Enabled) {
            $secret.Cache.Value = $InputObject
            $secret.Cache.Expiry = [datetime]::UtcNow.AddMinutes($secret.Cache.Ttl)
        }

        # if we're expanding a property, convert this to a hashtable
        if ($secret.Properties.Enabled -and $secret.Properties.Expand) {
            $InputObject = @{
                "$($secret.Properties.Fields)" = $InputObject
            }
        }

        # set the secret depending on vault type
        $vault = $PodeContext.Server.Secrets.Vaults[$secret.Vault]
        Lock-PodeObject -Name $vault.LockableName -ScriptBlock {
            switch ($vault.Type) {
                'custom' {
                    Set-PodeSecretCustomKey -Vault $secret.Vault -Key $secret.Key -Value $InputObject -Metadata $Metadata -ArgumentList $secret.Arguments
                }

                'secretmanagement' {
                    Set-PodeSecretManagementKey -Vault $secret.Vault -Key $secret.Key -Value $InputObject -Metadata $Metadata
                }
            }
        }
    }
}

<#
.SYNOPSIS
Remove a Secret from a Secret Vault.

.DESCRIPTION
Remove a Secret from a Secret Vault. To remove a mounted Secret, you can pass the Remove switch to Dismount-PodeSecret.

.PARAMETER Key
The Key/Path of the Secret within the Secret Vault.

.PARAMETER Vault
The friendly name of the Secret Vault this Secret can be found in.

.PARAMETER ArgumentList
An optional array of Arguments to be supplied to a custom Secret Vault's scriptblocks.

.EXAMPLE
Remove-PodeSecret -Key 'path/to/secret' -Vault 'VaultName'
#>
function Remove-PodeSecret {
    [CmdletBinding()]
    param(
        [Parameter(Mandatory = $true)]
        [string]
        $Key,

        [Parameter(Mandatory = $true)]
        [string]
        $Vault,

        [Parameter()]
        [object[]]
        $ArgumentList
    )

    # has the vault been registered?
    if (!(Test-PodeSecretVault -Name $Vault)) {
        # No Secret Vault with the name has been registered
        throw ($PodeLocale.noSecretVaultRegisteredExceptionMessage -f $Vault)
    }

    # remove the secret depending on vault type
    $_vault = $PodeContext.Server.Secrets.Vaults[$Vault]
    Lock-PodeObject -Name $_vault.LockableName -ScriptBlock {
        switch ($_vault.Type) {
            'custom' {
                Remove-PodeSecretCustomKey -Vault $Vault -Key $Key -ArgumentList $ArgumentList
            }

            'secretmanagement' {
                Remove-PodeSecretManagementKey -Vault $Vault -Key $Key
            }
        }
    }
}

<#
.SYNOPSIS
Read a Secret from a Secret Vault.

.DESCRIPTION
Read a Secret from a Secret Vault.

.PARAMETER Key
The Key/Path of the Secret within the Secret Vault.

.PARAMETER Vault
The friendly name of the Secret Vault this Secret can be found in.

.PARAMETER Property
An optional array of Properties to be returned if the Secret contains multiple properties.

.PARAMETER ExpandProperty
An optional Property to be expanded from the Secret and return if it contains multiple properties.

.PARAMETER ArgumentList
An optional array of Arguments to be supplied to a custom Secret Vault's scriptblocks.

.EXAMPLE
$value = Read-PodeSecret -Key 'path/to/secret' -Vault 'VaultName'

.EXAMPLE
$value = Read-PodeSecret -Key 'key_of_secret' -Vault 'VaultName' -Property prop1, prop2
#>
function Read-PodeSecret {
    [CmdletBinding()]
    param(
        [Parameter(Mandatory = $true)]
        [string]
        $Key,

        [Parameter(Mandatory = $true)]
        [string]
        $Vault,

        [Parameter()]
        [string[]]
        $Property,

        [Parameter()]
        [string]
        $ExpandProperty,

        [Parameter()]
        [object[]]
        $ArgumentList
    )

    # has the vault been registered?
    if (!(Test-PodeSecretVault -Name $Vault)) {
        # No Secret Vault with the name has been registered
        throw ($PodeLocale.noSecretVaultRegisteredExceptionMessage -f $Vault)
    }

    # fetch the secret depending on vault type
    $_vault = $PodeContext.Server.Secrets.Vaults[$Vault]
    $value = Lock-PodeObject -Name $_vault.LockableName -Return -ScriptBlock {
        switch ($_vault.Type) {
            'custom' {
                return Get-PodeSecretCustomKey -Vault $Vault -Key $Key -ArgumentList $ArgumentList
            }

            'secretmanagement' {
                return Get-PodeSecretManagementKey -Vault $Vault -Key $Key
            }
        }
    }

    # filter the value by any properties
    if (![string]::IsNullOrWhiteSpace($ExpandProperty)) {
        $value = Select-Object -InputObject $value -ExpandProperty $ExpandProperty
    }
    elseif (![string]::IsNullOrEmpty($Property)) {
        $value = Select-Object -InputObject $value -Property $Property
    }

    # return value
    return $value
}

<#
.SYNOPSIS
Create/update a Secret in a Secret Vault.

.DESCRIPTION
Create/update a Secret in a Secret Vault.

.PARAMETER Key
The Key/Path of the Secret within the Secret Vault.

.PARAMETER Vault
The friendly name of the Secret Vault this Secret should be created in.

.PARAMETER InputObject
The value to use when updating the Secret.
Only the following object types are supported: byte[], string, securestring, pscredential, hashtable.

.PARAMETER Metadata
An optional Metadata hashtable.

.PARAMETER ArgumentList
An optional array of Arguments to be supplied to a custom Secret Vault's scriptblocks.

.EXAMPLE
Set-PodeSecret -Key 'path/to/secret' -Vault 'VaultName' -InputObject 'value'

.EXAMPLE
Set-PodeSecret -Key 'key_of_secret' -Vault 'VaultName' -InputObject @{ key = value }
#>
function Set-PodeSecret {
    [CmdletBinding()]
    param(
        [Parameter(Mandatory = $true)]
        [string]
        $Key,

        [Parameter(Mandatory = $true)]
        [string]
        $Vault,

        #> byte[], string, securestring, pscredential, hashtable
        [Parameter(Mandatory = $true, ValueFromPipeline = $true)]
        [object]
        $InputObject,

        [Parameter()]
        [hashtable]
        $Metadata,

        [Parameter()]
        [object[]]
        $ArgumentList
    )
    Begin {
        # has the vault been registered?
        if (!(Test-PodeSecretVault -Name $Vault)) {
            throw "No Secret Vault with the name '$($Vault)' has been registered"
        }
        # Initialize an array to hold piped-in values
        $pipelineValue = @()
    }

<<<<<<< HEAD
    process {
        # Add the current piped-in value to the array
        $pipelineValue += $_
=======
    # has the vault been registered?
    if (!(Test-PodeSecretVault -Name $Vault)) {
        # No Secret Vault with the name has been registered
        throw ($PodeLocale.noSecretVaultRegisteredExceptionMessage -f $Vault)
>>>>>>> b94e28d1
    }

    End {
        # Set InputObject to the array of values
        if ($pipelineValue.Count -gt 1) {
            $InputObject = $pipelineValue
        }

        # make sure the value type is correct
        $InputObject = Protect-PodeSecretValueType -Value $InputObject

        # set the secret depending on vault type
        $_vault = $PodeContext.Server.Secrets.Vaults[$Vault]
        Lock-PodeObject -Name $_vault.LockableName -ScriptBlock {
            switch ($_vault.Type) {
                'custom' {
                    Set-PodeSecretCustomKey -Vault $Vault -Key $Key -Value $InputObject -Metadata $Metadata -ArgumentList $ArgumentList
                }

                'secretmanagement' {
                    Set-PodeSecretManagementKey -Vault $Vault -Key $Key -Value $InputObject -Metadata $Metadata
                }
            }
        }
    }
}<|MERGE_RESOLUTION|>--- conflicted
+++ resolved
@@ -671,22 +671,16 @@
     Begin {
         # has the secret been mounted?
         if (!(Test-PodeSecret -Name $Name)) {
-            throw "No Secret with the name '$($Name)' has been mounted"
+            # No Secret named has been mounted
+        throw ($PodeLocale.noSecretNamedMountedExceptionMessage -f $Name)
         }
         # Initialize an array to hold piped-in values
         $pipelineValue = @()
     }
 
-<<<<<<< HEAD
     process {
         # Add the current piped-in value to the array
         $pipelineValue += $_
-=======
-    # has the secret been mounted?
-    if (!(Test-PodeSecret -Name $Name)) {
-        # No Secret named has been mounted
-        throw ($PodeLocale.noSecretNamedMountedExceptionMessage -f $Name)
->>>>>>> b94e28d1
     }
 
     End {
@@ -926,22 +920,16 @@
     Begin {
         # has the vault been registered?
         if (!(Test-PodeSecretVault -Name $Vault)) {
-            throw "No Secret Vault with the name '$($Vault)' has been registered"
+            # No Secret Vault with the name has been registered
+        throw ($PodeLocale.noSecretVaultRegisteredExceptionMessage -f $Vault)
         }
         # Initialize an array to hold piped-in values
         $pipelineValue = @()
     }
 
-<<<<<<< HEAD
     process {
         # Add the current piped-in value to the array
         $pipelineValue += $_
-=======
-    # has the vault been registered?
-    if (!(Test-PodeSecretVault -Name $Vault)) {
-        # No Secret Vault with the name has been registered
-        throw ($PodeLocale.noSecretVaultRegisteredExceptionMessage -f $Vault)
->>>>>>> b94e28d1
     }
 
     End {

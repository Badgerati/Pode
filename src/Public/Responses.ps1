<#
.SYNOPSIS
Attaches a file onto the Response for downloading.

.DESCRIPTION
Attaches a file from the "/public", and static Routes, onto the Response for downloading.
If the supplied path is not in the Static Routes but is a literal/relative path, then this file is used instead.

.PARAMETER Path
The Path to a static file relative to the "/public" directory, or a static Route.
If the supplied Path doesn't match any custom static Route, then Pode will look in the "/public" directory.
Failing this, if the file path exists as a literal/relative file, then this file is used as a fall back.

.PARAMETER ContentType
Manually specify the content type of the response rather than infering it from the attachment's file extension.
The supplied value must match the valid ContentType format, e.g. application/json

.PARAMETER EndpointName
Optional EndpointName that the static route was creating under.

.PARAMETER FileBrowser
If the path is a folder, instead of returning 404, will return A browsable content of the directory.

.EXAMPLE
Set-PodeResponseAttachment -Path 'downloads/installer.exe'

.EXAMPLE
Set-PodeResponseAttachment -Path './image.png'

.EXAMPLE
Set-PodeResponseAttachment -Path 'c:/content/accounts.xlsx'

.EXAMPLE
Set-PodeResponseAttachment -Path './data.txt' -ContentType 'application/json'

.EXAMPLE
Set-PodeResponseAttachment -Path '/assets/data.txt' -EndpointName 'Example'
#>

function Set-PodeResponseAttachment {
    [CmdletBinding()]
    param (
        [Parameter(Mandatory = $true, ValueFromPipeline = $true)]
        [string]
        $Path,

        [ValidatePattern('^\w+\/[\w\.\+-]+$')]
        [string]
        $ContentType,

        [Parameter()]
        [string]
        $EndpointName,

        [switch]
        $FileBrowser

    )

    # already sent? skip
    if ($WebEvent.Response.Sent) {
        return
    }

    # only attach files from public/static-route directories when path is relative
    $route = (Find-PodeStaticRoute -Path $Path -CheckPublic -EndpointName $EndpointName)
    if ($route) {
        $_path = $route.Content.Source

    }
    else {
        $_path = Get-PodeRelativePath -Path $Path -JoinRoot
    }
    #call internal Attachment function
    Write-PodeAttachmentResponseInternal -Path $_path -ContentType $ContentType -FileBrowser:$fileBrowser
}


<#
.SYNOPSIS
Writes a String or a Byte[] to the Response.

.DESCRIPTION
Writes a String or a Byte[] to the Response, as some specified content type. This value can also be cached.

.PARAMETER Value
A String value to write.

.PARAMETER Bytes
An array of Bytes to write.

.PARAMETER ContentType
The content type of the data being written.

.PARAMETER MaxAge
The maximum age to cache the value on the browser, in seconds.

.PARAMETER StatusCode
The status code to set against the response.

.PARAMETER Cache
Should the value be cached by browsers, or not?

.EXAMPLE
Write-PodeTextResponse -Value 'Leeeeeerrrooooy Jeeeenkiiins!'

.EXAMPLE
Write-PodeTextResponse -Value '{"name": "Rick"}' -ContentType 'application/json'

.EXAMPLE
Write-PodeTextResponse -Bytes (Get-Content -Path ./some/image.png -Raw -AsByteStream) -Cache -MaxAge 1800

.EXAMPLE
Write-PodeTextResponse -Value 'Untitled Text Response' -StatusCode 418
#>
function Write-PodeTextResponse {
    [CmdletBinding(DefaultParameterSetName = 'String')]
    param (
        [Parameter(ParameterSetName = 'String', ValueFromPipeline = $true, Position = 0)]
        [string]
        $Value,

        [Parameter(ParameterSetName = 'Bytes')]
        [byte[]]
        $Bytes,

        [Parameter()]
        [string]
        $ContentType = 'text/plain',

        [Parameter()]
        [int]
        $MaxAge = 3600,

        [Parameter()]
        [int]
        $StatusCode = 200,

        [switch]
        $Cache
    )

    $isStringValue = ($PSCmdlet.ParameterSetName -ieq 'string')
    $isByteValue = ($PSCmdlet.ParameterSetName -ieq 'bytes')

    # set the status code of the response, but only if it's not 200 (to prevent overriding)
    if ($StatusCode -ne 200) {
        Set-PodeResponseStatus -Code $StatusCode -NoErrorPage
    }

    # if there's nothing to write, return
    if ($isStringValue -and [string]::IsNullOrWhiteSpace($Value)) {
        return
    }

    if ($isByteValue -and (($null -eq $Bytes) -or ($Bytes.Length -eq 0))) {
        return
    }

    # if the response stream isn't writable or already sent, return
    $res = $WebEvent.Response
    if (($null -eq $res) -or ($WebEvent.Streamed -and (($null -eq $res.OutputStream) -or !$res.OutputStream.CanWrite -or $res.Sent))) {
        return
    }

    # set a cache value
    if ($Cache) {
        Set-PodeHeader -Name 'Cache-Control' -Value "max-age=$($MaxAge), must-revalidate"
        Set-PodeHeader -Name 'Expires' -Value ([datetime]::UtcNow.AddSeconds($MaxAge).ToString('r', [CultureInfo]::InvariantCulture))
    }

    # specify the content-type if supplied (adding utf-8 if missing)
    if (![string]::IsNullOrWhiteSpace($ContentType)) {
        $charset = 'charset=utf-8'
        if ($ContentType -inotcontains $charset) {
            $ContentType = "$($ContentType); $($charset)"
        }

        $res.ContentType = $ContentType
    }

    # if we're serverless, set the string as the body
    if (!$WebEvent.Streamed) {
        if ($isStringValue) {
            $res.Body = $Value
        }
        else {
            $res.Body = $Bytes
        }
    }

    else {
        # convert string to bytes
        if ($isStringValue) {
            $Bytes = ConvertFrom-PodeValueToBytes -Value $Value
        }

        # check if we only need a range of the bytes
        if (($null -ne $WebEvent.Ranges) -and ($WebEvent.Response.StatusCode -eq 200) -and ($StatusCode -eq 200)) {
            $lengths = @()
            $size = $Bytes.Length

            $Bytes = @(foreach ($range in $WebEvent.Ranges) {
                    # ensure range not invalid
                    if (([int]$range.Start -lt 0) -or ([int]$range.Start -ge $size) -or ([int]$range.End -lt 0)) {
                        Set-PodeResponseStatus -Code 416 -NoErrorPage
                        return
                    }

                    # skip start bytes only
                    if ([string]::IsNullOrWhiteSpace($range.End)) {
                        $Bytes[$range.Start..($size - 1)]
                        $lengths += "$($range.Start)-$($size - 1)/$($size)"
                    }

                    # end bytes only
                    elseif ([string]::IsNullOrWhiteSpace($range.Start)) {
                        if ([int]$range.End -gt $size) {
                            $range.End = $size
                        }

                        if ([int]$range.End -gt 0) {
                            $Bytes[$($size - $range.End)..($size - 1)]
                            $lengths += "$($size - $range.End)-$($size - 1)/$($size)"
                        }
                        else {
                            $lengths += "0-0/$($size)"
                        }
                    }

                    # normal range
                    else {
                        if ([int]$range.End -ge $size) {
                            Set-PodeResponseStatus -Code 416 -NoErrorPage
                            return
                        }

                        $Bytes[$range.Start..$range.End]
                        $lengths += "$($range.Start)-$($range.End)/$($size)"
                    }
                })

            Set-PodeHeader -Name 'Content-Range' -Value "bytes $($lengths -join ', ')"
            if ($StatusCode -eq 200) {
                Set-PodeResponseStatus -Code 206 -NoErrorPage
            }
        }

        # check if we need to compress the response
        if ($PodeContext.Server.Web.Compression.Enabled -and ![string]::IsNullOrWhiteSpace($WebEvent.AcceptEncoding)) {
            try {
                $ms = New-Object -TypeName System.IO.MemoryStream
                $stream = New-Object "System.IO.Compression.$($WebEvent.AcceptEncoding)Stream"($ms, [System.IO.Compression.CompressionMode]::Compress, $true)
                $stream.Write($Bytes, 0, $Bytes.Length)
                $stream.Close()
                $ms.Position = 0
                $Bytes = $ms.ToArray()
            }
            finally {
                if ($null -ne $stream) {
                    $stream.Close()
                }

                if ($null -ne $ms) {
                    $ms.Close()
                }
            }

            # set content encoding header
            Set-PodeHeader -Name 'Content-Encoding' -Value $WebEvent.AcceptEncoding
        }

        # write the content to the response stream
        $res.ContentLength64 = $Bytes.Length

        try {
            $ms = New-Object -TypeName System.IO.MemoryStream
            $ms.Write($Bytes, 0, $Bytes.Length)
            $ms.WriteTo($res.OutputStream)
        }
        catch {
            if ((Test-PodeValidNetworkFailure $_.Exception)) {
                return
            }

            $_ | Write-PodeErrorLog
            throw
        }
        finally {
            if ($null -ne $ms) {
                $ms.Close()
            }
        }
    }
}

<#
.SYNOPSIS
Renders the content of a static, or dynamic, file on the Response.

.DESCRIPTION
Renders the content of a static, or dynamic, file on the Response.
You can set browser's to cache the content, and also override the file's content type.

.PARAMETER Path
The path to a file.

.PARAMETER Data
A HashTable of dynamic data to supply to a dynamic file.

.PARAMETER ContentType
The content type of the file's contents - this overrides the file's extension.

.PARAMETER MaxAge
The maximum age to cache the file's content on the browser, in seconds.

.PARAMETER StatusCode
The status code to set against the response.

.PARAMETER Cache
Should the file's content be cached by browsers, or not?

.PARAMETER FileBrowser
If the path is a folder, instead of returning 404, will return A browsable content of the directory.

.EXAMPLE
Write-PodeFileResponse -Path 'C:/Files/Stuff.txt'

.EXAMPLE
Write-PodeFileResponse -Path 'C:/Files/Stuff.txt' -Cache -MaxAge 1800

.EXAMPLE
Write-PodeFileResponse -Path 'C:/Files/Stuff.txt' -ContentType 'application/json'

.EXAMPLE
Write-PodeFileResponse -Path 'C:/Views/Index.pode' -Data @{ Counter = 2 }

.EXAMPLE
Write-PodeFileResponse -Path 'C:/Files/Stuff.txt' -StatusCode 201

.EXAMPLE
Write-PodeFileResponse -Path 'C:/Files/' -FileBrowser
#>
function Write-PodeFileResponse {
    [CmdletBinding()]
    param (
        [Parameter(Mandatory = $true, ValueFromPipeline = $true)]
        [ValidateNotNull()]
        [string]
        $Path,

        [Parameter()]
        $Data = @{},

        [Parameter()]
        [string]
        $ContentType = $null,

        [Parameter()]
        [int]
        $MaxAge = 3600,

        [Parameter()]
        [int]
        $StatusCode = 200,

        [switch]
        $Cache,

        [switch]
        $FileBrowser
    )

    # resolve for relative path
    $RelativePath = Get-PodeRelativePath -Path $Path -JoinRoot

    Write-PodeFileResponseInternal -Path $RelativePath -Data $Data -ContentType $ContentType -MaxAge $MaxAge `
        -StatusCode $StatusCode -Cache:$Cache -FileBrowser:$FileBrowser
}

<<<<<<< HEAD


<#
.SYNOPSIS
Serves a directory listing as a web page.

.DESCRIPTION
The Write-PodeDirectoryResponse function generates an HTML response that lists the contents of a specified directory,
allowing for browsing of files and directories. It supports both Windows and Unix-like environments by adjusting the
display of file attributes accordingly. If the path is a directory, it generates a browsable HTML view; otherwise, it
serves the file directly.

.PARAMETER Path
The path to the directory that should be displayed. This path is resolved and used to generate a list of contents.

.EXAMPLE
Write-PodeDirectoryResponse -Path './static'

Generates and serves an HTML page that lists the contents of the './static' directory, allowing users to click through files and directories.
#>
function Write-PodeDirectoryResponse {
    [CmdletBinding()]
    param (
        [Parameter(Mandatory = $true, ValueFromPipeline = $true)]
        [ValidateNotNull()]
        [string]
        $Path
    )

    # resolve for relative path
    $RelativePath = Get-PodeRelativePath -Path $Path -JoinRoot

=======
<#
.SYNOPSIS
Serves a directory listing as a web page.

.DESCRIPTION
The Write-PodeDirectoryResponse function generates an HTML response that lists the contents of a specified directory,
allowing for browsing of files and directories. It supports both Windows and Unix-like environments by adjusting the
display of file attributes accordingly. If the path is a directory, it generates a browsable HTML view; otherwise, it
serves the file directly.

.PARAMETER Path
The path to the directory that should be displayed. This path is resolved and used to generate a list of contents.

.EXAMPLE
Write-PodeDirectoryResponse -Path './static'

Generates and serves an HTML page that lists the contents of the './static' directory, allowing users to click through files and directories.
#>
function Write-PodeDirectoryResponse {
    [CmdletBinding()]
    param (
        [Parameter(Mandatory = $true, ValueFromPipeline = $true)]
        [ValidateNotNull()]
        [string]
        $Path
    )

    # resolve for relative path
    $RelativePath = Get-PodeRelativePath -Path $Path -JoinRoot

>>>>>>> c4184424
    if (Test-Path -Path $RelativePath -PathType Container) {
        Write-PodeDirectoryResponseInternal -Path $RelativePath
    }
    else {
        Set-PodeResponseStatus -Code 404
    }
}
<<<<<<< HEAD


=======
>>>>>>> c4184424
<#
.SYNOPSIS
Writes CSV data to the Response.

.DESCRIPTION
Writes CSV data to the Response, setting the content type accordingly.

.PARAMETER Value
A String, PSObject, or HashTable value.

.PARAMETER Path
The path to a CSV file.

.PARAMETER StatusCode
The status code to set against the response.

.EXAMPLE
Write-PodeCsvResponse -Value "Name`nRick"

.EXAMPLE
Write-PodeCsvResponse -Value @{ Name = 'Rick' }

.EXAMPLE
Write-PodeCsvResponse -Path 'E:/Files/Names.csv'
#>
function Write-PodeCsvResponse {
    [CmdletBinding(DefaultParameterSetName = 'Value')]
    param (
        [Parameter(Mandatory = $true, ParameterSetName = 'Value', ValueFromPipeline = $true, Position = 0)]
        $Value,

        [Parameter(Mandatory = $true, ParameterSetName = 'File')]
        [string]
        $Path,

        [Parameter()]
        [int]
        $StatusCode = 200
    )

    switch ($PSCmdlet.ParameterSetName.ToLowerInvariant()) {
        'file' {
            if (Test-PodePath $Path) {
                $Value = Get-PodeFileContent -Path $Path
            }
        }

        'value' {
            if ($Value -isnot [string]) {
                $Value = @(foreach ($v in $Value) {
                        New-Object psobject -Property $v
                    })

                if (Test-PodeIsPSCore) {
                    $Value = ($Value | ConvertTo-Csv -Delimiter ',' -IncludeTypeInformation:$false)
                }
                else {
                    $Value = ($Value | ConvertTo-Csv -Delimiter ',' -NoTypeInformation)
                }

                $Value = ($Value -join ([environment]::NewLine))
            }
        }
    }

    if ([string]::IsNullOrWhiteSpace($Value)) {
        $Value = [string]::Empty
    }

    Write-PodeTextResponse -Value $Value -ContentType 'text/csv' -StatusCode $StatusCode
}


<#
.SYNOPSIS
Writes HTML data to the Response.

.DESCRIPTION
Writes HTML data to the Response, setting the content type accordingly.

.PARAMETER Value
A String, PSObject, or HashTable value.

.PARAMETER Path
The path to a HTML file.

.PARAMETER StatusCode
The status code to set against the response.

.EXAMPLE
Write-PodeHtmlResponse -Value "Raw HTML can be placed here"

.EXAMPLE
Write-PodeHtmlResponse -Value @{ Message = 'Hello, all!' }

.EXAMPLE
Write-PodeHtmlResponse -Path 'E:/Site/About.html'
#>
function Write-PodeHtmlResponse {
    [CmdletBinding(DefaultParameterSetName = 'Value')]
    param (
        [Parameter(Mandatory = $true, ParameterSetName = 'Value', ValueFromPipeline = $true, Position = 0)]
        $Value,

        [Parameter(Mandatory = $true, ParameterSetName = 'File')]
        [string]
        $Path,

        [Parameter()]
        [int]
        $StatusCode = 200
    )

    switch ($PSCmdlet.ParameterSetName.ToLowerInvariant()) {
        'file' {
            if (Test-PodePath $Path) {
                $Value = Get-PodeFileContent -Path $Path
            }
        }

        'value' {
            if ($Value -isnot [string]) {
                $Value = ($Value | ConvertTo-Html)
                $Value = ($Value -join ([environment]::NewLine))
            }
        }
    }

    if ([string]::IsNullOrWhiteSpace($Value)) {
        $Value = [string]::Empty
    }

    Write-PodeTextResponse -Value $Value -ContentType 'text/html' -StatusCode $StatusCode
}


<#
.SYNOPSIS
Writes Markdown data to the Response.

.DESCRIPTION
Writes Markdown data to the Response, with the option to render it as HTML.

.PARAMETER Value
A String, PSObject, or HashTable value.

.PARAMETER Path
The path to a Markdown file.

.PARAMETER StatusCode
The status code to set against the response.

.PARAMETER AsHtml
If supplied, the Markdown will be converted to HTML. (This is only supported in PS7+)

.EXAMPLE
Write-PodeMarkdownResponse -Value '# Hello, world!' -AsHtml

.EXAMPLE
Write-PodeMarkdownResponse -Path 'E:/Site/About.md'
#>
function Write-PodeMarkdownResponse {
    [CmdletBinding(DefaultParameterSetName = 'Value')]
    param (
        [Parameter(Mandatory = $true, ParameterSetName = 'Value', ValueFromPipeline = $true, Position = 0)]
        $Value,

        [Parameter(Mandatory = $true, ParameterSetName = 'File')]
        [string]
        $Path,

        [Parameter()]
        [int]
        $StatusCode = 200,

        [switch]
        $AsHtml
    )

    switch ($PSCmdlet.ParameterSetName.ToLowerInvariant()) {
        'file' {
            if (Test-PodePath $Path) {
                $Value = Get-PodeFileContent -Path $Path
            }
        }
    }

    if ([string]::IsNullOrWhiteSpace($Value)) {
        $Value = [string]::Empty
    }

    $mimeType = 'text/markdown'

    if ($AsHtml) {
        if ($PSVersionTable.PSVersion.Major -ge 7) {
            $mimeType = 'text/html'
            $Value = ($Value | ConvertFrom-Markdown).Html
        }
    }

    Write-PodeTextResponse -Value $Value -ContentType $mimeType -StatusCode $StatusCode
}

<#
.SYNOPSIS
Writes JSON data to the Response.

.DESCRIPTION
Writes JSON data to the Response, setting the content type accordingly.

.PARAMETER Value
A String, PSObject, or HashTable value. For non-string values, they will be converted to JSON.

.PARAMETER Path
The path to a JSON file.

.PARAMETER Depth
The Depth to generate the JSON document - the larger this value the worse performance gets.

.PARAMETER StatusCode
The status code to set against the response.

.PARAMETER NoCompress
The JSON document is not compressed (Human readable form)

.EXAMPLE
Write-PodeJsonResponse -Value '{"name": "Rick"}'

.EXAMPLE
Write-PodeJsonResponse -Value @{ Name = 'Rick' } -StatusCode 201

.EXAMPLE
Write-PodeJsonResponse -Path 'E:/Files/Names.json'
#>
function Write-PodeJsonResponse {
    [CmdletBinding(DefaultParameterSetName = 'Value')]
    param (
        [Parameter(Mandatory = $true, ParameterSetName = 'Value', ValueFromPipeline = $true, Position = 0)]
        [AllowNull()]
        $Value,

        [Parameter(Mandatory = $true, ParameterSetName = 'File')]
        [string]
        $Path,

        [Parameter(ParameterSetName = 'Value')]
        [ValidateRange(0, 100)]
        [int]
        $Depth = 10,

        [Parameter()]
        [int]
        $StatusCode = 200,

        [Parameter(ParameterSetName = 'Value')]
        [switch]
        $NoCompress

    )

    switch ($PSCmdlet.ParameterSetName.ToLowerInvariant()) {
        'file' {
            if (Test-PodePath $Path) {
                $Value = Get-PodeFileContent -Path $Path
            }
            if ([string]::IsNullOrWhiteSpace($Value)) {
                $Value = '{}'
            }
        }

        'value' {
            if ($Value -isnot [string]) {
                if ($Depth -le 0) {
                    $Value = (ConvertTo-Json -InputObject $Value -Compress:(!$NoCompress))
                }
                else {
                    $Value = (ConvertTo-Json -InputObject $Value -Depth $Depth -Compress:(!$NoCompress))
                }
            }
        }
    }

    if ([string]::IsNullOrWhiteSpace($Value)) {
        $Value = '{}'
    }

    Write-PodeTextResponse -Value $Value -ContentType 'application/json' -StatusCode $StatusCode
}


<#
.SYNOPSIS
Writes XML data to the Response.

.DESCRIPTION
Writes XML data to the Response, setting the content type accordingly.

.PARAMETER Value
A String, PSObject, or HashTable value.

.PARAMETER Path
The path to an XML file.

.PARAMETER StatusCode
The status code to set against the response.

.EXAMPLE
Write-PodeXmlResponse -Value '<root><name>Rick</name></root>'

.EXAMPLE
Write-PodeXmlResponse -Value @{ Name = 'Rick' } -StatusCode 201

.EXAMPLE
Write-PodeXmlResponse -Path 'E:/Files/Names.xml'
#>
function Write-PodeXmlResponse {
    [CmdletBinding(DefaultParameterSetName = 'Value')]
    param (
        [Parameter(Mandatory = $true, ParameterSetName = 'Value', ValueFromPipeline = $true, Position = 0)]
        [AllowNull()]
        $Value,

        [Parameter(Mandatory = $true, ParameterSetName = 'File')]
        [string]
        $Path,

        [Parameter()]
        [int]
        $StatusCode = 200
    )

    switch ($PSCmdlet.ParameterSetName.ToLowerInvariant()) {
        'file' {
            if (Test-PodePath $Path) {
                $Value = Get-PodeFileContent -Path $Path
            }
        }

        'value' {
            if ($Value -isnot [string]) {
                $Value = @(foreach ($v in $Value) {
                        New-Object psobject -Property $v
                    })

                $Value = ($Value | ConvertTo-Xml -Depth 10 -As String -NoTypeInformation)
            }
        }
    }

    if ([string]::IsNullOrWhiteSpace($Value)) {
        $Value = [string]::Empty
    }

    Write-PodeTextResponse -Value $Value -ContentType 'text/xml' -StatusCode $StatusCode
}

<#
.SYNOPSIS
Writes YAML data to the Response.

.DESCRIPTION
Writes YAML data to the Response, setting the content type accordingly.

.PARAMETER Value
A String, PSObject, or HashTable value. For non-string values, they will be converted to YAML.

.PARAMETER Path
The path to a YAML file.

.PARAMETER ContentType
Because JSON content has not yet an official content type. one custom can be specified here (Default: 'application/x-yaml' )

.PARAMETER Depth
The Depth to generate the YAML document - the larger this value the worse performance gets.

.PARAMETER StatusCode
The status code to set against the response.

.EXAMPLE
Write-PodeYamlResponse -Value '{"name": "Rick"}'

.EXAMPLE
Write-PodeYamlResponse -Value @{ Name = 'Rick' } -StatusCode 201

.EXAMPLE
Write-PodeYamlResponse -Path 'E:/Files/Names.json'
#>
function Write-PodeYamlResponse {
    [CmdletBinding(DefaultParameterSetName = 'Value')]
    param (
        [Parameter(Mandatory = $true, ParameterSetName = 'Value', ValueFromPipeline = $true, Position = 0)]
        [AllowNull()]
        $Value,

        [Parameter(Mandatory = $true, ParameterSetName = 'File')]
        [string]
        $Path,

        [Parameter()]
        [ValidatePattern('^\w+\/[\w\.\+-]+$')]
        [ValidateNotNullOrEmpty()]
        [string]
        $ContentType = 'application/x-yaml',


        [Parameter(ParameterSetName = 'Value')]
        [ValidateRange(0, 100)]
        [int]
        $Depth = 10,

        [Parameter()]
        [int]
        $StatusCode = 200
    )

    switch ($PSCmdlet.ParameterSetName.ToLowerInvariant()) {
        'file' {
            if (Test-PodePath $Path) {
                $Value = Get-PodeFileContent -Path $Path
            }
        }

        'value' {
            if ($Value -isnot [string]) {
                if ( $Depth -gt 0) {
                    $Value = ConvertTo-PodeYaml -InputObject $Value -Depth $Depth
                }
                else {
                    $Value = ConvertTo-PodeYaml -InputObject $Value
                }
            }
        }
    }
    if ([string]::IsNullOrWhiteSpace($Value)) {
        $Value = '[]'
    }

    Write-PodeTextResponse -Value $Value -ContentType $ContentType -StatusCode $StatusCode

}



<#
.SYNOPSIS
Renders a dynamic, or static, View on the Response.

.DESCRIPTION
Renders a dynamic, or static, View on the Response; allowing for dynamic data to be supplied.

.PARAMETER Path
The path to a View, relative to the "/views" directory. (Extension is optional).

.PARAMETER Data
Any dynamic data to supply to a dynamic View.

.PARAMETER StatusCode
The status code to set against the response.

.PARAMETER Folder
If supplied, a custom views folder will be used.

.PARAMETER FlashMessages
Automatically supply all Flash messages in the current session to the View.

.EXAMPLE
Write-PodeViewResponse -Path 'index'

.EXAMPLE
Write-PodeViewResponse -Path 'accounts/profile_page' -Data @{ Username = 'Morty' }

.EXAMPLE
Write-PodeViewResponse -Path 'login' -FlashMessages
#>
function Write-PodeViewResponse {
    [CmdletBinding()]
    param (
        [Parameter(Mandatory = $true, ValueFromPipeline = $true)]
        [string]
        $Path,

        [Parameter()]
        [hashtable]
        $Data = @{},

        [Parameter()]
        [int]
        $StatusCode = 200,

        [Parameter()]
        [string]
        $Folder,

        [switch]
        $FlashMessages
    )

    # default data if null
    if ($null -eq $Data) {
        $Data = @{}
    }

    # add path to data as "pagename" - unless key already exists
    if (!$Data.ContainsKey('pagename')) {
        $Data['pagename'] = $Path
    }

    # load all flash messages if needed
    if ($FlashMessages -and ($null -ne $WebEvent.Session.Data.Flash)) {
        $Data['flash'] = @{}

        foreach ($name in (Get-PodeFlashMessageNames)) {
            $Data.flash[$name] = (Get-PodeFlashMessage -Name $name)
        }
    }
    elseif ($null -eq $Data['flash']) {
        $Data['flash'] = @{}
    }

    # add view engine extension
    $ext = Get-PodeFileExtension -Path $Path
    if ([string]::IsNullOrWhiteSpace($ext)) {
        $Path += ".$($PodeContext.Server.ViewEngine.Extension)"
    }

    # only look in the view directories
    $viewFolder = $PodeContext.Server.InbuiltDrives['views']
    if (![string]::IsNullOrWhiteSpace($Folder)) {
        $viewFolder = $PodeContext.Server.Views[$Folder]
    }

    $Path = [System.IO.Path]::Combine($viewFolder, $Path)

    # test the file path, and set status accordingly
    if (!(Test-PodePath $Path)) {
        return
    }

    # run any engine logic and render it
    $engine = (Get-PodeViewEngineType -Path $Path)
    $value = (Get-PodeFileContentUsingViewEngine -Path $Path -Data $Data)

    switch ($engine.ToLowerInvariant()) {
        'md' {
            Write-PodeMarkdownResponse -Value $value -StatusCode $StatusCode -AsHtml
        }

        default {
            Write-PodeHtmlResponse -Value $value -StatusCode $StatusCode
        }
    }
}


<#
.SYNOPSIS
Sets the Status Code of the Response, and controls rendering error pages.

.DESCRIPTION
Sets the Status Code of the Response, and controls rendering error pages.

.PARAMETER Code
The Status Code to set on the Response.

.PARAMETER Description
An optional Status Description.

.PARAMETER Exception
An exception to use when detailing error information on error pages.

.PARAMETER ContentType
The content type of the error page to use.

.PARAMETER NoErrorPage
Don't render an error page when the Status Code is 400+.

.EXAMPLE
Set-PodeResponseStatus -Code 404

.EXAMPLE
Set-PodeResponseStatus -Code 500 -Exception $_.Exception

.EXAMPLE
Set-PodeResponseStatus -Code 500 -Exception $_.Exception -ContentType 'application/json'
#>
function Set-PodeResponseStatus {
    [CmdletBinding()]
    param (
        [Parameter(Mandatory = $true)]
        [int]
        $Code,

        [Parameter()]
        [string]
        $Description,

        [Parameter()]
        $Exception,

        [Parameter()]
        [string]
        $ContentType = $null,

        [switch]
        $NoErrorPage
    )

    # already sent? skip
    if ($WebEvent.Response.Sent) {
        return
    }

    # set the code
    $WebEvent.Response.StatusCode = $Code

    # set an appropriate description (mapping if supplied is blank)
    if ([string]::IsNullOrWhiteSpace($Description)) {
        $Description = (Get-PodeStatusDescription -StatusCode $Code)
    }

    if (!$PodeContext.Server.IsServerless -and ![string]::IsNullOrWhiteSpace($Description)) {
        $WebEvent.Response.StatusDescription = $Description
    }

    # if the status code is >=400 then attempt to load error page
    if (!$NoErrorPage -and ($Code -ge 400)) {
        Show-PodeErrorPage -Code $Code -Description $Description -Exception $Exception -ContentType $ContentType
    }
}

<#
.SYNOPSIS
Redirecting a user to a new URL.

.DESCRIPTION
Redirecting a user to a new URL, or the same URL as the Request but a different Protocol - or other components.

.PARAMETER Url
Redirect the user to a new URL, or a relative path.

.PARAMETER EndpointName
The Name of an Endpoint to redirect to.

.PARAMETER Port
Change the port of the current Request before redirecting.

.PARAMETER Protocol
Change the protocol of the current Request before redirecting.

.PARAMETER Address
Change the domain address of the current Request before redirecting.

.PARAMETER Moved
Set the Status Code as "301 Moved", rather than "302 Redirect".

.EXAMPLE
Move-PodeResponseUrl -Url 'https://google.com'

.EXAMPLE
Move-PodeResponseUrl -Url '/about'

.EXAMPLE
Move-PodeResponseUrl -Protocol HTTPS

.EXAMPLE
Move-PodeResponseUrl -Port 9000 -Moved
#>
function Move-PodeResponseUrl {
    [CmdletBinding(DefaultParameterSetName = 'Url')]
    param(
        [Parameter(Mandatory = $true, ParameterSetName = 'Url')]
        [string]
        $Url,

        [Parameter(ParameterSetName = 'Endpoint')]
        [string]
        $EndpointName,

        [Parameter(ParameterSetName = 'Components')]
        [int]
        $Port = 0,

        [Parameter(ParameterSetName = 'Components')]
        [ValidateSet('', 'Http', 'Https')]
        [string]
        $Protocol,

        [Parameter(ParameterSetName = 'Components')]
        [string]
        $Address,

        [switch]
        $Moved
    )

    # build the url
    if ($PSCmdlet.ParameterSetName -ieq 'components') {
        $uri = $WebEvent.Request.Url

        # set the protocol
        $Protocol = $Protocol.ToLowerInvariant()
        if ([string]::IsNullOrWhiteSpace($Protocol)) {
            $Protocol = $uri.Scheme
        }

        # set the domain
        if ([string]::IsNullOrWhiteSpace($Address)) {
            $Address = $uri.Host
        }

        # set the port
        if ($Port -le 0) {
            $Port = $uri.Port
        }

        $PortStr = [string]::Empty
        if (@(80, 443) -notcontains $Port) {
            $PortStr = ":$($Port)"
        }

        # combine to form the url
        $Url = "$($Protocol)://$($Address)$($PortStr)$($uri.PathAndQuery)"
    }

    # build the url from an endpoint
    elseif ($PSCmdlet.ParameterSetName -ieq 'endpoint') {
        $endpoint = Get-PodeEndpointByName -Name $EndpointName -ThrowError

        # set the port
        $PortStr = [string]::Empty
        if (@(80, 443) -notcontains $endpoint.Port) {
            $PortStr = ":$($endpoint.Port)"
        }

        $Url = "$($endpoint.Protocol)://$($endpoint.FriendlyName)$($PortStr)$($WebEvent.Request.Url.PathAndQuery)"
    }

    Set-PodeHeader -Name 'Location' -Value $Url

    if ($Moved) {
        Set-PodeResponseStatus -Code 301 -Description 'Moved'
    }
    else {
        Set-PodeResponseStatus -Code 302 -Description 'Redirect'
    }
}

<#
.SYNOPSIS
Writes data to a TCP socket stream.

.DESCRIPTION
Writes data to a TCP socket stream.

.PARAMETER Message
The message to write

.EXAMPLE
Write-PodeTcpClient -Message '250 OK'
#>
function Write-PodeTcpClient {
    [CmdletBinding()]
    param(
        [Parameter(ValueFromPipeline = $true)]
        [string]
        $Message
    )

    $TcpEvent.Response.WriteLine($Message, $true)
}

<#
.SYNOPSIS
Reads data from a TCP socket stream.

.DESCRIPTION
Reads data from a TCP socket stream.

.PARAMETER Timeout
An optional Timeout in milliseconds.

.PARAMETER CheckBytes
An optional array of bytes to check at the end of a receievd data stream, to determine if the data is complete.

.PARAMETER CRLFMessageEnd
If supplied, the CheckBytes will be set to 13 and 10 to make sure a message ends with CR and LF.

.EXAMPLE
$data = Read-PodeTcpClient

.EXAMPLE
$data = Read-PodeTcpClient -CRLFMessageEnd
#>
function Read-PodeTcpClient {
    [CmdletBinding(DefaultParameterSetName = 'default')]
    [OutputType([string])]
    param(
        [Parameter()]
        [int]
        $Timeout = 0,

        [Parameter(ParameterSetName = 'CheckBytes')]
        [byte[]]
        $CheckBytes = $null,

        [Parameter(ParameterSetName = 'CRLF')]
        [switch]
        $CRLFMessageEnd
    )

    $cBytes = $CheckBytes
    if ($CRLFMessageEnd) {
        $cBytes = [byte[]]@(13, 10)
    }

    return (Wait-PodeTask -Task $TcpEvent.Request.Read($cBytes, $PodeContext.Tokens.Cancellation.Token) -Timeout $Timeout)
}

<#
.SYNOPSIS
Close an open TCP client connection

.DESCRIPTION
Close an open TCP client connection

.EXAMPLE
Close-PodeTcpClient
#>
function Close-PodeTcpClient {
    [CmdletBinding()]
    param()

    $TcpEvent.Request.Close()
}

<#
.SYNOPSIS
Saves any uploaded files on the Request to the File System.

.DESCRIPTION
Saves any uploaded files on the Request to the File System.

.PARAMETER Key
The name of the key within the $WebEvent's Data HashTable that stores the file names.

.PARAMETER Path
The path to save files. If this is a directory then the file name of the uploaded file will be used, but if this is a file path then that name is used instead.
If the Request has multiple files in, and you specify a file path, then all files will be saved to that one file path - overwriting each other.

.PARAMETER FileName
An optional FileName to save a specific files if multiple files were supplied in the Request. By default, every file is saved.

.EXAMPLE
Save-PodeRequestFile -Key 'avatar'

.EXAMPLE
Save-PodeRequestFile -Key 'avatar' -Path 'F:/Images'

.EXAMPLE
Save-PodeRequestFile -Key 'avatar' -Path 'F:/Images' -FileName 'icon.png'
#>
function Save-PodeRequestFile {
    [CmdletBinding()]
    param(
        [Parameter(Mandatory = $true)]
        [string]
        $Key,

        [Parameter()]
        [string]
        $Path = '.',

        [Parameter()]
        [string[]]
        $FileName
    )

    # if path is '.', replace with server root
    $Path = Get-PodeRelativePath -Path $Path -JoinRoot

    # ensure the parameter name exists in data
    if (!(Test-PodeRequestFile -Key $Key)) {
        throw "A parameter called '$($Key)' was not supplied in the request, or has no data available"
    }

    # get the file names
    $files = @($WebEvent.Data[$Key])
    if (($null -ne $FileName) -and ($FileName.Length -gt 0)) {
        $files = @(foreach ($file in $files) {
                if ($FileName -icontains $file) {
                    $file
                }
            })
    }

    # ensure the file data exists
    foreach ($file in $files) {
        if (!$WebEvent.Files.ContainsKey($file)) {
            throw "No data for file '$($file)' was uploaded in the request"
        }
    }

    # save the files
    foreach ($file in $files) {
        # if the path is a directory, add the filename
        $filePath = $Path
        if (Test-Path -Path $filePath -PathType Container) {
            $filePath = [System.IO.Path]::Combine($filePath, $file)
        }

        # save the file
        $WebEvent.Files[$file].Save($filePath)
    }
}

<#
.SYNOPSIS
Test to see if the Request contains the key for any uploaded files.

.DESCRIPTION
Test to see if the Request contains the key for any uploaded files.

.PARAMETER Key
The name of the key within the $WebEvent's Data HashTable that stores the file names.

.PARAMETER FileName
An optional FileName to test for a specific file within the list of uploaded files.

.EXAMPLE
Test-PodeRequestFile -Key 'avatar'

.EXAMPLE
Test-PodeRequestFile -Key 'avatar' -FileName 'icon.png'
#>
function Test-PodeRequestFile {
    [CmdletBinding()]
    [OutputType([bool])]
    param(
        [Parameter(Mandatory = $true)]
        [string]
        $Key,

        [Parameter()]
        [string]
        $FileName
    )

    # ensure the parameter name exists in data
    if (!$WebEvent.Data.ContainsKey($Key)) {
        return $false
    }

    # ensure it has filenames
    if ([string]::IsNullOrEmpty($WebEvent.Data[$Key])) {
        return $false
    }

    # do we have any specific files?
    if (![string]::IsNullOrEmpty($FileName)) {
        return (@($WebEvent.Data[$Key]) -icontains $FileName)
    }

    # we have files
    return $true
}

<#
.SYNOPSIS
Short description

.DESCRIPTION
Long description

.PARAMETER Type
The type name of the view engine (inbuilt types are: Pode and HTML).

.PARAMETER ScriptBlock
A ScriptBlock for specifying custom view engine rendering rules.

.PARAMETER Extension
A custom extension for the engine's files.

.EXAMPLE
Set-PodeViewEngine -Type HTML

.EXAMPLE
Set-PodeViewEngine -Type Markdown

.EXAMPLE
Set-PodeViewEngine -Type PSHTML -Extension PS1 -ScriptBlock { param($path, $data) /* logic */ }
#>
function Set-PodeViewEngine {
    [CmdletBinding()]
    param(
        [Parameter()]
        [string]
        $Type,

        [Parameter()]
        [scriptblock]
        $ScriptBlock = $null,

        [Parameter()]
        [string]
        $Extension
    )

    # truncate markdown
    if ($Type -ieq 'Markdown') {
        $Type = 'md'
    }

    # override extension with type
    if ([string]::IsNullOrWhiteSpace($Extension)) {
        $Extension = $Type
    }

    # check if the scriptblock has any using vars
    if ($null -ne $ScriptBlock) {
        $ScriptBlock, $usingVars = Convert-PodeScopedVariables -ScriptBlock $ScriptBlock -PSSession $PSCmdlet.SessionState
    }

    # setup view engine config
    $PodeContext.Server.ViewEngine.Type = $Type.ToLowerInvariant()
    $PodeContext.Server.ViewEngine.Extension = $Extension.ToLowerInvariant()
    $PodeContext.Server.ViewEngine.ScriptBlock = $ScriptBlock
    $PodeContext.Server.ViewEngine.UsingVariables = $usingVars
    $PodeContext.Server.ViewEngine.IsDynamic = (@('html', 'md') -inotcontains $Type)
}

<#
.SYNOPSIS
Includes the contents of a partial View into another dynamic View.

.DESCRIPTION
Includes the contents of a partial View into another dynamic View. The partial View can be static or dynamic.

.PARAMETER Path
The path to a partial View, relative to the "/views" directory. (Extension is optional).

.PARAMETER Data
Any dynamic data to supply to a dynamic partial View.

.PARAMETER Folder
If supplied, a custom views folder will be used.

.EXAMPLE
Use-PodePartialView -Path 'shared/footer'
#>
function Use-PodePartialView {
    [CmdletBinding()]
    [OutputType([string])]
    param (
        [Parameter(Mandatory = $true, ValueFromPipeline = $true)]
        [string]
        $Path,

        [Parameter()]
        $Data = @{},

        [Parameter()]
        [string]
        $Folder
    )

    # default data if null
    if ($null -eq $Data) {
        $Data = @{}
    }
    # add view engine extension
    $ext = Get-PodeFileExtension -Path $Path
    if ([string]::IsNullOrWhiteSpace($ext)) {
        $Path += ".$($PodeContext.Server.ViewEngine.Extension)"
    }

    # only look in the view directory
    $viewFolder = $PodeContext.Server.InbuiltDrives['views']
    if (![string]::IsNullOrWhiteSpace($Folder)) {
        $viewFolder = $PodeContext.Server.Views[$Folder]
    }

    $Path = [System.IO.Path]::Combine($viewFolder, $Path)

    # test the file path, and set status accordingly
    if (!(Test-PodePath $Path -NoStatus)) {
        throw "File not found at path: $($Path)"
    }

    # run any engine logic
    return (Get-PodeFileContentUsingViewEngine -Path $Path -Data $Data)
}

<#
.SYNOPSIS
Broadcasts a message to connected WebSocket clients.

.DESCRIPTION
Broadcasts a message to all, or some, connected WebSocket clients. You can specify a path to send messages to, or a specific ClientId.

.PARAMETER Value
A String, PSObject, or HashTable value. For non-string values, they will be converted to JSON.

.PARAMETER Path
The Path of connected clients to send the message.

.PARAMETER ClientId
A specific ClientId of a connected client to send a message. Not currently used.

.PARAMETER Depth
The Depth to generate the JSON document - the larger this value the worse performance gets.

.PARAMETER Mode
The Mode to broadcast a message: Auto, Broadcast, Direct. (Default: Auto)

.PARAMETER IgnoreEvent
If supplied, if a SignalEvent is available it's data, such as path/clientId, will be ignored.

.EXAMPLE
Send-PodeSignal -Value @{ Message = 'Hello, world!' }

.EXAMPLE
Send-PodeSignal -Value @{ Data = @(123, 100, 101) } -Path '/response-charts'
#>
function Send-PodeSignal {
    [CmdletBinding()]
    param(
        [Parameter(ValueFromPipeline = $true)]
        $Value,

        [Parameter()]
        [string]
        $Path,

        [Parameter()]
        [string]
        $ClientId,

        [Parameter()]
        [int]
        $Depth = 10,

        [Parameter()]
        [ValidateSet('Auto', 'Broadcast', 'Direct')]
        [string]
        $Mode = 'Auto',

        [switch]
        $IgnoreEvent
    )
    # error if not configured
    if (!$PodeContext.Server.Signals.Enabled) {
        throw 'WebSockets have not been configured to send signal messages'
    }

    # do nothing if no value
    if (($null -eq $Value) -or ([string]::IsNullOrEmpty($Value))) {
        return
    }

    # jsonify the value
    if ($Value -isnot [string]) {
        if ($Depth -le 0) {
            $Value = (ConvertTo-Json -InputObject $Value -Compress)
        }
        else {
            $Value = (ConvertTo-Json -InputObject $Value -Depth $Depth -Compress)
        }
    }

    # check signal event
    if (!$IgnoreEvent -and ($null -ne $SignalEvent)) {
        if ([string]::IsNullOrWhiteSpace($Path)) {
            $Path = $SignalEvent.Data.Path
        }

        if ([string]::IsNullOrWhiteSpace($ClientId)) {
            $ClientId = $SignalEvent.Data.ClientId
        }

        if (($Mode -ieq 'Auto') -and ($SignalEvent.Data.Direct -or ($SignalEvent.ClientId -ieq $SignalEvent.Data.ClientId))) {
            $Mode = 'Direct'
        }
    }

    # broadcast or direct?
    if ($Mode -iin @('Auto', 'Broadcast')) {
        $PodeContext.Server.Signals.Listener.AddServerSignal($Value, $Path, $ClientId)
    }
    else {
        $SignalEvent.Response.Write($Value)
    }
}

<#
.SYNOPSIS
Add a custom path that contains additional views.

.DESCRIPTION
Add a custom path that contains additional views.

.PARAMETER Name
The Name of the views folder.

.PARAMETER Source
The literal, or relative, path to the directory that contains views.

.EXAMPLE
Add-PodeViewFolder -Name 'assets' -Source './assets'
#>
function Add-PodeViewFolder {
    [CmdletBinding()]
    param (
        [Parameter(Mandatory = $true)]
        [string]
        $Name,

        [Parameter(Mandatory = $true)]
        [string]
        $Source
    )

    # ensure the folder doesn't already exist
    if ($PodeContext.Server.Views.ContainsKey($Name)) {
        throw "The Views folder name already exists: $($Name)"
    }

    # ensure the path exists at server root
    $Source = Get-PodeRelativePath -Path $Source -JoinRoot
    if (!(Test-PodePath -Path $Source -NoStatus)) {
        throw "The Views path does not exist: $($Source)"
    }

    # setup a temp drive for the path
    $Source = New-PodePSDrive -Path $Source

    # add the route(s)
    Write-Verbose "Adding View Folder: [$($Name)] $($Source)"
    $PodeContext.Server.Views[$Name] = $Source
}

<#
.SYNOPSIS
Pre-emptively send an HTTP response back to the client. This can be dangerous, so only use this function if you know what you're doing.

.DESCRIPTION
Pre-emptively send an HTTP response back to the client. This can be dangerous, so only use this function if you know what you're doing.

.EXAMPLE
Send-PodeResponse
#>
function Send-PodeResponse {
    [CmdletBinding()]
    param()

    if ($null -ne $WebEvent.Response) {
        $WebEvent.Response.Send()
    }
}<|MERGE_RESOLUTION|>--- conflicted
+++ resolved
@@ -378,9 +378,6 @@
         -StatusCode $StatusCode -Cache:$Cache -FileBrowser:$FileBrowser
 }
 
-<<<<<<< HEAD
-
-
 <#
 .SYNOPSIS
 Serves a directory listing as a web page.
@@ -411,38 +408,6 @@
     # resolve for relative path
     $RelativePath = Get-PodeRelativePath -Path $Path -JoinRoot
 
-=======
-<#
-.SYNOPSIS
-Serves a directory listing as a web page.
-
-.DESCRIPTION
-The Write-PodeDirectoryResponse function generates an HTML response that lists the contents of a specified directory,
-allowing for browsing of files and directories. It supports both Windows and Unix-like environments by adjusting the
-display of file attributes accordingly. If the path is a directory, it generates a browsable HTML view; otherwise, it
-serves the file directly.
-
-.PARAMETER Path
-The path to the directory that should be displayed. This path is resolved and used to generate a list of contents.
-
-.EXAMPLE
-Write-PodeDirectoryResponse -Path './static'
-
-Generates and serves an HTML page that lists the contents of the './static' directory, allowing users to click through files and directories.
-#>
-function Write-PodeDirectoryResponse {
-    [CmdletBinding()]
-    param (
-        [Parameter(Mandatory = $true, ValueFromPipeline = $true)]
-        [ValidateNotNull()]
-        [string]
-        $Path
-    )
-
-    # resolve for relative path
-    $RelativePath = Get-PodeRelativePath -Path $Path -JoinRoot
-
->>>>>>> c4184424
     if (Test-Path -Path $RelativePath -PathType Container) {
         Write-PodeDirectoryResponseInternal -Path $RelativePath
     }
@@ -450,11 +415,6 @@
         Set-PodeResponseStatus -Code 404
     }
 }
-<<<<<<< HEAD
-
-
-=======
->>>>>>> c4184424
 <#
 .SYNOPSIS
 Writes CSV data to the Response.

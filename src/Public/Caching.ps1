<#
.SYNOPSIS
Return the value of a key from the cache. You can use "$value = $cache:key" as well.

.DESCRIPTION
Return the value of a key from the cache, or returns the value plus metadata such as expiry time if required. You can use "$value = $cache:key" as well.

.PARAMETER Key
The Key to be retrieved.

.PARAMETER Storage
An optional cache Storage name. (Default: in-memory)

.PARAMETER Metadata
If supplied, and if supported by the cache storage, an metadata such as expiry times will also be returned.

.EXAMPLE
$value = Get-PodeCache -Key 'ExampleKey'

.EXAMPLE
$value = Get-PodeCache -Key 'ExampleKey' -Storage 'ExampleStorage'

.EXAMPLE
$value = Get-PodeCache -Key 'ExampleKey' -Metadata

.EXAMPLE
$value = $cache:ExampleKey
#>
function Get-PodeCache {
    [CmdletBinding()]
    param(
        [Parameter(Mandatory = $true)]
        [string]
        $Key,

        [Parameter()]
        [string]
        $Storage = $null,

        [switch]
        $Metadata
    )

    # inmem or custom storage?
    if ([string]::IsNullOrEmpty($Storage)) {
        $Storage = $PodeContext.Server.Cache.DefaultStorage
    }

    # use inmem cache
    if ([string]::IsNullOrEmpty($Storage)) {
        return (Get-PodeCacheInternal -Key $Key -Metadata:$Metadata)
    }

    # used custom storage
    if (Test-PodeCacheStorage -Key $Storage) {
        return (Invoke-PodeScriptBlock -ScriptBlock $PodeContext.Server.Cache.Storage[$Storage].Get -Arguments @($Key, $Metadata.IsPresent) -Splat -Return)
    }

    # storage not found!
    # Cache storage with name not found when attempting to retrieve cached item
    throw ($PodeLocale.cacheStorageNotFoundForRetrieveExceptionMessage -f $Storage, $Key)
}

<#
.SYNOPSIS
Set (create/update) a key in the cache. You can use "$cache:key = 'value'" as well.

.DESCRIPTION
Set (create/update) a key in the cache, with an optional TTL value. You can use "$cache:key = 'value'" as well.

.PARAMETER Key
The Key to be set.

.PARAMETER InputObject
The value of the key to be set, can be any object type.

.PARAMETER Ttl
An optional TTL value, in seconds. The default is whatever "Get-PodeCacheDefaultTtl" retuns, which will be 3600 seconds when not set.

.PARAMETER Storage
An optional cache Storage name. (Default: in-memory)

.EXAMPLE
Set-PodeCache -Key 'ExampleKey' -InputObject 'ExampleValue'

.EXAMPLE
Set-PodeCache -Key 'ExampleKey' -InputObject 'ExampleValue' -Storage 'ExampleStorage'

.EXAMPLE
Set-PodeCache -Key 'ExampleKey' -InputObject 'ExampleValue' -Ttl 300

.EXAMPLE
Set-PodeCache -Key 'ExampleKey' -InputObject @{ Value = 'ExampleValue' }

.EXAMPLE
@{ Value = 'ExampleValue' } | Set-PodeCache -Key 'ExampleKey'

.EXAMPLE
$cache:ExampleKey = 'ExampleValue'
#>
function Set-PodeCache {
    [CmdletBinding()]
    param(
        [Parameter(Mandatory = $true)]
        [string]
        $Key,

        [Parameter(Mandatory = $true, ValueFromPipeline = $true)]
        [object]
        $InputObject,

        [Parameter()]
        [int]
        $Ttl = 0,

        [Parameter()]
        [string]
        $Storage = $null
    )

    Begin {
        # Initialize an array to hold piped-in values
        $pipelineValue = @()
    }

    process {
        # Add the current piped-in value to the array
        $pipelineValue += $_
    }

<<<<<<< HEAD
    End {
        # If there are multiple piped-in values, set InputObject to the array of values
        if ($pipelineValue.Count -gt 1) {
            $InputObject = $pipelineValue
        }

        # use the global settable default here
        if ($Ttl -le 0) {
            $Ttl = $PodeContext.Server.Cache.DefaultTtl
        }

        # inmem or custom storage?
        if ([string]::IsNullOrEmpty($Storage)) {
            $Storage = $PodeContext.Server.Cache.DefaultStorage
        }

        # use inmem cache
        if ([string]::IsNullOrEmpty($Storage)) {
            Set-PodeCacheInternal -Key $Key -InputObject $InputObject -Ttl $Ttl
        }

        # used custom storage
        elseif (Test-PodeCacheStorage -Key $Storage) {
            $null = Invoke-PodeScriptBlock -ScriptBlock $PodeContext.Server.Cache.Storage[$Storage].Set -Arguments @($Key, $InputObject, $Ttl) -Splat
        }

        # storage not found!
        else {
            throw "Cache storage with name '$($Storage)' not found when attempting to set cached item '$($Key)'"
        }
=======
    # used custom storage
    elseif (Test-PodeCacheStorage -Key $Storage) {
        $null = Invoke-PodeScriptBlock -ScriptBlock $PodeContext.Server.Cache.Storage[$Storage].Set -Arguments @($Key, $InputObject, $Ttl) -Splat
    }

    # storage not found!
    else {
        # Cache storage with name not found when attempting to set cached item
        throw ($PodeLocale.cacheStorageNotFoundForSetExceptionMessage -f $Storage, $Key)
>>>>>>> b94e28d1
    }
}

<#
.SYNOPSIS
Test if a key exists in the cache.

.DESCRIPTION
Test if a key exists in the cache, and isn't expired.

.PARAMETER Key
The Key to test.

.PARAMETER Storage
An optional cache Storage name. (Default: in-memory)

.EXAMPLE
Test-PodeCache -Key 'ExampleKey'

.EXAMPLE
Test-PodeCache -Key 'ExampleKey' -Storage 'ExampleStorage'
#>
function Test-PodeCache {
    [CmdletBinding()]
    param(
        [Parameter(Mandatory = $true)]
        [string]
        $Key,

        [Parameter()]
        [string]
        $Storage = $null
    )

    # inmem or custom storage?
    if ([string]::IsNullOrEmpty($Storage)) {
        $Storage = $PodeContext.Server.Cache.DefaultStorage
    }

    # use inmem cache
    if ([string]::IsNullOrEmpty($Storage)) {
        return (Test-PodeCacheInternal -Key $Key)
    }

    # used custom storage
    if (Test-PodeCacheStorage -Key $Storage) {
        return (Invoke-PodeScriptBlock -ScriptBlock $PodeContext.Server.Cache.Storage[$Storage].Test -Arguments @($Key) -Splat -Return)
    }

    # storage not found!
    # Cache storage with name not found when attempting to check if cached item exists
    throw ($PodeLocale.cacheStorageNotFoundForExistsExceptionMessage -f $Storage, $Key)
}

<#
.SYNOPSIS
Remove a key from the cache.

.DESCRIPTION
Remove a key from the cache.

.PARAMETER Key
The Key to be removed.

.PARAMETER Storage
An optional cache Storage name. (Default: in-memory)

.EXAMPLE
Remove-PodeCache -Key 'ExampleKey'

.EXAMPLE
Remove-PodeCache -Key 'ExampleKey' -Storage 'ExampleStorage'
#>
function Remove-PodeCache {
    [CmdletBinding()]
    param(
        [Parameter(Mandatory = $true)]
        [string]
        $Key,

        [Parameter()]
        [string]
        $Storage = $null
    )

    # inmem or custom storage?
    if ([string]::IsNullOrEmpty($Storage)) {
        $Storage = $PodeContext.Server.Cache.DefaultStorage
    }

    # use inmem cache
    if ([string]::IsNullOrEmpty($Storage)) {
        Remove-PodeCacheInternal -Key $Key
    }

    # used custom storage
    elseif (Test-PodeCacheStorage -Key $Storage) {
        $null = Invoke-PodeScriptBlock -ScriptBlock $PodeContext.Server.Cache.Storage[$Storage].Remove -Arguments @($Key) -Splat
    }

    # storage not found!
    else {
        # Cache storage with name not found when attempting to remove cached item
        throw ($PodeLocale.cacheStorageNotFoundForRemoveExceptionMessage -f $Storage, $Key)
    }
}

<#
.SYNOPSIS
Clear all keys from the cache.

.DESCRIPTION
Clear all keys from the cache.

.PARAMETER Storage
An optional cache Storage name. (Default: in-memory)

.EXAMPLE
Clear-PodeCache

.EXAMPLE
Clear-PodeCache -Storage 'ExampleStorage'
#>
function Clear-PodeCache {
    [CmdletBinding()]
    param(
        [Parameter()]
        [string]
        $Storage = $null
    )

    # inmem or custom storage?
    if ([string]::IsNullOrEmpty($Storage)) {
        $Storage = $PodeContext.Server.Cache.DefaultStorage
    }

    # use inmem cache
    if ([string]::IsNullOrEmpty($Storage)) {
        Clear-PodeCacheInternal
    }

    # used custom storage
    elseif (Test-PodeCacheStorage -Key $Storage) {
        $null = Invoke-PodeScriptBlock -ScriptBlock $PodeContext.Server.Cache.Storage[$Storage].Clear
    }

    # storage not found!
    else {
        # Cache storage with name not found when attempting to clear the cache
        throw ($PodeLocale.cacheStorageNotFoundForClearExceptionMessage -f $Storage)
    }
}

<#
.SYNOPSIS
Add a cache storage.

.DESCRIPTION
Add a cache storage.

.PARAMETER Name
The Name of the cache storage.

.PARAMETER Get
A Get ScriptBlock, to retrieve a key's value from the cache, or the value plus metadata if required. Supplied parameters: Key, Metadata.

.PARAMETER Set
A Set ScriptBlock, to set/create/update a key's value in the cache. Supplied parameters: Key, Value, TTL.

.PARAMETER Remove
A Remove ScriptBlock, to remove a key from the cache. Supplied parameters: Key.

.PARAMETER Test
A Test ScriptBlock, to test if a key exists in the cache. Supplied parameters: Key.

.PARAMETER Clear
A Clear ScriptBlock, to remove all keys from the cache. Use an empty ScriptBlock if not supported.

.PARAMETER Default
If supplied, this cache storage will be set as the default storage.

.EXAMPLE
Add-PodeCacheStorage -Name 'ExampleStorage' -Get {} -Set {} -Remove {} -Test {} -Clear {}
#>
function Add-PodeCacheStorage {
    [CmdletBinding()]
    param(
        [Parameter(Mandatory = $true)]
        [ValidateNotNullOrEmpty()]
        [string]
        $Name,

        [Parameter(Mandatory = $true)]
        [scriptblock]
        $Get,

        [Parameter(Mandatory = $true)]
        [scriptblock]
        $Set,

        [Parameter(Mandatory = $true)]
        [scriptblock]
        $Remove,

        [Parameter(Mandatory = $true)]
        [scriptblock]
        $Test,

        [Parameter(Mandatory = $true)]
        [scriptblock]
        $Clear,

        [switch]
        $Default
    )

    # test if storage already exists
    if (Test-PodeCacheStorage -Name $Name) {
        # Cache Storage with name already exists
        throw ($PodeLocale.cacheStorageAlreadyExistsExceptionMessage -f $Name)
    }

    # add cache storage
    $PodeContext.Server.Cache.Storage[$Name] = @{
        Name    = $Name
        Get     = $Get
        Set     = $Set
        Remove  = $Remove
        Test    = $Test
        Clear   = $Clear
        Default = $Default.IsPresent
    }

    # is default storage?
    if ($Default) {
        $PodeContext.Server.Cache.DefaultStorage = $Name
    }
}

<#
.SYNOPSIS
Remove a cache storage.

.DESCRIPTION
Remove a cache storage.

.PARAMETER Name
The Name of the cache storage.

.EXAMPLE
Remove-PodeCacheStorage -Name 'ExampleStorage'
#>
function Remove-PodeCacheStorage {
    [CmdletBinding()]
    param(
        [Parameter(Mandatory = $true)]
        [string]
        $Name
    )

    $null = $PodeContext.Server.Cache.Storage.Remove($Name)
}

<#
.SYNOPSIS
Returns a cache storage.

.DESCRIPTION
Returns a cache storage.

.PARAMETER Name
The Name of the cache storage.

.EXAMPLE
$storage = Get-PodeCacheStorage -Name 'ExampleStorage'
#>
function Get-PodeCacheStorage {
    [CmdletBinding()]
    param(
        [Parameter(Mandatory = $true)]
        [string]
        $Name
    )

    return $PodeContext.Server.Cache.Storage[$Name]
}

<#
.SYNOPSIS
Test if a cache storage has been added/exists.

.DESCRIPTION
Test if a cache storage has been added/exists.

.PARAMETER Name
The Name of the cache storage.

.EXAMPLE
if (Test-PodeCacheStorage -Name 'ExampleStorage') { }
#>
function Test-PodeCacheStorage {
    [CmdletBinding()]
    param(
        [Parameter(Mandatory = $true)]
        [string]
        $Name
    )

    return $PodeContext.Server.Cache.Storage.ContainsKey($Name)
}

<#
.SYNOPSIS
Set a default cache storage.

.DESCRIPTION
Set a default cache storage.

.PARAMETER Name
The Name of the default storage to use for caching.

.EXAMPLE
Set-PodeCacheDefaultStorage -Name 'ExampleStorage'
#>
function Set-PodeCacheDefaultStorage {
    [CmdletBinding()]
    param(
        [Parameter(Mandatory = $true)]
        [string]
        $Name
    )

    $PodeContext.Server.Cache.DefaultStorage = $Name
}

<#
.SYNOPSIS
Returns the current default cache Storage name.

.DESCRIPTION
Returns the current default cache Storage name. Empty/null if one isn't set.

.EXAMPLE
$storageName = Get-PodeCacheDefaultStorage
#>
function Get-PodeCacheDefaultStorage {
    [CmdletBinding()]
    param()

    return $PodeContext.Server.Cache.DefaultStorage
}

<#
.SYNOPSIS
Set a default cache TTL.

.DESCRIPTION
Set a default cache TTL.

.PARAMETER Value
A default TTL value, in seconds, to use when setting cache key expiries.

.EXAMPLE
Set-PodeCacheDefaultTtl -Value 3600
#>
function Set-PodeCacheDefaultTtl {
    [CmdletBinding()]
    param(
        [Parameter(Mandatory = $true)]
        [int]
        $Value
    )

    if ($Value -le 0) {
        return
    }

    $PodeContext.Server.Cache.DefaultTtl = $Value
}

<#
.SYNOPSIS
Returns the current default cache TTL value.

.DESCRIPTION
Returns the current default cache TTL value. 3600 seconds is the default TTL if not set.

.EXAMPLE
$ttl = Get-PodeCacheDefaultTtl
#>
function Get-PodeCacheDefaultTtl {
    [CmdletBinding()]
    param()

    return $PodeContext.Server.Cache.DefaultTtl
}<|MERGE_RESOLUTION|>--- conflicted
+++ resolved
@@ -128,7 +128,6 @@
         $pipelineValue += $_
     }
 
-<<<<<<< HEAD
     End {
         # If there are multiple piped-in values, set InputObject to the array of values
         if ($pipelineValue.Count -gt 1) {
@@ -155,21 +154,10 @@
             $null = Invoke-PodeScriptBlock -ScriptBlock $PodeContext.Server.Cache.Storage[$Storage].Set -Arguments @($Key, $InputObject, $Ttl) -Splat
         }
 
-        # storage not found!
-        else {
-            throw "Cache storage with name '$($Storage)' not found when attempting to set cached item '$($Key)'"
-        }
-=======
-    # used custom storage
-    elseif (Test-PodeCacheStorage -Key $Storage) {
-        $null = Invoke-PodeScriptBlock -ScriptBlock $PodeContext.Server.Cache.Storage[$Storage].Set -Arguments @($Key, $InputObject, $Ttl) -Splat
-    }
-
     # storage not found!
     else {
         # Cache storage with name not found when attempting to set cached item
         throw ($PodeLocale.cacheStorageNotFoundForSetExceptionMessage -f $Storage, $Key)
->>>>>>> b94e28d1
     }
 }
 

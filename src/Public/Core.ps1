--- conflicted
+++ resolved
@@ -201,12 +201,10 @@
         throw
     }
     finally {
-<<<<<<< HEAD
         Invoke-PodeEvent -Type Stop
-=======
+
         # set output values
         Set-PodeOutputVariables
->>>>>>> 87a62456
 
         # clean the runspaces and tokens
         Close-PodeServerInternal -ShowDoneMessage:$ShowDoneMessage

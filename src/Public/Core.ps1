<#
.SYNOPSIS
    Starts a Pode server with the supplied script block or file containing the server logic.

.DESCRIPTION
    This function initializes and starts a Pode server based on the provided configuration.
    It supports both inline script blocks and external files for defining server logic.
    The server's behavior, console output, and various features can be customized using parameters.
    Additionally, it manages server termination, cancellation, and cleanup processes.

.PARAMETER ScriptBlock
    The main logic for the server, provided as a script block.

.PARAMETER FilePath
    A literal or relative path to a file containing the server's logic.
    The directory of this file will be used as the server's root path unless a specific -RootPath is supplied.

.PARAMETER Interval
    Specifies the interval in seconds for invoking the script block in 'Service' type servers.

.PARAMETER Name
    An optional name for the server, useful for identification in logs and future extensions.

.PARAMETER Threads
    The number of threads to allocate for Web, SMTP, and TCP servers. Defaults to 1.

.PARAMETER RootPath
    Overrides the server's root path. If not provided, the root path will be derived from the file path or the current working directory.

.PARAMETER Request
    Provides request details for serverless environments that Pode can parse and use.

.PARAMETER ServerlessType
    Specifies the serverless type for Pode. Valid values are:
    - AzureFunctions
    - AwsLambda

.PARAMETER StatusPageExceptions
    Controls the visibility of stack traces on status pages. Valid values are:
    - Show
    - Hide

.PARAMETER ListenerType
    Specifies a custom socket listener. Defaults to Pode's inbuilt listener.

.PARAMETER EnablePool
    Configures specific runspace pools (e.g., Timers, Schedules, Tasks, WebSockets, Files) for ad-hoc usage.

.PARAMETER Browse
    Opens the default web endpoint in the browser upon server start.

.PARAMETER CurrentPath
    Sets the server's root path to the current working directory. Only applicable when -FilePath is used.

.PARAMETER EnableBreakpoints
    Enables breakpoints created using `Wait-PodeDebugger`.

.PARAMETER DisableTermination
    Prevents termination, suspension, or resumption of the server via console commands.

.PARAMETER DisableConsoleInput
    Disables all console interactions for the server.

.PARAMETER ClearHost
    Clears the console screen whenever the server state changes (e.g., running → suspend → resume).

.PARAMETER Quiet
    Suppresses all output from the server.

.PARAMETER HideOpenAPI
    Hides OpenAPI details such as specification and documentation URLs from the console output.

.PARAMETER HideEndpoints
    Hides the list of active endpoints from the console output.

.PARAMETER ShowHelp
    Displays a help menu in the console with available control commands.

.PARAMETER IgnoreServerConfig
    Prevents the server from loading settings from the server.psd1 configuration file.

.PARAMETER ConfigFile
    Specifies a custom configuration file instead of using the default `server.psd1`.

.PARAMETER Daemon
    Configures the server to run as a daemon with minimal console interaction and output.

.EXAMPLE
    Start-PodeServer { /* server logic */ }
    Starts a Pode server using the supplied script block.

.EXAMPLE
    Start-PodeServer -FilePath './server.ps1' -Browse
    Starts a Pode server using the logic defined in an external file and opens the default endpoint in the browser.

.EXAMPLE
    Start-PodeServer -ServerlessType AwsLambda -Request $LambdaInput { /* server logic */ }
    Starts a Pode server in a serverless environment, using AWS Lambda input.

.EXAMPLE
    Start-PodeServer -HideOpenAPI -ClearHost { /* server logic */ }
    Starts a Pode server with console output configured to hide OpenAPI details and clear the console on state changes.

.NOTES
    This function is part of the Pode framework and is responsible for server initialization, configuration,
    request handling, and cleanup. It supports both standalone and serverless deployments, and provides
    extensive customization options for developers.
#>
function Start-PodeServer {
    [CmdletBinding(DefaultParameterSetName = 'Script')]
    param(
        [Parameter(Mandatory = $true, ValueFromPipeline = $true, Position = 0, ParameterSetName = 'Script')]
        [Parameter(Mandatory = $true, ParameterSetName = 'ScriptDaemon')]
        [scriptblock]
        $ScriptBlock,

        [Parameter(Mandatory = $true, ParameterSetName = 'File')]
        [Parameter(Mandatory = $true, ParameterSetName = 'FileDaemon')]
        [string]
        $FilePath,

        [Parameter()]
        [int]
        $Interval = 0,

        [Parameter()]
        [string]
        $Name,

        [Parameter()]
        [int]
        $Threads = 1,

        [Parameter()]
        [string]
        $RootPath,

        [Parameter()]
        $Request,

        [Parameter()]
        [ValidateSet('', 'AzureFunctions', 'AwsLambda')]
        [string]
        $ServerlessType = [string]::Empty,

        [Parameter()]
        [ValidateSet('', 'Hide', 'Show')]
        [string]
        $StatusPageExceptions = [string]::Empty,

        [Parameter()]
        [string]
        $ListenerType = [string]::Empty,

        [Parameter()]
        [ValidateSet('Timers', 'Schedules', 'Tasks', 'WebSockets', 'Files')]
        [string[]]
        $EnablePool,

        [Parameter(ParameterSetName = 'File')]
        [Parameter(ParameterSetName = 'Script')]
        [switch]
        $Browse,

        [Parameter(Mandatory = $true, ParameterSetName = 'FileDaemon')]
        [Parameter(ParameterSetName = 'File')]
        [switch]
        $CurrentPath,

        [Parameter(ParameterSetName = 'File')]
        [Parameter(ParameterSetName = 'Script')]
        [switch]
        $EnableBreakpoints,

        [Parameter(ParameterSetName = 'File')]
        [Parameter(ParameterSetName = 'Script')]
        [switch]
        $DisableTermination,

        [Parameter(ParameterSetName = 'File')]
        [Parameter(ParameterSetName = 'Script')]
        [switch]
        $Quiet,

        [Parameter(ParameterSetName = 'File')]
        [Parameter(ParameterSetName = 'Script')]
        [switch]
        $DisableConsoleInput,

        [switch]
        $ClearHost,

        [switch]
        $HideOpenAPI,

        [switch]
        $HideEndpoints,

        [switch]
        $ShowHelp,

        [switch]
        $IgnoreServerConfig,

        [string]
        $ConfigFile,

        [Parameter(Mandatory = $true, ParameterSetName = 'FileDaemon')]
        [Parameter(Mandatory = $true, ParameterSetName = 'ScriptDaemon')]
        [switch]
        $Daemon
    )

    begin {
        $pipelineItemCount = 0
    }

    process {
        $pipelineItemCount++
    }

    end {
        if ($pipelineItemCount -gt 1) {
            throw ($PodeLocale.fnDoesNotAcceptArrayAsPipelineInputExceptionMessage -f $($MyInvocation.MyCommand.Name))
        }    # Store the name of the current runspace
        $previousRunspaceName = Get-PodeCurrentRunspaceName
        # Sets the name of the current runspace
        Set-PodeCurrentRunspaceName -Name 'PodeServer'

        # ensure the session is clean
        $Script:PodeContext = $null
        $ShowDoneMessage = $true

        # check if podeWatchdog is configured
        if ($PodeService) {
            if ($null -ne $PodeService.DisableTermination -or
                $null -ne $PodeService.Quiet -or
                $null -ne $PodeService.PipeName
            ) {
                $DisableTermination = [switch]$PodeService.DisableTermination
                $Quiet = [switch]$PodeService.Quiet

                $monitorService = @{
                    DisableTermination = $PodeService.DisableTermination
                    Quiet              = $PodeService.Quiet
                    PipeName           = $PodeService.PipeName
                }
                write-podehost $PodeService -Explode -Force
            }
        }

        try {
            # if we have a filepath, resolve it - and extract a root path from it
            if ($PSCmdlet.ParameterSetName -ieq 'file') {
                $FilePath = Get-PodeRelativePath -Path $FilePath -Resolve -TestPath -JoinRoot -RootPath $MyInvocation.PSScriptRoot

                # if not already supplied, set root path
                if ([string]::IsNullOrWhiteSpace($RootPath)) {
                    if ($CurrentPath) {
                        $RootPath = $PWD.Path
                    }
                    else {
                        $RootPath = Split-Path -Parent -Path $FilePath
                    }
                }
            }

            # configure the server's root path
            if (!(Test-PodeIsEmpty $RootPath)) {
                $RootPath = Get-PodeRelativePath -Path $RootPath -RootPath $MyInvocation.PSScriptRoot -JoinRoot -Resolve -TestPath
            }

<<<<<<< HEAD
            $params = @{
=======

            # Define parameters for the context creation
            $ContextParams = @{
>>>>>>> f4db4b62
                ScriptBlock          = $ScriptBlock
                FilePath             = $FilePath
                Threads              = $Threads
                Interval             = $Interval
<<<<<<< HEAD
                ServerRoot           = $(Protect-PodeValue -Value $RootPath -Default $MyInvocation.PSScriptRoot)
=======
                ServerRoot           = Protect-PodeValue -Value $RootPath -Default $MyInvocation.PSScriptRoot
>>>>>>> f4db4b62
                ServerlessType       = $ServerlessType
                ListenerType         = $ListenerType
                EnablePool           = $EnablePool
                StatusPageExceptions = $StatusPageExceptions
<<<<<<< HEAD
                DisableTermination   = $DisableTermination
                Quiet                = $Quiet
                EnableBreakpoints    = $EnableBreakpoints
                Service              = $monitorService
            }
            # create main context object
            $PodeContext = New-PodeContext @params

            # set it so ctrl-c can terminate, unless serverless/iis, or disabled
            if (!$PodeContext.Server.DisableTermination -and ($null -eq $psISE)) {
                [Console]::TreatControlCAsInput = $true
=======
                Console              = Get-PodeDefaultConsole
                EnableBreakpoints    = $EnableBreakpoints
                IgnoreServerConfig   = $IgnoreServerConfig
                ConfigFile           = $ConfigFile
            }


            # Create main context object
            $PodeContext = New-PodeContext @ContextParams

            # Define parameter values with comments explaining each one
            $ConfigParameters = @{
                DisableTermination  = $DisableTermination   # Disable termination of the Pode server from the console
                DisableConsoleInput = $DisableConsoleInput  # Disable input from the console for the Pode server
                Quiet               = $Quiet                # Enable quiet mode, suppressing console output
                ClearHost           = $ClearHost            # Clear the host on startup
                HideOpenAPI         = $HideOpenAPI          # Hide the OpenAPI documentation display
                HideEndpoints       = $HideEndpoints        # Hide the endpoints list display
                ShowHelp            = $ShowHelp             # Show help information in the console
                Daemon              = $Daemon               # Enable daemon mode, combining multiple configurations
>>>>>>> f4db4b62
            }

            # Call the function using splatting
            Set-PodeConsoleOverrideConfiguration @ConfigParameters

            # start the file monitor for interally restarting
            Start-PodeFileMonitor

            # start the server
            Start-PodeInternalServer -Request $Request -Browse:$Browse

            # at this point, if it's just a one-one off script, return
            if (!(Test-PodeServerKeepOpen)) {
                return
            }

            # Sit in a loop waiting for server termination/cancellation or a restart request.
            while (!(Test-PodeCancellationTokenRequest -Type Terminate)) {
                # Retrieve the current state of the server (e.g., Running, Suspended).
                $serverState = Get-PodeServerState

                # If console input is not disabled, invoke any actions based on console commands.
                if (!$PodeContext.Server.Console.DisableConsoleInput) {
                    Invoke-PodeConsoleAction -ServerState $serverState
                }

                # Resolve cancellation token requests (e.g., Restart, Enable/Disable, Suspend/Resume).
                Resolve-PodeCancellationToken -ServerState $serverState

                # Pause for 1 second before re-checking the state and processing the next action.
                Start-Sleep -Seconds 1
            }


            if ($PodeContext.Server.IsIIS -and $PodeContext.Server.IIS.Shutdown) {
                # (IIS Shutdown)
                Write-PodeHost $PodeLocale.iisShutdownMessage -NoNewLine -ForegroundColor Yellow
                Write-PodeHost ' ' -NoNewLine
            }

            # Terminating...
            Invoke-PodeEvent -Type Terminate
            Close-PodeServer
            Show-PodeConsoleInfo
        }
        catch {
            $_ | Write-PodeErrorLog

            Invoke-PodeEvent -Type Crash
            $ShowDoneMessage = $false
            throw
        }
        finally {
            Invoke-PodeEvent -Type Stop

            # set output values
            Set-PodeOutputVariable

            # unregister secret vaults
            Unregister-PodeSecretVaultsInternal

            # clean the runspaces and tokens
            Close-PodeServerInternal

            Show-PodeConsoleInfo

            # Restore the name of the current runspace
            Set-PodeCurrentRunspaceName -Name $previousRunspaceName

            if (($ShowDoneMessage -and ($PodeContext.Server.Types.Length -gt 0) -and !$PodeContext.Server.IsServerless)) {
                Write-PodeHost $PodeLocale.doneMessage -ForegroundColor Green
            }

            # clean the session
            $PodeContext = $null
            $PodeLocale = $null
        }
    }
}

<#
.SYNOPSIS
    Closes the Pode server.

.DESCRIPTION
    Closes the Pode server.

.EXAMPLE
    Close-PodeServer
#>
function Close-PodeServer {
    [CmdletBinding()]
    param()

    Close-PodeCancellationTokenRequest -Type Cancellation, Terminate
}

<#
.SYNOPSIS
Restarts the Pode server.

.DESCRIPTION
Restarts the Pode server.

.EXAMPLE
Restart-PodeServer
#>
function Restart-PodeServer {
    [CmdletBinding()]
    param()

    # Only if the Restart feature is anabled
    if ($PodeContext.Server.AllowedActions.Restart) {
        Close-PodeCancellationTokenRequest -Type Restart
    }
}


<#
.SYNOPSIS
    Resumes the Pode server from a suspended state.

.DESCRIPTION
    This function resumes the Pode server, ensuring all associated runspaces are restored to their normal execution state.
    It triggers the 'Resume' event, updates the server's suspended status, and clears the host for a refreshed console view.

.PARAMETER Timeout
    The maximum time, in seconds, to wait for each runspace to be recovered before timing out. Default is 30 seconds.

.EXAMPLE
    Resume-PodeServer
    # Resumes the Pode server after a suspension.

#>
function Resume-PodeServer {
    [CmdletBinding()]
    param(
        [int]
        $Timeout
    )
    # Only if the Suspend feature is anabled
    if ($PodeContext.Server.AllowedActions.Suspend) {
        if ($Timeout) {
            $PodeContext.Server.AllowedActions.Timeout.Resume = $Timeout
        }

        if ((Test-PodeServerState -State Suspended)) {
            Set-PodeResumeToken
        }
    }
}


<#
.SYNOPSIS
    Suspends the Pode server and its runspaces.

.DESCRIPTION
    This function suspends the Pode server by pausing all associated runspaces and ensuring they enter a debug state.
    It triggers the 'Suspend' event, updates the server's suspended status, and provides feedback during the suspension process.

.PARAMETER Timeout
    The maximum time, in seconds, to wait for each runspace to be suspended before timing out. Default is 30 seconds.

.EXAMPLE
    Suspend-PodeServer
    # Suspends the Pode server with a timeout of 60 seconds.

#>
function Suspend-PodeServer {
    [CmdletBinding()]
    param(
        [int]
        $Timeout
    )
    # Only if the Suspend feature is anabled
    if ($PodeContext.Server.AllowedActions.Suspend) {
        if ($Timeout) {
            $PodeContext.Server.AllowedActions.Timeout.Suspend = $Timeout
        }
        if (!(Test-PodeServerState -State Suspended)) {
            Set-PodeSuspendToken
        }
    }
}

<#
.SYNOPSIS
Helper wrapper function to start a Pode web server for a static website at the current directory.

.DESCRIPTION
Helper wrapper function to start a Pode web server for a static website at the current directory.

.PARAMETER Threads
The numbers of threads to use for requests.

.PARAMETER RootPath
An override for the Server's root path.

.PARAMETER Address
The IP/Hostname of the endpoint.

.PARAMETER Port
The Port number of the endpoint.

.PARAMETER Https
Start the server using HTTPS, if no certificate details are supplied a self-signed certificate will be generated.

.PARAMETER Certificate
The path to a certificate that can be use to enable HTTPS.

.PARAMETER CertificatePassword
The password for the certificate referenced in CertificateFile.

.PARAMETER CertificateKey
A key file to be paired with a PEM certificate referenced in CertificateFile

.PARAMETER X509Certificate
The raw X509 certificate that can be use to enable HTTPS.

.PARAMETER Path
The URI path for the static Route.

.PARAMETER Defaults
An array of default pages to display, such as 'index.html'.

.PARAMETER DownloadOnly
When supplied, all static content on this Route will be attached as downloads - rather than rendered.

.PARAMETER FileBrowser
When supplied, If the path is a folder, instead of returning 404, will return A browsable content of the directory.

.PARAMETER Browse
Open the web server's default endpoint in your default browser.

.EXAMPLE
Start-PodeStaticServer

.EXAMPLE
Start-PodeStaticServer -Address '127.0.0.3' -Port 8000

.EXAMPLE
Start-PodeStaticServer -Path '/installers' -DownloadOnly
#>
function Start-PodeStaticServer {
    [CmdletBinding()]
    param(
        [Parameter()]
        [int]
        $Threads = 3,

        [Parameter()]
        [string]
        $RootPath = $PWD,

        [Parameter()]
        [string]
        $Address = 'localhost',

        [Parameter()]
        [int]
        $Port = 0,

        [Parameter()]
        [switch]
        $Https,

        [Parameter()]
        [string]
        $Certificate = $null,

        [Parameter()]
        [string]
        $CertificatePassword = $null,

        [Parameter()]
        [string]
        $CertificateKey = $null,

        [Parameter()]
        [X509Certificate]
        $X509Certificate = $null,

        [Parameter()]
        [string]
        $Path = '/',

        [Parameter()]
        [string[]]
        $Defaults,

        [switch]
        $DownloadOnly,

        [switch]
        $FileBrowser,

        [switch]
        $Browse
    )

    Start-PodeServer -RootPath $RootPath -Threads $Threads -Browse:$Browse -ScriptBlock {
        # add either an http or https endpoint
        if ($Https) {
            if ($null -ne $X509Certificate) {
                Add-PodeEndpoint -Address $Address -Port $Port -Protocol Https -X509Certificate $X509Certificate
            }
            elseif (![string]::IsNullOrWhiteSpace($Certificate)) {
                Add-PodeEndpoint -Address $Address -Port $Port -Protocol Https -Certificate $Certificate -CertificatePassword $CertificatePassword -CertificateKey $CertificateKey
            }
            else {
                Add-PodeEndpoint -Address $Address -Port $Port -Protocol Https -SelfSigned
            }
        }
        else {
            Add-PodeEndpoint -Address $Address -Port $Port -Protocol Http
        }

        # add the static route
        Add-PodeStaticRoute -Path $Path -Source (Get-PodeServerPath) -Defaults $Defaults -DownloadOnly:$DownloadOnly -FileBrowser:$FileBrowser
    }
}

<#
.SYNOPSIS
A default server secret that can be for signing values like Session, Cookies, or SSE IDs.

.DESCRIPTION
A default server secret that can be for signing values like Session, Cookies, or SSE IDs. This secret is regenerated
on every server start and restart.

.EXAMPLE
$secret = Get-PodeServerDefaultSecret
#>
function Get-PodeServerDefaultSecret {
    [CmdletBinding()]
    param()

    return $PodeContext.Server.DefaultSecret
}

<#
.SYNOPSIS
The CLI for Pode, to initialise, build and start your Server.

.DESCRIPTION
The CLI for Pode, to initialise, build and start your Server.

.PARAMETER Action
The action to invoke on your Server.

.PARAMETER Dev
Supply when running "pode install", this will install any dev packages defined in your package.json.

.EXAMPLE
pode install -dev

.EXAMPLE
pode build

.EXAMPLE
pode start
#>
function Pode {
    [Diagnostics.CodeAnalysis.SuppressMessageAttribute('PSAvoidUsingWriteHost', '')]
    [CmdletBinding()]
    param(
        [Parameter(Mandatory = $true)]
        [ValidateSet('init', 'test', 'start', 'install', 'build')]
        [Alias('a')]
        [string]
        $Action,

        [switch]
        [Alias('d')]
        $Dev
    )

    # default config file name and content
    $file = './package.json'
    $name = Split-Path -Leaf -Path $pwd
    $data = $null

    # default config data that's used to populate on init
    $map = @{
        'name'        = $name
        'version'     = '1.0.0'
        'description' = ''
        'main'        = './server.ps1'
        'scripts'     = @{
            'start'   = './server.ps1'
            'install' = 'yarn install --force --ignore-scripts --modules-folder pode_modules'
            'build'   = 'psake'
            'test'    = 'invoke-pester ./tests/*.ps1'
        }
        'author'      = ''
        'license'     = 'MIT'
    }

    # check and load config if already exists
    if (Test-Path $file) {
        $data = (Get-Content $file | ConvertFrom-Json)
    }

    # quick check to see if the data is required
    if ($Action -ine 'init') {
        if ($null -eq $data) {
            Write-PodeHost 'package.json file not found' -ForegroundColor Red
            return
        }
        else {
            $actionScript = $data.scripts.$Action

            if ([string]::IsNullOrWhiteSpace($actionScript) -and $Action -ieq 'start') {
                $actionScript = $data.main
            }

            if ([string]::IsNullOrWhiteSpace($actionScript) -and $Action -ine 'install') {
                Write-PodeHost "package.json does not contain a script for the $($Action) action" -ForegroundColor Yellow
                return
            }
        }
    }
    else {
        if ($null -ne $data) {
            Write-PodeHost 'package.json already exists' -ForegroundColor Yellow
            return
        }
    }

    switch ($Action.ToLowerInvariant()) {
        'init' {
            $v = Read-Host -Prompt "name ($($map.name))"
            if (![string]::IsNullOrWhiteSpace($v)) { $map.name = $v }

            $v = Read-Host -Prompt "version ($($map.version))"
            if (![string]::IsNullOrWhiteSpace($v)) { $map.version = $v }

            $map.description = Read-Host -Prompt 'description'

            $v = Read-Host -Prompt "entry point ($($map.main))"
            if (![string]::IsNullOrWhiteSpace($v)) { $map.main = $v; $map.scripts.start = $v }

            $map.author = Read-Host -Prompt 'author'

            $v = Read-Host -Prompt "license ($($map.license))"
            if (![string]::IsNullOrWhiteSpace($v)) { $map.license = $v }

            $map | ConvertTo-Json -Depth 10 | Out-File -FilePath $file -Encoding utf8 -Force
            Write-PodeHost 'Success, saved package.json' -ForegroundColor Green
        }

        'test' {
            Invoke-PodePackageScript -ActionScript $actionScript
        }

        'start' {
            Invoke-PodePackageScript -ActionScript $actionScript
        }

        'install' {
            if ($Dev) {
                Install-PodeLocalModule -Module $data.devModules
            }

            Install-PodeLocalModule -Module $data.modules
            Invoke-PodePackageScript -ActionScript $actionScript
        }

        'build' {
            Invoke-PodePackageScript -ActionScript $actionScript
        }
    }
}

<#
.SYNOPSIS
Opens a Web Server up as a Desktop Application.

.DESCRIPTION
Opens a Web Server up as a Desktop Application.

.PARAMETER Title
The title of the Application's window.

.PARAMETER Icon
A path to an icon image for the Application.

.PARAMETER WindowState
The state the Application's window starts, such as Minimized.

.PARAMETER WindowStyle
The border style of the Application's window.

.PARAMETER ResizeMode
Specifies if the Application's window is resizable.

.PARAMETER Height
The height of the window.

.PARAMETER Width
The width of the window.

.PARAMETER EndpointName
The specific endpoint name to use, if you are listening on multiple endpoints.

.PARAMETER HideFromTaskbar
Stops the Application from appearing on the taskbar.

.EXAMPLE
Show-PodeGui -Title 'MyApplication' -WindowState 'Maximized'
#>
function Show-PodeGui {
    [CmdletBinding()]
    param(
        [Parameter(Mandatory = $true, ValueFromPipeline = $true)]
        [string]
        $Title,

        [Parameter()]
        [string]
        $Icon,

        [Parameter()]
        [ValidateSet('Normal', 'Maximized', 'Minimized')]
        [string]
        $WindowState = 'Normal',

        [Parameter()]
        [ValidateSet('None', 'SingleBorderWindow', 'ThreeDBorderWindow', 'ToolWindow')]
        [string]
        $WindowStyle = 'SingleBorderWindow',

        [Parameter()]
        [ValidateSet('CanResize', 'CanMinimize', 'NoResize')]
        [string]
        $ResizeMode = 'CanResize',

        [Parameter()]
        [int]
        $Height = 0,

        [Parameter()]
        [int]
        $Width = 0,

        [Parameter()]
        [string]
        $EndpointName,

        [switch]
        $HideFromTaskbar
    )
    begin {
        $pipelineItemCount = 0
    }

    process {

        $pipelineItemCount++
    }

    end {
        if ($pipelineItemCount -gt 1) {
            throw ($PodeLocale.fnDoesNotAcceptArrayAsPipelineInputExceptionMessage -f $($MyInvocation.MyCommand.Name))
        }
        # error if serverless
        Test-PodeIsServerless -FunctionName 'Show-PodeGui' -ThrowError

        # only valid for Windows PowerShell
        if ((Test-PodeIsPSCore) -and ($PSVersionTable.PSVersion.Major -eq 6)) {
            # Show-PodeGui is currently only available for Windows PowerShell and PowerShell 7+ on Windows
            throw ($PodeLocale.showPodeGuiOnlyAvailableOnWindowsExceptionMessage)
        }

        # enable the gui and set general settings
        $PodeContext.Server.Gui.Enabled = $true
        $PodeContext.Server.Gui.Title = $Title
        $PodeContext.Server.Gui.ShowInTaskbar = !$HideFromTaskbar
        $PodeContext.Server.Gui.WindowState = $WindowState
        $PodeContext.Server.Gui.WindowStyle = $WindowStyle
        $PodeContext.Server.Gui.ResizeMode = $ResizeMode

        # set the window's icon path
        if (![string]::IsNullOrWhiteSpace($Icon)) {
            $PodeContext.Server.Gui.Icon = Get-PodeRelativePath -Path $Icon -JoinRoot -Resolve
            if (!(Test-Path $PodeContext.Server.Gui.Icon)) {
                # Path to icon for GUI does not exist
                throw ($PodeLocale.pathToIconForGuiDoesNotExistExceptionMessage -f $PodeContext.Server.Gui.Icon)
            }
        }

        # set the height of the window
        $PodeContext.Server.Gui.Height = $Height
        if ($PodeContext.Server.Gui.Height -le 0) {
            $PodeContext.Server.Gui.Height = 'auto'
        }

        # set the width of the window
        $PodeContext.Server.Gui.Width = $Width
        if ($PodeContext.Server.Gui.Width -le 0) {
            $PodeContext.Server.Gui.Width = 'auto'
        }

        # set the gui to use a specific listener
        $PodeContext.Server.Gui.EndpointName = $EndpointName

        if (![string]::IsNullOrWhiteSpace($EndpointName)) {
            if (!$PodeContext.Server.Endpoints.ContainsKey($EndpointName)) {
                # Endpoint with name '$EndpointName' does not exist.
                throw ($PodeLocale.endpointNameNotExistExceptionMessage -f $EndpointName)
            }

            $PodeContext.Server.Gui.Endpoint = $PodeContext.Server.Endpoints[$EndpointName]
        }
    }
}

<#
.SYNOPSIS
<<<<<<< HEAD
Bind an endpoint to listen for incoming Requests.

.DESCRIPTION
Bind an endpoint to listen for incoming Requests. The endpoints can be HTTP, HTTPS, TCP or SMTP, with the option to bind certificates.

.PARAMETER Address
The IP/Hostname of the endpoint (Default: localhost).

.PARAMETER Port
The Port number of the endpoint.

.PARAMETER Hostname
An optional hostname for the endpoint, specifying a hostname restricts access to just the hostname.

.PARAMETER Protocol
The protocol of the supplied endpoint.

.PARAMETER Certificate
The path to a certificate that can be use to enable HTTPS

.PARAMETER CertificatePassword
The password for the certificate file referenced in Certificate

.PARAMETER CertificateKey
A key file to be paired with a PEM certificate file referenced in Certificate

.PARAMETER CertificateThumbprint
A certificate thumbprint to bind onto HTTPS endpoints (Windows).

.PARAMETER CertificateName
A certificate subject name to bind onto HTTPS endpoints (Windows).

.PARAMETER CertificateStoreName
The name of a certifcate store where a certificate can be found (Default: My) (Windows).

.PARAMETER CertificateStoreLocation
The location of a certifcate store where a certificate can be found (Default: CurrentUser) (Windows).

.PARAMETER X509Certificate
The raw X509 certificate that can be use to enable HTTPS

.PARAMETER TlsMode
The TLS mode to use on secure connections, options are Implicit or Explicit (SMTP only) (Default: Implicit).

.PARAMETER Name
An optional name for the endpoint, that can be used with other functions (Default: GUID).

.PARAMETER RedirectTo
The Name of another Endpoint to automatically generate a redirect route for all traffic.

.PARAMETER Description
A quick description of the Endpoint - normally used in OpenAPI.

.PARAMETER Acknowledge
An optional Acknowledge message to send to clients when they first connect, for TCP and SMTP endpoints only.

.PARAMETER SslProtocol
One or more optional SSL Protocols this endpoints supports. (Default: SSL3/TLS12 - Just TLS12 on MacOS).

.PARAMETER CRLFMessageEnd
If supplied, TCP endpoints will expect incoming data to end with CRLF.

.PARAMETER Force
Ignore Adminstrator checks for non-localhost endpoints.

.PARAMETER SelfSigned
Create and bind a self-signed certifcate for HTTPS endpoints.

.PARAMETER AllowClientCertificate
Allow for client certificates to be sent on requests.

.PARAMETER PassThru
If supplied, the endpoint created will be returned.

.PARAMETER LookupHostname
If supplied, a supplied Hostname will have its IP Address looked up from host file or DNS.

.PARAMETER DualMode
If supplied, this endpoint will listen on both the IPv4 and IPv6 versions of the supplied -Address.
For IPv6, this will only work if the IPv6 address can convert to a valid IPv4 address.

.PARAMETER Default
If supplied, this endpoint will be the default one used for internally generating URLs.

.EXAMPLE
Add-PodeEndpoint -Address localhost -Port 8090 -Protocol Http

.EXAMPLE
Add-PodeEndpoint -Address localhost -Protocol Smtp

.EXAMPLE
Add-PodeEndpoint -Address dev.pode.com -Port 8443 -Protocol Https -SelfSigned

.EXAMPLE
Add-PodeEndpoint -Address 127.0.0.2 -Hostname dev.pode.com -Port 8443 -Protocol Https -SelfSigned

.EXAMPLE
Add-PodeEndpoint -Address live.pode.com -Protocol Https -CertificateThumbprint '2A9467F7D3940243D6C07DE61E7FCCE292'
#>
function Add-PodeEndpoint {
    [CmdletBinding(DefaultParameterSetName = 'Default')]
    [OutputType([hashtable])]
    param(
        [Parameter()]
        [string]
        $Address = 'localhost',

        [Parameter()]
        [int]
        $Port = 0,

        [Parameter()]
        [string]
        $Hostname,

        [Parameter()]
        [ValidateSet('Http', 'Https', 'Smtp', 'Smtps', 'Tcp', 'Tcps', 'Ws', 'Wss')]
        [string]
        $Protocol,

        [Parameter(Mandatory = $true, ParameterSetName = 'CertFile')]
        [string]
        $Certificate = $null,

        [Parameter(ParameterSetName = 'CertFile')]
        [string]
        $CertificatePassword = $null,

        [Parameter(ParameterSetName = 'CertFile')]
        [string]
        $CertificateKey = $null,

        [Parameter(Mandatory = $true, ParameterSetName = 'CertThumb')]
        [string]
        $CertificateThumbprint,

        [Parameter(Mandatory = $true, ParameterSetName = 'CertName')]
        [string]
        $CertificateName,

        [Parameter(ParameterSetName = 'CertName')]
        [Parameter(ParameterSetName = 'CertThumb')]
        [System.Security.Cryptography.X509Certificates.StoreName]
        $CertificateStoreName = 'My',

        [Parameter(ParameterSetName = 'CertName')]
        [Parameter(ParameterSetName = 'CertThumb')]
        [System.Security.Cryptography.X509Certificates.StoreLocation]
        $CertificateStoreLocation = 'CurrentUser',

        [Parameter(Mandatory = $true, ParameterSetName = 'CertRaw')]
        [X509Certificate]
        $X509Certificate = $null,

        [Parameter(ParameterSetName = 'CertFile')]
        [Parameter(ParameterSetName = 'CertThumb')]
        [Parameter(ParameterSetName = 'CertName')]
        [Parameter(ParameterSetName = 'CertRaw')]
        [Parameter(ParameterSetName = 'CertSelf')]
        [ValidateSet('Implicit', 'Explicit')]
        [string]
        $TlsMode = 'Implicit',

        [Parameter()]
        [string]
        $Name = $null,

        [Parameter()]
        [string]
        $RedirectTo = $null,

        [Parameter()]
        [string]
        $Description,

        [Parameter()]
        [string]
        $Acknowledge,

        [Parameter()]
        [ValidateSet('Ssl2', 'Ssl3', 'Tls', 'Tls11', 'Tls12', 'Tls13')]
        [string[]]
        $SslProtocol = $null,

        [switch]
        $CRLFMessageEnd,

        [switch]
        $Force,

        [Parameter(ParameterSetName = 'CertSelf')]
        [switch]
        $SelfSigned,

        [switch]
        $AllowClientCertificate,

        [switch]
        $PassThru,

        [switch]
        $LookupHostname,

        [switch]
        $DualMode,

        [switch]
        $Default
    )

    # error if serverless
    Test-PodeIsServerless -FunctionName 'Add-PodeEndpoint' -ThrowError

    # if RedirectTo is supplied, then a Name is mandatory
    if (![string]::IsNullOrWhiteSpace($RedirectTo) -and [string]::IsNullOrWhiteSpace($Name)) {
        # A Name is required for the endpoint if the RedirectTo parameter is supplied
        throw ($PodeLocale.nameRequiredForEndpointIfRedirectToSuppliedExceptionMessage)
    }

    # get the type of endpoint
    $type = Get-PodeEndpointType -Protocol $Protocol

    # are we running as IIS for HTTP/HTTPS? (if yes, force the port, address and protocol)
    $isIIS = ((Test-PodeIsIIS) -and (@('Http', 'Ws') -icontains $type))
    if ($isIIS) {
        $Port = [int]$env:ASPNETCORE_PORT
        $Address = '127.0.0.1'
        $Hostname = [string]::Empty
        $Protocol = $type
    }

    # are we running as Heroku for HTTP/HTTPS? (if yes, force the port, address and protocol)
    $isHeroku = ((Test-PodeIsHeroku) -and (@('Http') -icontains $type))
    if ($isHeroku) {
        $Port = [int]$env:PORT
        $Address = '0.0.0.0'
        $Hostname = [string]::Empty
        $Protocol = $type
    }

    # parse the endpoint for host/port info
    if (![string]::IsNullOrWhiteSpace($Hostname) -and !(Test-PodeHostname -Hostname $Hostname)) {
        # Invalid hostname supplied
        throw ($PodeLocale.invalidHostnameSuppliedExceptionMessage -f $Hostname)
    }

    if ((Test-PodeHostname -Hostname $Address) -and ($Address -inotin @('localhost', 'all'))) {
        $Hostname = $Address
        $Address = 'localhost'
    }

    if (![string]::IsNullOrWhiteSpace($Hostname) -and $LookupHostname) {
        $Address = (Get-PodeIPAddressesForHostname -Hostname $Hostname -Type All | Select-Object -First 1)
    }

    $_endpoint = Get-PodeEndpointInfo -Address "$($Address):$($Port)"

    # if no name, set to guid, then check uniqueness
    if ([string]::IsNullOrWhiteSpace($Name)) {
        $Name = New-PodeGuid -Secure
    }

    if ($PodeContext.Server.Endpoints.ContainsKey($Name)) {
        # An endpoint named has already been defined
        throw ($PodeLocale.endpointAlreadyDefinedExceptionMessage -f $Name)
    }

    # protocol must be https for client certs, or hosted behind a proxy like iis
    if (($Protocol -ine 'https') -and !(Test-PodeIsHosted) -and $AllowClientCertificate) {
        # Client certificates are only supported on HTTPS endpoints
        throw ($PodeLocale.clientCertificatesOnlySupportedOnHttpsEndpointsExceptionMessage)
    }

    # explicit tls is only supported for smtp/tcp
    if (($type -inotin @('smtp', 'tcp')) -and ($TlsMode -ieq 'explicit')) {
        # The Explicit TLS mode is only supported on SMTPS and TCPS endpoints
        throw ($PodeLocale.explicitTlsModeOnlySupportedOnSmtpsTcpsEndpointsExceptionMessage)
    }

    # ack message is only for smtp/tcp
    if (($type -inotin @('smtp', 'tcp')) -and ![string]::IsNullOrEmpty($Acknowledge)) {
        # The Acknowledge message is only supported on SMTP and TCP endpoints
        throw ($PodeLocale.acknowledgeMessageOnlySupportedOnSmtpTcpEndpointsExceptionMessage)
    }

    # crlf message end is only for tcp
    if (($type -ine 'tcp') -and $CRLFMessageEnd) {
        # The CRLF message end check is only supported on TCP endpoints
        throw ($PodeLocale.crlfMessageEndCheckOnlySupportedOnTcpEndpointsExceptionMessage)
    }

    # new endpoint object
    $obj = @{
        Name         = $Name
        Description  = $Description
        DualMode     = $DualMode
        Address      = $null
        RawAddress   = $null
        Port         = $null
        IsIPAddress  = $true
        HostName     = $Hostname
        FriendlyName = $Hostname
        Url          = $null
        Ssl          = @{
            Enabled   = (@('https', 'wss', 'smtps', 'tcps') -icontains $Protocol)
            Protocols = $PodeContext.Server.Sockets.Ssl.Protocols
        }
        Protocol     = $Protocol.ToLowerInvariant()
        Type         = $type.ToLowerInvariant()
        Runspace     = @{
            PoolName = (Get-PodeEndpointRunspacePoolName -Protocol $Protocol)
        }
        Default      = $Default.IsPresent
        Certificate  = @{
            Raw                    = $X509Certificate
            SelfSigned             = $SelfSigned
            AllowClientCertificate = $AllowClientCertificate
            TlsMode                = $TlsMode
        }
        Tcp          = @{
            Acknowledge    = $Acknowledge
            CRLFMessageEnd = $CRLFMessageEnd
        }
    }

    # set ssl protocols
    if (!(Test-PodeIsEmpty $SslProtocol)) {
        $obj.Ssl.Protocols = (ConvertTo-PodeSslProtocol -Protocol $SslProtocol)
    }

    # set the ip for the context (force to localhost for IIS)
    $obj.Address = Get-PodeIPAddress $_endpoint.Host -DualMode:$DualMode
    $obj.IsIPAddress = [string]::IsNullOrWhiteSpace($obj.HostName)

    if ($obj.IsIPAddress) {
        if (!(Test-PodeIPAddressLocalOrAny -IP $obj.Address)) {
            $obj.FriendlyName = "$($obj.Address)"
        }
        else {
            $obj.FriendlyName = 'localhost'
        }
    }

    # set the port for the context, if 0 use a default port for protocol
    $obj.Port = $_endpoint.Port
    if (([int]$obj.Port) -eq 0) {
        $obj.Port = Get-PodeDefaultPort -Protocol $Protocol -TlsMode $TlsMode
    }

    if ($obj.IsIPAddress) {
        $obj.RawAddress = "$($obj.Address):$($obj.Port)"
    }
    else {
        $obj.RawAddress = "$($obj.FriendlyName):$($obj.Port)"
    }

    # set the url of this endpoint
    $obj.Url = "$($obj.Protocol)://$($obj.FriendlyName):$($obj.Port)/"

    # if the address is non-local, then check admin privileges
    if (!$Force -and !(Test-PodeIPAddressLocal -IP $obj.Address) -and !(Test-PodeAdminPrivilege -Console)) {
        # Must be running with administrator privileges to listen on non-localhost addresses
        throw ($PodeLocale.mustBeRunningWithAdminPrivilegesExceptionMessage)
    }

    # has this endpoint been added before? (for http/https we can just not add it again)
    $exists = ($PodeContext.Server.Endpoints.Values | Where-Object {
        ($_.FriendlyName -ieq $obj.FriendlyName) -and ($_.Port -eq $obj.Port) -and ($_.Ssl.Enabled -eq $obj.Ssl.Enabled) -and ($_.Type -ieq $obj.Type)
        } | Measure-Object).Count

    # if we're dealing with a certificate, attempt to import it
    if (!(Test-PodeIsHosted) -and ($PSCmdlet.ParameterSetName -ilike 'cert*')) {
        # fail if protocol is not https
        if (@('https', 'wss', 'smtps', 'tcps') -inotcontains $Protocol) {
            # Certificate supplied for non-HTTPS/WSS endpoint
            throw ($PodeLocale.certificateSuppliedForNonHttpsWssEndpointExceptionMessage)
        }

        switch ($PSCmdlet.ParameterSetName.ToLowerInvariant()) {
            'certfile' {
                $obj.Certificate.Raw = Get-PodeCertificateByFile -Certificate $Certificate -Password $CertificatePassword -Key $CertificateKey
            }

            'certthumb' {
                $obj.Certificate.Raw = Get-PodeCertificateByThumbprint -Thumbprint $CertificateThumbprint -StoreName $CertificateStoreName -StoreLocation $CertificateStoreLocation
            }

            'certname' {
                $obj.Certificate.Raw = Get-PodeCertificateByName -Name $CertificateName -StoreName $CertificateStoreName -StoreLocation $CertificateStoreLocation
            }

            'certself' {
                $obj.Certificate.Raw = New-PodeSelfSignedCertificate
            }
        }

        # fail if the cert is expired
        if ($obj.Certificate.Raw.NotAfter -lt [datetime]::Now) {
            # The certificate has expired
            throw ($PodeLocale.certificateExpiredExceptionMessage -f $obj.Certificate.Raw.Subject, $obj.Certificate.Raw.NotAfter)
        }
    }

    if (!$exists) {
        # set server type
        $_type = $type
        if ($_type -iin @('http', 'ws')) {
            $_type = 'http'
        }

        if ($PodeContext.Server.Types -inotcontains $_type) {
            $PodeContext.Server.Types += $_type
        }

        # add the new endpoint
        $PodeContext.Server.Endpoints[$Name] = $obj
        $PodeContext.Server.EndpointsMap["$($obj.Protocol)|$($obj.RawAddress)"] = $Name
    }

    # if RedirectTo is set, attempt to build a redirecting route
    if (!(Test-PodeIsHosted) -and ![string]::IsNullOrWhiteSpace($RedirectTo)) {
        $redir_endpoint = $PodeContext.Server.Endpoints[$RedirectTo]

        # ensure the name exists
        if (Test-PodeIsEmpty $redir_endpoint) {
            # An endpoint named has not been defined for redirecting
            throw ($PodeLocale.endpointNotDefinedForRedirectingExceptionMessage -f $RedirectTo)
        }

        # build the redirect route
        Add-PodeRoute -Method * -Path * -EndpointName $obj.Name -ArgumentList $redir_endpoint -ScriptBlock {
            param($endpoint)
            Move-PodeResponseUrl -EndpointName $endpoint.Name
        }
    }

    # return the endpoint?
    if ($PassThru) {
        return $obj
    }
}

<#
.SYNOPSIS
Get an Endpoint(s).

.DESCRIPTION
Get an Endpoint(s).

.PARAMETER Address
An Address to filter the endpoints.

.PARAMETER Port
A Port to filter the endpoints.

.PARAMETER Hostname
A Hostname to filter the endpoints.

.PARAMETER Protocol
A Protocol to filter the endpoints.

.PARAMETER Name
Any endpoints Names to filter endpoints.

.EXAMPLE
Get-PodeEndpoint -Address 127.0.0.1

.EXAMPLE
Get-PodeEndpoint -Protocol Http

.EXAMPLE
Get-PodeEndpoint -Name Admin, User
#>
function Get-PodeEndpoint {
    [CmdletBinding()]
    param(
        [Parameter()]
        [string]
        $Address,

        [Parameter()]
        [int]
        $Port = 0,

        [Parameter()]
        [string]
        $Hostname,

        [Parameter()]
        [ValidateSet('', 'Http', 'Https', 'Smtp', 'Smtps', 'Tcp', 'Tcps', 'Ws', 'Wss')]
        [string]
        $Protocol,

        [Parameter()]
        [string[]]
        $Name
    )

    if ((Test-PodeHostname -Hostname $Address) -and ($Address -inotin @('localhost', 'all'))) {
        $Hostname = $Address
        $Address = 'localhost'
    }

    $endpoints = $PodeContext.Server.Endpoints.Values

    # if we have an address, filter
    if (![string]::IsNullOrWhiteSpace($Address)) {
        if (($Address -eq '*') -or $PodeContext.Server.IsHeroku) {
            $Address = '0.0.0.0'
        }

        if ($PodeContext.Server.IsIIS -or ($Address -ieq 'localhost')) {
            $Address = '127.0.0.1'
        }

        $endpoints = @(foreach ($endpoint in $endpoints) {
                if ($endpoint.Address.ToString() -ine $Address) {
                    continue
                }

                $endpoint
            })
    }

    # if we have a hostname, filter
    if (![string]::IsNullOrWhiteSpace($Hostname)) {
        $endpoints = @(foreach ($endpoint in $endpoints) {
                if ($endpoint.Hostname.ToString() -ine $Hostname) {
                    continue
                }

                $endpoint
            })
    }

    # if we have a port, filter
    if ($Port -gt 0) {
        if ($PodeContext.Server.IsIIS) {
            $Port = [int]$env:ASPNETCORE_PORT
        }

        if ($PodeContext.Server.IsHeroku) {
            $Port = [int]$env:PORT
        }

        $endpoints = @(foreach ($endpoint in $endpoints) {
                if ($endpoint.Port -ne $Port) {
                    continue
                }

                $endpoint
            })
    }

    # if we have a protocol, filter
    if (![string]::IsNullOrWhiteSpace($Protocol)) {
        if ($PodeContext.Server.IsIIS -or $PodeContext.Server.IsHeroku) {
            $Protocol = 'Http'
        }

        $endpoints = @(foreach ($endpoint in $endpoints) {
                if ($endpoint.Protocol -ine $Protocol) {
                    continue
                }

                $endpoint
            })
    }

    # further filter by endpoint names
    if (($null -ne $Name) -and ($Name.Length -gt 0)) {
        $endpoints = @(foreach ($_name in $Name) {
                foreach ($endpoint in $endpoints) {
                    if ($endpoint.Name -ine $_name) {
                        continue
                    }

                    $endpoint
                }
            })
    }

    # return
    return $endpoints
}

<#
.SYNOPSIS
=======
>>>>>>> f4db4b62
Sets the path for a specified default folder type in the Pode server context.

.DESCRIPTION
This function configures the path for one of the Pode server's default folder types: Views, Public, or Errors.
It updates the server's configuration to reflect the new path for the specified folder type.
The function first checks if the provided path exists and is a directory;
if so, it updates the `Server.DefaultFolders` dictionary with the new path.
If the path does not exist or is not a directory, the function throws an error.

The purpose of this function is to allow dynamic configuration of the server's folder paths, which can be useful during server setup or when altering the server's directory structure at runtime.

.PARAMETER Type
The type of the default folder to set the path for. Must be one of 'Views', 'Public', or 'Errors'.
This parameter determines which default folder's path is being set.

.PARAMETER Path
The new file system path for the specified default folder type. This path must exist and be a directory; otherwise, an exception is thrown.

.EXAMPLE
Set-PodeDefaultFolder -Type 'Views' -Path 'C:\Pode\Views'

This example sets the path for the server's default 'Views' folder to 'C:\Pode\Views', assuming this path exists and is a directory.

.EXAMPLE
Set-PodeDefaultFolder -Type 'Public' -Path 'C:\Pode\Public'

This example sets the path for the server's default 'Public' folder to 'C:\Pode\Public'.

#>
function Set-PodeDefaultFolder {

    [CmdletBinding()]
    param (
        [Parameter()]
        [ValidateSet('Views', 'Public', 'Errors')]
        [string]
        $Type,

        [Parameter()]
        [string]
        $Path
    )
    if (Test-Path -Path $Path -PathType Container) {
        $PodeContext.Server.DefaultFolders[$Type] = $Path
    }
    else {
        # Path does not exist
        throw ($PodeLocale.pathNotExistExceptionMessage -f $Path)
    }
}

<#
.SYNOPSIS
Retrieves the path of a specified default folder type from the Pode server context.

.DESCRIPTION
This function returns the path for one of the Pode server's default folder types: Views, Public, or Errors. It accesses the server's configuration stored in the `$PodeContext` variable and retrieves the path for the specified folder type from the `DefaultFolders` dictionary. This function is useful for scripts or modules that need to dynamically access server resources based on the server's current configuration.

.PARAMETER Type
The type of the default folder for which to retrieve the path. The valid options are 'Views', 'Public', or 'Errors'. This parameter determines which folder's path will be returned by the function.

.EXAMPLE
$path = Get-PodeDefaultFolder -Type 'Views'

This example retrieves the current path configured for the server's 'Views' folder and stores it in the `$path` variable.

.EXAMPLE
$path = Get-PodeDefaultFolder -Type 'Public'

This example retrieves the current path configured for the server's 'Public' folder.

.OUTPUTS
String. The file system path of the specified default folder.
#>
function Get-PodeDefaultFolder {
    [CmdletBinding()]
    [OutputType([string])]
    param (
        [Parameter()]
        [ValidateSet('Views', 'Public', 'Errors')]
        [string]
        $Type
    )

    return $PodeContext.Server.DefaultFolders[$Type]
}

<#
.SYNOPSIS
    Attaches a breakpoint which can be used for debugging.

.DESCRIPTION
    Attaches a breakpoint which can be used for debugging.

.EXAMPLE
    Wait-PodeDebugger
#>
function Wait-PodeDebugger {
    [CmdletBinding()]
    param()

    if (!$PodeContext.Server.Debug.Breakpoints.Enabled) {
        return
    }

    Wait-Debugger
}


<#
.SYNOPSIS
    Retrieves the current state of the Pode server.

.DESCRIPTION
    The Get-PodeServerState function evaluates the internal state of the Pode server based on the cancellation tokens available
    in the $PodeContext. The function determines if the server is running, terminating, restarting, suspending, resuming, or
    in any other predefined state.

.OUTPUTS
    [string] - The state of the Pode server as one of the following values:
               'Terminated', 'Terminating', 'Resuming', 'Suspending', 'Suspended', 'Restarting', 'Starting', 'Running'.

.EXAMPLE
    Get-PodeServerState

    Retrieves the current state of the Pode server and returns it as a string.
#>
function Get-PodeServerState {
    [CmdletBinding()]
    [OutputType([Pode.PodeServerState])]
    param()
    # Check if PodeContext or its Tokens property is null; if so, consider the server terminated
    if ($null -eq $PodeContext -or $null -eq $PodeContext.Tokens) {
        return [Pode.PodeServerState]::Terminated
    }

    # Check if the server is in the process of terminating
    if (Test-PodeCancellationTokenRequest -Type Terminate) {
        return [Pode.PodeServerState]::Terminating
    }

    # Check if the server is resuming from a suspended state
    if (Test-PodeCancellationTokenRequest -Type Resume) {
        return [Pode.PodeServerState]::Resuming
    }

    # Check if the server is in the process of restarting
    if (Test-PodeCancellationTokenRequest -Type Restart) {
        return [Pode.PodeServerState]::Restarting
    }

    # Check if the server is suspending or already suspended
    if (Test-PodeCancellationTokenRequest -Type Suspend) {
        if (Test-PodeCancellationTokenRequest -Type Cancellation) {
            return [Pode.PodeServerState]::Suspending
        }
        return [Pode.PodeServerState]::Suspended
    }

    # Check if the server is starting
    if (!(Test-PodeCancellationTokenRequest -Type Start)) {
        return [Pode.PodeServerState]::Starting
    }

    # If none of the above, assume the server is running
    return [Pode.PodeServerState]::Running
}

<#
.SYNOPSIS
    Tests whether the Pode server is in a specified state.

.DESCRIPTION
    The `Test-PodeServerState` function checks the current state of the Pode server
    by calling `Get-PodeServerState` and comparing the result to the specified state.
    The function returns `$true` if the server is in the specified state and `$false` otherwise.

.PARAMETER State
    Specifies the server state to test. Allowed values are:
    - `Terminated`: The server is not running, and the context is null.
    - `Terminating`: The server is in the process of shutting down.
    - `Resuming`: The server is resuming from a suspended state.
    - `Suspending`: The server is in the process of entering a suspended state.
    - `Suspended`: The server is fully suspended.
    - `Restarting`: The server is restarting.
    - `Starting`: The server is in the process of starting up.
    - `Running`: The server is actively running.

.EXAMPLE
    Test-PodeServerState -State 'Running'

    Returns `$true` if the server is currently running, otherwise `$false`.

.EXAMPLE
    Test-PodeServerState -State 'Suspended'

    Returns `$true` if the server is fully suspended, otherwise `$false`.

.NOTES
    This function is part of Pode's server state management utilities.
    It relies on the `Get-PodeServerState` function to determine the current state.
#>
function Test-PodeServerState {
    param(
        [Parameter(Mandatory = $true)]
        [Pode.PodeServerState]
        $State
    )

    # Call Get-PodeServerState to retrieve the current server state
    $currentState = Get-PodeServerState

    # Return true if the current state matches the provided state, otherwise false
    return $currentState -eq $State
}

<#
.SYNOPSIS
	Enables new incoming requests by removing the middleware that blocks requests when the Pode Watchdog client is active.

.DESCRIPTION
	This function resets the cancellation token for the Disable action, allowing the Pode server to accept new incoming requests.
#>
function Enable-PodeServer {
    if (Test-PodeCancellationTokenRequest -Type Disable) {
        Reset-PodeCancellationToken -Type Disable
    }
}

<#
.SYNOPSIS
	Blocks new incoming requests by adding middleware that returns a 503 Service Unavailable status when the Pode Watchdog client is active.

.DESCRIPTION
	This function integrates middleware into the Pode server, preventing new incoming requests while the Pode Watchdog client is active.
	All requests receive a 503 Service Unavailable response, including a 'Retry-After' header that specifies when the service will become available.

.PARAMETER RetryAfter
	Specifies the time in seconds clients should wait before retrying their requests. Default is 3600 seconds (1 hour).
#>
function Disable-PodeServer {
    param (
        [Parameter(Mandatory = $false)]
        [int]$RetryAfter = 3600
    )

    $PodeContext.Server.AllowedActions.DisableSettings.RetryAfter = $RetryAfter
    if (! (Test-PodeCancellationTokenRequest -Type Disable)) {
        Close-PodeCancellationTokenRequest -Type Disable
    }
}

<|MERGE_RESOLUTION|>--- conflicted
+++ resolved
@@ -270,43 +270,23 @@
                 $RootPath = Get-PodeRelativePath -Path $RootPath -RootPath $MyInvocation.PSScriptRoot -JoinRoot -Resolve -TestPath
             }
 
-<<<<<<< HEAD
-            $params = @{
-=======
 
             # Define parameters for the context creation
             $ContextParams = @{
->>>>>>> f4db4b62
                 ScriptBlock          = $ScriptBlock
                 FilePath             = $FilePath
                 Threads              = $Threads
                 Interval             = $Interval
-<<<<<<< HEAD
-                ServerRoot           = $(Protect-PodeValue -Value $RootPath -Default $MyInvocation.PSScriptRoot)
-=======
                 ServerRoot           = Protect-PodeValue -Value $RootPath -Default $MyInvocation.PSScriptRoot
->>>>>>> f4db4b62
                 ServerlessType       = $ServerlessType
                 ListenerType         = $ListenerType
                 EnablePool           = $EnablePool
                 StatusPageExceptions = $StatusPageExceptions
-<<<<<<< HEAD
-                DisableTermination   = $DisableTermination
-                Quiet                = $Quiet
-                EnableBreakpoints    = $EnableBreakpoints
-                Service              = $monitorService
-            }
-            # create main context object
-            $PodeContext = New-PodeContext @params
-
-            # set it so ctrl-c can terminate, unless serverless/iis, or disabled
-            if (!$PodeContext.Server.DisableTermination -and ($null -eq $psISE)) {
-                [Console]::TreatControlCAsInput = $true
-=======
                 Console              = Get-PodeDefaultConsole
                 EnableBreakpoints    = $EnableBreakpoints
                 IgnoreServerConfig   = $IgnoreServerConfig
                 ConfigFile           = $ConfigFile
+                Service              = $monitorService
             }
 
 
@@ -323,7 +303,6 @@
                 HideEndpoints       = $HideEndpoints        # Hide the endpoints list display
                 ShowHelp            = $ShowHelp             # Show help information in the console
                 Daemon              = $Daemon               # Enable daemon mode, combining multiple configurations
->>>>>>> f4db4b62
             }
 
             # Call the function using splatting
@@ -944,7 +923,6 @@
 
 <#
 .SYNOPSIS
-<<<<<<< HEAD
 Bind an endpoint to listen for incoming Requests.
 
 .DESCRIPTION
@@ -1305,7 +1283,7 @@
     $obj.Url = "$($obj.Protocol)://$($obj.FriendlyName):$($obj.Port)/"
 
     # if the address is non-local, then check admin privileges
-    if (!$Force -and !(Test-PodeIPAddressLocal -IP $obj.Address) -and !(Test-PodeAdminPrivilege -Console)) {
+    if (!$Force -and !(Test-PodeIPAddressLocal -IP $obj.Address) -and !(Test-PodeIsAdminUser)) {
         # Must be running with administrator privileges to listen on non-localhost addresses
         throw ($PodeLocale.mustBeRunningWithAdminPrivilegesExceptionMessage)
     }
@@ -1533,8 +1511,6 @@
 
 <#
 .SYNOPSIS
-=======
->>>>>>> f4db4b62
 Sets the path for a specified default folder type in the Pode server context.
 
 .DESCRIPTION

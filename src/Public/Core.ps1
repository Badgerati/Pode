--- conflicted
+++ resolved
@@ -286,14 +286,12 @@
                 Daemon              = $Daemon               # Enable daemon mode, combining multiple configurations
             }
 
-<<<<<<< HEAD
+            # Call the function using splatting
+            Set-PodeConsoleOverrideConfiguration @ConfigParameters
+
             if ($PodeContext.Server.Logging.Enabled) {
                 Enable-PodeLog
             }
-=======
-            # Call the function using splatting
-            Set-PodeConsoleOverrideConfiguration @ConfigParameters
->>>>>>> f4db4b62
 
             # start the file monitor for interally restarting
             Start-PodeFileMonitor

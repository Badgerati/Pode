<#
.SYNOPSIS
    Starts a Pode server with the supplied script block or file containing the server logic.

.DESCRIPTION
    This function initializes and starts a Pode server based on the provided configuration.
    It supports both inline script blocks and external files for defining server logic.
    The server's behavior, console output, and various features can be customized using parameters.
    Additionally, it manages server termination, cancellation, and cleanup processes.

.PARAMETER ScriptBlock
    The main logic for the server, provided as a script block.

.PARAMETER FilePath
    A literal or relative path to a file containing the server's logic.
    The directory of this file will be used as the server's root path unless a specific -RootPath is supplied.

.PARAMETER Interval
    Specifies the interval in seconds for invoking the script block in 'Service' type servers.

.PARAMETER Name
    An optional name for the server, useful for identification in logs and future extensions.

.PARAMETER Threads
    The number of threads to allocate for Web, SMTP, and TCP servers. Defaults to 1.

.PARAMETER RootPath
    Overrides the server's root path. If not provided, the root path will be derived from the file path or the current working directory.

.PARAMETER Request
    Provides request details for serverless environments that Pode can parse and use.

.PARAMETER ServerlessType
    Specifies the serverless type for Pode. Valid values are:
    - AzureFunctions
    - AwsLambda

.PARAMETER StatusPageExceptions
    Controls the visibility of stack traces on status pages. Valid values are:
    - Show
    - Hide

.PARAMETER ListenerType
    Specifies a custom socket listener. Defaults to Pode's inbuilt listener.

.PARAMETER EnablePool
    Configures specific runspace pools (e.g., Timers, Schedules, Tasks, WebSockets, Files) for ad-hoc usage.

.PARAMETER Browse
    Opens the default web endpoint in the browser upon server start.

.PARAMETER CurrentPath
    Sets the server's root path to the current working directory. Only applicable when -FilePath is used.

.PARAMETER EnableBreakpoints
    Enables breakpoints created using `Wait-PodeDebugger`.

.PARAMETER DisableTermination
    Prevents termination, suspension, or resumption of the server via console commands.

.PARAMETER DisableConsoleInput
    Disables all console interactions for the server.

.PARAMETER ClearHost
    Clears the console screen whenever the server state changes (e.g., running → suspend → resume).

.PARAMETER Quiet
    Suppresses all output from the server.

.PARAMETER HideOpenAPI
    Hides OpenAPI details such as specification and documentation URLs from the console output.

.PARAMETER HideEndpoints
    Hides the list of active endpoints from the console output.

.PARAMETER ShowHelp
    Displays a help menu in the console with available control commands.

.PARAMETER IgnoreServerConfig
    Prevents the server from loading settings from the server.psd1 configuration file.

.PARAMETER ConfigFile
    Specifies a custom configuration file instead of using the default `server.psd1`.

.PARAMETER Daemon
    Configures the server to run as a daemon with minimal console interaction and output.

.EXAMPLE
    Start-PodeServer { /* server logic */ }
    Starts a Pode server using the supplied script block.

.EXAMPLE
    Start-PodeServer -FilePath './server.ps1' -Browse
    Starts a Pode server using the logic defined in an external file and opens the default endpoint in the browser.

.EXAMPLE
    Start-PodeServer -ServerlessType AwsLambda -Request $LambdaInput { /* server logic */ }
    Starts a Pode server in a serverless environment, using AWS Lambda input.

.EXAMPLE
    Start-PodeServer -HideOpenAPI -ClearHost { /* server logic */ }
    Starts a Pode server with console output configured to hide OpenAPI details and clear the console on state changes.

.NOTES
    This function is part of the Pode framework and is responsible for server initialization, configuration,
    request handling, and cleanup. It supports both standalone and serverless deployments, and provides
    extensive customization options for developers.
#>
function Start-PodeServer {
    [CmdletBinding(DefaultParameterSetName = 'Script')]
    param(
        [Parameter(Mandatory = $true, ValueFromPipeline = $true, Position = 0, ParameterSetName = 'Script')]
        [Parameter(Mandatory = $true, ParameterSetName = 'ScriptDaemon')]
        [scriptblock]
        $ScriptBlock,

        [Parameter(Mandatory = $true, ParameterSetName = 'File')]
        [Parameter(Mandatory = $true, ParameterSetName = 'FileDaemon')]
        [string]
        $FilePath,

        [Parameter()]
        [int]
        $Interval = 0,

        [Parameter()]
        [string]
        $Name,

        [Parameter()]
        [int]
        $Threads = 1,

        [Parameter()]
        [string]
        $RootPath,

        [Parameter()]
        $Request,

        [Parameter()]
        [ValidateSet('', 'AzureFunctions', 'AwsLambda')]
        [string]
        $ServerlessType = [string]::Empty,

        [Parameter()]
        [ValidateSet('', 'Hide', 'Show')]
        [string]
        $StatusPageExceptions = [string]::Empty,

        [Parameter()]
        [string]
        $ListenerType = [string]::Empty,

        [Parameter()]
        [ValidateSet('Timers', 'Schedules', 'Tasks', 'WebSockets', 'Files')]
        [string[]]
        $EnablePool,

        [Parameter(ParameterSetName = 'File')]
        [Parameter(ParameterSetName = 'Script')]
        [switch]
        $Browse,

        [Parameter(Mandatory = $true, ParameterSetName = 'FileDaemon')]
        [Parameter(ParameterSetName = 'File')]
        [switch]
        $CurrentPath,

        [Parameter(ParameterSetName = 'File')]
        [Parameter(ParameterSetName = 'Script')]
        [switch]
        $EnableBreakpoints,

        [Parameter(ParameterSetName = 'File')]
        [Parameter(ParameterSetName = 'Script')]
        [switch]
        $DisableTermination,

        [Parameter(ParameterSetName = 'File')]
        [Parameter(ParameterSetName = 'Script')]
        [switch]
        $Quiet,

        [Parameter(ParameterSetName = 'File')]
        [Parameter(ParameterSetName = 'Script')]
        [switch]
        $DisableConsoleInput,

        [switch]
        $ClearHost,

        [switch]
        $HideOpenAPI,

        [switch]
        $HideEndpoints,

        [switch]
        $ShowHelp,

        [switch]
        $IgnoreServerConfig,

        [string]
        $ConfigFile,

        [Parameter(Mandatory = $true, ParameterSetName = 'FileDaemon')]
        [Parameter(Mandatory = $true, ParameterSetName = 'ScriptDaemon')]
        [switch]
        $Daemon
    )

    begin {
        $pipelineItemCount = 0
    }

    process {
        $pipelineItemCount++
    }

    end {
        if ($pipelineItemCount -gt 1) {
            throw ($PodeLocale.fnDoesNotAcceptArrayAsPipelineInputExceptionMessage -f $($MyInvocation.MyCommand.Name))
        }

        # Store the name of the current runspace
        $previousRunspaceName = Get-PodeCurrentRunspaceName
        # Sets the name of the current runspace
        Set-PodeCurrentRunspaceName -Name 'PodeServer'

        # ensure the session is clean
        $Script:PodeContext = $null
        $ShowDoneMessage = $true

        # check if podeWatchdog is configured
        if ($PodeWatchdog) {
            if ($null -ne $PodeWatchdog.DisableTermination -or
                $null -ne $PodeWatchdog.Quiet -or
                $null -ne $PodeWatchdog.PipeName -or
                $null -ne $PodeWatchdog.Interval
            ) {
                if ($PodeWatchdog -is [hashtable]) {
                    $watchdogClient = ConvertTo-PodeConcurrentStructure -InputObject $PodeWatchdog
                }
                else {
                    $watchdogClient = [System.Collections.Concurrent.ConcurrentDictionary[string, PSObject]]::new()
                    $PodeWatchdog | Get-Member -MemberType Properties | ForEach-Object {
                        $watchdogClient[$_.Name] = $PodeWatchdog.$($_.Name) }
                }
                $DisableTermination = [switch]$watchdogClient.DisableTermination
                $Quiet = [switch]$watchdogClient.Quiet
            }
        }

        try {
            # if we have a filepath, resolve it - and extract a root path from it
            if ($PSCmdlet.ParameterSetName -ieq 'file') {
                $FilePath = Get-PodeRelativePath -Path $FilePath -Resolve -TestPath -JoinRoot -RootPath $MyInvocation.PSScriptRoot

                # if not already supplied, set root path
                if ([string]::IsNullOrWhiteSpace($RootPath)) {
                    if ($CurrentPath) {
                        $RootPath = $PWD.Path
                    }
                    else {
                        $RootPath = Split-Path -Parent -Path $FilePath
                    }
                }
            }

            # configure the server's root path
            if (!(Test-PodeIsEmpty $RootPath)) {
                $RootPath = Get-PodeRelativePath -Path $RootPath -RootPath $MyInvocation.PSScriptRoot -JoinRoot -Resolve -TestPath
            }


            # Define parameters for the context creation
            $ContextParams = @{
                ScriptBlock          = $ScriptBlock
                FilePath             = $FilePath
                Threads              = $Threads
                Interval             = $Interval
                ServerRoot           = Protect-PodeValue -Value $RootPath -Default $MyInvocation.PSScriptRoot
                ServerlessType       = $ServerlessType
                ListenerType         = $ListenerType
                EnablePool           = $EnablePool
                StatusPageExceptions = $StatusPageExceptions
                Console              = Get-PodeDefaultConsole
                EnableBreakpoints    = $EnableBreakpoints
                IgnoreServerConfig   = $IgnoreServerConfig
                ConfigFile           = $ConfigFile
<<<<<<< HEAD
                Watchdog             = $watchdogClient
=======
                Daemon               = $Daemon
>>>>>>> 47cb891b
            }


            # Create main context object
            $PodeContext = New-PodeContext @ContextParams

            # Define parameter values with comments explaining each one
            $ConfigParameters = @{
                DisableTermination  = $DisableTermination   # Disable termination of the Pode server from the console
                DisableConsoleInput = $DisableConsoleInput  # Disable input from the console for the Pode server
                Quiet               = $Quiet                # Enable quiet mode, suppressing console output
                ClearHost           = $ClearHost            # Clear the host on startup
                HideOpenAPI         = $HideOpenAPI          # Hide the OpenAPI documentation display
                HideEndpoints       = $HideEndpoints        # Hide the endpoints list display
                ShowHelp            = $ShowHelp             # Show help information in the console
                Daemon              = $Daemon               # Enable daemon mode, combining multiple configurations
            }

            # Call the function using splatting
            Set-PodeConsoleOverrideConfiguration @ConfigParameters

            # start the file monitor for interally restarting
            Start-PodeFileMonitor

            # start the server
            Start-PodeInternalServer -Request $Request -Browse:$Browse

            # at this point, if it's just a one-one off script, return
            if (!(Test-PodeServerKeepOpen)) {
                return
            }

            # Sit in a loop waiting for server termination/cancellation or a restart request.
            while (!(Test-PodeCancellationTokenRequest -Type Terminate)) {

                # If console input is not disabled, invoke any actions based on console commands.
                if (!$PodeContext.Server.Console.DisableConsoleInput) {
                    Invoke-PodeConsoleAction
                }

                # Resolve cancellation token requests (e.g., Restart, Enable/Disable, Suspend/Resume).
                Resolve-PodeCancellationToken

                # Pause for 1 second before re-checking the state and processing the next action.
                Start-Sleep -Seconds 1
            }

            if ($PodeContext.Server.IsIIS -and $PodeContext.Server.IIS.Shutdown) {
                # (IIS Shutdown)
                Write-PodeHost $PodeLocale.iisShutdownMessage -NoNewLine -ForegroundColor Yellow
                Write-PodeHost ' ' -NoNewLine
            }

            # Terminating...
            Invoke-PodeEvent -Type Terminate
            Close-PodeServer
            Show-PodeConsoleInfo
        }
        catch {
            $_ | Write-PodeErrorLog

            Invoke-PodeEvent -Type Crash
            $ShowDoneMessage = $false
            throw
        }
        finally {
            Invoke-PodeEvent -Type Stop

            # set output values
            Set-PodeOutputVariable

            # unregister secret vaults
            Unregister-PodeSecretVaultsInternal

            # clean the runspaces and tokens
            Close-PodeServerInternal

            Show-PodeConsoleInfo

            # Restore the name of the current runspace
            Set-PodeCurrentRunspaceName -Name $previousRunspaceName

            if (($ShowDoneMessage -and ($PodeContext.Server.Types.Length -gt 0) -and !$PodeContext.Server.IsServerless)) {
                Write-PodeHost $PodeLocale.doneMessage -ForegroundColor Green
            }

            # clean the session
            $PodeContext = $null
            $PodeLocale = $null
            $PodeWatchdog = $null
        }
    }
}

<#
.SYNOPSIS
    Closes the Pode server.

.DESCRIPTION
    Closes the Pode server.

.EXAMPLE
    Close-PodeServer
#>
function Close-PodeServer {
    [CmdletBinding()]
    param()

    Close-PodeCancellationTokenRequest -Type Cancellation, Terminate
}

<#
.SYNOPSIS
Restarts the Pode server.

.DESCRIPTION
Restarts the Pode server.

.EXAMPLE
Restart-PodeServer
#>
function Restart-PodeServer {
    [CmdletBinding()]
    param()

    # Only if the Restart feature is anabled
    if ($PodeContext.Server.AllowedActions.Restart) {
        Close-PodeCancellationTokenRequest -Type Restart
    }
}


<#
.SYNOPSIS
    Resumes the Pode server from a suspended state.

.DESCRIPTION
    This function resumes the Pode server, ensuring all associated runspaces are restored to their normal execution state.
    It triggers the 'Resume' event, updates the server's suspended status, and clears the host for a refreshed console view.

.PARAMETER Timeout
    The maximum time, in seconds, to wait for each runspace to be recovered before timing out. Default is 30 seconds.

.EXAMPLE
    Resume-PodeServer
    # Resumes the Pode server after a suspension.

#>
function Resume-PodeServer {
    [CmdletBinding()]
    param(
        [int]
        $Timeout
    )
    # Only if the Suspend feature is anabled
    if ($PodeContext.Server.AllowedActions.Suspend) {
        if ($Timeout) {
            $PodeContext.Server.AllowedActions.Timeout.Resume = $Timeout
        }

        if ((Test-PodeServerState -State Suspended)) {
            Set-PodeResumeToken
        }
    }
}


<#
.SYNOPSIS
    Suspends the Pode server and its runspaces.

.DESCRIPTION
    This function suspends the Pode server by pausing all associated runspaces and ensuring they enter a debug state.
    It triggers the 'Suspend' event, updates the server's suspended status, and provides feedback during the suspension process.

.PARAMETER Timeout
    The maximum time, in seconds, to wait for each runspace to be suspended before timing out. Default is 30 seconds.

.EXAMPLE
    Suspend-PodeServer
    # Suspends the Pode server with a timeout of 60 seconds.

#>
function Suspend-PodeServer {
    [CmdletBinding()]
    param(
        [int]
        $Timeout
    )
    # Only if the Suspend feature is anabled
    if ($PodeContext.Server.AllowedActions.Suspend) {
        if ($Timeout) {
            $PodeContext.Server.AllowedActions.Timeout.Suspend = $Timeout
        }
        if (!(Test-PodeServerState -State Suspended)) {
            Set-PodeSuspendToken
        }
    }
}

<#
.SYNOPSIS
Helper wrapper function to start a Pode web server for a static website at the current directory.

.DESCRIPTION
Helper wrapper function to start a Pode web server for a static website at the current directory.

.PARAMETER Threads
The numbers of threads to use for requests.

.PARAMETER RootPath
An override for the Server's root path.

.PARAMETER Address
The IP/Hostname of the endpoint.

.PARAMETER Port
The Port number of the endpoint.

.PARAMETER Https
Start the server using HTTPS, if no certificate details are supplied a self-signed certificate will be generated.

.PARAMETER Certificate
The path to a certificate that can be use to enable HTTPS.

.PARAMETER CertificatePassword
The password for the certificate referenced in CertificateFile.

.PARAMETER CertificateKey
A key file to be paired with a PEM certificate referenced in CertificateFile

.PARAMETER X509Certificate
The raw X509 certificate that can be use to enable HTTPS.

.PARAMETER Path
The URI path for the static Route.

.PARAMETER Defaults
An array of default pages to display, such as 'index.html'.

.PARAMETER DownloadOnly
When supplied, all static content on this Route will be attached as downloads - rather than rendered.

.PARAMETER FileBrowser
When supplied, If the path is a folder, instead of returning 404, will return A browsable content of the directory.

.PARAMETER Browse
Open the web server's default endpoint in your default browser.

.EXAMPLE
Start-PodeStaticServer

.EXAMPLE
Start-PodeStaticServer -Address '127.0.0.3' -Port 8000

.EXAMPLE
Start-PodeStaticServer -Path '/installers' -DownloadOnly
#>
function Start-PodeStaticServer {
    [CmdletBinding()]
    param(
        [Parameter()]
        [int]
        $Threads = 3,

        [Parameter()]
        [string]
        $RootPath = $PWD,

        [Parameter()]
        [string]
        $Address = 'localhost',

        [Parameter()]
        [int]
        $Port = 0,

        [Parameter()]
        [switch]
        $Https,

        [Parameter()]
        [string]
        $Certificate = $null,

        [Parameter()]
        [string]
        $CertificatePassword = $null,

        [Parameter()]
        [string]
        $CertificateKey = $null,

        [Parameter()]
        [X509Certificate]
        $X509Certificate = $null,

        [Parameter()]
        [string]
        $Path = '/',

        [Parameter()]
        [string[]]
        $Defaults,

        [switch]
        $DownloadOnly,

        [switch]
        $FileBrowser,

        [switch]
        $Browse
    )

    Start-PodeServer -RootPath $RootPath -Threads $Threads -Browse:$Browse -ScriptBlock {
        # add either an http or https endpoint
        if ($Https) {
            if ($null -ne $X509Certificate) {
                Add-PodeEndpoint -Address $Address -Port $Port -Protocol Https -X509Certificate $X509Certificate
            }
            elseif (![string]::IsNullOrWhiteSpace($Certificate)) {
                Add-PodeEndpoint -Address $Address -Port $Port -Protocol Https -Certificate $Certificate -CertificatePassword $CertificatePassword -CertificateKey $CertificateKey
            }
            else {
                Add-PodeEndpoint -Address $Address -Port $Port -Protocol Https -SelfSigned
            }
        }
        else {
            Add-PodeEndpoint -Address $Address -Port $Port -Protocol Http
        }

        # add the static route
        Add-PodeStaticRoute -Path $Path -Source (Get-PodeServerPath) -Defaults $Defaults -DownloadOnly:$DownloadOnly -FileBrowser:$FileBrowser
    }
}

<#
.SYNOPSIS
A default server secret that can be for signing values like Session, Cookies, or SSE IDs.

.DESCRIPTION
A default server secret that can be for signing values like Session, Cookies, or SSE IDs. This secret is regenerated
on every server start and restart.

.EXAMPLE
$secret = Get-PodeServerDefaultSecret
#>
function Get-PodeServerDefaultSecret {
    [CmdletBinding()]
    param()

    return $PodeContext.Server.DefaultSecret
}

<#
.SYNOPSIS
The CLI for Pode, to initialise, build and start your Server.

.DESCRIPTION
The CLI for Pode, to initialise, build and start your Server.

.PARAMETER Action
The action to invoke on your Server.

.PARAMETER Dev
Supply when running "pode install", this will install any dev packages defined in your package.json.

.EXAMPLE
pode install -dev

.EXAMPLE
pode build

.EXAMPLE
pode start
#>
function Pode {
    [Diagnostics.CodeAnalysis.SuppressMessageAttribute('PSAvoidUsingWriteHost', '')]
    [CmdletBinding()]
    param(
        [Parameter(Mandatory = $true)]
        [ValidateSet('init', 'test', 'start', 'install', 'build')]
        [Alias('a')]
        [string]
        $Action,

        [switch]
        [Alias('d')]
        $Dev
    )

    # default config file name and content
    $file = './package.json'
    $name = Split-Path -Leaf -Path $pwd
    $data = $null

    # default config data that's used to populate on init
    $map = @{
        'name'        = $name
        'version'     = '1.0.0'
        'description' = ''
        'main'        = './server.ps1'
        'scripts'     = @{
            'start'   = './server.ps1'
            'install' = 'yarn install --force --ignore-scripts --modules-folder pode_modules'
            'build'   = 'psake'
            'test'    = 'invoke-pester ./tests/*.ps1'
        }
        'author'      = ''
        'license'     = 'MIT'
    }

    # check and load config if already exists
    if (Test-Path $file) {
        $data = (Get-Content $file | ConvertFrom-Json)
    }

    # quick check to see if the data is required
    if ($Action -ine 'init') {
        if ($null -eq $data) {
            Write-PodeHost 'package.json file not found' -ForegroundColor Red
            return
        }
        else {
            $actionScript = $data.scripts.$Action

            if ([string]::IsNullOrWhiteSpace($actionScript) -and $Action -ieq 'start') {
                $actionScript = $data.main
            }

            if ([string]::IsNullOrWhiteSpace($actionScript) -and $Action -ine 'install') {
                Write-PodeHost "package.json does not contain a script for the $($Action) action" -ForegroundColor Yellow
                return
            }
        }
    }
    else {
        if ($null -ne $data) {
            Write-PodeHost 'package.json already exists' -ForegroundColor Yellow
            return
        }
    }

    switch ($Action.ToLowerInvariant()) {
        'init' {
            $v = Read-Host -Prompt "name ($($map.name))"
            if (![string]::IsNullOrWhiteSpace($v)) { $map.name = $v }

            $v = Read-Host -Prompt "version ($($map.version))"
            if (![string]::IsNullOrWhiteSpace($v)) { $map.version = $v }

            $map.description = Read-Host -Prompt 'description'

            $v = Read-Host -Prompt "entry point ($($map.main))"
            if (![string]::IsNullOrWhiteSpace($v)) { $map.main = $v; $map.scripts.start = $v }

            $map.author = Read-Host -Prompt 'author'

            $v = Read-Host -Prompt "license ($($map.license))"
            if (![string]::IsNullOrWhiteSpace($v)) { $map.license = $v }

            $map | ConvertTo-Json -Depth 10 | Out-File -FilePath $file -Encoding utf8 -Force
            Write-PodeHost 'Success, saved package.json' -ForegroundColor Green
        }

        'test' {
            Invoke-PodePackageScript -ActionScript $actionScript
        }

        'start' {
            Invoke-PodePackageScript -ActionScript $actionScript
        }

        'install' {
            if ($Dev) {
                Install-PodeLocalModule -Module $data.devModules
            }

            Install-PodeLocalModule -Module $data.modules
            Invoke-PodePackageScript -ActionScript $actionScript
        }

        'build' {
            Invoke-PodePackageScript -ActionScript $actionScript
        }
    }
}

<#
.SYNOPSIS
Opens a Web Server up as a Desktop Application.

.DESCRIPTION
Opens a Web Server up as a Desktop Application.

.PARAMETER Title
The title of the Application's window.

.PARAMETER Icon
A path to an icon image for the Application.

.PARAMETER WindowState
The state the Application's window starts, such as Minimized.

.PARAMETER WindowStyle
The border style of the Application's window.

.PARAMETER ResizeMode
Specifies if the Application's window is resizable.

.PARAMETER Height
The height of the window.

.PARAMETER Width
The width of the window.

.PARAMETER EndpointName
The specific endpoint name to use, if you are listening on multiple endpoints.

.PARAMETER HideFromTaskbar
Stops the Application from appearing on the taskbar.

.EXAMPLE
Show-PodeGui -Title 'MyApplication' -WindowState 'Maximized'
#>
function Show-PodeGui {
    [CmdletBinding()]
    param(
        [Parameter(Mandatory = $true, ValueFromPipeline = $true)]
        [string]
        $Title,

        [Parameter()]
        [string]
        $Icon,

        [Parameter()]
        [ValidateSet('Normal', 'Maximized', 'Minimized')]
        [string]
        $WindowState = 'Normal',

        [Parameter()]
        [ValidateSet('None', 'SingleBorderWindow', 'ThreeDBorderWindow', 'ToolWindow')]
        [string]
        $WindowStyle = 'SingleBorderWindow',

        [Parameter()]
        [ValidateSet('CanResize', 'CanMinimize', 'NoResize')]
        [string]
        $ResizeMode = 'CanResize',

        [Parameter()]
        [int]
        $Height = 0,

        [Parameter()]
        [int]
        $Width = 0,

        [Parameter()]
        [string]
        $EndpointName,

        [switch]
        $HideFromTaskbar
    )
    begin {
        $pipelineItemCount = 0
    }

    process {

        $pipelineItemCount++
    }

    end {
        if ($pipelineItemCount -gt 1) {
            throw ($PodeLocale.fnDoesNotAcceptArrayAsPipelineInputExceptionMessage -f $($MyInvocation.MyCommand.Name))
        }
        # error if serverless
        Test-PodeIsServerless -FunctionName 'Show-PodeGui' -ThrowError

        # only valid for Windows PowerShell
        if ((Test-PodeIsPSCore) -and ($PSVersionTable.PSVersion.Major -eq 6)) {
            # Show-PodeGui is currently only available for Windows PowerShell and PowerShell 7+ on Windows
            throw ($PodeLocale.showPodeGuiOnlyAvailableOnWindowsExceptionMessage)
        }

        # enable the gui and set general settings
        $PodeContext.Server.Gui.Enabled = $true
        $PodeContext.Server.Gui.Title = $Title
        $PodeContext.Server.Gui.ShowInTaskbar = !$HideFromTaskbar
        $PodeContext.Server.Gui.WindowState = $WindowState
        $PodeContext.Server.Gui.WindowStyle = $WindowStyle
        $PodeContext.Server.Gui.ResizeMode = $ResizeMode

        # set the window's icon path
        if (![string]::IsNullOrWhiteSpace($Icon)) {
            $PodeContext.Server.Gui.Icon = Get-PodeRelativePath -Path $Icon -JoinRoot -Resolve
            if (!(Test-Path $PodeContext.Server.Gui.Icon)) {
                # Path to icon for GUI does not exist
                throw ($PodeLocale.pathToIconForGuiDoesNotExistExceptionMessage -f $PodeContext.Server.Gui.Icon)
            }
        }

        # set the height of the window
        $PodeContext.Server.Gui.Height = $Height
        if ($PodeContext.Server.Gui.Height -le 0) {
            $PodeContext.Server.Gui.Height = 'auto'
        }

        # set the width of the window
        $PodeContext.Server.Gui.Width = $Width
        if ($PodeContext.Server.Gui.Width -le 0) {
            $PodeContext.Server.Gui.Width = 'auto'
        }

        # set the gui to use a specific listener
        $PodeContext.Server.Gui.EndpointName = $EndpointName

        if (![string]::IsNullOrWhiteSpace($EndpointName)) {
            if (!$PodeContext.Server.Endpoints.ContainsKey($EndpointName)) {
                # Endpoint with name '$EndpointName' does not exist.
                throw ($PodeLocale.endpointNameNotExistExceptionMessage -f $EndpointName)
            }

            $PodeContext.Server.Gui.Endpoint = $PodeContext.Server.Endpoints[$EndpointName]
        }
    }
}

<#
.SYNOPSIS
Sets the path for a specified default folder type in the Pode server context.

.DESCRIPTION
This function configures the path for one of the Pode server's default folder types: Views, Public, or Errors.
It updates the server's configuration to reflect the new path for the specified folder type.
The function first checks if the provided path exists and is a directory;
if so, it updates the `Server.DefaultFolders` dictionary with the new path.
If the path does not exist or is not a directory, the function throws an error.

The purpose of this function is to allow dynamic configuration of the server's folder paths, which can be useful during server setup or when altering the server's directory structure at runtime.

.PARAMETER Type
The type of the default folder to set the path for. Must be one of 'Views', 'Public', or 'Errors'.
This parameter determines which default folder's path is being set.

.PARAMETER Path
The new file system path for the specified default folder type. This path must exist and be a directory; otherwise, an exception is thrown.

.EXAMPLE
Set-PodeDefaultFolder -Type 'Views' -Path 'C:\Pode\Views'

This example sets the path for the server's default 'Views' folder to 'C:\Pode\Views', assuming this path exists and is a directory.

.EXAMPLE
Set-PodeDefaultFolder -Type 'Public' -Path 'C:\Pode\Public'

This example sets the path for the server's default 'Public' folder to 'C:\Pode\Public'.

#>
function Set-PodeDefaultFolder {

    [CmdletBinding()]
    param (
        [Parameter()]
        [ValidateSet('Views', 'Public', 'Errors')]
        [string]
        $Type,

        [Parameter()]
        [string]
        $Path
    )
    if (Test-Path -Path $Path -PathType Container) {
        $PodeContext.Server.DefaultFolders[$Type] = $Path
    }
    else {
        # Path does not exist
        throw ($PodeLocale.pathNotExistExceptionMessage -f $Path)
    }
}

<#
.SYNOPSIS
Retrieves the path of a specified default folder type from the Pode server context.

.DESCRIPTION
This function returns the path for one of the Pode server's default folder types: Views, Public, or Errors. It accesses the server's configuration stored in the `$PodeContext` variable and retrieves the path for the specified folder type from the `DefaultFolders` dictionary. This function is useful for scripts or modules that need to dynamically access server resources based on the server's current configuration.

.PARAMETER Type
The type of the default folder for which to retrieve the path. The valid options are 'Views', 'Public', or 'Errors'. This parameter determines which folder's path will be returned by the function.

.EXAMPLE
$path = Get-PodeDefaultFolder -Type 'Views'

This example retrieves the current path configured for the server's 'Views' folder and stores it in the `$path` variable.

.EXAMPLE
$path = Get-PodeDefaultFolder -Type 'Public'

This example retrieves the current path configured for the server's 'Public' folder.

.OUTPUTS
String. The file system path of the specified default folder.
#>
function Get-PodeDefaultFolder {
    [CmdletBinding()]
    [OutputType([string])]
    param (
        [Parameter()]
        [ValidateSet('Views', 'Public', 'Errors')]
        [string]
        $Type
    )

    return $PodeContext.Server.DefaultFolders[$Type]
}

<#
.SYNOPSIS
    Attaches a breakpoint which can be used for debugging.

.DESCRIPTION
    Attaches a breakpoint which can be used for debugging.

.EXAMPLE
    Wait-PodeDebugger
#>
function Wait-PodeDebugger {
    [CmdletBinding()]
    param()

    if (!$PodeContext.Server.Debug.Breakpoints.Enabled) {
        return
    }

    Wait-Debugger
}


<#
.SYNOPSIS
    Retrieves the current state of the Pode server.

.DESCRIPTION
    The Get-PodeServerState function evaluates the internal state of the Pode server based on the cancellation tokens available
    in the $PodeContext. The function determines if the server is running, terminating, restarting, suspending, resuming, or
    in any other predefined state.

.OUTPUTS
    [string] - The state of the Pode server as one of the following values:
               'Terminated', 'Terminating', 'Resuming', 'Suspending', 'Suspended', 'Restarting', 'Starting', 'Running'.

.EXAMPLE
    Get-PodeServerState

    Retrieves the current state of the Pode server and returns it as a string.
#>
function Get-PodeServerState {
    [CmdletBinding()]
    [OutputType([Pode.PodeServerState])]
    param()
    # Check if PodeContext or its Tokens property is null; if so, consider the server terminated
    if ($null -eq $PodeContext -or $null -eq $PodeContext.Tokens) {
        return [Pode.PodeServerState]::Terminated
    }

    # Check if the server is in the process of terminating
    if (Test-PodeCancellationTokenRequest -Type Terminate) {
        return [Pode.PodeServerState]::Terminating
    }

    # Check if the server is resuming from a suspended state
    if (Test-PodeCancellationTokenRequest -Type Resume) {
        return [Pode.PodeServerState]::Resuming
    }

    # Check if the server is in the process of restarting
    if (Test-PodeCancellationTokenRequest -Type Restart) {
        return [Pode.PodeServerState]::Restarting
    }

    # Check if the server is suspending or already suspended
    if (Test-PodeCancellationTokenRequest -Type Suspend) {
        if (Test-PodeCancellationTokenRequest -Type Cancellation) {
            return [Pode.PodeServerState]::Suspending
        }
        return [Pode.PodeServerState]::Suspended
    }

    # Check if the server is starting
    if (!(Test-PodeCancellationTokenRequest -Type Start)) {
        return [Pode.PodeServerState]::Starting
    }

    # If none of the above, assume the server is running
    return [Pode.PodeServerState]::Running
}

<#
.SYNOPSIS
    Tests whether the Pode server is in a specified state.

.DESCRIPTION
    The `Test-PodeServerState` function checks the current state of the Pode server
    by calling `Get-PodeServerState` and comparing the result to the specified state.
    The function returns `$true` if the server is in the specified state and `$false` otherwise.

.PARAMETER State
    Specifies the server state to test. Allowed values are:
    - `Terminated`: The server is not running, and the context is null.
    - `Terminating`: The server is in the process of shutting down.
    - `Resuming`: The server is resuming from a suspended state.
    - `Suspending`: The server is in the process of entering a suspended state.
    - `Suspended`: The server is fully suspended.
    - `Restarting`: The server is restarting.
    - `Starting`: The server is in the process of starting up.
    - `Running`: The server is actively running.

.EXAMPLE
    Test-PodeServerState -State 'Running'

    Returns `$true` if the server is currently running, otherwise `$false`.

.EXAMPLE
    Test-PodeServerState -State 'Suspended'

    Returns `$true` if the server is fully suspended, otherwise `$false`.

.NOTES
    This function is part of Pode's server state management utilities.
    It relies on the `Get-PodeServerState` function to determine the current state.
#>
function Test-PodeServerState {
    param(
        [Parameter(Mandatory = $true)]
        [Pode.PodeServerState]
        $State
    )

    # Call Get-PodeServerState to retrieve the current server state
    $currentState = Get-PodeServerState

    # Return true if the current state matches the provided state, otherwise false
    return $currentState -eq $State
}

<#
.SYNOPSIS
	Enables new incoming requests by removing the middleware that blocks requests when the Pode Watchdog client is active.

.DESCRIPTION
	This function resets the cancellation token for the Disable action, allowing the Pode server to accept new incoming requests.
#>
function Enable-PodeServer {
    if (Test-PodeCancellationTokenRequest -Type Disable) {
        Reset-PodeCancellationToken -Type Disable
    }
}

<#
.SYNOPSIS
	Blocks new incoming requests by adding middleware that returns a 503 Service Unavailable status when the Pode Watchdog client is active.

.DESCRIPTION
	This function integrates middleware into the Pode server, preventing new incoming requests while the Pode Watchdog client is active.
	All requests receive a 503 Service Unavailable response, including a 'Retry-After' header that specifies when the service will become available.

.PARAMETER RetryAfter
	Specifies the time in seconds clients should wait before retrying their requests. Default is 3600 seconds (1 hour).
#>
function Disable-PodeServer {
    param (
        [Parameter(Mandatory = $false)]
        [int]$RetryAfter = 3600
    )

    $PodeContext.Server.AllowedActions.DisableSettings.RetryAfter = $RetryAfter
    if (! (Test-PodeCancellationTokenRequest -Type Disable)) {
        Close-PodeCancellationTokenRequest -Type Disable
    }
}

<|MERGE_RESOLUTION|>--- conflicted
+++ resolved
@@ -290,11 +290,8 @@
                 EnableBreakpoints    = $EnableBreakpoints
                 IgnoreServerConfig   = $IgnoreServerConfig
                 ConfigFile           = $ConfigFile
-<<<<<<< HEAD
                 Watchdog             = $watchdogClient
-=======
                 Daemon               = $Daemon
->>>>>>> 47cb891b
             }
 
 

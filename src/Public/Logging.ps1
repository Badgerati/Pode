--- conflicted
+++ resolved
@@ -510,33 +510,22 @@
 
         $name = Get-PodeRequestLoggingName
 
-<<<<<<< HEAD
-        # error if it's already enabled
-        if ($PodeContext.Server.Logging.Types.Contains($name)) {
-            throw 'Request Logging has already been enabled'
-        }
-
-        # username property
-        if ([string]::IsNullOrWhiteSpace($UsernameProperty)) {
-            $UsernameProperty = 'Username'
-        }
-=======
     # error if it's already enabled
     if ($PodeContext.Server.Logging.Types.Contains($name)) {
         # Request Logging has already been enabled
         throw ($PodeLocale.requestLoggingAlreadyEnabledExceptionMessage)
     }
 
-    # ensure the Method contains a scriptblock
-    if (Test-PodeIsEmpty $Method.ScriptBlock) {
-        # The supplied output Method for Request Logging requires a valid ScriptBlock
-        throw ($PodeLocale.loggingMethodRequiresValidScriptBlockExceptionMessage -f 'Request')
->>>>>>> b94e28d1
+        # username property
+        if ([string]::IsNullOrWhiteSpace($UsernameProperty)) {
+            $UsernameProperty = 'Username'
+        }
     }
     process {
         # ensure the Method contains a scriptblock
         if (Test-PodeIsEmpty $_.ScriptBlock) {
-            throw 'The supplied output Method for Request Logging requires a valid ScriptBlock'
+            # The supplied output Method for Request Logging requires a valid ScriptBlock
+        throw ($PodeLocale.loggingMethodRequiresValidScriptBlockExceptionMessage -f 'Request')
         }
         $pipelineMethods += $_
     }
@@ -619,11 +608,11 @@
     begin {
         $pipelineMethods = @()
 
-<<<<<<< HEAD
         $name = Get-PodeErrorLoggingName
         # error if it's already enabled
         if ($PodeContext.Server.Logging.Types.Contains($Name)) {
-            throw 'Error Logging has already been enabled'
+            # Error Logging has already been enabled
+        throw ($PodeLocale.errorLoggingAlreadyEnabledExceptionMessage)
         }
         # all errors?
         if ($Levels -contains '*') {
@@ -634,21 +623,10 @@
     process {
         # ensure the Method contains a scriptblock
         if (Test-PodeIsEmpty $_.ScriptBlock) {
-            throw 'The supplied output Method for Error Logging requires a valid ScriptBlock'
+            # The supplied output Method for Error Logging requires a valid ScriptBlock
+        throw ($PodeLocale.loggingMethodRequiresValidScriptBlockExceptionMessage -f 'Error')
         }
         $pipelineMethods += $_
-=======
-    # error if it's already enabled
-    if ($PodeContext.Server.Logging.Types.Contains($name)) {
-        # Error Logging has already been enabled
-        throw ($PodeLocale.errorLoggingAlreadyEnabledExceptionMessage)
-    }
-
-    # ensure the Method contains a scriptblock
-    if (Test-PodeIsEmpty $Method.ScriptBlock) {
-        # The supplied output Method for Error Logging requires a valid ScriptBlock
-        throw ($PodeLocale.loggingMethodRequiresValidScriptBlockExceptionMessage -f 'Error')
->>>>>>> b94e28d1
     }
 
     end {
@@ -920,43 +898,32 @@
         $ArgumentList
     )
 
-<<<<<<< HEAD
     Begin {
         $pipelineItemCount = 0
     }
 
     Process {
         $pipelineItemCount++
-=======
+    }
+
+    End {
+        if ($pipelineItemCount -gt 1) {
+            throw "The function '$($MyInvocation.MyCommand.Name)' does not accept an array as pipeline input."
+        }
+
+        # Record the operation on the main log
+        Write-PodeMainLog -Operation $MyInvocation.MyCommand.Name -Parameters $PSBoundParameters
+
     # ensure the name doesn't already exist
     if ($PodeContext.Server.Logging.Types.ContainsKey($Name)) {
         # Logging method already defined
         throw ($PodeLocale.loggingMethodAlreadyDefinedExceptionMessage -f $Name)
     }
 
-    # ensure the Method contains a scriptblock
-    if (Test-PodeIsEmpty $Method.ScriptBlock) {
-        # The supplied output Method for the Logging method requires a valid ScriptBlock
-        throw ($PodeLocale.loggingMethodRequiresValidScriptBlockExceptionMessage -f $Name)
->>>>>>> b94e28d1
-    }
-
-    End {
-        if ($pipelineItemCount -gt 1) {
-            throw "The function '$($MyInvocation.MyCommand.Name)' does not accept an array as pipeline input."
-        }
-
-        # Record the operation on the main log
-        Write-PodeMainLog -Operation $MyInvocation.MyCommand.Name -Parameters $PSBoundParameters
-
-        # ensure the name doesn't already exist
-        if ($PodeContext.Server.Logging.Types.ContainsKey($Name)) {
-            throw "Logging method already defined: $($Name)"
-        }
-
         # ensure the Method contains a scriptblock
         if (Test-PodeIsEmpty $Method.ScriptBlock) {
-            throw "The supplied output Method for the '$($Name)' Logging method requires a valid ScriptBlock"
+            # The supplied output Method for the Logging method requires a valid ScriptBlock
+        throw ($PodeLocale.loggingMethodRequiresValidScriptBlockExceptionMessage -f $Name)
         }
 
         # check for scoped vars

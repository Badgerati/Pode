@{
    Severity            = @('Error', 'Warning', 'Information')
    IncludeDefaultRules = $true

<<<<<<< HEAD
    Rules        = @{
        PSReviewUnusedParameter = @{
            CommandsToTraverse = @(
                'Where-Object', 'Remove-PodeRoute'
=======
    CustomRulePath      = @(
        './analyzers/AvoidNewObjectRule.psm1'
    )

    Rules               = @{
        PSReviewUnusedParameter = @{
            CommandsToTraverse = @(
                'Where-Object',
                'Remove-PodeRoute'
>>>>>>> 473c9be7
            )
        }
        AvoidNewObjectRule      = @{
            Severity = 'Warning'
        }
    }
<<<<<<< HEAD
    ExcludeRules = @( 'PSAvoidUsingPlainTextForPassword', 'PSUseShouldProcessForStateChangingFunctions',
        'PSAvoidUsingUsernameAndPasswordParams', 'PSAvoidUsingConvertToSecureStringWithPlainText', 'PSReviewUnusedParameter' ,'PSAvoidAssignmentToAutomaticVariable')
=======
>>>>>>> 473c9be7

    ExcludeRules        = @(
        'PSAvoidUsingPlainTextForPassword',
        'PSUseShouldProcessForStateChangingFunctions',
        'PSAvoidUsingUsernameAndPasswordParams',
        'PSUseProcessBlockForPipelineCommand',
        'PSAvoidUsingConvertToSecureStringWithPlainText',
        'PSReviewUnusedParameter'
    )
}<|MERGE_RESOLUTION|>--- conflicted
+++ resolved
@@ -2,12 +2,6 @@
     Severity            = @('Error', 'Warning', 'Information')
     IncludeDefaultRules = $true
 
-<<<<<<< HEAD
-    Rules        = @{
-        PSReviewUnusedParameter = @{
-            CommandsToTraverse = @(
-                'Where-Object', 'Remove-PodeRoute'
-=======
     CustomRulePath      = @(
         './analyzers/AvoidNewObjectRule.psm1'
     )
@@ -17,18 +11,12 @@
             CommandsToTraverse = @(
                 'Where-Object',
                 'Remove-PodeRoute'
->>>>>>> 473c9be7
             )
         }
         AvoidNewObjectRule      = @{
             Severity = 'Warning'
         }
     }
-<<<<<<< HEAD
-    ExcludeRules = @( 'PSAvoidUsingPlainTextForPassword', 'PSUseShouldProcessForStateChangingFunctions',
-        'PSAvoidUsingUsernameAndPasswordParams', 'PSAvoidUsingConvertToSecureStringWithPlainText', 'PSReviewUnusedParameter' ,'PSAvoidAssignmentToAutomaticVariable')
-=======
->>>>>>> 473c9be7
 
     ExcludeRules        = @(
         'PSAvoidUsingPlainTextForPassword',
@@ -36,6 +24,8 @@
         'PSAvoidUsingUsernameAndPasswordParams',
         'PSUseProcessBlockForPipelineCommand',
         'PSAvoidUsingConvertToSecureStringWithPlainText',
-        'PSReviewUnusedParameter'
+        'PSReviewUnusedParameter',
+        'PSAvoidAssignmentToAutomaticVariable'
     )
+
 }